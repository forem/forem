--- conflicted
+++ resolved
@@ -1,9 +1,5 @@
 class ProMembershipMailer < ApplicationMailer
-<<<<<<< HEAD
-  default from: -> { "DEV Pro Memberships <#{SiteConfig.email_addresses[:default]}>" }
-=======
-  default from: -> { "#{ApplicationConfig['COMMUNITY_NAME']} Pro Memberships <#{SiteConfig.default_site_email}>" }
->>>>>>> 983c3d28
+  default from: -> { "#{ApplicationConfig['COMMUNITY_NAME']} Pro Memberships <#{SiteConfig.email_addresses[:default]}>" }
 
   def expiring_membership(pro_membership, expiration_date)
     @pro_membership = pro_membership
