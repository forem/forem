/* eslint-disable consistent-return,no-unused-vars,react/destructuring-assignment,react/no-access-state-in-setstate,react/button-has-type */
import { h, Component } from 'preact';
import PropTypes from 'prop-types';
import ConfigImage from '../../assets/images/overflow-horizontal.svg';
import { setupPusher } from '../utilities/connect';
import debounceAction from '../utilities/debounceAction';
import {
  conductModeration,
  getAllMessages,
  sendMessage,
  sendOpen,
  getChannels,
  getUnopenedChannelIds,
  getContent,
  getChannelInvites,
  getJoiningRequest,
  sendChannelInviteAction,
  deleteMessage,
  editMessage,
} from './actions/actions';
import {
  sendChannelRequest,
  rejectJoiningRequest,
  acceptJoiningRequest,
} from './actions/requestActions';
import {
  hideMessages,
  scrollToBottom,
  setupObserver,
  getCurrentUser,
  channelSorter,
} from './util';
import Alert from './alert';
import Channels from './channels';
import Compose from './compose';
import Message from './message';
import ActionMessage from './actionMessage';
import Content from './content';
import { VideoContent } from './videoContent';

export default class Chat extends Component {
  static propTypes = {
    pusherKey: PropTypes.number.isRequired,
    chatChannels: PropTypes.string.isRequired,
    chatOptions: PropTypes.string.isRequired,
    githubToken: PropTypes.string.isRequired,
  };

  constructor(props) {
    super(props);
    const chatChannels = JSON.parse(props.chatChannels);
    const chatOptions = JSON.parse(props.chatOptions);
    this.debouncedChannelFilter = debounceAction(
      this.triggerChannelFilter.bind(this),
    );

    this.state = {
      messages: [],
      scrolled: false,
      showAlert: false,
      chatChannels,
      unopenedChannelIds: [],
      filterQuery: '',
      channelTypeFilter: 'all',
      channelsLoaded: false,
      channelPaginationNum: 0,
      fetchingPaginatedChannels: false,
      activeChannelId: chatOptions.activeChannelId,
      activeChannel: null,
      showChannelsList: chatOptions.showChannelsList,
      showTimestamp: chatOptions.showTimestamp,
      currentUserId: chatOptions.currentUserId,
      notificationsPermission: null,
      activeContent: {},
      fullscreenContent: null,
      videoPath: null,
      expanded: window.innerWidth > 600,
      isMobileDevice: typeof window.orientation !== 'undefined',
      subscribedPusherChannels: [],
      inviteChannels: [],
      joiningRequests: [],
      messageOffset: 0,
      showDeleteModal: false,
      messageDeleteId: null,
      allMessagesLoaded: false,
      currentMessageLocation: 0,
      startEditing: false,
      activeEditMessage: {},
      markdownEdited: false,
      searchShowing: false,
      channelUsers: [],
      showMemberlist: false,
      memberFilterQuery: null,
      rerenderIfUnchangedCheck: null,
    };
    if (chatOptions.activeChannelId) {
      getAllMessages(chatOptions.activeChannelId, 0, this.receiveAllMessages);
    }
  }

  componentDidMount() {
    const {
      chatChannels,
      activeChannelId,
      showChannelsList,
      channelTypeFilter,
      isMobileDevice,
      channelPaginationNum,
      currentUserId,
      messageOffset,
    } = this.state;

    this.setupChannels(chatChannels);

    const channelsForPusherSub = chatChannels.filter(
      this.channelTypeFilterFn('open'),
    );
    this.subscribeChannelsToPusher(
      channelsForPusherSub,
      (channel) => `open-channel-${channel.chat_channel_id}`,
    );

    setupObserver(this.observerCallback);

    this.subscribePusher(`private-message-notifications-${currentUserId}`);

    if (activeChannelId) {
      sendOpen(activeChannelId, this.handleChannelOpenSuccess, null);
    }
    if (showChannelsList) {
      const filters =
        channelTypeFilter === 'all'
          ? {}
          : { filters: `channel_type:${channelTypeFilter}` };
      const searchParams = {
        query: '',
        retrievalID: activeChannelId,
        searchType: '',
        paginationNumber: channelPaginationNum,
      };
      getChannels(searchParams, filters, this.loadChannels);
      getUnopenedChannelIds(this.markUnopenedChannelIds);
    }
    if (!isMobileDevice) {
      document.getElementById('messageform').focus();
    }
    if (document.getElementById('chatchannels__channelslist')) {
      document
        .getElementById('chatchannels__channelslist')
        .addEventListener('scroll', this.handleChannelScroll);
    }
    getChannelInvites(this.handleChannelInvites, null);
    getJoiningRequest(this.handleChannelJoiningRequest, null);
  }

  shouldComponentUpdate(nextProps, nextState) {
    if (
      this.state.rerenderIfUnchangedCheck !== nextState.rerenderIfUnchangedCheck
    ) {
      return false;
    }
  }

  componentDidUpdate() {
    const { scrolled, currentMessageLocation } = this.state;
    const messageList = document.getElementById('messagelist');
    if (messageList) {
      if (!scrolled) {
        scrollToBottom();
      }
    }

    if (currentMessageLocation && messageList.scrollTop === 0) {
      messageList.scrollTop =
        messageList.scrollHeight - (currentMessageLocation + 30);
    }
  }

  filterForActiveChannel = (channels, id, currentUserId) =>
    channels.filter(
      (channel) =>
        channel.chat_channel_id === parseInt(id, 10) &&
        channel.viewable_by === parseInt(currentUserId, 10),
    )[0];

  subscribePusher = (channelName) => {
    const { subscribedPusherChannels } = this.state;
    const { pusherKey } = this.props;
    if (!subscribedPusherChannels.includes(channelName)) {
      setupPusher(pusherKey, {
        channelId: channelName,
        messageCreated: this.receiveNewMessage,
        messageDeleted: this.removeMessage,
        messageEdited: this.updateMessage,
        channelCleared: this.clearChannel,
        redactUserMessages: this.redactUserMessages,
        channelError: this.channelError,
        mentioned: this.mentioned,
        messageOpened: this.messageOpened,
      });
      const subscriptions = subscribedPusherChannels;
      subscriptions.push(channelName);
      this.setState({ subscribedPusherChannels: subscriptions });
    }
  };

  mentioned = () => {};

  messageOpened = () => {};

  loadChannels = (channels, query) => {
    const { activeChannelId } = this.state;
    const activeChannel =
      this.state.activeChannel ||
      channels.filter(
        (channel) => channel.chat_channel_id === activeChannelId,
      )[0];
    if (activeChannelId && query.length === 0) {
      this.setState({
        chatChannels: channels,
        scrolled: false,
        channelsLoaded: true,
        channelPaginationNum: 0,
        filterQuery: '',
        activeChannel:
          activeChannel ||
          this.filterForActiveChannel(channels, activeChannelId),
      });
      this.setupChannel(activeChannelId);
    } else if (activeChannelId) {
      this.setState({
        scrolled: false,
        chatChannels: channels,
        channelsLoaded: true,
        channelPaginationNum: 0,
        filterQuery: query,
        activeChannel:
          activeChannel ||
          this.filterForActiveChannel(channels, activeChannelId),
      });
      this.setupChannel(activeChannelId);
    } else if (channels.length > 0) {
      this.setState({
        chatChannels: channels,
        channelsLoaded: true,
        channelPaginationNum: 0,
        filterQuery: query || '',
        scrolled: false,
      });
      const channel = channels[0];
      this.triggerSwitchChannel(
        channel.chat_channel_id,
        channel.channel_modified_slug,
      );
    } else {
      this.setState({ channelsLoaded: true });
    }
    this.subscribeChannelsToPusher(
      channels.filter(this.channelTypeFilterFn('open')),
      (channel) => `open-channel-${channel.chat_channel_id}`,
    );
    this.subscribeChannelsToPusher(
      channels.filter(this.channelTypeFilterFn('invite_only')),
      (channel) => `presence-channel-${channel.chat_channel_id}`,
    );
    const chatChannelsList = document.getElementById(
      'chatchannels__channelslist',
    );

    if (chatChannelsList) {
      chatChannelsList.scrollTop = 0;
    }
  };

  markUnopenedChannelIds = (ids) => {
    this.setState({ unopenedChannelIds: ids });
  };

  subscribeChannelsToPusher = (channels, channelNameFn) => {
    channels.forEach((channel) => {
      this.subscribePusher(channelNameFn(channel));
    });
  };

  channelTypeFilterFn = (type) => (channel) => {
    return channel.channel_type === type;
  };

  setupChannels = (channels) => {
    channels.forEach((channel, index) => {
      if (index < 3) {
        this.setupChannel(channel.chat_channel_id);
      }
    });
  };

  loadPaginatedChannels = (channels) => {
    const { state } = this;
    const currentChannels = state.chatChannels;
    const currentChannelIds = currentChannels.map((channel) => channel.id);
    const newChannels = currentChannels;
    channels.forEach((channel) => {
      if (!currentChannelIds.includes(channel.id)) {
        newChannels.push(channel);
      }
    });
    if (
      currentChannels.length === newChannels.length &&
      state.channelPaginationNum > 3
    ) {
      return;
    }
    this.setState({
      chatChannels: newChannels,
      fetchingPaginatedChannels: false,
      channelPaginationNum: state.channelPaginationNum + 1,
    });
  };

  setupChannel = (channelId) => {
    const {
      messages,
      messageOffset,
      activeChannel,
      activeChannelId,
    } = this.state;
    if (
      !messages[channelId] ||
      messages[channelId].length === 0 ||
      messages[channelId][0].reception_method === 'pushed'
    ) {
      getAllMessages(channelId, messageOffset, this.receiveAllMessages);
    }
    if (activeChannel && activeChannel.channel_type !== 'direct') {
      getContent(
        `/chat_channels/${activeChannelId}/channel_info`,
        this.setOpenChannelUsers,
        null,
      );
      if (activeChannel.channel_type === 'open')
        this.subscribePusher(`open-channel-${channelId}`);
    }
    this.subscribePusher(`presence-channel-${channelId}`);
  };

  setOpenChannelUsers = (res) => {
    const { activeChannelId, activeChannel } = this.state;
    Object.filter = (obj, predicate) =>
      Object.fromEntries(Object.entries(obj).filter(predicate));
    const leftUser = Object.filter(
      res.channel_users,
      ([username]) => username !== window.currentUser.username,
    );
    if (activeChannel.channel_type === 'open') {
      this.setState({
        channelUsers: {
          [activeChannelId]: leftUser,
        },
      });
    } else {
      this.setState({
        channelUsers: {
          [activeChannelId]: {
            all: { username: 'all', name: 'To notify everyone here' },
            ...leftUser,
          },
        },
      });
    }
  };

  observerCallback = (entries) => {
    entries.forEach((entry) => {
      if (entry.isIntersecting && this.state.scrolled === true) {
        this.setState({ scrolled: false, showAlert: false });
      } else if (this.state.scrolled === false) {
        this.setState({
          scrolled: true,
          rerenderIfUnchangedCheck: Math.random(),
        });
      }
    });
  };

  channelError = (_error) => {
    this.setState({
      subscribedPusherChannels: [],
    });
  };

  receiveAllMessages = (res) => {
    const { chatChannelId, messages } = res;
    this.setState((prevState) => ({
      messages: { ...prevState.messages, [chatChannelId]: messages },
      scrolled: false,
    }));
  };

  removeMessage = (message) => {
    const { activeChannelId } = this.state;
    this.setState((prevState) => ({
      messages: {
        [activeChannelId]: [
          ...prevState.messages[activeChannelId].filter(
            (oldmessage) => oldmessage.id !== message.id,
          ),
        ],
      },
    }));
  };

  updateMessage = (message) => {
    const { activeChannelId } = this.state;
    if (message.chat_channel_id === activeChannelId) {
      this.setState(({ messages }) => {
        const newMessages = messages;
        const foundIndex = messages[activeChannelId].findIndex(
          (oldMessage) => oldMessage.id === message.id,
        );
        newMessages[activeChannelId][foundIndex] = message;
        return { messages: newMessages };
      });
    }
  };

  receiveNewMessage = (message) => {
    const {
      messages,
      activeChannelId,
      scrolled,
      chatChannels,
      unopenedChannelIds,
    } = this.state;
    const receivedChatChannelId = message.chat_channel_id;
    const messageList = document.getElementById('messagelist');
    const nearBottom =
      messageList.scrollTop + messageList.offsetHeight + 400 >
      messageList.scrollHeight;
    if (nearBottom) {
      scrollToBottom();
    }
    let newMessages = [];
    if (
      message.temp_id &&
      messages[activeChannelId].findIndex(
        (oldmessage) => oldmessage.temp_id === message.temp_id,
      ) > -1
    ) {
      return;
    }

    if (messages[receivedChatChannelId]) {
      newMessages = messages[receivedChatChannelId].slice();
      newMessages.push(message);
      if (newMessages.length > 150) {
        newMessages.shift();
      }
    }
    const newShowAlert =
      activeChannelId === receivedChatChannelId
        ? { showAlert: !nearBottom }
        : {};
    let newMessageChannelIndex = 0;
    let newMessageChannel = null;
    const newChannelsObj = chatChannels.map((channel, index) => {
      if (receivedChatChannelId === channel.chat_channel_id) {
        newMessageChannelIndex = index;
        newMessageChannel = channel;
        return { ...channel, channel_last_message_at: new Date() };
      }
      return channel;
    });

    if (newMessageChannelIndex > 0) {
      newChannelsObj.splice(newMessageChannelIndex, 1);
      newChannelsObj.unshift(newMessageChannel);
    }

    if (receivedChatChannelId === activeChannelId) {
      sendOpen(receivedChatChannelId, this.handleChannelOpenSuccess, null);
    } else {
      const newUnopenedChannels = unopenedChannelIds;
      if (!unopenedChannelIds.includes(receivedChatChannelId)) {
        newUnopenedChannels.push(receivedChatChannelId);
      }
      this.setState({
        unopenedChannelIds: newUnopenedChannels,
      });
    }

    this.setState((prevState) => ({
      ...newShowAlert,
      chatChannels: newChannelsObj,
      messages: {
        ...prevState.messages,
        [receivedChatChannelId]: newMessages,
      },
    }));
  };

  redactUserMessages = (res) => {
    const { messages } = this.state;
    const newMessages = hideMessages(messages, res.userId);
    this.setState({ messages: newMessages });
  };

  clearChannel = (res) => {
    this.setState((prevState) => ({
      messages: { ...prevState.messages, [res.chat_channel_id]: [] },
    }));
  };

  handleChannelScroll = (e) => {
    const {
      fetchingPaginatedChannels,
      chatChannels,
      channelTypeFilter,
      filterQuery,
      activeChannelId,
      channelPaginationNum,
    } = this.state;

    if (fetchingPaginatedChannels || chatChannels.length < 30) {
      return;
    }
    const { target } = e;
    if (target.scrollTop + target.offsetHeight + 1800 > target.scrollHeight) {
      this.setState({ fetchingPaginatedChannels: true });

      const filters =
        channelTypeFilter === 'all'
          ? {}
          : { filters: `channel_type:${channelTypeFilter}` };
      const searchParams = {
        query: filterQuery,
        retrievalID: activeChannelId,
        searchType: '',
        paginationNumber: channelPaginationNum,
      };
      getChannels(searchParams, filters, this.loadPaginatedChannels);
    }
  };

  handleChannelInvites = (response) => {
    this.setState({ inviteChannels: response });
  };

  handleChannelJoiningRequest = (res) => {
    this.setState({ joiningRequests: res });
  };

  handleKeyDown = (e) => {
    const { showMemberlist, activeContent, activeChannelId } = this.state;
    const enterPressed = e.keyCode === 13;
    const leftPressed = e.keyCode === 37;
    const rightPressed = e.keyCode === 39;
    const escPressed = e.keyCode === 27;
    const targetValue = e.target.value;
    const messageIsEmpty = targetValue.length === 0;
    const shiftPressed = e.shiftKey;

    if (enterPressed) {
      if (showMemberlist) {
        e.preventDefault();
        const selectedUser = document.querySelector('.active__message__list');
        this.addUserName({ target: selectedUser });
      } else if (messageIsEmpty) {
        e.preventDefault();
      } else if (!messageIsEmpty && !shiftPressed) {
        e.preventDefault();
        this.handleMessageSubmit(e.target.value);
        e.target.value = '';
      }
    }
    if (e.target.value.includes('@')) {
      if (e.keyCode === 40 || e.keyCode === 38) {
        e.preventDefault();
      }
    }
    if (
      leftPressed &&
      activeContent[activeChannelId] &&
      e.target.value === '' &&
      document.getElementById('activecontent-iframe')
    ) {
      e.preventDefault();
      try {
        e.target.value = document.getElementById(
          'activecontent-iframe',
        ).contentWindow.location.href;
      } catch (err) {
        e.target.value = activeContent[activeChannelId].path;
      }
    }
    if (
      rightPressed &&
      !activeContent[activeChannelId] &&
      e.target.value === ''
    ) {
      e.preventDefault();
      const richLinks = document.querySelectorAll('.chatchannels__richlink');
      if (richLinks.length === 0) {
        return;
      }
      this.setActiveContentState(activeChannelId, {
        type_of: 'loading-post',
      });
      this.setActiveContent({
        path: richLinks[richLinks.length - 1].href,
        type_of: 'article',
      });
    }
    if (escPressed && activeContent[activeChannelId]) {
      this.setActiveContentState(activeChannelId, null);
      this.setState({
        fullscreenContent: null,
        expanded: window.innerWidth > 600,
      });
    }
  };

  handleKeyDownEdit = (e) => {
    const enterPressed = e.keyCode === 13;
    const targetValue = e.target.value;
    const messageIsEmpty = targetValue.length === 0;
    const shiftPressed = e.shiftKey;

    if (enterPressed) {
      if (messageIsEmpty) {
        e.preventDefault();
      } else if (!messageIsEmpty && !shiftPressed) {
        e.preventDefault();
        this.handleMessageSubmitEdit(e.target.value);
        e.target.value = '';
      }
    }
  };

  handleMessageSubmitEdit = (message) => {
    const { activeChannelId, activeEditMessage } = this.state;
    const editedMessage = {
      activeChannelId,
      id: activeEditMessage.id,
      message,
    };
    editMessage(editedMessage, this.handleSuccess, this.handleFailure);
    this.handleEditMessageClose();
  };

  handleMessageSubmit = (message) => {
    const { activeChannelId } = this.state;
    scrollToBottom();
    // should check if user has the privilege
    if (message.startsWith('/code')) {
      this.setActiveContentState(activeChannelId, { type_of: 'code_editor' });
    } else if (message.startsWith('/call')) {
      const messageObject = {
        activeChannelId,
        message: '/call',
        mentionedUsersId: this.getMentionedUsers(message),
      };
      this.setState({ videoPath: `/video_chats/${activeChannelId}` });
      sendMessage(messageObject, this.handleSuccess, this.handleFailure);
    } else if (message.startsWith('/play ')) {
      const messageObject = {
        activeChannelId,
        message,
        mentionedUsersId: this.getMentionedUsers(message),
      };
      sendMessage(messageObject, this.handleSuccess, this.handleFailure);
    } else if (message.startsWith('/new')) {
      this.setActiveContentState(activeChannelId, {
        type_of: 'loading-post',
      });
      this.setActiveContent({
        path: '/new',
        type_of: 'article',
      });
    } else if (message.startsWith('/search')) {
      this.setActiveContentState(activeChannelId, {
        type_of: 'loading-post',
      });
      this.setActiveContent({
        path: `/search?q=${message.replace('/search ', '')}`,
        type_of: 'article',
      });
    } else if (message.startsWith('/s ')) {
      this.setActiveContentState(activeChannelId, {
        type_of: 'loading-post',
      });
      this.setActiveContent({
        path: `/search?q=${message.replace('/s ', '')}`,
        type_of: 'article',
      });
    } else if (message.startsWith('/')) {
      this.setActiveContentState(activeChannelId, {
        type_of: 'loading-post',
      });
      this.setActiveContent({
        path: message,
        type_of: 'article',
      });
    } else if (message.startsWith('/github')) {
      const args = message.split('/github ')[1].trim();
      this.setActiveContentState(activeChannelId, { type_of: 'github', args });
    } else if (message[0] === '/') {
      conductModeration(
        activeChannelId,
        message,
        this.handleSuccess,
        this.handleFailure,
      );
    } else {
      const messageObject = {
        activeChannelId,
        message,
        mentionedUsersId: this.getMentionedUsers(message),
      };
      this.setState({ scrolled: false, showAlert: false });
      sendMessage(messageObject, this.handleSuccess, this.handleFailure);
    }
  };

  handleSwitchChannel = (e) => {
    e.preventDefault();
    let { target } = e;
    if (!target.dataset.channelId) {
      target = target.parentElement;
    }
    this.triggerSwitchChannel(
      parseInt(target.dataset.channelId, 10),
      target.dataset.channelSlug,
    );
  };

  triggerSwitchChannel = (id, slug) => {
    const {
      chatChannels,
      isMobileDevice,
      unopenedChannelIds,
      activeChannelId,
      currentUserId,
    } = this.state;
    const newUnopenedChannelIds = unopenedChannelIds;
    const index = newUnopenedChannelIds.indexOf(id);
    if (index > -1) {
      newUnopenedChannelIds.splice(index, 1);
    }
    this.setState({
      activeChannel: this.filterForActiveChannel(
        chatChannels,
        id,
        currentUserId,
      ),
      activeChannelId: parseInt(id, 10),
      scrolled: false,
      showAlert: false,
      allMessagesLoaded: false,
      unopenedChannelIds: unopenedChannelIds.filter(
        (unopenedId) => unopenedId !== id,
      ),
    });
    this.setupChannel(id);
    const params = new URLSearchParams(window.location.search);

    if (params.get('ref') === 'group_invite') {
      this.setActiveContentState(activeChannelId, {
        type_of: 'loading-post',
      });
      this.setActiveContent({
        path: '/chat_channel_memberships',
        type_of: 'article',
      });
    }
    window.history.replaceState(null, null, `/connect/${slug}`);
    if (!isMobileDevice) {
      document.getElementById('messageform').focus();
    }
    if (window.ga && ga.create) {
      ga('send', 'pageview', window.location.pathname + window.location.search);
    }
    sendOpen(id, this.handleChannelOpenSuccess, null);
  };

  handleSubmitOnClick = (e) => {
    e.preventDefault();
    const message = document.getElementById('messageform').value;
    if (message.length > 0) {
      this.handleMessageSubmit(message);
      document.getElementById('messageform').value = '';
    }
  };

  handleSubmitOnClickEdit = (e) => {
    e.preventDefault();
    const message = document.getElementById('messageform').value;
    if (message.length > 0) {
      this.handleMessageSubmitEdit(message);
      document.getElementById('messageform').value = '';
    }
  };

  triggerDeleteMessage = (e) => {
    this.setState({ messageDeleteId: e.target.dataset.content });
    this.setState({ showDeleteModal: true });
  };

  triggerEditMessage = (e) => {
    const { messages, activeChannelId } = this.state;
    this.setState({
      activeEditMessage: messages[activeChannelId].filter(
        (message) => message.id === parseInt(e.target.dataset.content, 10),
      )[0],
    });
    this.setState({ startEditing: true });
  };

  handleSuccess = (response) => {
    const { activeChannelId } = this.state;
    scrollToBottom();
    if (response.status === 'success') {
      if (response.message.temp_id) {
        this.setState(({ messages }) => {
          const newMessages = messages;
          const foundIndex = messages[activeChannelId].findIndex(
            (message) => message.temp_id === response.message.temp_id,
          );
          if (foundIndex > 0) {
            newMessages[activeChannelId][foundIndex].id = response.message.id;
          }
          return { messages: newMessages };
        });
      }
    } else if (response.status === 'error') {
      this.receiveNewMessage(response.message);
    }
  };

  handleRequestRejection = (e) => {
    rejectJoiningRequest(
      e.target.dataset.channelId,
      e.target.dataset.membershipId,
      this.handleJoiningManagerSuccess(e.target.dataset.membershipId),
      null,
    );
  };

  handleRequestApproval = (e) => {
    acceptJoiningRequest(
      e.target.dataset.channelId,
      e.target.dataset.membershipId,
      this.handleJoiningManagerSuccess(e.target.dataset.membershipId),
      null,
    );
  };

  triggerActiveContent = (e) => {
    if (
      // Trying to open in new tab
      e.ctrlKey ||
      e.shiftKey ||
      e.metaKey || // apple
      (e.button && e.button === 1) // middle click, >IE9 + everyone else
    ) {
      return false;
    }
    const { target } = e;
    const content =
      target.dataset.content || target.parentElement.dataset.content;
    if (content) {
      e.preventDefault();
      e.stopPropagation();

      const { activeChannelId, activeChannel } = this.state;

      if (content.startsWith('chat_channels/')) {
        this.setActiveContentState(activeChannelId, {
          type_of: 'loading-user',
        });
        getContent(`/${content}/channel_info`, this.setActiveContent, null);
      } else if (content === 'sidecar-channel-request') {
        this.setActiveContent({
          data: {
            user: getCurrentUser(),
            channel: {
              id: target.dataset.channelId,
              name: target.dataset.channelName,
              status: target.dataset.channelStatus,
            },
          },
          handleJoiningRequest: this.handleJoiningRequest,
          type_of: 'channel-request',
        });
      } else if (content === 'sidecar-joining-request-manager') {
        this.setActiveContent({
          data: this.state.joiningRequests,
          type_of: 'channel-request-manager',
          handleRequestRejection: this.handleRequestRejection,
          handleRequestApproval: this.handleRequestApproval,
        });
      } else if (content === 'sidecar_all') {
        this.setActiveContentState(activeChannelId, {
          type_of: 'loading-post',
        });
        this.setActiveContent({
          path: `/chat_channel_memberships/${activeChannel.id}/edit`,
          type_of: 'article',
        });
      } else if (content.startsWith('sidecar-content-plus-video')) {
        this.setActiveContentState(activeChannelId, {
          type_of: 'loading-post',
        });
        this.setActiveContent({
          path: target.href || target.parentElement.href,
          type_of: 'article',
        });
        this.setState({ videoPath: `/video_chats/${activeChannelId}` });
      } else if (content.startsWith('sidecar-video')) {
        this.setState({ videoPath: target.href || target.parentElement.href });
      } else if (
        content.startsWith('sidecar') ||
        content.startsWith('article')
      ) {
        // article is legacy which can be removed shortly
        this.setActiveContentState(activeChannelId, {
          type_of: 'loading-post',
        });
        this.setActiveContent({
          path: target.href || target.parentElement.href,
          type_of: 'article',
        });
      } else if (target.dataset.content === 'exit') {
        this.setActiveContentState(activeChannelId, null);
        this.setState({
          fullscreenContent: null,
          expanded: window.innerWidth > 600,
        });
      } else if (target.dataset.content === 'fullscreen') {
        const mode =
          this.state.fullscreenContent === 'sidecar' ? null : 'sidecar';
        this.setState({
          fullscreenContent: mode,
          expanded: mode === null || window.innerWidth > 1600,
        });
      } else if (target.dataset.content === 'chat_channel_setting') {
        this.setActiveContent({
          data: {},
          type_of: 'chat-channel-setting',
          activeMembershipId: activeChannel.id,
        });
      }
    }
    return false;
  };

  setActiveContentState = (channelId, state) => {
    this.setState((prevState) => ({
      activeContent: {
        ...prevState.activeContent,
        [channelId]: state,
      },
    }));
  };

  setActiveContent = (response) => {
    const { activeChannelId } = this.state;
    this.setActiveContentState(activeChannelId, response);
    setTimeout(() => {
      document.getElementById('chat_activecontent').scrollTop = 0;
      document.getElementById('chat').scrollLeft = 1000;
    }, 3);
    setTimeout(() => {
      document.getElementById('chat_activecontent').scrollTop = 0;
      document.getElementById('chat').scrollLeft = 1000;
    }, 10);
  };

  handleChannelOpenSuccess = (response) => {
    this.setState(({ chatChannels }) => {
      const newChannelsObj = chatChannels.map((channel) => {
        if (parseInt(response.channel, 10) === channel.chat_channel_id) {
          return { ...channel, last_opened_at: new Date() };
        }
        return channel;
      });
      return { chatChannels: newChannelsObj };
    });
  };

  handleInvitationAccept = (e) => {
    const id = e.target.dataset.content;
    sendChannelInviteAction(id, 'accept', this.handleChannelInviteResult, null);
  };

  handleInvitationDecline = (e) => {
    const id = e.target.dataset.content;
    sendChannelInviteAction(
      id,
      'decline',
      this.handleChannelInviteResult,
      null,
    );
  };

  handleChannelInviteResult = (response) => {
    this.setState({ inviteChannels: response });
  };

  triggerChannelTypeFilter = (e) => {
    const { filterQuery } = this.state;
    const type = e.target.dataset.channelType;
    this.setState({
      channelTypeFilter: type,
      fetchingPaginatedChannels: false,
    });
    const filters = type === 'all' ? {} : { filters: `channel_type:${type}` };
    const searchParams = {
      query: filterQuery,
      retrievalID: null,
      searchType: '',
      paginationNumber: 0,
    };
    if (filterQuery && type !== 'direct') {
      searchParams.searchType = 'discoverable';
      getChannels(searchParams, filters, this.loadChannels);
    } else {
      getChannels(searchParams, filters, this.loadChannels);
    }
  };

  handleFailure = (err) => {
    // eslint-disable-next-line no-console
    console.error(err);
  };

  renderMessages = () => {
    const {
      activeChannelId,
      messages,
      showTimestamp,
      activeChannel,
      currentUserId,
    } = this.state;
    if (!messages[activeChannelId]) {
      return '';
    }
    if (messages[activeChannelId].length === 0 && activeChannel) {
      if (activeChannel.channel_type === 'direct') {
        return (
          <div className="chatmessage" style={{ color: 'grey' }}>
            <div className="chatmessage__body">
              You and{' '}
              <a href={`/${activeChannel.channel_modified_slug}`}>
                {activeChannel.channel_modified_slug}
              </a>{' '}
              are connected because you both follow each other. All interactions{' '}
              <em>
                <b>must</b>
              </em>{' '}
              abide by the <a href="/code-of-conduct">code of conduct</a>.
            </div>
          </div>
        );
      }
      if (activeChannel.channel_type === 'open') {
        return (
          <div className="chatmessage" style={{ color: 'grey' }}>
            <div className="chatmessage__body">
              You have joined {activeChannel.channel_name}! All interactions{' '}
              <em>
                <b>must</b>
              </em>{' '}
              abide by the <a href="/code-of-conduct">code of conduct</a>.
            </div>
          </div>
        );
      }
    }

    return messages[activeChannelId].map((message) =>
      message.action ? (
        <ActionMessage
          user={message.username}
          profileImageUrl={message.profile_image_url}
          message={message.message}
          timestamp={showTimestamp ? message.timestamp : null}
          color={message.color}
          onContentTrigger={this.triggerActiveContent}
        />
      ) : (
        <Message
          currentUserId={currentUserId}
          id={message.id}
          user={message.username}
          userID={message.user_id}
          profileImageUrl={message.profile_image_url}
          message={message.message}
          timestamp={showTimestamp ? message.timestamp : null}
          editedAt={message.edited_at}
          color={message.color}
          onContentTrigger={this.triggerActiveContent}
          onDeleteMessageTrigger={this.triggerDeleteMessage}
          onEditMessageTrigger={this.triggerEditMessage}
        />
      ),
    );
  };

  triggerChannelFilter = (e) => {
    const { channelTypeFilter } = this.state;
    const filters =
      channelTypeFilter === 'all'
        ? {}
        : { filters: `channel_type:${channelTypeFilter}` };
    const searchParams = {
      query: e.target.value,
      retrievalID: null,
      searchType: '',
      paginationNumber: 0,
    };
    if (e.target.value) {
      searchParams.searchType = 'discoverable';
      getChannels(searchParams, filters, this.loadChannels);
    } else {
      getChannels(searchParams, filters, this.loadChannels);
    }
  };

  toggleExpand = () => {
    this.setState((prevState) => ({ expanded: !prevState.expanded }));
  };

  renderChannelFilterButton = (type, name, active) => (
    <button
      data-channel-type={type}
      onClick={this.triggerChannelTypeFilter}
      className={`chat__channeltypefilterbutton crayons-indicator crayons-indicator--${
        type === active ? 'accent' : ''
      }`}
      type="button"
    >
      {name}
    </button>
  );

  toggleSearchShowing = () => {
    if (!this.state.searchShowing) {
      setTimeout(() => {
        document.getElementById('chatchannelsearchbar').focus();
      }, 100);
    } else {
      const searchParams = {
        query: '',
        retrievalID: null,
        searchType: '',
        paginationNumber: 0,
      };
      getChannels(searchParams, this.loadChannels);
      this.setState({ filterQuery: '' });
    }
    this.setState({ searchShowing: !this.state.searchShowing });
  };

  renderChatChannels = () => {
    const { state } = this;
    if (state.showChannelsList) {
      const { notificationsPermission } = state;
      const notificationsButton = '';
      let notificationsState = '';
      let invitesButton = '';
      let joiningRequestButton = '';
      if (notificationsPermission === 'granted') {
        notificationsState = (
          <div className="chat_chatconfig chat_chatconfig--on">
            Notifications On
          </div>
        );
      } else if (notificationsPermission === 'denied') {
        notificationsState = (
          <div className="chat_chatconfig chat_chatconfig--off">
            Notifications Off
          </div>
        );
      }
      if (state.inviteChannels.length > 0) {
        invitesButton = (
          <div className="chat__channelinvitationsindicator">
            <a
              href="/chat_channel_memberships"
              onClick={this.triggerActiveContent}
              data-content="sidecar-chat_channel_memberships"
              type="button"
            >
              <span role="img" aria-label="emoji">
                👋
              </span>{' '}
              New Invitations!
            </a>
          </div>
        );
      }
      if (state.joiningRequests.length > 0) {
        joiningRequestButton = (
          <div className="chat__channelinvitationsindicator">
            <button
              onClick={this.triggerActiveContent}
              data-content="sidecar-joining-request-manager"
              type="button"
            >
              <span role="img" aria-label="emoji">
                👋
              </span>{' '}
              New Requests
            </button>
          </div>
        );
      }
      if (state.expanded) {
        return (
          <div className="chat__channels chat__channels--expanded">
            {notificationsButton}
            <button
              className="chat__channelstogglebutt"
              onClick={this.toggleExpand}
              type="button"
              title="Collapse channels"
            >
              {'<'}
            </button>
            {state.searchShowing ? (
              <input
                placeholder="Search Channels"
                onKeyUp={this.debouncedChannelFilter}
                id="chatchannelsearchbar"
                className="crayons-textfield"
                aria-label="Search Channels"
              />
            ) : (
              ''
            )}
            {invitesButton}
            {joiningRequestButton}
            <div className="chat__channeltypefilter">
              <button
                className="chat__channelssearchtoggle"
                onClick={this.toggleSearchShowing}
                aria-label="Toggle channel search"
              >
                <svg
                  xmlns="http://www.w3.org/2000/svg"
                  viewBox="0 0 24 24"
                  width="17"
                  height="17"
                >
                  <path fill="none" d="M0 0h24v24H0z" />
                  <path d="M18.031 16.617l4.283 4.282-1.415 1.415-4.282-4.283A8.96 8.96 0 0 1 11 20c-4.968 0-9-4.032-9-9s4.032-9 9-9 9 4.032 9 9a8.96 8.96 0 0 1-1.969 5.617zm-2.006-.742A6.977 6.977 0 0 0 18 11c0-3.868-3.133-7-7-7-3.868 0-7 3.132-7 7 0 3.867 3.132 7 7 7a6.977 6.977 0 0 0 4.875-1.975l.15-.15z" />
                </svg>
              </button>
              {this.renderChannelFilterButton(
                'all',
                'all',
                state.channelTypeFilter,
              )}
              {this.renderChannelFilterButton(
                'direct',
                'direct',
                state.channelTypeFilter,
              )}
              {this.renderChannelFilterButton(
                'invite_only',
                'group',
                state.channelTypeFilter,
              )}
            </div>
            <Channels
              activeChannelId={state.activeChannelId}
              chatChannels={state.chatChannels}
              unopenedChannelIds={state.unopenedChannelIds}
              handleSwitchChannel={this.handleSwitchChannel}
              channelsLoaded={state.channelsLoaded}
              filterQuery={state.filterQuery}
              expanded={state.expanded}
              aria-expanded={state.expanded}
              currentUserId={state.currentUserId}
              triggerActiveContent={this.triggerActiveContent}
            />
            {notificationsState}
          </div>
        );
      }
      return (
        <div className="chat__channels">
          {notificationsButton}
          <button
            className="chat__channelstogglebutt"
            onClick={this.toggleExpand}
            style={{ width: '100%' }}
            type="button"
            title="Expand channels"
          >
            {'>'}
          </button>
          <Channels
            activeChannelId={state.activeChannelId}
            chatChannels={state.chatChannels}
            unopenedChannelIds={state.unopenedChannelIds}
            handleSwitchChannel={this.handleSwitchChannel}
            channelsLoaded={state.channelsLoaded}
            filterQuery={state.filterQuery}
            expanded={state.expanded}
            currentUserId={state.currentUserId}
            triggerActiveContent={this.triggerActiveContent}
          />
          {notificationsState}
        </div>
      );
    }
    return '';
  };

  handleMessageScroll = () => {
    const {
      allMessagesLoaded,
      messages,
      activeChannelId,
      messageOffset,
    } = this.state;

    if (!messages[activeChannelId]) {
      return;
    }

    const jumpbackButton = document.getElementById('jumpback_button');

    if (this.scroller) {
      const scrolledRatio =
        (this.scroller.scrollTop + this.scroller.clientHeight) /
        this.scroller.scrollHeight;

      if (scrolledRatio < 0.5) {
        jumpbackButton.classList.remove('chatchanneljumpback__hide');
      } else if (scrolledRatio > 0.6) {
        jumpbackButton.classList.add('chatchanneljumpback__hide');
      }

      if (this.scroller.scrollTop === 0 && !allMessagesLoaded) {
        getAllMessages(
          activeChannelId,
          messageOffset + messages[activeChannelId].length,
          this.addMoreMessages,
        );
        const curretPosition = this.scroller.scrollHeight;
        this.setState({ currentMessageLocation: curretPosition });
      }
    }
  };

  addMoreMessages = (res) => {
    const { chatChannelId, messages } = res;

    if (messages.length > 0) {
      this.setState((prevState) => ({
        messages: {
          [chatChannelId]: [...messages, ...prevState.messages[chatChannelId]],
        },
      }));
    } else {
      this.setState({ allMessagesLoaded: true });
    }
  };

  jumpBacktoBottom = () => {
    scrollToBottom();
    document
      .getElementById('jumpback_button')
      .classList.remove('chatchanneljumpback__hide');
  };

  renderActiveChatChannel = (channelHeader) => {
    const { state, props } = this;

    return (
      <div className="activechatchannel">
        <div className="activechatchannel__conversation">
          {channelHeader}
          <div
            className="activechatchannel__messages"
            onScroll={this.handleMessageScroll}
            ref={(scroller) => {
              this.scroller = scroller;
            }}
            id="messagelist"
          >
            {this.renderMessages()}
            <div className="messagelist__sentinel" id="messagelist__sentinel" />
          </div>
          <div
            className="chatchanneljumpback chatchanneljumpback__hide"
            id="jumpback_button"
          >
            <div
              role="button"
              className="chatchanneljumpback__messages"
              onClick={this.jumpBacktoBottom}
              tabIndex="0"
              onKeyUp={(e) => {
                if (e.keyCode === 13) this.jumpBacktoBottom();
              }}
            >
              Scroll to Bottom
            </div>
          </div>
          {this.renderDeleteModal()}
          <div className="activechatchannel__alerts">
            <Alert showAlert={state.showAlert} />
          </div>
          {this.renderChannelMembersList()}
          <div className="activechatchannel__form">
            <Compose
              handleSubmitOnClick={this.handleSubmitOnClick}
              handleKeyDown={this.handleKeyDown}
              handleSubmitOnClickEdit={this.handleSubmitOnClickEdit}
              handleMention={this.handleMention}
              handleKeyUp={this.handleKeyUp}
              handleKeyDownEdit={this.handleKeyDownEdit}
              activeChannelId={state.activeChannelId}
              startEditing={state.startEditing}
              markdownEdited={state.markdownEdited}
              editMessageMarkdown={state.activeEditMessage.markdown}
              handleEditMessageClose={this.handleEditMessageClose}
            />
          </div>
        </div>
        <Content
          onTriggerContent={this.triggerActiveContent}
          resource={state.activeContent[state.activeChannelId]}
          activeChannel={state.activeChannel}
          githubToken={props.githubToken}
          fullscreen={state.fullscreenContent === 'sidecar'}
        />
        <VideoContent
          videoPath={state.videoPath}
          onTriggerVideoContent={this.onTriggerVideoContent}
          fullscreen={state.fullscreenContent === 'video'}
        />
      </div>
    );
  };

  onTriggerVideoContent = (e) => {
    if (e.target.dataset.content === 'exit') {
      this.setState({
        videoPath: null,
        fullscreenContent: null,
        expanded: window.innerWidth > 600,
      });
    } else if (this.state.fullscreenContent === 'video') {
      this.setState({ fullscreenContent: null });
    } else {
      this.setState({
        fullscreenContent: 'video',
        expanded: window.innerWidth > 1600,
      });
    }
  };

  handleMention = (e) => {
    const { activeChannel } = this.state;
    const mention = e.keyCode === 64;
    if (mention && activeChannel.channel_type !== 'direct') {
      this.setState({ showMemberlist: true });
    }
  };

  handleKeyUp = (e) => {
    const { startEditing, activeChannel, showMemberlist } = this.state;
    const enterPressed = e.keyCode === 13;
    if (enterPressed && showMemberlist)
      this.setState({ showMemberlist: false });
    if (activeChannel.channel_type !== 'direct') {
      if (startEditing) {
        this.setState({ markdownEdited: true });
      }
      if (!e.target.value.includes('@') && showMemberlist) {
        this.setState({ showMemberlist: false });
      } else {
        this.setQuery(e.target);
        this.listHighlightManager(e.keyCode);
      }
    }
  };

  setQuery = (e) => {
    const { showMemberlist } = this.state;
    if (showMemberlist) {
      const before = e.value.substring(0, e.selectionStart);
      const query = before.substring(
        before.lastIndexOf('@') + 1,
        e.selectionStart,
      );

      if (query.includes(' ') || before.lastIndexOf('@') < 0)
        this.setState({ showMemberlist: false });
      else {
        this.setState({ showMemberlist: true });
        this.setState({ memberFilterQuery: query });
      }
    }
  };

  addUserName = (e) => {
    const name =
      e.target.dataset.content || e.target.parentElement.dataset.content;
    const el = document.getElementById('messageform');
    const start = el.selectionStart;
    const end = el.selectionEnd;
    const text = el.value;
    let before = text.substring(0, start);
    before = text.substring(0, before.lastIndexOf('@') + 1);
    const after = text.substring(end, text.length);
    el.value = `${before + name} ${after}`;
    el.selectionStart = start + name.length + 1;
    el.selectionEnd = start + name.length + 1;
    el.focus();
    this.setState({ showMemberlist: false });
  };

  listHighlightManager = (keyCode) => {
    const mentionList = document.getElementById('mentionList');
    const activeElement = document.querySelector('.active__message__list');
    if (mentionList.children.length > 0) {
      if (keyCode === 40 && activeElement) {
        if (activeElement.nextElementSibling) {
          activeElement.classList.remove('active__message__list');
          activeElement.nextElementSibling.classList.add(
            'active__message__list',
          );
        }
      } else if (keyCode === 38 && activeElement) {
        if (activeElement.previousElementSibling) {
          activeElement.classList.remove('active__message__list');
          activeElement.previousElementSibling.classList.add(
            'active__message__list',
          );
        }
      } else {
        mentionList.children[0].classList.add('active__message__list');
      }
    }
  };

  getMentionedUsers = (message) => {
    const { channelUsers, activeChannelId, activeChannel } = this.state;
    if (channelUsers[activeChannelId]) {
      if (message.includes('@all') && activeChannel.channel_type !== 'open') {
        return Array.from(
          Object.values(channelUsers[activeChannelId]).filter(
            (user) => user.id,
          ),
          (user) => user.id,
        );
      }
      return Array.from(
        Object.values(channelUsers[activeChannelId]).filter((user) =>
          message.includes(user.username),
        ),
        (user) => user.id,
      );
    }
    return null;
  };

  renderChannelMembersList = () => {
    const {
      showMemberlist,
      activeChannelId,
      channelUsers,
      memberFilterQuery,
    } = this.state;
    const filterRegx = new RegExp(memberFilterQuery, 'gi');
    return (
      <div
        className={
          showMemberlist ? 'mention__list mention__visible' : 'mention__list'
        }
        id="mentionList"
      >
        {showMemberlist
          ? Object.values(channelUsers[activeChannelId])
              .filter((user) => user.username.match(filterRegx))
              .map((user) => (
                <div
                  key={user.username}
                  className="mention__user"
                  role="button"
                  onClick={this.addUserName}
                  tabIndex="0"
                  data-content={user.username}
                  onKeyUp={(e) => {
                    if (e.keyCode === 13) this.addUserName();
                  }}
                >
                  <img
                    className="mention__user__image"
                    src={user.profile_image}
                    alt={user.name}
                    style={!user.profile_image ? { display: 'none' } : ' '}
                  />
                  <span
                    style={{
                      padding: '3px 0px',
                      'font-size': '16px',
                    }}
                  >
                    {'@'}
                    {user.username}
                    <p>{user.name}</p>
                  </span>
                </div>
              ))
          : ' '}
      </div>
    );
  };

  handleEditMessageClose = () => {
    const textarea = document.getElementById('messageform');
    this.setState({
      startEditing: false,
      markdownEdited: false,
      activeEditMessage: { message: '', markdown: '' },
    });
    textarea.value = '';
  };

  renderDeleteModal = () => {
    const { showDeleteModal } = this.state;
    return (
      <div
        id="message"
        className={
          showDeleteModal
            ? 'message__delete__modal crayons-modal crayons-modal--s absolute'
            : 'message__delete__modal message__delete__modal__hide crayons-modal crayons-modal--s absolute'
        }
        aria-hidden={showDeleteModal}
        role="dialog"
      >
        <div className="crayons-modal__box">
          <div className="crayons-modal__box__body">
            <h3>Are you sure, you want to delete this message ?</h3>
            <div className="delete-actions__container">
              <div
                role="button"
                className="crayons-btn crayons-btn--danger message__delete__button"
                onClick={this.handleMessageDelete}
                tabIndex="0"
                onKeyUp={(e) => {
                  if (e.keyCode === 13) this.handleMessageDelete();
                }}
              >
                {' '}
                Delete
              </div>
              <div
                role="button"
                className="crayons-btn crayons-btn--secondary message__cancel__button"
                onClick={this.handleCloseDeleteModal}
                tabIndex="0"
                onKeyUp={(e) => {
                  if (e.keyCode === 13) this.handleCloseDeleteModal();
                }}
              >
                {' '}
                Cancel
              </div>
            </div>
          </div>
        </div>
        <div className="crayons-modal__overlay" />
      </div>
    );
  };

  handleCloseDeleteModal = () => {
    this.setState({ showDeleteModal: false, messageDeleteId: null });
  };

  handleMessageDelete = () => {
    const { messageDeleteId } = this.state;
    deleteMessage(messageDeleteId);
    this.setState({ showDeleteModal: false });
  };

  handleJoiningRequest = (e) => {
    sendChannelRequest(
      e.target.dataset.channelId,
      this.handleJoiningRequestSuccess,
      null,
    );
  };

  handleJoiningManagerSuccess = (membershipId) => {
    const { activeChannelId } = this.state;
    this.setState({
      joiningRequests: this.state.joiningRequests.filter(
        (req) => req.membership_id !== parseInt(membershipId, 10),
      ),
    });
    this.setActiveContentState(activeChannelId, null);
    this.setState({ fullscreenContent: null });
  };

  handleJoiningRequestSuccess = () => {
    const { activeChannelId } = this.state;
    this.setActiveContentState(activeChannelId, null);
    this.setState({ fullscreenContent: null });
    this.toggleSearchShowing();
  };

  renderChannelHeaderInner = () => {
    const { activeChannel } = this.state;
    if (activeChannel.channel_type === 'direct') {
      return (
        <a
          href={`/${activeChannel.channel_username}`}
          className="active-channel__title"
          onClick={this.triggerActiveContent}
          data-content="sidecar-user"
        >
          {activeChannel.channel_modified_slug}
        </a>
      );
    }
    return (
      <a
        href="#/"
        onClick={this.triggerActiveContent}
        data-content="chat_channel_setting"
      >
        {activeChannel.channel_name}
      </a>
    );
  };

  renderChannelConfigImage = () => {
    const { activeContent, activeChannel, activeChannelId } = this.state;
    if (
      activeContent[activeChannelId] &&
      activeContent[activeChannelId].type_of
    ) {
      return '';
    }

    const path =
      activeChannel.channel_type === 'direct'
        ? `/${activeChannel.channel_username}`
        : `#`;

    const dataContent =
      activeChannel.channel_type === 'direct'
        ? 'sidecar-user'
        : `chat_channel_setting`;
<<<<<<< HEAD
    const contentLink =
      activeChannel.channel_type === 'direct'
        ? `/${activeChannel.channel_username}`
        : '#/';
=======
>>>>>>> 6df2cdd0

    return (
      <a
        className="crayons-btn crayons-btn--icon-rounded crayons-btn--secondary"
        onClick={this.triggerActiveContent}
        onKeyUp={(e) => {
          if (e.keyCode === 13) this.triggerActiveContent(e);
        }}
        tabIndex="0"
<<<<<<< HEAD
        href={contentLink}
=======
        href={path}
>>>>>>> 6df2cdd0
        data-content={dataContent}
      >
        <svg
          xmlns="http://www.w3.org/2000/svg"
          viewBox="0 0 24 24"
          width="24"
          height="24"
          className="crayons-icon"
        >
          <path d="M12 22C6.477 22 2 17.523 2 12S6.477 2 12 2s10 4.477 10 10-4.477 10-10 10zm0-2a8 8 0 1 0 0-16 8 8 0 0 0 0 16zM11 7h2v2h-2V7zm0 4h2v6h-2v-6z" />
        </svg>
      </a>
    );
  };

  render() {
    const { state } = this;
    const detectIOSSafariClass =
      navigator.userAgent.match(/iPhone/i) &&
      !navigator.userAgent.match('CriOS')
        ? ' chat--iossafari'
        : '';
    let channelHeader = <div className="active-channel__header">&nbsp;</div>;
    if (state.activeChannel) {
      channelHeader = (
        <div className="active-channel__header">
          {this.renderChannelHeaderInner()}
          {this.renderChannelConfigImage()}
        </div>
      );
    }
    let fullscreenMode = '';
    if (state.fullscreenContent === 'sidecar') {
      fullscreenMode = 'chat--content-visible-full';
    } else if (state.fullscreenContent === 'video') {
      fullscreenMode = 'chat--video-visible-full';
    }
    return (
      <div
        data-testid="chat"
        className={`chat chat--${
          state.expanded ? 'expanded' : 'contracted'
        }${detectIOSSafariClass} chat--${
          state.videoPath ? 'video-visible' : 'video-not-visible'
        } chat--${
          state.activeContent[state.activeChannelId]
            ? 'content-visible'
            : 'content-not-visible'
        } ${fullscreenMode}`}
        data-no-instant
        aria-expanded={state.expanded}
      >
        {this.renderChatChannels()}
        <div data-testid="active-chat" className="chat__activechat">
          {this.renderActiveChatChannel(channelHeader)}
        </div>
      </div>
    );
  }
}<|MERGE_RESOLUTION|>--- conflicted
+++ resolved
@@ -1761,13 +1761,11 @@
       activeChannel.channel_type === 'direct'
         ? 'sidecar-user'
         : `chat_channel_setting`;
-<<<<<<< HEAD
+  
     const contentLink =
       activeChannel.channel_type === 'direct'
         ? `/${activeChannel.channel_username}`
         : '#/';
-=======
->>>>>>> 6df2cdd0
 
     return (
       <a
@@ -1777,11 +1775,7 @@
           if (e.keyCode === 13) this.triggerActiveContent(e);
         }}
         tabIndex="0"
-<<<<<<< HEAD
-        href={contentLink}
-=======
         href={path}
->>>>>>> 6df2cdd0
         data-content={dataContent}
       >
         <svg
