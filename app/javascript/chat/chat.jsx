--- conflicted
+++ resolved
@@ -41,15 +41,10 @@
 import Message from './message';
 import ActionMessage from './actionMessage';
 import Content from './content';
-<<<<<<< HEAD
 import { VideoContent } from './videoContent';
-=======
-import VideoContent from './videoContent';
-
 
 const NARROW_WIDTH_LIMIT = 767;
 const WIDE_WIDTH_LIMIT = 1600;
->>>>>>> d14547b3
 
 export default class Chat extends Component {
   static propTypes = {
