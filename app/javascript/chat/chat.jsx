import { h, Component } from 'preact';
import PropTypes from 'prop-types';
import ConfigImage from '../../assets/images/three-dots.svg';
import {
  conductModeration,
  getAllMessages,
  sendMessage,
  sendOpen,
  getChannels,
  getUnopenedChannelIds,
  getContent,
  getChannelInvites,
  sendChannelInviteAction,
  deleteMessage,
  editMessage,
} from './actions';
import { hideMessages, scrollToBottom, setupObserver } from './util';
import Alert from './alert';
import Channels from './channels';
import Compose from './compose';
import Message from './message';
import ActionMessage from './actionMessage';
import Content from './content';
import Video from './video';

import setupPusher from '../src/utils/pusher';
import debounceAction from '../src/utils/debounceAction';

export default class Chat extends Component {
  static propTypes = {
    pusherKey: PropTypes.number.isRequired,
    chatChannels: PropTypes.string.isRequired,
    chatOptions: PropTypes.string.isRequired,
    githubToken: PropTypes.string.isRequired,
  };

  constructor(props) {
    super(props);
    const chatChannels = JSON.parse(props.chatChannels);
    const chatOptions = JSON.parse(props.chatOptions);

    this.debouncedChannelFilter = debounceAction(
      this.triggerChannelFilter.bind(this),
    );

    this.state = {
      messages: [],
      scrolled: false,
      showAlert: false,
      chatChannels,
      unopenedChannelIds: [],
      filterQuery: '',
      channelTypeFilter: 'all',
      channelsLoaded: false,
      channelPaginationNum: 0,
      fetchingPaginatedChannels: false,
      activeChannelId: chatOptions.activeChannelId,
      activeChannel: null,
      showChannelsList: chatOptions.showChannelsList,
      showTimestamp: chatOptions.showTimestamp,
      currentUserId: chatOptions.currentUserId,
      notificationsPermission: null,
      activeContent: {},
      expanded: window.innerWidth > 600,
      isMobileDevice: typeof window.orientation !== 'undefined',
      subscribedPusherChannels: [],
      activeVideoChannelId: null,
      incomingVideoCallChannelIds: [],
      videoCallParticipants: [],
      inviteChannels: [],
      soundOn: true,
      videoOn: true,
      messageOffset: 0,
      showDeleteModal: false,
      messageDeleteId: null,
      allMessagesLoaded: false,
      currentMessageLocation: 0,
      startEditing: false,
      activeEditMessage: {},
      markdownEdited: false,
      channelUsers: [],
      showMemberlist: false,
      memberFilterQuery: null,
    };
  }

  componentDidMount() {
    const {
      chatChannels,
      activeChannelId,
      showChannelsList,
      channelTypeFilter,
      isMobileDevice,
      channelPaginationNum,
      currentUserId,
    } = this.state;

    this.setupChannels(chatChannels);

    const channelsForPusherSub = chatChannels.filter(
      this.channelTypeFilterFn('open'),
    );
    this.subscribeChannelsToPusher(
      channelsForPusherSub,
      (channel) => `open-channel-${channel.chat_channel_id}`,
    );

    setupObserver(this.observerCallback);

    this.subscribePusher(`private-message-notifications-${currentUserId}`);

    if (activeChannelId) {
      sendOpen(activeChannelId, this.handleChannelOpenSuccess, null);
    }
    if (showChannelsList) {
      const filters =
        channelTypeFilter === 'all'
          ? {}
          : { filters: `channel_type:${channelTypeFilter}` };
      getChannels(
        '',
        activeChannelId,
        this.props,
        channelPaginationNum,
        filters,
        this.loadChannels,
      );
      getUnopenedChannelIds(this.markUnopenedChannelIds);
    }
    if (!isMobileDevice) {
      document.getElementById('messageform').focus();
    }
    if (document.getElementById('chatchannels__channelslist')) {
      document
        .getElementById('chatchannels__channelslist')
        .addEventListener('scroll', this.handleChannelScroll);
    }
    getChannelInvites(this.handleChannelInvites, null);
  }

  componentDidUpdate() {
    const { scrolled, currentMessageLocation } = this.state;
    const messageList = document.getElementById('messagelist');
    if (messageList) {
      if (!scrolled) {
        scrollToBottom();
      }
    }

    if (currentMessageLocation && messageList.scrollTop === 0) {
      messageList.scrollTop =
        messageList.scrollHeight - (currentMessageLocation + 30);
    }
  }

  liveCoding = (e) => {
    const { activeContent, activeChannelId } = this.state;
    if (activeContent !== { type_of: 'code_editor' }) {
      activeContent[activeChannelId] = { type_of: 'code_editor' };
      this.setState({ activeContent });
    }
    if (document.querySelector('.CodeMirror')) {
      const cm = document.querySelector('.CodeMirror').CodeMirror;
      if (cm && e.context === 'initializing-live-code-channel') {
        window.pusher.channel(e.channel).trigger('client-livecode', {
          value: cm.getValue(),
          cursorPos: cm.getCursor(),
        });
      } else if ((cm && e.keyPressed === true) || e.value.length > 0) {
        const cursorCoords = e.cursorPos;
        const cursorElement = document.createElement('span');
        cursorElement.classList.add('cursorelement');
        cursorElement.style.height = `${
          cursorCoords.bottom - cursorCoords.top
        }px`;
        cm.setValue(e.value);
        cm.setBookmark(e.cursorPos, { widget: cursorElement });
      }
    }
  };

  filterForActiveChannel = (channels, id) =>
    channels.filter(
      (channel) => channel.chat_channel_id === parseInt(id, 10),
    )[0];

  subscribePusher = (channelName) => {
    const { subscribedPusherChannels } = this.state;
    const { pusherKey } = this.props;
    if (!subscribedPusherChannels.includes(channelName)) {
      setupPusher(pusherKey, {
        channelId: channelName,
        messageCreated: this.receiveNewMessage,
        messageDeleted: this.removeMessage,
        messageEdited: this.updateMessage,
        channelCleared: this.clearChannel,
        redactUserMessages: this.redactUserMessages,
        channelError: this.channelError,
        liveCoding: this.liveCoding,
        videoCallInitiated: this.receiveVideoCall,
        videoCallEnded: this.receiveVideoCallHangup,
        mentioned: this.mentioned,
        messageOpened: this.messageOpened,
      });
      const subscriptions = subscribedPusherChannels;
      subscriptions.push(channelName);
      this.setState({ subscribedPusherChannels: subscriptions });
    }
  };

  mentioned = () => {};

  messageOpened = () => {};

  loadChannels = (channels, query) => {
    const { activeChannelId, activeChannel } = this.state;
    if (activeChannelId && query.length === 0) {
      this.setState({
        chatChannels: channels,
        scrolled: false,
        channelsLoaded: true,
        channelPaginationNum: 0,
        filterQuery: '',
        activeChannel:
          activeChannel ||
          this.filterForActiveChannel(channels, activeChannelId),
      });
      this.setupChannel(activeChannelId);
    } else if (activeChannelId) {
      this.setState({
        scrolled: false,
        chatChannels: channels,
        channelsLoaded: true,
        channelPaginationNum: 0,
        filterQuery: query,
        activeChannel:
          activeChannel ||
          this.filterForActiveChannel(channels, activeChannelId),
      });
      this.setupChannel(activeChannelId);
    } else if (channels.length > 0) {
      this.setState({
        chatChannels: channels,
        channelsLoaded: true,
        channelPaginationNum: 0,
        filterQuery: query || '',
        scrolled: false,
      });
      const channel = channels[0];
      this.triggerSwitchChannel(
        channel.chat_channel_id,
        channel.channel_modified_slug,
      );
    } else {
      this.setState({ channelsLoaded: true });
    }
    this.subscribeChannelsToPusher(
      channels.filter(this.channelTypeFilterFn('open')),
      (channel) => `open-channel-${channel.chat_channel_id}`,
    );
    this.subscribeChannelsToPusher(
      channels.filter(this.channelTypeFilterFn('invite_only')),
      (channel) => `presence-channel-${channel.chat_channel_id}`,
    );
    document.getElementById('chatchannels__channelslist').scrollTop = 0;
  };

  markUnopenedChannelIds = (ids) => {
    this.setState({ unopenedChannelIds: ids });
  };

  subscribeChannelsToPusher = (channels, channelNameFn) => {
    channels.forEach((channel) => {
      this.subscribePusher(channelNameFn(channel));
    });
  };

  channelTypeFilterFn = (type) => (channel) => {
    return channel.channel_type === type;
  };

  setupChannels = (channels) => {
    channels.forEach((channel, index) => {
      if (index < 3) {
        this.setupChannel(channel.chat_channel_id);
      }
    });
  };

  loadPaginatedChannels = (channels) => {
    const { state } = this.state;
    const currentChannels = state.chatChannels;
    const currentChannelIds = currentChannels.map((channel) => channel.id);
    const newChannels = currentChannels;
    channels.forEach((channel) => {
      if (!currentChannelIds.includes(channel.id)) {
        newChannels.push(channel);
      }
    });
    if (
      currentChannels.length === newChannels.length &&
      state.channelPaginationNum > 3
    ) {
      return;
    }
    this.setState({
      chatChannels: newChannels,
      fetchingPaginatedChannels: false,
      channelPaginationNum: state.channelPaginationNum + 1,
    });
  };

  setupChannel = (channelId) => {
    const {
      messages,
      messageOffset,
      activeChannel,
      activeChannelId,
    } = this.state;
    if (
      !messages[channelId] ||
      messages[channelId].length === 0 ||
      messages[channelId][0].reception_method === 'pushed'
    ) {
      getAllMessages(channelId, messageOffset, this.receiveAllMessages);
    }
    if (activeChannel && activeChannel.channel_type !== 'direct') {
      getContent(
        `/chat_channels/${activeChannelId}/channel_info`,
        this.setOpenChannelUsers,
        null,
      );
      if (activeChannel.channel_type === 'open')
        this.subscribePusher(`open-channel-${channelId}`);
    }
    this.subscribePusher(`presence-channel-${channelId}`);
  };

  setOpenChannelUsers = (res) => {
    const { activeChannelId, activeChannel } = this.state;
    Object.filter = (obj, predicate) =>
      Object.fromEntries(Object.entries(obj).filter(predicate));
    const leftUser = Object.filter(
      res.channel_users,
      ([username]) => username !== window.currentUser.username,
    );
    if (activeChannel.channel_type === 'open') {
      this.setState({
        channelUsers: {
          [activeChannelId]: leftUser,
        },
      });
    } else {
      this.setState({
        channelUsers: {
          [activeChannelId]: {
            all: { username: 'all', name: 'To notify everyone here' },
            ...leftUser,
          },
        },
      });
    }
  };

  observerCallback = (entries) => {
    entries.forEach((entry) => {
      if (entry.isIntersecting) {
        this.setState({ scrolled: false, showAlert: false });
      } else {
        this.setState({ scrolled: true });
      }
    });
  };

  channelError = (_error) => {
    this.setState({
      subscribedPusherChannels: [],
    });
  };

  receiveAllMessages = (res) => {
    const { chatChannelId, messages } = res;
    this.setState((prevState) => ({
      messages: { ...prevState.messages, [chatChannelId]: messages },
      scrolled: false,
    }));
  };

  removeMessage = (message) => {
    const { activeChannelId } = this.state;
    this.setState((prevState) => ({
      messages: {
        [activeChannelId]: [
          ...prevState.messages[activeChannelId].filter(
            (oldmessage) => oldmessage.id !== message.id,
          ),
        ],
      },
    }));
  };

  updateMessage = (message) => {
    const { activeChannelId } = this.state;
    if (message.chat_channel_id === activeChannelId) {
      this.setState(({ messages }) => {
        const newMessages = messages;
        const foundIndex = messages[activeChannelId].findIndex(
          (oldMessage) => oldMessage.id === message.id,
        );
        newMessages[activeChannelId][foundIndex] = message;
        return { messages: newMessages };
      });
    }
  };

  receiveNewMessage = (message) => {
    const {
      messages,
      activeChannelId,
      scrolled,
      chatChannels,
      unopenedChannelIds,
    } = this.state;
    const receivedChatChannelId = message.chat_channel_id;
    let newMessages = [];
    if (
      message.temp_id &&
      messages[activeChannelId].findIndex(
        (oldmessage) => oldmessage.temp_id === message.temp_id,
      ) > -1
    ) {
      return;
    }

    if (messages[receivedChatChannelId]) {
      newMessages = messages[receivedChatChannelId].slice();
      newMessages.push(message);
      if (newMessages.length > 150) {
        newMessages.shift();
      }
    }
    const newShowAlert =
      activeChannelId === receivedChatChannelId ? { showAlert: scrolled } : {};
    let newMessageChannelIndex = 0;
    let newMessageChannel = null;
    const newChannelsObj = chatChannels.map((channel, index) => {
      if (receivedChatChannelId === channel.chat_channel_id) {
        newMessageChannelIndex = index;
        newMessageChannel = channel;
        return { ...channel, channel_last_message_at: new Date() };
      }
      return channel;
    });

    if (newMessageChannelIndex > 0) {
      newChannelsObj.splice(newMessageChannelIndex, 1);
      newChannelsObj.unshift(newMessageChannel);
    }

    if (receivedChatChannelId === activeChannelId) {
      sendOpen(receivedChatChannelId, this.handleChannelOpenSuccess, null);
    } else {
      const newUnopenedChannels = unopenedChannelIds;
      if (!unopenedChannelIds.includes(receivedChatChannelId)) {
        newUnopenedChannels.push(receivedChatChannelId);
      }
      this.setState({
        unopenedChannelIds: newUnopenedChannels,
      });
    }

    this.setState((prevState) => ({
      ...newShowAlert,
      chatChannels: newChannelsObj,
      messages: {
        ...prevState.messages,
        [receivedChatChannelId]: newMessages,
      },
    }));
  };

  receiveVideoCall = (callObj) => {
    this.setState((prevState) => ({
      incomingVideoCallChannelIds: [...prevState, callObj.channelId],
    }));
  };

  receiveVideoCallHangup = () => {
    const { videoCallParticipants } = this.state;
    if (videoCallParticipants.size < 1) {
      this.setState({ activeVideoChannelId: null });
    }
  };

  redactUserMessages = (res) => {
    const { messages } = this.state;
    const newMessages = hideMessages(messages, res.userId);
    this.setState({ messages: newMessages });
  };

  clearChannel = (res) => {
    this.setState((prevState) => ({
      messages: { ...prevState.messages, [res.chat_channel_id]: [] },
    }));
  };

  handleChannelScroll = (e) => {
    const {
      fetchingPaginatedChannels,
      chatChannels,
      channelTypeFilter,
      filterQuery,
      activeChannelId,
      channelPaginationNum,
    } = this.state;

    if (fetchingPaginatedChannels || chatChannels.length < 30) {
      return;
    }
    const { target } = e;
    if (target.scrollTop + target.offsetHeight + 1800 > target.scrollHeight) {
      this.setState({ fetchingPaginatedChannels: true });

      const filters =
        channelTypeFilter === 'all'
          ? {}
          : { filters: `channel_type:${channelTypeFilter}` };
      getChannels(
        filterQuery,
        activeChannelId,
        this.props,
        channelPaginationNum,
        filters,
        this.loadPaginatedChannels,
      );
    }
  };

  handleChannelInvites = (response) => {
    this.setState({ inviteChannels: response });
  };

  handleKeyDown = (e) => {
    const { showMemberlist } = this.state;
    const enterPressed = e.keyCode === 13;
    const targetValue = e.target.value;
    const messageIsEmpty = targetValue.length === 0;
    const shiftPressed = e.shiftKey;

    if (enterPressed) {
      if (showMemberlist) {
        e.preventDefault();
        const selectedUser = document.querySelector('.active__message__list');
        this.addUserName({ target: selectedUser });
      } else if (messageIsEmpty) {
        e.preventDefault();
      } else if (!messageIsEmpty && !shiftPressed) {
        e.preventDefault();
        this.handleMessageSubmit(e.target.value);
        e.target.value = '';
      }
    }
    if (e.target.value.includes('@')) {
      if (e.keyCode === 40 || e.keyCode === 38) {
        e.preventDefault();
      }
    }
  };

  handleKeyDownEdit = (e) => {
    const enterPressed = e.keyCode === 13;
    const targetValue = e.target.value;
    const messageIsEmpty = targetValue.length === 0;
    const shiftPressed = e.shiftKey;

    if (enterPressed) {
      if (messageIsEmpty) {
        e.preventDefault();
      } else if (!messageIsEmpty && !shiftPressed) {
        e.preventDefault();
        this.handleMessageSubmitEdit(e.target.value);
        e.target.value = '';
      }
    }
  };

  handleMessageSubmitEdit = (message) => {
    const { activeChannelId, activeEditMessage } = this.state;
    const editedMessage = {
      activeChannelId,
      id: activeEditMessage.id,
      message,
    };
    editMessage(editedMessage, this.handleSuccess, this.handleFailure);
    this.handleEditMessageClose();
  };

  handleMessageSubmit = (message) => {
    const { activeChannelId } = this.state;
    // should check if user has the privilege
    if (message.startsWith('/code')) {
      this.setActiveContentState(activeChannelId, { type_of: 'code_editor' });
    } else if (message.startsWith('/call')) {
      const messageObject = {
        activeChannelId,
        message: '/call',
        mentionedUsersId: this.getMentionedUsers(message),
      };
      this.setActiveContent({
        path: `/video_chats/${activeChannelId}`,
        type_of: 'article',
      });
      sendMessage(messageObject, this.handleSuccess, this.handleFailure);
    } else if (message.startsWith('/new')) {
      this.setActiveContentState(activeChannelId, {
        type_of: 'loading-post',
      });
      this.setActiveContent({
        path: '/new',
        type_of: 'article',
      });
    } else if (message.startsWith('/github')) {
      const args = message.split('/github ')[1].trim();
      this.setActiveContentState(activeChannelId, { type_of: 'github', args });
    } else if (message[0] === '/') {
      conductModeration(
        activeChannelId,
        message,
        this.handleSuccess,
        this.handleFailure,
      );
    } else {
      const messageObject = {
        activeChannelId,
        message,
        mentionedUsersId: this.getMentionedUsers(message),
      };
      sendMessage(messageObject, this.handleSuccess, this.handleFailure);
    }
  };

  handleSwitchChannel = (e) => {
    e.preventDefault();
    let { target } = e;
    if (!target.dataset.channelId) {
      target = target.parentElement;
    }
    this.triggerSwitchChannel(
      parseInt(target.dataset.channelId, 10),
      target.dataset.channelSlug,
    );
  };

  answerVideoCall = () => {
    const { activeChannelId } = this.state;
    this.setState({
      activeVideoChannelId: activeChannelId,
      incomingVideoCallChannelIds: [],
    });
  };

  hangupVideoCall = () => {
    const { activeVideoChannelId } = this.state;
    window.pusher
      .channel(`presence-channel-${activeVideoChannelId}`)
      .trigger('client-endvideocall', {});
    this.setState({
      activeVideoChannelId: null,
    });
  };

  handleVideoParticipantChange = (participants) => {
    this.setState({ videoCallParticipants: participants });
  };

  toggleVideoSound = () => {
    this.setState((prevState) => ({ soundOn: !prevState.soundOn }));
  };

  toggleVideoVideo = () => {
    this.setState((prevState) => ({ videoOn: !prevState.videoOn }));
  };

  triggerSwitchChannel = (id, slug) => {
    const {
      chatChannels,
      isMobileDevice,
      unopenedChannelIds,
      activeChannelId,
    } = this.state;
    const newUnopenedChannelIds = unopenedChannelIds;
    const index = newUnopenedChannelIds.indexOf(id);
    if (index > -1) {
      newUnopenedChannelIds.splice(index, 1);
    }
    this.setState({
      activeChannel: this.filterForActiveChannel(chatChannels, id),
      activeChannelId: parseInt(id, 10),
      scrolled: false,
      showAlert: false,
      unopenedChannelIds: unopenedChannelIds.filter(
        (unopenedId) => unopenedId !== id,
      ),
    });
    this.setupChannel(id);
    const params = new URLSearchParams(window.location.search);

    if (params.get('ref') === 'group_invite') {
      this.setActiveContentState(activeChannelId, {
        type_of: 'loading-post',
      });
      this.setActiveContent({
        path: '/chat_channel_memberships',
        type_of: 'article',
      });
    }
    window.history.replaceState(null, null, `/connect/${slug}`);
    if (!isMobileDevice) {
      document.getElementById('messageform').focus();
    }
    if (window.ga && ga.create) {
      ga('send', 'pageview', window.location.pathname + window.location.search);
    }
    sendOpen(id, this.handleChannelOpenSuccess, null);
  };

  handleSubmitOnClick = (e) => {
    e.preventDefault();
    const message = document.getElementById('messageform').value;
    if (message.length > 0) {
      this.handleMessageSubmit(message);
      document.getElementById('messageform').value = '';
    }
  };

  handleSubmitOnClickEdit = (e) => {
    e.preventDefault();
    const message = document.getElementById('messageform').value;
    if (message.length > 0) {
      this.handleMessageSubmitEdit(message);
      document.getElementById('messageform').value = '';
    }
  };

  triggerDeleteMessage = (e) => {
    this.setState({ messageDeleteId: e.target.dataset.content });
    this.setState({ showDeleteModal: true });
  };

  triggerEditMessage = (e) => {
    const { messages, activeChannelId } = this.state;
    this.setState({
      activeEditMessage: messages[activeChannelId].filter(
        (message) => message.id === parseInt(e.target.dataset.content, 10),
      )[0],
    });
    this.setState({ startEditing: true });
  };

  handleSuccess = (response) => {
    const { activeChannelId } = this.state;
    if (response.status === 'success') {
      if (response.message.temp_id) {
        this.setState(({ messages }) => {
          const newMessages = messages;
          const foundIndex = messages[activeChannelId].findIndex(
            (message) => message.temp_id === response.message.temp_id,
          );
          if (foundIndex > 0) {
            newMessages[activeChannelId][foundIndex].id = response.message.id;
          }
          return { messages: newMessages };
        });
      }
    } else if (response.status === 'error') {
      this.receiveNewMessage(response.message);
    }
  };

  triggerActiveContent = (e) => {
    if (
      // Trying to open in new tab
      e.ctrlKey ||
      e.shiftKey ||
      e.metaKey || // apple
      (e.button && e.button === 1) // middle click, >IE9 + everyone else
    ) {
      return false;
    }
    const { target } = e;
    const content =
      target.dataset.content || target.parentElement.dataset.content;
    if (content) {
      e.preventDefault();
      e.stopPropagation();

      const { activeChannelId, activeChannel } = this.state;
      if (target.dataset.content.startsWith('chat_channels/')) {
        this.setActiveContentState(activeChannelId, {
          type_of: 'loading-user',
        });
        getContent(
          `/${target.dataset.content}/channel_info`,
          this.setActiveContent,
          null,
        );
      } else if (target.dataset.content === 'sidecar_all') {
        this.setActiveContentState(activeChannelId, {
          type_of: 'loading-post',
        });
        this.setActiveContent({
          path: `/chat_channel_memberships/${activeChannel.id}/edit`,
          type_of: 'article',
        });
      } else if (
        content.startsWith('sidecar') ||
        content.startsWith('article')
      ) {
        // article is legacy which can be removed shortly
        this.setActiveContentState(activeChannelId, {
          type_of: 'loading-post',
        });
        this.setActiveContent({
          path: target.href || target.parentElement.href,
          type_of: 'article',
        });
      } else if (target.dataset.content === 'exit') {
        this.setActiveContentState(activeChannelId, null);
      }
    }
    return false;
  };

  setActiveContentState = (channelId, state) => {
    this.setState((prevState) => ({
      activeContent: {
        ...prevState.activeContent,
        [channelId]: state,
      },
    }));
  };

  setActiveContent = (response) => {
    const { activeChannelId } = this.state;
    this.setActiveContentState(activeChannelId, response);
    setTimeout(() => {
      document.getElementById('chat_activecontent').scrollTop = 0;
      document.getElementById('chat').scrollLeft = 1000;
    }, 3);
    setTimeout(() => {
      document.getElementById('chat_activecontent').scrollTop = 0;
      document.getElementById('chat').scrollLeft = 1000;
    }, 10);
  };

  handleChannelOpenSuccess = (response) => {
    this.setState(({ chatChannels }) => {
      const newChannelsObj = chatChannels.map((channel) => {
        if (parseInt(response.channel, 10) === channel.chat_channel_id) {
          return { ...channel, last_opened_at: new Date() };
        }
        return channel;
      });
      return { chatChannels: newChannelsObj };
    });
  };

  handleInvitationAccept = (e) => {
    const id = e.target.dataset.content;
    sendChannelInviteAction(id, 'accept', this.handleChannelInviteResult, null);
  };

  handleInvitationDecline = (e) => {
    const id = e.target.dataset.content;
    sendChannelInviteAction(
      id,
      'decline',
      this.handleChannelInviteResult,
      null,
    );
  };

  handleChannelInviteResult = (response) => {
    this.setState({ inviteChannels: response });
  };

  triggerChannelTypeFilter = (e) => {
    const { filterQuery } = this.state;
    const type = e.target.dataset.channelType;
    this.setState({
      channelTypeFilter: type,
      fetchingPaginatedChannels: false,
    });
    const filters = type === 'all' ? {} : { filters: `channel_type:${type}` };
    getChannels(filterQuery, null, this.props, 0, filters, this.loadChannels);
  };

  handleFailure = (err) => {
    // eslint-disable-next-line no-console
    console.error(err);
  };

  renderMessages = () => {
    const {
      activeChannelId,
      messages,
      showTimestamp,
      activeChannel,
      currentUserId,
    } = this.state;
    if (!messages[activeChannelId]) {
      return '';
    }
    if (messages[activeChannelId].length === 0 && activeChannel) {
      if (activeChannel.channel_type === 'direct') {
        return (
          <div className="chatmessage" style={{ color: 'grey' }}>
            <div className="chatmessage__body">
              You and
              {' '}
              <a href={`/${activeChannel.channel_modified_slug}`}>
                {activeChannel.channel_modified_slug}
              </a>
              {' '}
              are connected because you both follow each other. All interactions
              {' '}
              <em>
                <b>must</b>
              </em>
              {' '}
              abide by the 
              {' '}
              <a href="/code-of-conduct">code of conduct</a>
              .
            </div>
          </div>
        );
      }
      if (activeChannel.channel_type === 'open') {
        return (
          <div className="chatmessage" style={{ color: 'grey' }}>
            <div className="chatmessage__body">
              You have joined 
              {' '}
              {activeChannel.channel_name}
              ! All interactions
              {' '}
              <em>
                <b>must</b>
              </em>
              {' '}
              abide by the 
              {' '}
              <a href="/code-of-conduct">code of conduct</a>
              .
            </div>
          </div>
        );
      }
    }
<<<<<<< HEAD

    return messages[activeChannelId].map((message) =>
      message.action ? (
        <ActionMessage
          user={message.username}
          profileImageUrl={message.profile_image_url}
          message={message.message}
          timestamp={showTimestamp ? message.timestamp : null}
          color={message.color}
          onContentTrigger={this.triggerActiveContent}
        />
      ) : (
        <Message
          currentUserId={currentUserId}
          id={message.id}
          user={message.username}
          userID={message.user_id}
          profileImageUrl={message.profile_image_url}
          message={message.message}
          timestamp={showTimestamp ? message.timestamp : null}
          editedAt={message.edited_at}
          color={message.color}
          onContentTrigger={this.triggerActiveContent}
          onDeleteMessageTrigger={this.triggerDeleteMessage}
          onEditMessageTrigger={this.triggerEditMessage}
        />
      ),
    );
=======
    return messages[activeChannelId].map((message) => (
      <Message
        currentUserId={currentUserId}
        id={message.id}
        user={message.username}
        userID={message.user_id}
        profileImageUrl={message.profile_image_url}
        message={message.message}
        timestamp={showTimestamp ? message.timestamp : null}
        editedAt={message.edited_at}
        color={message.color}
        type={message.type}
        onContentTrigger={this.triggerActiveContent}
        onDeleteMessageTrigger={this.triggerDeleteMessage}
        onEditMessageTrigger={this.triggerEditMessage}
      />
    ));
>>>>>>> 564a7391
  };

  triggerChannelFilter = (e) => {
    const { channelTypeFilter } = this.state;
    const filters =
      channelTypeFilter === 'all'
        ? {}
        : { filters: `channel_type:${channelTypeFilter}` };
    getChannels(
      e.target.value,
      null,
      this.props,
      0,
      filters,
      this.loadChannels,
    );
  };

  toggleExpand = () => {
    this.setState((prevState) => ({ expanded: !prevState.expanded }));
  };

  renderChannelFilterButton = (type, name, active) => (
    <button
      data-channel-type={type}
      onClick={this.triggerChannelTypeFilter}
      className={`chat__channeltypefilterbutton chat__channeltypefilterbutton--${
        type === active ? 'active' : 'inactive'
      }`}
      type="button"
    >
      {name}
    </button>
  );

  renderChatChannels = () => {
    const { state } = this;
    if (state.showChannelsList) {
      const { notificationsPermission } = state;
      const notificationsButton = '';
      let notificationsState = '';
      let invitesButton = '';
      if (notificationsPermission === 'granted') {
        notificationsState = (
          <div className="chat_chatconfig chat_chatconfig--on">
            Notifications On
          </div>
        );
      } else if (notificationsPermission === 'denied') {
        notificationsState = (
          <div className="chat_chatconfig chat_chatconfig--off">
            Notifications Off
          </div>
        );
      }
      if (state.inviteChannels.length > 0) {
        invitesButton = (
          <div className="chat__channelinvitationsindicator">
            <a
              href="/chat_channel_memberships"
              onClick={this.triggerActiveContent}
              data-content="sidecar-chat_channel_memberships"
              type="button"
            >
              <span role="img" aria-label="emoji">
                👋
              </span>
              {' '}
              New Invitations!
            </a>
          </div>
        );
      }
      if (state.expanded) {
        return (
          <div className="chat__channels chat__channels--expanded">
            {notificationsButton}
            <button
              className="chat__channelstogglebutt"
              onClick={this.toggleExpand}
              type="button"
            >
              {'<'}
            </button>
            <input placeholder="Filter" onKeyUp={this.debouncedChannelFilter} />
            {invitesButton}
            <div className="chat__channeltypefilter">
              {this.renderChannelFilterButton(
                'all',
                'all',
                state.channelTypeFilter,
              )}
              {this.renderChannelFilterButton(
                'direct',
                'direct',
                state.channelTypeFilter,
              )}
              {this.renderChannelFilterButton(
                'invite_only',
                'group',
                state.channelTypeFilter,
              )}
            </div>
            <Channels
              activeChannelId={state.activeChannelId}
              chatChannels={state.chatChannels}
              unopenedChannelIds={state.unopenedChannelIds}
              handleSwitchChannel={this.handleSwitchChannel}
              channelsLoaded={state.channelsLoaded}
              filterQuery={state.filterQuery}
              expanded={state.expanded}
              incomingVideoCallChannelIds={state.incomingVideoCallChannelIds}
            />
            {notificationsState}
          </div>
        );
      }
      return (
        <div className="chat__channels">
          {notificationsButton}
          <button
            className="chat__channelstogglebutt"
            onClick={this.toggleExpand}
            style={{ width: '100%' }}
            type="button"
          >
            {'>'}
          </button>
          <Channels
            incomingVideoCallChannelIds={state.incomingVideoCallChannelIds}
            activeChannelId={state.activeChannelId}
            chatChannels={state.chatChannels}
            unopenedChannelIds={state.unopenedChannelIds}
            handleSwitchChannel={this.handleSwitchChannel}
            expanded={state.expanded}
          />
          {notificationsState}
        </div>
      );
    }
    return '';
  };

  handleMessageScroll = () => {
    const {
      allMessagesLoaded,
      messages,
      activeChannelId,
      messageOffset,
    } = this.state;

    if (!messages[activeChannelId]) {
      return;
    }

    const jumpbackButton = document.getElementById('jumpback_button');

    if (this.scroller) {
      const scrolledRatio =
        (this.scroller.scrollTop + this.scroller.clientHeight) /
        this.scroller.scrollHeight;

      if (scrolledRatio < 0.7) {
        jumpbackButton.classList.remove('chatchanneljumpback__hide');
      } else if (scrolledRatio > 0.8) {
        jumpbackButton.classList.add('chatchanneljumpback__hide');
      }

      if (this.scroller.scrollTop === 0 && !allMessagesLoaded) {
        getAllMessages(
          activeChannelId,
          messageOffset + messages[activeChannelId].length,
          this.addMoreMessages,
        );
        const curretPosition = this.scroller.scrollHeight;
        this.setState({ currentMessageLocation: curretPosition });
      }
    }
  };

  addMoreMessages = (res) => {
    const { chatChannelId, messages } = res;

    if (messages.length > 0) {
      this.setState((prevState) => ({
        messages: {
          [chatChannelId]: [...messages, ...prevState.messages[chatChannelId]],
        },
      }));
    } else {
      this.setState({ allMessagesLoaded: true });
    }
  };

  jumpBacktoBottom = () => {
    scrollToBottom();
    document
      .getElementById('jumpback_button')
      .classList.remove('chatchanneljumpback__hide');
  };

  renderActiveChatChannel = (channelHeader, incomingCall) => {
    const { state, props } = this;

    return (
      <div className="activechatchannel">
        <div className="activechatchannel__conversation">
          {channelHeader}
          <div
            className="activechatchannel__messages"
            onScroll={this.handleMessageScroll}
            ref={(scroller) => {
              this.scroller = scroller;
            }}
            id="messagelist"
          >
            {this.renderMessages()}
            {incomingCall}
            <div className="messagelist__sentinel" id="messagelist__sentinel" />
          </div>
          <div
            className="chatchanneljumpback chatchanneljumpback__hide"
            id="jumpback_button"
          >
            <div
              role="button"
              className="chatchanneljumpback__messages"
              onClick={this.jumpBacktoBottom}
              tabIndex="0"
              onKeyUp={(e) => {
                if (e.keyCode === 13) this.jumpBacktoBottom();
              }}
            >
              Scroll to Bottom
            </div>
          </div>
          {this.renderDeleteModal()}
          <div className="activechatchannel__alerts">
            <Alert showAlert={state.showAlert} />
          </div>
          {this.renderChannelMembersList()}
          <div className="activechatchannel__form">
            <Compose
              handleSubmitOnClick={this.handleSubmitOnClick}
              handleKeyDown={this.handleKeyDown}
              handleSubmitOnClickEdit={this.handleSubmitOnClickEdit}
              handleMention={this.handleMention}
              handleKeyUp={this.handleKeyUp}
              handleKeyDownEdit={this.handleKeyDownEdit}
              activeChannelId={state.activeChannelId}
              startEditing={state.startEditing}
              markdownEdited={state.markdownEdited}
              editMessageHtml={state.activeEditMessage.message}
              editMessageMarkdown={state.activeEditMessage.markdown}
              handleEditMessageClose={this.handleEditMessageClose}
            />
          </div>
        </div>
        <Content
          onTriggerContent={this.triggerActiveContent}
          resource={state.activeContent[state.activeChannelId]}
          activeChannelId={state.activeChannelId}
          activeChannel={state.activeChannel}
          pusherKey={props.pusherKey}
          githubToken={props.githubToken}
        />
      </div>
    );
  };

  handleMention = (e) => {
    const { activeChannel } = this.state;
    const mention = e.keyCode === 64;
    if (mention && activeChannel.channel_type !== 'direct') {
      this.setState({ showMemberlist: true });
    }
  };

  handleKeyUp = (e) => {
    const { startEditing, activeChannel, showMemberlist } = this.state;
    const enterPressed = e.keyCode === 13;
    if (enterPressed && showMemberlist)
      this.setState({ showMemberlist: false });
    if (activeChannel.channel_type !== 'direct') {
      if (startEditing) {
        this.setState({ markdownEdited: true });
      }
      if (!e.target.value.includes('@') && showMemberlist) {
        this.setState({ showMemberlist: false });
      } else {
        this.setQuery(e.target);
        this.listHighlightManager(e.keyCode);
      }
    }
  };

  setQuery = (e) => {
    const { showMemberlist } = this.state;
    if (showMemberlist) {
      const before = e.value.substring(0, e.selectionStart);
      const query = before.substring(
        before.lastIndexOf('@') + 1,
        e.selectionStart,
      );

      if (query.includes(' ') || before.lastIndexOf('@') < 0)
        this.setState({ showMemberlist: false });
      else {
        this.setState({ showMemberlist: true });
        this.setState({ memberFilterQuery: query });
      }
    }
  };

  addUserName = (e) => {
    const name =
      e.target.dataset.content || e.target.parentElement.dataset.content;
    const el = document.getElementById('messageform');
    const start = el.selectionStart;
    const end = el.selectionEnd;
    const text = el.value;
    let before = text.substring(0, start);
    before = text.substring(0, before.lastIndexOf('@') + 1);
    const after = text.substring(end, text.length);
    el.value = `${before + name} ${after}`;
    el.selectionStart = start + name.length + 1;
    el.selectionEnd = start + name.length + 1;
    el.focus();
    this.setState({ showMemberlist: false });
  };

  listHighlightManager = (keyCode) => {
    const mentionList = document.getElementById('mentionList');
    const activeElement = document.querySelector('.active__message__list');
    if (mentionList.children.length > 0) {
      if (keyCode === 40 && activeElement) {
        if (activeElement.nextElementSibling) {
          activeElement.classList.remove('active__message__list');
          activeElement.nextElementSibling.classList.add(
            'active__message__list',
          );
        }
      } else if (keyCode === 38 && activeElement) {
        if (activeElement.previousElementSibling) {
          activeElement.classList.remove('active__message__list');
          activeElement.previousElementSibling.classList.add(
            'active__message__list',
          );
        }
      } else {
        mentionList.children[0].classList.add('active__message__list');
      }
    }
  };

  getMentionedUsers = (message) => {
    const { channelUsers, activeChannelId, activeChannel } = this.state;
    if (channelUsers[activeChannelId]) {
      if (message.includes('@all') && activeChannel.channel_type !== 'open') {
        return Array.from(
          Object.values(channelUsers[activeChannelId]).filter(
            (user) => user.id,
          ),
          (user) => user.id,
        );
      }
      return Array.from(
        Object.values(channelUsers[activeChannelId]).filter((user) =>
          message.includes(user.username),
        ),
        (user) => user.id,
      );
    }
    return null;
  };

  renderChannelMembersList = () => {
    const {
      showMemberlist,
      activeChannelId,
      channelUsers,
      memberFilterQuery,
    } = this.state;
    const filterRegx = new RegExp(memberFilterQuery, 'gi');
    return (
      <div
        className={
          showMemberlist ? 'mention__list mention__visible' : 'mention__list'
        }
        id="mentionList"
      >
        {showMemberlist
          ? Object.values(channelUsers[activeChannelId])
              .filter((user) => user.username.match(filterRegx))
              .map((user) => (
                <div
                  className="mention__user"
                  role="button"
                  onClick={this.addUserName}
                  tabIndex="0"
                  data-content={user.username}
                  onKeyUp={(e) => {
                    if (e.keyCode === 13) this.addUserName();
                  }}
                >
                  <img
                    className="mention__user__image"
                    src={user.profile_image}
                    alt={user.name}
                    style={!user.profile_image ? { display: 'none' } : ' '}
                  />
                  <span
                    style={{
                      padding: '3px 0px',
                      'font-size': '16px',
                    }}
                  >
                    {'@'}
                    {user.username}
                    <p>{user.name}</p>
                  </span>
                </div>
              ))
          : ' '}
      </div>
    );
  };

  handleEditMessageClose = () => {
    const textarea = document.getElementById('messageform');
    this.setState({
      startEditing: false,
      markdownEdited: false,
      activeEditMessage: { message: '', markdown: '' },
    });
    textarea.value = '';
  };

  renderDeleteModal = () => {
    const { showDeleteModal } = this.state;
    return (
      <div
        id="message"
        className={
          showDeleteModal
            ? 'message__delete__modal'
            : 'message__delete__modal message__delete__modal__hide'
        }
      >
        <div className="modal__content">
          <h3> Are you sure, you want to delete this message ?</h3>

          <div className="delete__action__buttons">
            <div
              role="button"
              className="message__cancel__button"
              onClick={this.handleCloseDeleteModal}
              tabIndex="0"
              onKeyUp={(e) => {
                if (e.keyCode === 13) this.handleCloseDeleteModal();
              }}
            >
              {' '}
              Cancel
            </div>
            <div
              role="button"
              className="message__delete__button"
              onClick={this.handleMessageDelete}
              tabIndex="0"
              onKeyUp={(e) => {
                if (e.keyCode === 13) this.handleMessageDelete();
              }}
            >
              {' '}
              Delete
            </div>
          </div>
        </div>
      </div>
    );
  };

  handleCloseDeleteModal = () => {
    this.setState({ showDeleteModal: false, messageDeleteId: null });
  };

  handleMessageDelete = () => {
    const { messageDeleteId } = this.state;
    deleteMessage(messageDeleteId);
    this.setState({ showDeleteModal: false });
  };

  renderChannelHeaderInner = () => {
    const { activeChannel } = this.state;
    if (activeChannel.channel_type === 'direct') {
      return (
        <a
          href={`/${activeChannel.channel_username}`}
          onClick={this.triggerActiveContent}
          data-content="sidecar-user"
        >
          {activeChannel.channel_modified_slug}
        </a>
      );
    }
    return (
      <a
        href={`/chat_channel_memberships/${activeChannel.id}/edit`}
        onClick={this.triggerActiveContent}
        data-content="sidecar-chat_channel_membership"
      >
        {activeChannel.channel_name}
      </a>
    );
  };

  renderChannelConfigImage = () => {
    const { activeContent, activeChannel, activeChannelId } = this.state;
    if (
      activeContent[activeChannelId] &&
      activeContent[activeChannelId].type_of
    ) {
      return '';
    }

    const dataContent =
      activeChannel.channel_type === 'direct'
        ? 'sidecar-user'
        : `sidecar-chat_channel_membership`;

    const path =
      activeChannel.channel_type === 'direct'
        ? `/${activeChannel.channel_username}`
        : `/chat_channel_memberships/${activeChannel.id}/edit`;

    return (
      <a
        className="activechatchannel__channelconfig"
        onClick={this.triggerActiveContent}
        onKeyUp={(e) => {
          if (e.keyCode === 13) this.triggerActiveContent(e);
        }}
        tabIndex="0"
        href={path}
        data-content={dataContent}
      >
        <img
          src={ConfigImage}
          alt="channel config"
          data-content={dataContent}
        />
      </a>
    );
  };

  render() {
    const { state } = this;
    const detectIOSSafariClass =
      navigator.userAgent.match(/iPhone/i) &&
      !navigator.userAgent.match('CriOS')
        ? ' chat--iossafari'
        : '';
    let channelHeader = <div className="activechatchannel__header">&nbsp;</div>;
    if (state.activeChannel) {
      channelHeader = (
        <div className="activechatchannel__header">
          {this.renderChannelHeaderInner()}
          {this.renderChannelConfigImage()}
        </div>
      );
    }
    let vid = '';
    let incomingCall = '';
    if (state.activeVideoChannelId) {
      vid = (
        <Video
          activeChannelId={state.activeChannelId}
          onToggleSound={this.toggleVideoSound}
          onToggleVideo={this.toggleVideoVideo}
          soundOn={state.soundOn}
          videoOn={state.videoOn}
          onExit={this.hangupVideoCall}
          onParticipantChange={this.handleVideoParticipantChange}
        />
      );
    } else if (
      state.incomingVideoCallChannelIds.includes(state.activeChannelId)
    ) {
      incomingCall = (
        <div
          className="activechatchannel__incomingcall"
          onClick={this.answerVideoCall}
          onKeyUp={(e) => {
            if (e.keyCode === 13) this.answerVideoCall();
          }}
          role="button"
          tabIndex="0"
        >
          <span role="img" aria-label="waving">
            👋
          </span>
          {' '}
          Incoming Video Call
          {' '}
        </div>
      );
    }
    return (
      <div
        className={`chat chat--${
          state.expanded ? 'expanded' : 'contracted'
        }${detectIOSSafariClass}`}
        data-no-instant
      >
        {this.renderChatChannels()}
        <div className="chat__activechat">
          {vid}
          {this.renderActiveChatChannel(channelHeader, incomingCall)}
        </div>
      </div>
    );
  }
}<|MERGE_RESOLUTION|>--- conflicted
+++ resolved
@@ -958,7 +958,6 @@
         );
       }
     }
-<<<<<<< HEAD
 
     return messages[activeChannelId].map((message) =>
       message.action ? (
@@ -987,25 +986,6 @@
         />
       ),
     );
-=======
-    return messages[activeChannelId].map((message) => (
-      <Message
-        currentUserId={currentUserId}
-        id={message.id}
-        user={message.username}
-        userID={message.user_id}
-        profileImageUrl={message.profile_image_url}
-        message={message.message}
-        timestamp={showTimestamp ? message.timestamp : null}
-        editedAt={message.edited_at}
-        color={message.color}
-        type={message.type}
-        onContentTrigger={this.triggerActiveContent}
-        onDeleteMessageTrigger={this.triggerDeleteMessage}
-        onEditMessageTrigger={this.triggerEditMessage}
-      />
-    ));
->>>>>>> 564a7391
   };
 
   triggerChannelFilter = (e) => {
