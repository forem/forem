import { h, Component } from 'preact';
import PropTypes from 'prop-types';
import ConfigImage from '../../assets/images/three-dots.svg';
import {
  conductModeration,
  getAllMessages,
  sendMessage,
  sendOpen,
  getChannels,
  getUnopenedChannelIds,
  getContent,
  getChannelInvites,
  sendChannelInviteAction,
  deleteMessage,
  editMessage,
} from './actions';
import { hideMessages, scrollToBottom, setupObserver } from './util';
import Alert from './alert';
import Channels from './channels';
import Compose from './compose';
import Message from './message';
import Content from './content';
import Video from './video';
import View from './view';

import setupPusher from '../src/utils/pusher';

export default class Chat extends Component {
  static propTypes = {
    pusherKey: PropTypes.number.isRequired,
    chatChannels: PropTypes.string.isRequired,
    chatOptions: PropTypes.string.isRequired,
    githubToken: PropTypes.string.isRequired,
  };

  constructor(props) {
    super(props);
    const chatChannels = JSON.parse(props.chatChannels);
    const chatOptions = JSON.parse(props.chatOptions);
    this.state = {
      messages: [],
      scrolled: false,
      showAlert: false,
      chatChannels,
      unopenedChannelIds: [],
      filterQuery: '',
      channelTypeFilter: 'all',
      channelsLoaded: false,
      channelPaginationNum: 0,
      fetchingPaginatedChannels: false,
      activeChannelId: chatOptions.activeChannelId,
      activeChannel: null,
      showChannelsList: chatOptions.showChannelsList,
      showTimestamp: chatOptions.showTimestamp,
      currentUserId: chatOptions.currentUserId,
      notificationsPermission: null,
      activeContent: {},
      expanded: window.innerWidth > 600,
      isMobileDevice: typeof window.orientation !== 'undefined',
      subscribedPusherChannels: [],
      activeVideoChannelId: null,
      incomingVideoCallChannelIds: [],
      videoCallParticipants: [],
      nonChatView: null,
      inviteChannels: [],
      soundOn: true,
      videoOn: true,
      messageOffset: 0,
      showDeleteModal: false,
      messageDeleteId: null,
      allMessagesLoaded: false,
      currentMessageLocation: 0,
      startEditing: false,
      activeEditMessage: {},
    };
  }

  componentDidMount() {
    const {
      chatChannels,
      activeChannelId,
      showChannelsList,
      channelTypeFilter,
      isMobileDevice,
      channelPaginationNum,
      currentUserId,
    } = this.state;
    this.setupChannels(chatChannels);
    const channelsForPusherSub = chatChannels.filter(
      this.channelTypeFilter('open'),
    );
    this.subscribeChannelsToPusher(
      channelsForPusherSub,
      channel => `open-channel-${channel.chat_channel_id}`,
    );
    setupObserver(this.observerCallback);
<<<<<<< HEAD

    this.subscribePusher(`private-message-notifications-${currentUserId}`);
=======
    this.subscribePusher(
      `private-message-notifications-${currentUserId}`,
    );
>>>>>>> 5812ecc3
    if (activeChannelId) {
      sendOpen(activeChannelId, this.handleChannelOpenSuccess, null);
    }
    if (showChannelsList) {
      const filters =
        channelTypeFilter === 'all'
          ? {}
          : { filters: `channel_type:${channelTypeFilter}` };
      getChannels(
        '',
        activeChannelId,
        this.props,
        channelPaginationNum,
        filters,
        this.loadChannels,
      );
      getUnopenedChannelIds(this.markUnopenedChannelIds)
    }
    if (!isMobileDevice) {
      document.getElementById('messageform').focus();
    }
    if (document.getElementById('chatchannels__channelslist')) {
      document
        .getElementById('chatchannels__channelslist')
        .addEventListener('scroll', this.handleChannelScroll);
    }
    getChannelInvites(this.handleChannelInvites, null);
  }

  componentDidUpdate() {
    const { scrolled, currentMessageLocation } = this.state;
    const messageList = document.getElementById('messagelist');
    if (messageList) {
      if (!scrolled) {
        scrollToBottom();
      }
    }

    if (currentMessageLocation && messageList.scrollTop === 0) {
      messageList.scrollTop =
        messageList.scrollHeight - (currentMessageLocation + 30);
    }
  }

  liveCoding = e => {
    const { activeContent, activeChannelId } = this.state;
    if (activeContent !== { type_of: 'code_editor' }) {
      activeContent[activeChannelId] = { type_of: 'code_editor' };
      this.setState({ activeContent });
    }
    if (document.querySelector('.CodeMirror')) {
      const cm = document.querySelector('.CodeMirror').CodeMirror;
      if (cm && e.context === 'initializing-live-code-channel') {
        window.pusher.channel(e.channel).trigger('client-livecode', {
          value: cm.getValue(),
          cursorPos: cm.getCursor(),
        });
      } else if ((cm && e.keyPressed === true) || e.value.length > 0) {
        const cursorCoords = e.cursorPos;
        const cursorElement = document.createElement('span');
        cursorElement.classList.add('cursorelement');
        cursorElement.style.height = `${cursorCoords.bottom -
          cursorCoords.top}px`;
        cm.setValue(e.value);
        cm.setBookmark(e.cursorPos, { widget: cursorElement });
      }
    }
  };

  filterForActiveChannel = (channels, id) =>
    channels.filter(channel => channel.chat_channel_id === parseInt(id, 10))[0];

  subscribePusher = channelName => {
    const { subscribedPusherChannels } = this.state;
    const { pusherKey } = this.props;
    if (!subscribedPusherChannels.includes(channelName)) {
      setupPusher(pusherKey, {
        channelId: channelName,
        messageCreated: this.receiveNewMessage,
        messageDeleted: this.removeMessage,
        messageEdited: this.updateMessage,
        channelCleared: this.clearChannel,
        redactUserMessages: this.redactUserMessages,
        channelError: this.channelError,
        liveCoding: this.liveCoding,
        videoCallInitiated: this.receiveVideoCall,
        videoCallEnded: this.receiveVideoCallHangup,
      });
      const subscriptions = subscribedPusherChannels;
      subscriptions.push(channelName);
      this.setState({ subscribedPusherChannels: subscriptions });
    }
  };

  loadChannels = (channels, query) => {
    const { activeChannelId, activeChannel } = this.state;
    if (activeChannelId && query.length === 0) {
      this.setupChannel(activeChannelId);
      this.setState({
        chatChannels: channels,
        scrolled: false,
        channelsLoaded: true,
        channelPaginationNum: 0,
        filterQuery: '',
        activeChannel:
          activeChannel ||
          this.filterForActiveChannel(channels, activeChannelId),
      });
    } else if (activeChannelId) {
      this.setupChannel(activeChannelId);
      this.setState({
        scrolled: false,
        chatChannels: channels,
        channelsLoaded: true,
        channelPaginationNum: 0,
        filterQuery: query,
      });
    } else if (channels.length > 0) {
      this.setState({
        chatChannels: channels,
        channelsLoaded: true,
        channelPaginationNum: 0,
        filterQuery: query || '',
        scrolled: false,
      });
      const channel = channels[0];
      this.triggerSwitchChannel(
        channel.chat_channel_id,
        channel.channel_modified_slug,
      );
    } else {
      this.setState({ channelsLoaded: true });
    }
    this.subscribeChannelsToPusher(
      channels.filter(this.channelTypeFilter('invite_only')),
      channel => `presence-channel-${channel.chat_channel_id}`,
    );
    document.getElementById('chatchannels__channelslist').scrollTop = 0;
  };

  markUnopenedChannelIds = (ids) => {
    this.setState({unopenedChannelIds: ids})
  }

  subscribeChannelsToPusher = (channels, channelNameFn) => {
    channels.forEach(channel => {
      this.subscribePusher(channelNameFn(channel));
    });
  };

  channelTypeFilter = type => channel => {
    return channel.channel_type === type;
  };

  setupChannels = channels => {
    channels.forEach((channel, index) => {
      if (index < 3) {
        this.setupChannel(channel.chat_channel_id);
      }
    });
  };

  loadPaginatedChannels = channels => {
    const { state } = this.state;
    const currentChannels = state.chatChannels;
    const currentChannelIds = currentChannels.map(channel => channel.id);
    const newChannels = currentChannels;
    channels.forEach(channel => {
      if (!currentChannelIds.includes(channel.id)) {
        newChannels.push(channel);
      }
    });
    if (
      currentChannels.length === newChannels.length &&
      state.channelPaginationNum > 3
    ) {
      return;
    }
    this.setState({
      chatChannels: newChannels,
      fetchingPaginatedChannels: false,
      channelPaginationNum: state.channelPaginationNum + 1,
    });
  };

  setupChannel = channelId => {
    const { messages, messageOffset } = this.state;
    if (
      !messages[channelId] ||
      messages[channelId].length === 0 ||
      messages[channelId][0].reception_method === 'pushed'
    ) {
      getAllMessages(channelId, messageOffset, this.receiveAllMessages);
    }
    this.subscribePusher(`presence-channel-${channelId}`);
  };

  observerCallback = entries => {
    entries.forEach(entry => {
      if (entry.isIntersecting) {
        this.setState({ scrolled: false, showAlert: false });
      } else {
        this.setState({ scrolled: true });
      }
    });
  };

  channelError = _error => {
    this.setState({
      subscribedPusherChannels: [],
    });
  };

  receiveAllMessages = res => {
    const { chatChannelId, messages } = res;
    this.setState(prevState => ({
      messages: { ...prevState.messages, [chatChannelId]: messages },
      scrolled: false,
    }));
  };

  removeMessage = message => {
    const { activeChannelId } = this.state;
    this.setState(prevState => ({
      messages: {
        [activeChannelId]: [
          ...prevState.messages[activeChannelId].filter(
            oldmessage => oldmessage.id !== message.id,
          ),
        ],
      },
    }));
  };

  updateMessage = message => {
    const { activeChannelId } = this.state;

    this.setState(({ messages }) => {
      const newMessages = messages;
      const foundIndex = messages[activeChannelId].findIndex(
        oldMessage => oldMessage.id === message.id,
      );
      newMessages[activeChannelId][foundIndex] = message;
      return { messages: newMessages };
    });
  };

  receiveNewMessage = message => {
    const { messages, activeChannelId, scrolled, chatChannels, unopenedChannelIds } = this.state;
    const receivedChatChannelId = message.chat_channel_id;
    let newMessages = [];

    if (
      message.temp_id &&
      messages[activeChannelId].findIndex(
        oldmessage => oldmessage.temp_id === message.temp_id,
      ) > -1
    ) {
      return;
    }

    if (messages[receivedChatChannelId]) {
      newMessages = messages[receivedChatChannelId].slice();
      newMessages.push(message);
      if (newMessages.length > 150) {
        newMessages.shift();
      }
    }
    const newShowAlert =
      activeChannelId === receivedChatChannelId ? { showAlert: scrolled } : {};
    let newMessageChannelIndex = 0;
    let newMessageChannel = null;
    const newChannelsObj = chatChannels.map((channel, index) => {
      if (receivedChatChannelId === channel.chat_channel_id) {
        newMessageChannelIndex = index;
        newMessageChannel = channel;
        return { ...channel, channel_last_message_at: new Date() };
      }
      return channel;
    });

    if (newMessageChannelIndex > 0) {
      newChannelsObj.splice(newMessageChannelIndex, 1);
      newChannelsObj.unshift(newMessageChannel);
    }

    if (receivedChatChannelId === activeChannelId) {
      sendOpen(receivedChatChannelId, this.handleChannelOpenSuccess, null);
    } else {
      const newUnopenedChannels = unopenedChannelIds
      if (!unopenedChannelIds.includes(receivedChatChannelId)) {
        newUnopenedChannels.push(receivedChatChannelId)
      }  
      this.setState({
        unopenedChannelIds: newUnopenedChannels
      })
    }

    this.setState(prevState => ({
      ...newShowAlert,
      chatChannels: newChannelsObj,
      messages: {
        ...prevState.messages,
        [receivedChatChannelId]: newMessages,
      },
    }));
  };

  receiveVideoCall = callObj => {
    this.setState(prevState => ({
      incomingVideoCallChannelIds: [...prevState, callObj.channelId],
    }));
  };

  receiveVideoCallHangup = () => {
    const { videoCallParticipants } = this.state;
    if (videoCallParticipants.size < 1) {
      this.setState({ activeVideoChannelId: null });
    }
  };

  redactUserMessages = res => {
    const { messages } = this.state;
    const newMessages = hideMessages(messages, res.userId);
    this.setState({ messages: newMessages });
  };

  clearChannel = res => {
    this.setState(prevState => ({
      messages: { ...prevState.messages, [res.chat_channel_id]: [] },
    }));
  };

  handleChannelScroll = e => {
    const {
      fetchingPaginatedChannels,
      chatChannels,
      channelTypeFilter,
      filterQuery,
      activeChannelId,
      channelPaginationNum,
    } = this.state;

    if (fetchingPaginatedChannels || chatChannels.length < 30) {
      return;
    }
    const { target } = e;
    if (target.scrollTop + target.offsetHeight + 1800 > target.scrollHeight) {
      this.setState({ fetchingPaginatedChannels: true });

      const filters =
        channelTypeFilter === 'all'
          ? {}
          : { filters: `channel_type:${channelTypeFilter}` };
      getChannels(
        filterQuery,
        activeChannelId,
        this.props,
        channelPaginationNum,
        filters,
        this.loadPaginatedChannels,
      );
    }
  };

  handleChannelInvites = response => {
    this.setState({ inviteChannels: response });
  };

  handleKeyDown = e => {
    const enterPressed = e.keyCode === 13;
    const targetValue = e.target.value;
    const messageIsEmpty = targetValue.length === 0;
    const shiftPressed = e.shiftKey;

    if (enterPressed) {
      if (messageIsEmpty) {
        e.preventDefault();
      } else if (!messageIsEmpty && !shiftPressed) {
        e.preventDefault();
        this.handleMessageSubmit(e.target.value);
        e.target.value = '';
      }
    }
  };

  handleKeyDownEdit = e => {
    const enterPressed = e.keyCode === 13;
    const targetValue = e.target.value;
    const messageIsEmpty = targetValue.length === 0;
    const shiftPressed = e.shiftKey;

    if (enterPressed) {
      if (messageIsEmpty) {
        e.preventDefault();
      } else if (!messageIsEmpty && !shiftPressed) {
        e.preventDefault();
        this.handleMessageSubmitEdit(e.target.value);
        e.target.value = '';
      }
    }
  };

  handleMessageSubmitEdit = message => {
    const { activeChannelId, activeEditMessage } = this.state;
    const editedMessage = {
      activeChannelId,
      id: activeEditMessage.id,
      message,
    };
    editMessage(editedMessage, this.handleSuccess, this.handleFailure);
    this.handleEditMessageClose();
  };

  handleMessageSubmit = message => {
    const { activeChannelId } = this.state;
    // should check if user has the privilege
    if (message.startsWith('/code')) {
      this.setActiveContentState(activeChannelId, { type_of: 'code_editor' });
    } else if (message.startsWith('/call')) {
      this.setState({ activeVideoChannelId: activeChannelId });
      window.pusher
        .channel(`presence-channel-${activeChannelId}`)
        .trigger('client-initiatevideocall', {
          channelId: activeChannelId,
        });
    } else if (message.startsWith('/github')) {
      const args = message.split('/github ')[1].trim();
      this.setActiveContentState(activeChannelId, { type_of: 'github', args });
    } else if (message[0] === '/') {
      conductModeration(
        activeChannelId,
        message,
        this.handleSuccess,
        this.handleFailure,
      );
    } else {
      sendMessage(
        activeChannelId,
        message,
        this.handleSuccess,
        this.handleFailure,
      );
    }
  };

  handleSwitchChannel = e => {
    e.preventDefault();
    let { target } = e;
    if (!target.dataset.channelId) {
      target = target.parentElement;
    }
    this.triggerSwitchChannel(
      parseInt(target.dataset.channelId, 10),
      target.dataset.channelSlug,
    );
  };

  answerVideoCall = () => {
    const { activeChannelId } = this.state;
    this.setState({
      activeVideoChannelId: activeChannelId,
      incomingVideoCallChannelIds: [],
    });
  };

  hangupVideoCall = () => {
    const { activeVideoChannelId } = this.state;
    window.pusher
      .channel(`presence-channel-${activeVideoChannelId}`)
      .trigger('client-endvideocall', {});
    this.setState({
      activeVideoChannelId: null,
    });
  };

  handleVideoParticipantChange = participants => {
    this.setState({ videoCallParticipants: participants });
  };

  toggleVideoSound = () => {
    this.setState(prevState => ({ soundOn: !prevState.soundOn }));
  };

  toggleVideoVideo = () => {
    this.setState(prevState => ({ videoOn: !prevState.videoOn }));
  };

  triggerSwitchChannel = (id, slug) => {
    const { chatChannels, isMobileDevice, unopenedChannelIds } = this.state;
    const newUnopenedChannelIds = unopenedChannelIds
    const index = newUnopenedChannelIds.indexOf(id);
    if (index > -1) {
      newUnopenedChannelIds.splice(index, 1);
    }
    this.setState({
      activeChannel: this.filterForActiveChannel(chatChannels, id),
      activeChannelId: parseInt(id, 10),
      scrolled: false,
      showAlert: false,
      unopenedChannelIds: unopenedChannelIds.filter(unopenedId => unopenedId !== id)
    });
    this.setupChannel(id);
    window.history.replaceState(null, null, `/connect/${slug}`);
    if (!isMobileDevice) {
      document.getElementById('messageform').focus();
    }
    if (window.ga && ga.create) {
      ga('send', 'pageview', window.location.pathname + window.location.search);
    }
    sendOpen(id, this.handleChannelOpenSuccess, null);
  };

  handleSubmitOnClick = e => {
    e.preventDefault();
    const message = document.getElementById('messageform').value;
    if (message.length > 0) {
      this.handleMessageSubmit(message);
      document.getElementById('messageform').value = '';
    }
  };

  handleSubmitOnClickEdit = e => {
    e.preventDefault();
    const message = document.getElementById('messageform').value;
    if (message.length > 0) {
      this.handleMessageSubmitEdit(message);
      document.getElementById('messageform').value = '';
    }
  };

  triggerDeleteMessage = e => {
    this.setState({ messageDeleteId: e.target.dataset.content });
    this.setState({ showDeleteModal: true });
  };

  triggerEditMessage = e => {
    const { messages, activeChannelId } = this.state;
    this.setState({
      activeEditMessage: messages[activeChannelId].filter(
        message => message.id === parseInt(e.target.dataset.content, 10),
      )[0],
    });
    this.setState({ startEditing: true });
  };

  handleSuccess = response => {
    const { activeChannelId } = this.state;
    if (response.status === 'success') {
      if (response.message.temp_id) {
        this.setState(({ messages }) => {
          const newMessages = messages;
          const foundIndex = messages[activeChannelId].findIndex(
            message => message.temp_id === response.message.temp_id,
          );
          newMessages[activeChannelId][foundIndex].id = response.message.id;
          return { messages: newMessages };
        });
      }
    } else if (response.status === 'error') {
      this.receiveNewMessage(response.message);
    }
  };

  triggerActiveContent = e => {
    if (
      // Trying to open in new tab
      e.ctrlKey ||
      e.shiftKey ||
      e.metaKey || // apple
      (e.button && e.button === 1) // middle click, >IE9 + everyone else
    ) {
      return false;
    }

    const { target } = e;
    const content = target.dataset.content || target.parentElement.dataset.content
    if (content) {
      e.preventDefault();
      e.stopPropagation();

      const { activeChannelId } = this.state;
      if (target.dataset.content.startsWith('chat_channels/')) {
        this.setActiveContentState(activeChannelId, {
          type_of: 'loading-user',
        });
        getContent(
          `/api/${target.dataset.content}`,
          this.setActiveContent,
          null,
        );
      } else if (content.startsWith('sidecar') || content.startsWith('article')) { // article is legacy which can be removed shortly
        this.setActiveContentState(activeChannelId, {
          type_of: 'loading-post',
        });
        this.setActiveContent({
          path: target.href || target.parentElement.href,
          type_of: 'article'
        })
      } else if (target.dataset.content === 'exit') {
        this.setActiveContentState(activeChannelId, null);
      }
    }
    return false;
  };

  setActiveContentState = (channelId, state) => {
    this.setState(prevState => ({
      activeContent: {
        ...prevState.activeContent,
        [channelId]: state,
      },
    }));
  };

  setActiveContent = response => {
    const { activeChannelId } = this.state;
    this.setActiveContentState(activeChannelId, response);
    setTimeout(() => {
      document.getElementById('chat_activecontent').scrollTop = 0;
      document.getElementById('chat').scrollLeft = 1000;
    }, 3);
    setTimeout(() => {
      document.getElementById('chat_activecontent').scrollTop = 0;
      document.getElementById('chat').scrollLeft = 1000;
    }, 10);
  };

  handleChannelOpenSuccess = response => {
    this.setState(({ chatChannels }) => {
      const newChannelsObj = chatChannels.map(channel => {
        if (parseInt(response.channel, 10) === channel.chat_channel_id) {
          return { ...channel, last_opened_at: new Date() };
        }
        return channel;
      });
      return { chatChannels: newChannelsObj };
    });
  };

  handleInvitationAccept = e => {
    const id = e.target.dataset.content;
    sendChannelInviteAction(id, 'accept', this.handleChannelInviteResult, null);
  };

  handleInvitationDecline = e => {
    const id = e.target.dataset.content;
    sendChannelInviteAction(
      id,
      'decline',
      this.handleChannelInviteResult,
      null,
    );
  };

  handleChannelInviteResult = response => {
    this.setState({ inviteChannels: response });
  };

  triggerChannelTypeFilter = e => {
    const { filterQuery } = this.state;
    const type = e.target.dataset.channelType;
    this.setState({
      channelTypeFilter: type,
      fetchingPaginatedChannels: false,
    });
    const filters = type === 'all' ? {} : { filters: `channel_type:${type}` };
    getChannels(filterQuery, null, this.props, 0, filters, this.loadChannels);
  };

  triggerNonChatView = e => {
    this.setState({ nonChatView: e.target.dataset.content });
  };

  triggerExitView = () => {
    this.setState({ nonChatView: null });
  };

  handleFailure = err => {
    // eslint-disable-next-line no-console
    console.error(err);
  };

  renderMessages = () => {
    const {
      activeChannelId,
      messages,
      showTimestamp,
      activeChannel,
      currentUserId,
    } = this.state;
    if (!messages[activeChannelId]) {
      return '';
    }
    if (messages[activeChannelId].length === 0 && activeChannel) {
      if (activeChannel.channel_type === 'direct') {
        return (
          <div className="chatmessage" style={{ color: 'grey' }}>
            <div className="chatmessage__body">
              You and
              {' '}
              <a href={`/${activeChannel.channel_modified_slug}`}>
                {activeChannel.channel_modified_slug}
              </a>
              {' '}
              are connected because you both follow each other. All interactions
              {' '}
              <em>
                <b>must</b>
              </em>
              {' '}
              abide by the 
              {' '}
              <a href="/code-of-conduct">code of conduct</a>
.
            </div>
          </div>
        );
      }
      if (activeChannel.channel_type === 'open') {
        return (
          <div className="chatmessage" style={{ color: 'grey' }}>
            <div className="chatmessage__body">
              You have joined 
              {' '}
              {activeChannel.channel_name}
! All interactions
              {' '}
              <em>
                <b>must</b>
              </em>
              {' '}
              abide by the 
              {' '}
              <a href="/code-of-conduct">code of conduct</a>
.
            </div>
          </div>
        );
      }
    }
    return messages[activeChannelId].map(message => (
      <Message
        currentUserId={currentUserId}
        id={message.id}
        user={message.username}
        userID={message.user_id}
        profileImageUrl={message.profile_image_url}
        message={message.message}
        timestamp={showTimestamp ? message.timestamp : null}
        editedAt={message.edited_at}
        color={message.color}
        type={message.type}
        onContentTrigger={this.triggerActiveContent}
        onDeleteMessageTrigger={this.triggerDeleteMessage}
        onEditMessageTrigger={this.triggerEditMessage}
      />
    ));
  };

  triggerChannelFilter = e => {
    const { channelTypeFilter } = this.state;
    const filters =
      channelTypeFilter === 'all'
        ? {}
        : { filters: `channel_type:${channelTypeFilter}` };
    getChannels(
      e.target.value,
      null,
      this.props,
      0,
      filters,
      this.loadChannels,
    );
  };

  toggleExpand = () => {
    this.setState(prevState => ({ expanded: !prevState.expanded }));
  };

  renderChannelFilterButton = (type, name, active) => (
    <button
      data-channel-type={type}
      onClick={this.triggerChannelTypeFilter}
      className={`chat__channeltypefilterbutton chat__channeltypefilterbutton--${
        type === active ? 'active' : 'inactive'
      }`}
      type="button"
    >
      {name}
    </button>
  );

  renderChatChannels = () => {
    const { state } = this;
    if (state.showChannelsList) {
      const { notificationsPermission } = state;
      const notificationsButton = '';
      let notificationsState = '';
      let invitesButton = '';
      if (notificationsPermission === 'granted') {
        notificationsState = (
          <div className="chat_chatconfig chat_chatconfig--on">
            Notifications On
          </div>
        );
      } else if (notificationsPermission === 'denied') {
        notificationsState = (
          <div className="chat_chatconfig chat_chatconfig--off">
            Notifications Off
          </div>
        );
      }
      if (state.inviteChannels.length > 0) {
        invitesButton = (
          <div className="chat__channelinvitationsindicator">
            <button
              onClick={this.triggerNonChatView}
              data-content="invitations"
              type="button"
            >
              New Invitations!
            </button>
          </div>
        );
      }
      if (state.expanded) {
        return (
          <div className="chat__channels chat__channels--expanded">
            {notificationsButton}
            <button
              className="chat__channelstogglebutt"
              onClick={this.toggleExpand}
              type="button"
            >
              {'<'}
            </button>
            <input placeholder="Filter" onKeyUp={this.triggerChannelFilter} />
            {invitesButton}
            <div className="chat__channeltypefilter">
              {this.renderChannelFilterButton(
                'all',
                'all',
                state.channelTypeFilter,
              )}
              {this.renderChannelFilterButton(
                'direct',
                'direct',
                state.channelTypeFilter,
              )}
              {this.renderChannelFilterButton(
                'invite_only',
                'group',
                state.channelTypeFilter,
              )}
            </div>
            <Channels
              activeChannelId={state.activeChannelId}
              chatChannels={state.chatChannels}
              unopenedChannelIds={state.unopenedChannelIds}
              handleSwitchChannel={this.handleSwitchChannel}
              channelsLoaded={state.channelsLoaded}
              filterQuery={state.filterQuery}
              expanded={state.expanded}
              incomingVideoCallChannelIds={state.incomingVideoCallChannelIds}
            />
            {notificationsState}
          </div>
        );
      }
      return (
        <div className="chat__channels">
          {notificationsButton}
          <button
            className="chat__channelstogglebutt"
            onClick={this.toggleExpand}
            style={{ width: '100%' }}
            type="button"
          >
            {'>'}
          </button>
          <Channels
            incomingVideoCallChannelIds={state.incomingVideoCallChannelIds}
            activeChannelId={state.activeChannelId}
            chatChannels={state.chatChannels}
            unopenedChannelIds={state.unopenedChannelIds}
            handleSwitchChannel={this.handleSwitchChannel}
            expanded={state.expanded}
          />
          {notificationsState}
        </div>
      );
    }
    return '';
  };

  handleMessageScroll = () => {
    const {
      allMessagesLoaded,
      messages,
      activeChannelId,
      messageOffset,
    } = this.state;

    if (!messages[activeChannelId]) {
      return;
    }

    const jumpbackButton = document.getElementById('jumpback_button');

    if (this.scroller) {
      const scrolledRatio =
        (this.scroller.scrollTop + this.scroller.clientHeight) /
        this.scroller.scrollHeight;

      if (scrolledRatio < 0.7) {
        jumpbackButton.classList.remove('chatchanneljumpback__hide');
      } else if (scrolledRatio > 0.8) {
        jumpbackButton.classList.add('chatchanneljumpback__hide');
      }

      if (this.scroller.scrollTop === 0 && !allMessagesLoaded) {
        getAllMessages(
          activeChannelId,
          messageOffset + messages[activeChannelId].length,
          this.addMoreMessages,
        );
        const curretPosition = this.scroller.scrollHeight;
        this.setState({ currentMessageLocation: curretPosition });
      }
    }
  };

  addMoreMessages = res => {
    const { chatChannelId, messages } = res;

    if (messages.length > 0) {
      this.setState(prevState => ({
        messages: {
          [chatChannelId]: [...messages, ...prevState.messages[chatChannelId]],
        },
      }));
    } else {
      this.setState({ allMessagesLoaded: true });
    }
  };

  jumpBacktoBottom = () => {
    scrollToBottom();
    document
      .getElementById('jumpback_button')
      .classList.remove('chatchanneljumpback__hide');
  };

  renderActiveChatChannel = (channelHeader, incomingCall) => {
    const { state, props } = this;

    return (
      <div className="activechatchannel">
        <div className="activechatchannel__conversation">
          {channelHeader}
          <div
            className="activechatchannel__messages"
            onScroll={this.handleMessageScroll}
            ref={scroller => {
              this.scroller = scroller;
            }}
            id="messagelist"
          >
            {this.renderMessages()}
            {incomingCall}
            <div className="messagelist__sentinel" id="messagelist__sentinel" />
          </div>
          <div
            className="chatchanneljumpback chatchanneljumpback__hide"
            id="jumpback_button"
          >
            <div
              role="button"
              className="chatchanneljumpback__messages"
              onClick={this.jumpBacktoBottom}
              tabIndex="0"
              onKeyUp={e => {
                if (e.keyCode === 13) this.jumpBacktoBottom();
              }}
            >
              Scroll to Bottom
            </div>
          </div>
          {this.renderDeleteModal()}
          <div className="activechatchannel__alerts">
            <Alert showAlert={state.showAlert} />
          </div>
          <div className="activechatchannel__form">
            <Compose
              handleSubmitOnClick={this.handleSubmitOnClick}
              handleKeyDown={this.handleKeyDown}
              handleSubmitOnClickEdit={this.handleSubmitOnClickEdit}
              handleKeyDownEdit={this.handleKeyDownEdit}
              activeChannelId={state.activeChannelId}
              startEditing={state.startEditing}
              editMessageHtml={state.activeEditMessage.message}
              editMessageMarkdown={state.activeEditMessage.markdown}
              handleEditMessageClose={this.handleEditMessageClose}
            />
          </div>
        </div>
        <Content
          onTriggerContent={this.triggerActiveContent}
          resource={state.activeContent[state.activeChannelId]}
          activeChannelId={state.activeChannelId}
          activeChannel={state.activeChannel}
          pusherKey={props.pusherKey}
          githubToken={props.githubToken}
        />
      </div>
    );
  };

  handleEditMessageClose = () => {
    this.setState({
      startEditing: false,
      activeEditMessage: { message: '', markdown: '' },
    });
  };

  renderDeleteModal = () => {
    const { showDeleteModal } = this.state;
    return (
      <div
        id="message"
        className={
          showDeleteModal
            ? 'message__delete__modal'
            : 'message__delete__modal message__delete__modal__hide'
        }
      >
        <div className="modal__content">
          <h3> Are you sure, you want to delete this message ?</h3>

          <div className="delete__action__buttons">
            <div
              role="button"
              className="message__cancel__button"
              onClick={this.handleCloseDeleteModal}
              tabIndex="0"
              onKeyUp={e => {
                if (e.keyCode === 13) this.handleCloseDeleteModal();
              }}
            >
              {' '}
              Cancel
            </div>
            <div
              role="button"
              className="message__delete__button"
              onClick={this.handleMessageDelete}
              tabIndex="0"
              onKeyUp={e => {
                if (e.keyCode === 13) this.handleMessageDelete();
              }}
            >
              {' '}
              Delete
            </div>
          </div>
        </div>
      </div>
    );
  };

  handleCloseDeleteModal = () => {
    this.setState({ showDeleteModal: false, messageDeleteId: null });
  };

  handleMessageDelete = () => {
    const { messageDeleteId } = this.state;
    deleteMessage(messageDeleteId);
    this.setState({ showDeleteModal: false });
  };

  renderChannelHeaderInner = () => {
    const { activeChannel, activeChannelId } = this.state;
    if (activeChannel.channel_type === 'direct') {
      return (
        <a
          href={`/${activeChannel.channel_username}`}
          onClick={this.triggerActiveContent}
          data-content='sidecar-user'
        >
          {activeChannel.channel_modified_slug}
        </a>
      );
    }
    return (
      <a
        href={`/connect/${activeChannel.channel_modified_slug}`}
        onClick={this.triggerActiveContent}
        data-content={`chat_channels/${activeChannelId}`}
      >
        {activeChannel.channel_name}
      </a>
    );
  };

  renderChannelConfigImage = () => {
    const { activeContent, activeChannel, activeChannelId } = this.state;

    if (
      activeContent[activeChannelId] &&
      activeContent[activeChannelId].type_of
    ) {
      return '';
    }

    const dataContent =
      activeChannel.channel_type === 'direct'
        ? 'sidecar-user'
        : `chat_channels/${activeChannelId}`;

    return (
      <a
        className="activechatchannel__channelconfig"
        onClick={this.triggerActiveContent}
        onKeyUp={e => {
          if (e.keyCode === 13) this.triggerActiveContent(e);
        }}
        tabIndex="0"
        href={`/${activeChannel.channel_username}`}
        data-content={dataContent}
      >
        <img
          src={ConfigImage}
          alt="channel config"
          data-content={dataContent}
        />
      </a>
    );
  };

  render() {
    const { state } = this;
    const detectIOSSafariClass =
      navigator.userAgent.match(/iPhone/i) &&
      !navigator.userAgent.match('CriOS')
        ? ' chat--iossafari'
        : '';
    let channelHeader = <div className="activechatchannel__header">&nbsp;</div>;
    if (state.activeChannel) {
      channelHeader = (
        <div className="activechatchannel__header">
          {this.renderChannelHeaderInner()}
          {this.renderChannelConfigImage()}
        </div>
      );
    }
    let vid = '';
    let incomingCall = '';
    if (state.activeVideoChannelId) {
      vid = (
        <Video
          activeChannelId={state.activeChannelId}
          onToggleSound={this.toggleVideoSound}
          onToggleVideo={this.toggleVideoVideo}
          soundOn={state.soundOn}
          videoOn={state.videoOn}
          onExit={this.hangupVideoCall}
          onParticipantChange={this.handleVideoParticipantChange}
        />
      );
    } else if (
      state.incomingVideoCallChannelIds.includes(state.activeChannelId)
    ) {
      incomingCall = (
        <div
          className="activechatchannel__incomingcall"
          onClick={this.answerVideoCall}
          onKeyUp={e => {
            if (e.keyCode === 13) this.answerVideoCall();
          }}
          role="button"
          tabIndex="0"
        >
          <span role="img" aria-label="waving">
            👋
          </span>
          {' '}
          Incoming Video Call
          {' '}
        </div>
      );
    }
    let nonChatView = '';
    if (state.nonChatView) {
      nonChatView = (
        <View
          channels={state.inviteChannels}
          onViewExit={this.triggerExitView}
          onAcceptInvitation={this.handleInvitationAccept}
          onDeclineInvitation={this.handleInvitationDecline}
        />
      );
    }
    return (
      <div
        className={`chat chat--${
          state.expanded ? 'expanded' : 'contracted'
        }${detectIOSSafariClass}`}
        data-no-instant
      >
        {this.renderChatChannels()}
        <div className="chat__activechat">
          {vid}
          {nonChatView}
          {this.renderActiveChatChannel(channelHeader, incomingCall)}
        </div>
      </div>
    );
  }
}<|MERGE_RESOLUTION|>--- conflicted
+++ resolved
@@ -94,14 +94,9 @@
       channel => `open-channel-${channel.chat_channel_id}`,
     );
     setupObserver(this.observerCallback);
-<<<<<<< HEAD
-
+    
     this.subscribePusher(`private-message-notifications-${currentUserId}`);
-=======
-    this.subscribePusher(
-      `private-message-notifications-${currentUserId}`,
-    );
->>>>>>> 5812ecc3
+    
     if (activeChannelId) {
       sendOpen(activeChannelId, this.handleChannelOpenSuccess, null);
     }
