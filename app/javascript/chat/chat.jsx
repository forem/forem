/* eslint-disable consistent-return,no-unused-vars,react/destructuring-assignment,react/no-access-state-in-setstate,react/button-has-type */
import { h, Component } from 'preact';
import PropTypes from 'prop-types';
import ConfigImage from '../../assets/images/three-dots.svg';
import {
  conductModeration,
  getAllMessages,
  sendMessage,
  sendOpen,
  getChannels,
  getUnopenedChannelIds,
  getContent,
  getChannelInvites,
  sendChannelInviteAction,
  deleteMessage,
  editMessage,
  sendChannelRequest,
} from './actions';
import {
  hideMessages,
  scrollToBottom,
  setupObserver,
  getCurrentUser,
} from './util';
import Alert from './alert';
import Channels from './channels';
import Compose from './compose';
import Message from './message';
import ActionMessage from './actionMessage';
import Content from './content';
import VideoContent from './videoContent';

import setupPusher from '../src/utils/pusher';
import debounceAction from '../src/utils/debounceAction';

export default class Chat extends Component {
  static propTypes = {
    pusherKey: PropTypes.number.isRequired,
    chatChannels: PropTypes.string.isRequired,
    chatOptions: PropTypes.string.isRequired,
    githubToken: PropTypes.string.isRequired,
  };

  constructor(props) {
    super(props);
    const chatChannels = JSON.parse(props.chatChannels);
    const chatOptions = JSON.parse(props.chatOptions);

    this.debouncedChannelFilter = debounceAction(
      this.triggerChannelFilter.bind(this),
    );

    this.state = {
      messages: [],
      scrolled: false,
      showAlert: false,
      chatChannels,
      unopenedChannelIds: [],
      filterQuery: '',
      channelTypeFilter: 'all',
      channelsLoaded: false,
      channelPaginationNum: 0,
      fetchingPaginatedChannels: false,
      activeChannelId: chatOptions.activeChannelId,
      activeChannel: null,
      showChannelsList: chatOptions.showChannelsList,
      showTimestamp: chatOptions.showTimestamp,
      currentUserId: chatOptions.currentUserId,
      notificationsPermission: null,
      activeContent: {},
      fullscreenContent: null,
      videoPath: null,
      expanded: window.innerWidth > 600,
      isMobileDevice: typeof window.orientation !== 'undefined',
      subscribedPusherChannels: [],
      inviteChannels: [],
      messageOffset: 0,
      showDeleteModal: false,
      messageDeleteId: null,
      allMessagesLoaded: false,
      currentMessageLocation: 0,
      startEditing: false,
      activeEditMessage: {},
      markdownEdited: false,
      searchShowing: false,
      channelUsers: [],
      showMemberlist: false,
      memberFilterQuery: null,
      rerenderIfUnchangedCheck: null,
    };
    if (chatOptions.activeChannelId) {
      getAllMessages(chatOptions.activeChannelId, 0, this.receiveAllMessages);
    }
  }

  componentDidMount() {
    const {
      chatChannels,
      activeChannelId,
      showChannelsList,
      channelTypeFilter,
      isMobileDevice,
      channelPaginationNum,
      currentUserId,
      messageOffset,
    } = this.state;

    this.setupChannels(chatChannels);

    const channelsForPusherSub = chatChannels.filter(
      this.channelTypeFilterFn('open'),
    );
    this.subscribeChannelsToPusher(
      channelsForPusherSub,
      (channel) => `open-channel-${channel.chat_channel_id}`,
    );

    setupObserver(this.observerCallback);

    this.subscribePusher(`private-message-notifications-${currentUserId}`);

    if (activeChannelId) {
      sendOpen(activeChannelId, this.handleChannelOpenSuccess, null);
    }
    if (showChannelsList) {
      const filters =
        channelTypeFilter === 'all'
          ? {}
          : { filters: `channel_type:${channelTypeFilter}` };
      getChannels(
        '',
        activeChannelId,
        '',
        channelPaginationNum,
        filters,
        this.loadChannels,
      );
      getUnopenedChannelIds(this.markUnopenedChannelIds);
    }
    if (!isMobileDevice) {
      document.getElementById('messageform').focus();
    }
    if (document.getElementById('chatchannels__channelslist')) {
      document
        .getElementById('chatchannels__channelslist')
        .addEventListener('scroll', this.handleChannelScroll);
    }
    getChannelInvites(this.handleChannelInvites, null);
  }

  shouldComponentUpdate(nextProps, nextState) {
    if (
      this.state.rerenderIfUnchangedCheck !== nextState.rerenderIfUnchangedCheck
    ) {
      return false;
    }
  }

  componentDidUpdate() {
    const { scrolled, currentMessageLocation } = this.state;
    const messageList = document.getElementById('messagelist');
    if (messageList) {
      if (!scrolled) {
        scrollToBottom();
      }
    }

    if (currentMessageLocation && messageList.scrollTop === 0) {
      messageList.scrollTop =
        messageList.scrollHeight - (currentMessageLocation + 30);
    }
  }

  filterForActiveChannel = (channels, id) =>
    channels.filter(
      (channel) => channel.chat_channel_id === parseInt(id, 10),
    )[0];

  subscribePusher = (channelName) => {
    const { subscribedPusherChannels } = this.state;
    const { pusherKey } = this.props;
    if (!subscribedPusherChannels.includes(channelName)) {
      setupPusher(pusherKey, {
        channelId: channelName,
        messageCreated: this.receiveNewMessage,
        messageDeleted: this.removeMessage,
        messageEdited: this.updateMessage,
        channelCleared: this.clearChannel,
        redactUserMessages: this.redactUserMessages,
        channelError: this.channelError,
        mentioned: this.mentioned,
        messageOpened: this.messageOpened,
      });
      const subscriptions = subscribedPusherChannels;
      subscriptions.push(channelName);
      this.setState({ subscribedPusherChannels: subscriptions });
    }
  };

  mentioned = () => {};

  messageOpened = () => {};

  loadChannels = (channels, query) => {
    const { activeChannelId, activeChannel } = this.state;
    if (activeChannelId && query.length === 0) {
      this.setState({
        chatChannels: channels,
        scrolled: false,
        channelsLoaded: true,
        channelPaginationNum: 0,
        filterQuery: '',
        activeChannel:
          activeChannel ||
          this.filterForActiveChannel(channels, activeChannelId),
      });
      this.setupChannel(activeChannelId);
    } else if (activeChannelId) {
      this.setState({
        scrolled: false,
        chatChannels: channels,
        channelsLoaded: true,
        channelPaginationNum: 0,
        filterQuery: query,
        activeChannel:
          activeChannel ||
          this.filterForActiveChannel(channels, activeChannelId),
      });
      this.setupChannel(activeChannelId);
    } else if (channels.length > 0) {
      this.setState({
        chatChannels: channels,
        channelsLoaded: true,
        channelPaginationNum: 0,
        filterQuery: query || '',
        scrolled: false,
      });
      const channel = channels[0];
      this.triggerSwitchChannel(
        channel.chat_channel_id,
        channel.channel_modified_slug,
      );
    } else {
      this.setState({ channelsLoaded: true });
    }
    this.subscribeChannelsToPusher(
      channels.filter(this.channelTypeFilterFn('open')),
      (channel) => `open-channel-${channel.chat_channel_id}`,
    );
    this.subscribeChannelsToPusher(
      channels.filter(this.channelTypeFilterFn('invite_only')),
      (channel) => `presence-channel-${channel.chat_channel_id}`,
    );
    document.getElementById('chatchannels__channelslist').scrollTop = 0;
  };

  markUnopenedChannelIds = (ids) => {
    this.setState({ unopenedChannelIds: ids });
  };

  subscribeChannelsToPusher = (channels, channelNameFn) => {
    channels.forEach((channel) => {
      this.subscribePusher(channelNameFn(channel));
    });
  };

  channelTypeFilterFn = (type) => (channel) => {
    return channel.channel_type === type;
  };

  setupChannels = (channels) => {
    channels.forEach((channel, index) => {
      if (index < 3) {
        this.setupChannel(channel.chat_channel_id);
      }
    });
  };

  loadPaginatedChannels = (channels) => {
    const state = this.state;
    const currentChannels = state.chatChannels;
    const currentChannelIds = currentChannels.map((channel) => channel.id);
    const newChannels = currentChannels;
    channels.forEach((channel) => {
      if (!currentChannelIds.includes(channel.id)) {
        newChannels.push(channel);
      }
    });
    if (
      currentChannels.length === newChannels.length &&
      state.channelPaginationNum > 3
    ) {
      return;
    }
    this.setState({
      chatChannels: newChannels,
      fetchingPaginatedChannels: false,
      channelPaginationNum: state.channelPaginationNum + 1,
    });
  };

  setupChannel = (channelId) => {
    const {
      messages,
      messageOffset,
      activeChannel,
      activeChannelId,
    } = this.state;
    if (
      !messages[channelId] ||
      messages[channelId].length === 0 ||
      messages[channelId][0].reception_method === 'pushed'
    ) {
      getAllMessages(channelId, messageOffset, this.receiveAllMessages);
    }
    if (activeChannel && activeChannel.channel_type !== 'direct') {
      getContent(
        `/chat_channels/${activeChannelId}/channel_info`,
        this.setOpenChannelUsers,
        null,
      );
      if (activeChannel.channel_type === 'open')
        this.subscribePusher(`open-channel-${channelId}`);
    }
    this.subscribePusher(`presence-channel-${channelId}`);
  };

  setOpenChannelUsers = (res) => {
    const { activeChannelId, activeChannel } = this.state;
    Object.filter = (obj, predicate) =>
      Object.fromEntries(Object.entries(obj).filter(predicate));
    const leftUser = Object.filter(
      res.channel_users,
      ([username]) => username !== window.currentUser.username,
    );
    if (activeChannel.channel_type === 'open') {
      this.setState({
        channelUsers: {
          [activeChannelId]: leftUser,
        },
      });
    } else {
      this.setState({
        channelUsers: {
          [activeChannelId]: {
            all: { username: 'all', name: 'To notify everyone here' },
            ...leftUser,
          },
        },
      });
    }
  };

  observerCallback = (entries) => {
    entries.forEach((entry) => {
      if (entry.isIntersecting && this.state.scrolled === true) {
        this.setState({ scrolled: false, showAlert: false });
      } else if (this.state.scrolled === false) {
        this.setState({
          scrolled: true,
          rerenderIfUnchangedCheck: Math.random(),
        });
      }
    });
  };

  channelError = (_error) => {
    this.setState({
      subscribedPusherChannels: [],
    });
  };

  receiveAllMessages = (res) => {
    const { chatChannelId, messages } = res;
    this.setState((prevState) => ({
      messages: { ...prevState.messages, [chatChannelId]: messages },
      scrolled: false,
    }));
  };

  removeMessage = (message) => {
    const { activeChannelId } = this.state;
    this.setState((prevState) => ({
      messages: {
        [activeChannelId]: [
          ...prevState.messages[activeChannelId].filter(
            (oldmessage) => oldmessage.id !== message.id,
          ),
        ],
      },
    }));
  };

  updateMessage = (message) => {
    const { activeChannelId } = this.state;
    if (message.chat_channel_id === activeChannelId) {
      this.setState(({ messages }) => {
        const newMessages = messages;
        const foundIndex = messages[activeChannelId].findIndex(
          (oldMessage) => oldMessage.id === message.id,
        );
        newMessages[activeChannelId][foundIndex] = message;
        return { messages: newMessages };
      });
    }
  };

  receiveNewMessage = (message) => {
    const {
      messages,
      activeChannelId,
      scrolled,
      chatChannels,
      unopenedChannelIds,
    } = this.state;
    const receivedChatChannelId = message.chat_channel_id;
    const messageList = document.getElementById('messagelist');
    const nearBottom =
      messageList.scrollTop + messageList.offsetHeight + 400 >
      messageList.scrollHeight;
    if (nearBottom) {
      scrollToBottom();
    }
    let newMessages = [];
    if (
      message.temp_id &&
      messages[activeChannelId].findIndex(
        (oldmessage) => oldmessage.temp_id === message.temp_id,
      ) > -1
    ) {
      return;
    }

    if (messages[receivedChatChannelId]) {
      newMessages = messages[receivedChatChannelId].slice();
      newMessages.push(message);
      if (newMessages.length > 150) {
        newMessages.shift();
      }
    }
    const newShowAlert =
      activeChannelId === receivedChatChannelId
        ? { showAlert: !nearBottom }
        : {};
    let newMessageChannelIndex = 0;
    let newMessageChannel = null;
    const newChannelsObj = chatChannels.map((channel, index) => {
      if (receivedChatChannelId === channel.chat_channel_id) {
        newMessageChannelIndex = index;
        newMessageChannel = channel;
        return { ...channel, channel_last_message_at: new Date() };
      }
      return channel;
    });

    if (newMessageChannelIndex > 0) {
      newChannelsObj.splice(newMessageChannelIndex, 1);
      newChannelsObj.unshift(newMessageChannel);
    }

    if (receivedChatChannelId === activeChannelId) {
      sendOpen(receivedChatChannelId, this.handleChannelOpenSuccess, null);
    } else {
      const newUnopenedChannels = unopenedChannelIds;
      if (!unopenedChannelIds.includes(receivedChatChannelId)) {
        newUnopenedChannels.push(receivedChatChannelId);
      }
      this.setState({
        unopenedChannelIds: newUnopenedChannels,
      });
    }

    this.setState((prevState) => ({
      ...newShowAlert,
      chatChannels: newChannelsObj,
      messages: {
        ...prevState.messages,
        [receivedChatChannelId]: newMessages,
      },
    }));
  };

  redactUserMessages = (res) => {
    const { messages } = this.state;
    const newMessages = hideMessages(messages, res.userId);
    this.setState({ messages: newMessages });
  };

  clearChannel = (res) => {
    this.setState((prevState) => ({
      messages: { ...prevState.messages, [res.chat_channel_id]: [] },
    }));
  };

  handleChannelScroll = (e) => {
    const {
      fetchingPaginatedChannels,
      chatChannels,
      channelTypeFilter,
      filterQuery,
      activeChannelId,
      channelPaginationNum,
    } = this.state;

    if (fetchingPaginatedChannels || chatChannels.length < 30) {
      return;
    }
    const { target } = e;
    if (target.scrollTop + target.offsetHeight + 1800 > target.scrollHeight) {
      this.setState({ fetchingPaginatedChannels: true });

      const filters =
        channelTypeFilter === 'all'
          ? {}
          : { filters: `channel_type:${channelTypeFilter}` };
      getChannels(
        filterQuery,
        activeChannelId,
        '',
        channelPaginationNum,
        filters,
        this.loadPaginatedChannels,
      );
    }
  };

  handleChannelInvites = (response) => {
    this.setState({ inviteChannels: response });
  };

  handleKeyDown = (e) => {
    const { showMemberlist, activeContent, activeChannelId } = this.state;
    const enterPressed = e.keyCode === 13;
    const leftPressed = e.keyCode === 37;
    const rightPressed = e.keyCode === 39;
    const escPressed = e.keyCode === 27;
    const targetValue = e.target.value;
    const messageIsEmpty = targetValue.length === 0;
    const shiftPressed = e.shiftKey;

    if (enterPressed) {
      if (showMemberlist) {
        e.preventDefault();
        const selectedUser = document.querySelector('.active__message__list');
        this.addUserName({ target: selectedUser });
      } else if (messageIsEmpty) {
        e.preventDefault();
      } else if (!messageIsEmpty && !shiftPressed) {
        e.preventDefault();
        this.handleMessageSubmit(e.target.value);
        e.target.value = '';
      }
    }
    if (e.target.value.includes('@')) {
      if (e.keyCode === 40 || e.keyCode === 38) {
        e.preventDefault();
      }
    }
    if (
      leftPressed &&
      activeContent[activeChannelId] &&
      e.target.value === '' &&
      document.getElementById('activecontent-iframe')
    ) {
      e.preventDefault();
      try {
        e.target.value = document.getElementById(
          'activecontent-iframe',
        ).contentWindow.location.href;
      } catch (err) {
        e.target.value = activeContent[activeChannelId].path;
      }
    }
    if (
      rightPressed &&
      !activeContent[activeChannelId] &&
      e.target.value === ''
    ) {
      e.preventDefault();
      const richLinks = document.querySelectorAll('.chatchannels__richlink');
      if (richLinks.length === 0) {
        return;
      }
      this.setActiveContentState(activeChannelId, {
        type_of: 'loading-post',
      });
      this.setActiveContent({
        path: richLinks[richLinks.length - 1].href,
        type_of: 'article',
      });
    }
    if (escPressed && activeContent[activeChannelId]) {
      this.setActiveContentState(activeChannelId, null);
      this.setState({fullscreenContent: null, expanded: window.innerWidth > 600});
<<<<<<< HEAD

=======
>>>>>>> d39934fd
    }
  };

  handleKeyDownEdit = (e) => {
    const enterPressed = e.keyCode === 13;
    const targetValue = e.target.value;
    const messageIsEmpty = targetValue.length === 0;
    const shiftPressed = e.shiftKey;

    if (enterPressed) {
      if (messageIsEmpty) {
        e.preventDefault();
      } else if (!messageIsEmpty && !shiftPressed) {
        e.preventDefault();
        this.handleMessageSubmitEdit(e.target.value);
        e.target.value = '';
      }
    }
  };

  handleMessageSubmitEdit = (message) => {
    const { activeChannelId, activeEditMessage } = this.state;
    const editedMessage = {
      activeChannelId,
      id: activeEditMessage.id,
      message,
    };
    editMessage(editedMessage, this.handleSuccess, this.handleFailure);
    this.handleEditMessageClose();
  };

  handleMessageSubmit = (message) => {
    const { activeChannelId } = this.state;
    scrollToBottom();
    // should check if user has the privilege
    if (message.startsWith('/code')) {
      this.setActiveContentState(activeChannelId, { type_of: 'code_editor' });
    } else if (message.startsWith('/call')) {
      const messageObject = {
        activeChannelId,
        message: '/call',
        mentionedUsersId: this.getMentionedUsers(message),
      };
      this.setState({ videoPath: `/video_chats/${activeChannelId}` });
      sendMessage(messageObject, this.handleSuccess, this.handleFailure);
    } else if (message.startsWith('/play ')) {
      const messageObject = {
        activeChannelId,
        message: message,
        mentionedUsersId: this.getMentionedUsers(message),
      };
      sendMessage(messageObject, this.handleSuccess, this.handleFailure);
    } else if (message.startsWith('/new')) {
      this.setActiveContentState(activeChannelId, {
        type_of: 'loading-post',
      });
      this.setActiveContent({
        path: '/new',
        type_of: 'article',
      });
    } else if (message.startsWith('/search')) {
      this.setActiveContentState(activeChannelId, {
        type_of: 'loading-post',
      });
      this.setActiveContent({
        path: `/search?q=${message.replace('/search ', '')}`,
        type_of: 'article',
      });
    } else if (message.startsWith('/s ')) {
      this.setActiveContentState(activeChannelId, {
        type_of: 'loading-post',
      });
      this.setActiveContent({
        path: `/search?q=${message.replace('/s ', '')}`,
        type_of: 'article',
      });
    } else if (message.startsWith('/')) {
      this.setActiveContentState(activeChannelId, {
        type_of: 'loading-post',
      });
      this.setActiveContent({
        path: message,
        type_of: 'article',
      });
    } else if (message.startsWith('/github')) {
      const args = message.split('/github ')[1].trim();
      this.setActiveContentState(activeChannelId, { type_of: 'github', args });
    } else if (message[0] === '/') {
      conductModeration(
        activeChannelId,
        message,
        this.handleSuccess,
        this.handleFailure,
      );
    } else {
      const messageObject = {
        activeChannelId,
        message,
        mentionedUsersId: this.getMentionedUsers(message),
      };
      this.setState({ scrolled: false, showAlert: false });
      sendMessage(messageObject, this.handleSuccess, this.handleFailure);
    }
  };

  handleSwitchChannel = (e) => {
    e.preventDefault();
    let { target } = e;
    if (!target.dataset.channelId) {
      target = target.parentElement;
    }
    this.triggerSwitchChannel(
      parseInt(target.dataset.channelId, 10),
      target.dataset.channelSlug,
    );
  };

  triggerSwitchChannel = (id, slug) => {
    const {
      chatChannels,
      isMobileDevice,
      unopenedChannelIds,
      activeChannelId,
    } = this.state;
    const newUnopenedChannelIds = unopenedChannelIds;
    const index = newUnopenedChannelIds.indexOf(id);
    if (index > -1) {
      newUnopenedChannelIds.splice(index, 1);
    }
    this.setState({
      activeChannel: this.filterForActiveChannel(chatChannels, id),
      activeChannelId: parseInt(id, 10),
      scrolled: false,
      showAlert: false,
      allMessagesLoaded: false,
      unopenedChannelIds: unopenedChannelIds.filter(
        (unopenedId) => unopenedId !== id,
      ),
    });
    this.setupChannel(id);
    const params = new URLSearchParams(window.location.search);

    if (params.get('ref') === 'group_invite') {
      this.setActiveContentState(activeChannelId, {
        type_of: 'loading-post',
      });
      this.setActiveContent({
        path: '/chat_channel_memberships',
        type_of: 'article',
      });
    }
    window.history.replaceState(null, null, `/connect/${slug}`);
    if (!isMobileDevice) {
      document.getElementById('messageform').focus();
    }
    if (window.ga && ga.create) {
      ga('send', 'pageview', window.location.pathname + window.location.search);
    }
    sendOpen(id, this.handleChannelOpenSuccess, null);
  };

  handleSubmitOnClick = (e) => {
    e.preventDefault();
    const message = document.getElementById('messageform').value;
    if (message.length > 0) {
      this.handleMessageSubmit(message);
      document.getElementById('messageform').value = '';
    }
  };

  handleSubmitOnClickEdit = (e) => {
    e.preventDefault();
    const message = document.getElementById('messageform').value;
    if (message.length > 0) {
      this.handleMessageSubmitEdit(message);
      document.getElementById('messageform').value = '';
    }
  };

  triggerDeleteMessage = (e) => {
    this.setState({ messageDeleteId: e.target.dataset.content });
    this.setState({ showDeleteModal: true });
  };

  triggerEditMessage = (e) => {
    const { messages, activeChannelId } = this.state;
    this.setState({
      activeEditMessage: messages[activeChannelId].filter(
        (message) => message.id === parseInt(e.target.dataset.content, 10),
      )[0],
    });
    this.setState({ startEditing: true });
  };

  handleSuccess = (response) => {
    const { activeChannelId } = this.state;
    scrollToBottom();
    if (response.status === 'success') {
      if (response.message.temp_id) {
        this.setState(({ messages }) => {
          const newMessages = messages;
          const foundIndex = messages[activeChannelId].findIndex(
            (message) => message.temp_id === response.message.temp_id,
          );
          if (foundIndex > 0) {
            newMessages[activeChannelId][foundIndex].id = response.message.id;
          }
          return { messages: newMessages };
        });
      }
    } else if (response.status === 'error') {
      this.receiveNewMessage(response.message);
    }
  };

  triggerActiveContent = (e) => {
    if (
      // Trying to open in new tab
      e.ctrlKey ||
      e.shiftKey ||
      e.metaKey || // apple
      (e.button && e.button === 1) // middle click, >IE9 + everyone else
    ) {
      return false;
    }
    const { target } = e;
    const content =
      target.dataset.content || target.parentElement.dataset.content;
    if (content) {
      e.preventDefault();
      e.stopPropagation();

      const { activeChannelId, activeChannel } = this.state;
      if (content.startsWith('chat_channels/')) {
        this.setActiveContentState(activeChannelId, {
          type_of: 'loading-user',
        });
        getContent(`/${content}/channel_info`, this.setActiveContent, null);
      } else if (content === 'sidecar-channel-request') {
        this.setActiveContent({
          data: {
            user: getCurrentUser(),
            channel: {
              id: target.dataset.channelId,
              name: target.dataset.channelName,
              status: target.dataset.channelStatus,
            },
          },
          handleJoiningRequest: this.handleJoiningRequest,
          type_of: 'channel-request',
        });
      } else if (content === 'sidecar_all') {
        this.setActiveContentState(activeChannelId, {
          type_of: 'loading-post',
        });
        this.setActiveContent({
          path: `/chat_channel_memberships/${activeChannel.id}/edit`,
          type_of: 'article',
        });
      } else if (content.startsWith('sidecar-content-plus-video')) {
        this.setActiveContentState(activeChannelId, {
          type_of: 'loading-post',
        });
        this.setActiveContent({
          path: target.href || target.parentElement.href,
          type_of: 'article',
        });
        this.setState({ videoPath: `/video_chats/${activeChannelId}` });
      } else if (content.startsWith('sidecar-video')) {
        this.setState({ videoPath: target.href || target.parentElement.href });
      } else if (
        content.startsWith('sidecar') ||
        content.startsWith('article')
      ) {
        // article is legacy which can be removed shortly
        this.setActiveContentState(activeChannelId, {
          type_of: 'loading-post',
        });
        this.setActiveContent({
          path: target.href || target.parentElement.href,
          type_of: 'article',
        });
      } else if (target.dataset.content === 'exit') {
        this.setActiveContentState(activeChannelId, null);
        this.setState({ fullscreenContent: null, expanded: window.innerWidth > 600 });
      } else if (target.dataset.content === 'fullscreen') {
        const mode =
          this.state.fullscreenContent === 'sidecar' ? null : 'sidecar';
        this.setState({ fullscreenContent: mode, expanded: (mode === null || window.innerWidth > 1600) });
      }
    }
    document.getElementById('messageform').focus();
    return false;
  };

  setActiveContentState = (channelId, state) => {
    this.setState((prevState) => ({
      activeContent: {
        ...prevState.activeContent,
        [channelId]: state,
      },
    }));
  };

  setActiveContent = (response) => {
    const { activeChannelId } = this.state;
    this.setActiveContentState(activeChannelId, response);
    setTimeout(() => {
      document.getElementById('chat_activecontent').scrollTop = 0;
      document.getElementById('chat').scrollLeft = 1000;
    }, 3);
    setTimeout(() => {
      document.getElementById('chat_activecontent').scrollTop = 0;
      document.getElementById('chat').scrollLeft = 1000;
    }, 10);
  };

  handleChannelOpenSuccess = (response) => {
    this.setState(({ chatChannels }) => {
      const newChannelsObj = chatChannels.map((channel) => {
        if (parseInt(response.channel, 10) === channel.chat_channel_id) {
          return { ...channel, last_opened_at: new Date() };
        }
        return channel;
      });
      return { chatChannels: newChannelsObj };
    });
  };

  handleInvitationAccept = (e) => {
    const id = e.target.dataset.content;
    sendChannelInviteAction(id, 'accept', this.handleChannelInviteResult, null);
  };

  handleInvitationDecline = (e) => {
    const id = e.target.dataset.content;
    sendChannelInviteAction(
      id,
      'decline',
      this.handleChannelInviteResult,
      null,
    );
  };

  handleChannelInviteResult = (response) => {
    this.setState({ inviteChannels: response });
  };

  triggerChannelTypeFilter = (e) => {
    const { filterQuery } = this.state;
    const type = e.target.dataset.channelType;
    this.setState({
      channelTypeFilter: type,
      fetchingPaginatedChannels: false,
    });
    const filters = type === 'all' ? {} : { filters: `channel_type:${type}` };
    if (filterQuery && type !== 'direct') {
      getChannels(
        filterQuery,
        null,
        'discoverable',
        0,
        filters,
        this.loadChannels,
      );
    } else {
      getChannels(filterQuery, null, '', 0, filters, this.loadChannels);
    }
  };

  handleFailure = (err) => {
    // eslint-disable-next-line no-console
    console.error(err);
  };

  renderMessages = () => {
    const {
      activeChannelId,
      messages,
      showTimestamp,
      activeChannel,
      currentUserId,
    } = this.state;
    if (!messages[activeChannelId]) {
      return '';
    }
    if (messages[activeChannelId].length === 0 && activeChannel) {
      if (activeChannel.channel_type === 'direct') {
        return (
          <div className="chatmessage" style={{ color: 'grey' }}>
            <div className="chatmessage__body">
              You and
              {' '}
              <a href={`/${activeChannel.channel_modified_slug}`}>
                {activeChannel.channel_modified_slug}
              </a>
              {' '}
              are connected because you both follow each other. All interactions
              {' '}
              <em>
                <b>must</b>
              </em>
              {' '}
              abide by the 
              {' '}
              <a href="/code-of-conduct">code of conduct</a>
              .
            </div>
          </div>
        );
      }
      if (activeChannel.channel_type === 'open') {
        return (
          <div className="chatmessage" style={{ color: 'grey' }}>
            <div className="chatmessage__body">
              You have joined 
              {' '}
              {activeChannel.channel_name}
              ! All interactions
              {' '}
              <em>
                <b>must</b>
              </em>
              {' '}
              abide by the 
              {' '}
              <a href="/code-of-conduct">code of conduct</a>
              .
            </div>
          </div>
        );
      }
    }

    return messages[activeChannelId].map((message) =>
      message.action ? (
        <ActionMessage
          user={message.username}
          profileImageUrl={message.profile_image_url}
          message={message.message}
          timestamp={showTimestamp ? message.timestamp : null}
          color={message.color}
          onContentTrigger={this.triggerActiveContent}
        />
      ) : (
        <Message
          currentUserId={currentUserId}
          id={message.id}
          user={message.username}
          userID={message.user_id}
          profileImageUrl={message.profile_image_url}
          message={message.message}
          timestamp={showTimestamp ? message.timestamp : null}
          editedAt={message.edited_at}
          color={message.color}
          onContentTrigger={this.triggerActiveContent}
          onDeleteMessageTrigger={this.triggerDeleteMessage}
          onEditMessageTrigger={this.triggerEditMessage}
        />
      ),
    );
  };

  triggerChannelFilter = (e) => {
    const { channelTypeFilter } = this.state;
    const filters =
      channelTypeFilter === 'all'
        ? {}
        : { filters: `channel_type:${channelTypeFilter}` };
    if (e.target.value) {
      getChannels(
        e.target.value,
        null,
        'discoverable',
        0,
        filters,
        this.loadChannels,
      );
    } else {
      getChannels(e.target.value, null, '', 0, filters, this.loadChannels);
    }
  };

  toggleExpand = () => {
    this.setState((prevState) => ({ expanded: !prevState.expanded }));
  };

  renderChannelFilterButton = (type, name, active) => (
    <button
      data-channel-type={type}
      onClick={this.triggerChannelTypeFilter}
      className={`chat__channeltypefilterbutton crayons-indicator crayons-indicator--${
        type === active ? 'accent' : ''
      }`}
      type="button"
    >
      {name}
    </button>
  );

  toggleSearchShowing = () => {
    if (!this.state.searchShowing) {
      setTimeout(function () {
        document.getElementById('chatchannelsearchbar').focus();
      }, 100);
    } else {
      getChannels('', null, '', 0, '', this.loadChannels);
      this.setState({ filterQuery: '' });
    }
    this.setState({ searchShowing: !this.state.searchShowing });
  };

  renderChatChannels = () => {
    const { state } = this;
    if (state.showChannelsList) {
      const { notificationsPermission } = state;
      const notificationsButton = '';
      let notificationsState = '';
      let invitesButton = '';
      if (notificationsPermission === 'granted') {
        notificationsState = (
          <div className="chat_chatconfig chat_chatconfig--on">
            Notifications On
          </div>
        );
      } else if (notificationsPermission === 'denied') {
        notificationsState = (
          <div className="chat_chatconfig chat_chatconfig--off">
            Notifications Off
          </div>
        );
      }
      if (state.inviteChannels.length > 0) {
        invitesButton = (
          <div className="chat__channelinvitationsindicator">
            <a
              href="/chat_channel_memberships"
              onClick={this.triggerActiveContent}
              data-content="sidecar-chat_channel_memberships"
              type="button"
            >
              <span role="img" aria-label="emoji">
                👋
              </span>
              {' '}
              New Invitations!
            </a>
          </div>
        );
      }
      if (state.expanded) {
        return (
          <div className="chat__channels chat__channels--expanded">
            {notificationsButton}
            <button
              className="chat__channelstogglebutt"
              onClick={this.toggleExpand}
              type="button"
            >
              {'<'}
            </button>
            {state.searchShowing ? (
              <input
                placeholder="Search Channels"
                onKeyUp={this.debouncedChannelFilter}
                id="chatchannelsearchbar"
                className="crayons-textfield"
              />
            ) : (
              ''
            )}
            {invitesButton}
            <div className="chat__channeltypefilter">
              <button
                className="chat__channelssearchtoggle"
                onClick={this.toggleSearchShowing}
              >
                <svg
                  xmlns="http://www.w3.org/2000/svg"
                  viewBox="0 0 24 24"
                  width="17"
                  height="17"
                >
                  <path fill="none" d="M0 0h24v24H0z" />
                  <path d="M18.031 16.617l4.283 4.282-1.415 1.415-4.282-4.283A8.96 8.96 0 0 1 11 20c-4.968 0-9-4.032-9-9s4.032-9 9-9 9 4.032 9 9a8.96 8.96 0 0 1-1.969 5.617zm-2.006-.742A6.977 6.977 0 0 0 18 11c0-3.868-3.133-7-7-7-3.868 0-7 3.132-7 7 0 3.867 3.132 7 7 7a6.977 6.977 0 0 0 4.875-1.975l.15-.15z" />
                </svg>
              </button>
              {this.renderChannelFilterButton(
                'all',
                'all',
                state.channelTypeFilter,
              )}
              {this.renderChannelFilterButton(
                'direct',
                'direct',
                state.channelTypeFilter,
              )}
              {this.renderChannelFilterButton(
                'invite_only',
                'group',
                state.channelTypeFilter,
              )}
            </div>
            <Channels
              activeChannelId={state.activeChannelId}
              chatChannels={state.chatChannels}
              unopenedChannelIds={state.unopenedChannelIds}
              handleSwitchChannel={this.handleSwitchChannel}
              channelsLoaded={state.channelsLoaded}
              filterQuery={state.filterQuery}
              expanded={state.expanded}
              currentUserId={state.currentUserId}
              triggerActiveContent={this.triggerActiveContent}
            />
            {notificationsState}
          </div>
        );
      }
      return (
          <div className="chat__channels">
            {notificationsButton}
            <button
              className="chat__channelstogglebutt"
              onClick={this.toggleExpand}
              style={{ width: '100%' }}
              type="button"
            >
              {'>'}
            </button>
            <Channels
              activeChannelId={state.activeChannelId}
              chatChannels={state.chatChannels}
              unopenedChannelIds={state.unopenedChannelIds}
              handleSwitchChannel={this.handleSwitchChannel}
              expanded={state.expanded}
            />
            {notificationsState}
          </div>
      );
    }
    return '';
  };

  handleMessageScroll = () => {
    const {
      allMessagesLoaded,
      messages,
      activeChannelId,
      messageOffset,
    } = this.state;

    if (!messages[activeChannelId]) {
      return;
    }

    const jumpbackButton = document.getElementById('jumpback_button');

    if (this.scroller) {
      const scrolledRatio =
        (this.scroller.scrollTop + this.scroller.clientHeight) /
        this.scroller.scrollHeight;

      if (scrolledRatio < 0.5) {
        jumpbackButton.classList.remove('chatchanneljumpback__hide');
      } else if (scrolledRatio > 0.6) {
        jumpbackButton.classList.add('chatchanneljumpback__hide');
      }

      if (this.scroller.scrollTop === 0 && !allMessagesLoaded) {
        getAllMessages(
          activeChannelId,
          messageOffset + messages[activeChannelId].length,
          this.addMoreMessages,
        );
        const curretPosition = this.scroller.scrollHeight;
        this.setState({ currentMessageLocation: curretPosition });
      }
    }
  };

  addMoreMessages = (res) => {
    const { chatChannelId, messages } = res;

    if (messages.length > 0) {
      this.setState((prevState) => ({
        messages: {
          [chatChannelId]: [...messages, ...prevState.messages[chatChannelId]],
        },
      }));
    } else {
      this.setState({ allMessagesLoaded: true });
    }
  };

  jumpBacktoBottom = () => {
    scrollToBottom();
    document
      .getElementById('jumpback_button')
      .classList.remove('chatchanneljumpback__hide');
  };

  renderActiveChatChannel = (channelHeader) => {
    const { state, props } = this;

    return (
      <div className="activechatchannel">
        <div className="activechatchannel__conversation">
          {channelHeader}
          <div
            className="activechatchannel__messages"
            onScroll={this.handleMessageScroll}
            ref={(scroller) => {
              this.scroller = scroller;
            }}
            id="messagelist"
          >
            {this.renderMessages()}
            <div className="messagelist__sentinel" id="messagelist__sentinel" />
          </div>
          <div
            className="chatchanneljumpback chatchanneljumpback__hide"
            id="jumpback_button"
          >
            <div
              role="button"
              className="chatchanneljumpback__messages"
              onClick={this.jumpBacktoBottom}
              tabIndex="0"
              onKeyUp={(e) => {
                if (e.keyCode === 13) this.jumpBacktoBottom();
              }}
            >
              Scroll to Bottom
            </div>
          </div>
          {this.renderDeleteModal()}
          <div className="activechatchannel__alerts">
            <Alert showAlert={state.showAlert} />
          </div>
          {this.renderChannelMembersList()}
          <div className="activechatchannel__form">
            <Compose
              handleSubmitOnClick={this.handleSubmitOnClick}
              handleKeyDown={this.handleKeyDown}
              handleSubmitOnClickEdit={this.handleSubmitOnClickEdit}
              handleMention={this.handleMention}
              handleKeyUp={this.handleKeyUp}
              handleKeyDownEdit={this.handleKeyDownEdit}
              activeChannelId={state.activeChannelId}
              startEditing={state.startEditing}
              markdownEdited={state.markdownEdited}
              editMessageHtml={state.activeEditMessage.message}
              editMessageMarkdown={state.activeEditMessage.markdown}
              handleEditMessageClose={this.handleEditMessageClose}
            />
          </div>
        </div>
        <Content
          onTriggerContent={this.triggerActiveContent}
          resource={state.activeContent[state.activeChannelId]}
          activeChannelId={state.activeChannelId}
          activeChannel={state.activeChannel}
          pusherKey={props.pusherKey}
          githubToken={props.githubToken}
          fullscreen={state.fullscreenContent === 'sidecar'}
        />
        <VideoContent
          videoPath={state.videoPath}
          onTriggerVideoContent={this.onTriggerVideoContent}
          fullscreen={state.fullscreenContent === 'video'}
        />
      </div>
    );
  };

  onTriggerVideoContent = (e) => {
    if (e.target.dataset.content === 'exit') {
      this.setState({ videoPath: null, fullscreenContent: null, expanded: window.innerWidth > 600 });
    } else if (this.state.fullscreenContent === 'video') {
      this.setState({ fullscreenContent: null });
    } else {
      this.setState({ fullscreenContent: 'video', expanded: window.innerWidth > 1600 });
    }
  };

  handleMention = (e) => {
    const { activeChannel } = this.state;
    const mention = e.keyCode === 64;
    if (mention && activeChannel.channel_type !== 'direct') {
      this.setState({ showMemberlist: true });
    }
  };

  handleKeyUp = (e) => {
    const { startEditing, activeChannel, showMemberlist } = this.state;
    const enterPressed = e.keyCode === 13;
    if (enterPressed && showMemberlist)
      this.setState({ showMemberlist: false });
    if (activeChannel.channel_type !== 'direct') {
      if (startEditing) {
        this.setState({ markdownEdited: true });
      }
      if (!e.target.value.includes('@') && showMemberlist) {
        this.setState({ showMemberlist: false });
      } else {
        this.setQuery(e.target);
        this.listHighlightManager(e.keyCode);
      }
    }
  };

  setQuery = (e) => {
    const { showMemberlist } = this.state;
    if (showMemberlist) {
      const before = e.value.substring(0, e.selectionStart);
      const query = before.substring(
        before.lastIndexOf('@') + 1,
        e.selectionStart,
      );

      if (query.includes(' ') || before.lastIndexOf('@') < 0)
        this.setState({ showMemberlist: false });
      else {
        this.setState({ showMemberlist: true });
        this.setState({ memberFilterQuery: query });
      }
    }
  };

  addUserName = (e) => {
    const name =
      e.target.dataset.content || e.target.parentElement.dataset.content;
    const el = document.getElementById('messageform');
    const start = el.selectionStart;
    const end = el.selectionEnd;
    const text = el.value;
    let before = text.substring(0, start);
    before = text.substring(0, before.lastIndexOf('@') + 1);
    const after = text.substring(end, text.length);
    el.value = `${before + name} ${after}`;
    el.selectionStart = start + name.length + 1;
    el.selectionEnd = start + name.length + 1;
    el.focus();
    this.setState({ showMemberlist: false });
  };

  listHighlightManager = (keyCode) => {
    const mentionList = document.getElementById('mentionList');
    const activeElement = document.querySelector('.active__message__list');
    if (mentionList.children.length > 0) {
      if (keyCode === 40 && activeElement) {
        if (activeElement.nextElementSibling) {
          activeElement.classList.remove('active__message__list');
          activeElement.nextElementSibling.classList.add(
            'active__message__list',
          );
        }
      } else if (keyCode === 38 && activeElement) {
        if (activeElement.previousElementSibling) {
          activeElement.classList.remove('active__message__list');
          activeElement.previousElementSibling.classList.add(
            'active__message__list',
          );
        }
      } else {
        mentionList.children[0].classList.add('active__message__list');
      }
    }
  };

  getMentionedUsers = (message) => {
    const { channelUsers, activeChannelId, activeChannel } = this.state;
    if (channelUsers[activeChannelId]) {
      if (message.includes('@all') && activeChannel.channel_type !== 'open') {
        return Array.from(
          Object.values(channelUsers[activeChannelId]).filter(
            (user) => user.id,
          ),
          (user) => user.id,
        );
      }
      return Array.from(
        Object.values(channelUsers[activeChannelId]).filter((user) =>
          message.includes(user.username),
        ),
        (user) => user.id,
      );
    }
    return null;
  };

  renderChannelMembersList = () => {
    const {
      showMemberlist,
      activeChannelId,
      channelUsers,
      memberFilterQuery,
    } = this.state;
    const filterRegx = new RegExp(memberFilterQuery, 'gi');
    return (
      <div
        className={
          showMemberlist ? 'mention__list mention__visible' : 'mention__list'
        }
        id="mentionList"
      >
        {showMemberlist
          ? Object.values(channelUsers[activeChannelId])
              .filter((user) => user.username.match(filterRegx))
              .map((user) => (
                <div
                  className="mention__user"
                  role="button"
                  onClick={this.addUserName}
                  tabIndex="0"
                  data-content={user.username}
                  onKeyUp={(e) => {
                    if (e.keyCode === 13) this.addUserName();
                  }}
                >
                  <img
                    className="mention__user__image"
                    src={user.profile_image}
                    alt={user.name}
                    style={!user.profile_image ? { display: 'none' } : ' '}
                  />
                  <span
                    style={{
                      padding: '3px 0px',
                      'font-size': '16px',
                    }}
                  >
                    {'@'}
                    {user.username}
                    <p>{user.name}</p>
                  </span>
                </div>
              ))
          : ' '}
      </div>
    );
  };

  handleEditMessageClose = () => {
    const textarea = document.getElementById('messageform');
    this.setState({
      startEditing: false,
      markdownEdited: false,
      activeEditMessage: { message: '', markdown: '' },
    });
    textarea.value = '';
  };

  renderDeleteModal = () => {
    const { showDeleteModal } = this.state;
    return (
      <div
        id="message"
        className={
          showDeleteModal
            ? 'message__delete__modal'
            : 'message__delete__modal message__delete__modal__hide'
        }
      >
        <div className="modal__content">
          <h3> Are you sure, you want to delete this message ?</h3>

          <div className="delete__action__buttons">
            <div
              role="button"
              className="message__cancel__button"
              onClick={this.handleCloseDeleteModal}
              tabIndex="0"
              onKeyUp={(e) => {
                if (e.keyCode === 13) this.handleCloseDeleteModal();
              }}
            >
              {' '}
              Cancel
            </div>
            <div
              role="button"
              className="message__delete__button"
              onClick={this.handleMessageDelete}
              tabIndex="0"
              onKeyUp={(e) => {
                if (e.keyCode === 13) this.handleMessageDelete();
              }}
            >
              {' '}
              Delete
            </div>
          </div>
        </div>
      </div>
    );
  };

  handleCloseDeleteModal = () => {
    this.setState({ showDeleteModal: false, messageDeleteId: null });
  };

  handleMessageDelete = () => {
    const { messageDeleteId } = this.state;
    deleteMessage(messageDeleteId);
    this.setState({ showDeleteModal: false });
  };

  handleJoiningRequest = (e) => {
    sendChannelRequest(
      e.target.dataset.channelId,
      this.handleJoiningRequestSuccess,
      null,
    );
  };

  handleJoiningRequestSuccess = () => {
    const { activeChannelId } = this.state;
    this.setActiveContentState(activeChannelId, null);
    this.setState({ fullscreenContent: null });
    this.toggleSearchShowing();
  };

  renderChannelHeaderInner = () => {
    const { activeChannel } = this.state;
    if (activeChannel.channel_type === 'direct') {
      return (
        <a
          href={`/${activeChannel.channel_username}`}
          onClick={this.triggerActiveContent}
          data-content="sidecar-user"
        >
          {activeChannel.channel_modified_slug}
        </a>
      );
    }
    return (
      <a
        href={`/chat_channel_memberships/${activeChannel.id}/edit`}
        onClick={this.triggerActiveContent}
        data-content="sidecar-chat_channel_membership"
      >
        {activeChannel.channel_name}
      </a>
    );
  };

  renderChannelConfigImage = () => {
    const { activeContent, activeChannel, activeChannelId } = this.state;
    if (
      activeContent[activeChannelId] &&
      activeContent[activeChannelId].type_of
    ) {
      return '';
    }

    const dataContent =
      activeChannel.channel_type === 'direct'
        ? 'sidecar-user'
        : `sidecar-chat_channel_membership`;

    const path =
      activeChannel.channel_type === 'direct'
        ? `/${activeChannel.channel_username}`
        : `/chat_channel_memberships/${activeChannel.id}/edit`;

    return (
      <a
        className="activechatchannel__channelconfig"
        onClick={this.triggerActiveContent}
        onKeyUp={(e) => {
          if (e.keyCode === 13) this.triggerActiveContent(e);
        }}
        tabIndex="0"
        href={path}
        data-content={dataContent}
      >
        <img
          src={ConfigImage}
          alt="channel config"
          data-content={dataContent}
        />
      </a>
    );
  };

  render() {
    const { state } = this;
    const detectIOSSafariClass =
      navigator.userAgent.match(/iPhone/i) &&
      !navigator.userAgent.match('CriOS')
        ? ' chat--iossafari'
        : '';
    let channelHeader = <div className="activechatchannel__header">&nbsp;</div>;
    if (state.activeChannel) {
      channelHeader = (
        <div className="activechatchannel__header">
          {this.renderChannelHeaderInner()}
          {this.renderChannelConfigImage()}
        </div>
      );
    }
    let fullscreenMode = '';
    if (state.fullscreenContent === 'sidecar') {
      fullscreenMode = 'chat--content-visible-full';
    } else if (state.fullscreenContent === 'video') {
      fullscreenMode = 'chat--video-visible-full';
    }
    return (
      <div
        className={`chat chat--${
          state.expanded ? 'expanded' : 'contracted'
        }${detectIOSSafariClass} chat--${
          state.videoPath ? 'video-visible' : 'video-not-visible'
        } chat--${
          state.activeContent[state.activeChannelId]
            ? 'content-visible'
            : 'content-not-visible'
        } ${fullscreenMode}`}
        data-no-instant
      >
        {this.renderChatChannels()}
        <div className="chat__activechat">
          {this.renderActiveChatChannel(channelHeader)}
        </div>
      </div>
    );
  }
}<|MERGE_RESOLUTION|>--- conflicted
+++ resolved
@@ -592,10 +592,6 @@
     if (escPressed && activeContent[activeChannelId]) {
       this.setActiveContentState(activeChannelId, null);
       this.setState({fullscreenContent: null, expanded: window.innerWidth > 600});
-<<<<<<< HEAD
-
-=======
->>>>>>> d39934fd
     }
   };
 
@@ -999,7 +995,7 @@
                 <b>must</b>
               </em>
               {' '}
-              abide by the 
+              abide by the
               {' '}
               <a href="/code-of-conduct">code of conduct</a>
               .
@@ -1011,7 +1007,7 @@
         return (
           <div className="chatmessage" style={{ color: 'grey' }}>
             <div className="chatmessage__body">
-              You have joined 
+              You have joined
               {' '}
               {activeChannel.channel_name}
               ! All interactions
@@ -1020,7 +1016,7 @@
                 <b>must</b>
               </em>
               {' '}
-              abide by the 
+              abide by the
               {' '}
               <a href="/code-of-conduct">code of conduct</a>
               .
