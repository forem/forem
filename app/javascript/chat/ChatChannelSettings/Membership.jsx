--- conflicted
+++ resolved
@@ -10,7 +10,6 @@
 }) => {
   return (
     <div className="flex items-center">
-<<<<<<< HEAD
       <a
         href={`/${membership.username}`}
         className="chatmessagebody__username--link"
@@ -18,9 +17,6 @@
         rel="noopener noreferrer"
         data-content="sidecar-user"
       >
-=======
-      <a href={`/${membership.username}`} title={`${membership.name} profile`}>
->>>>>>> 6df2cdd0
         <span className="crayons-avatar crayons-avatar--l mr-3">
           <img
             className="crayons-avatar__image align-middle"
