import { h, Component } from 'preact';
import PropTypes from 'prop-types';

import {
  getChannelDetails,
  updatePersonalChatChannelNotificationSettings,
  rejectChatChannelJoiningRequest,
  acceptChatChannelJoiningRequest,
  updateChatChannelDescription,
  sendChatChannelInvitation,
  leaveChatChannelMembership,
  updateMembershipRole,
} from '../actions/chat_channel_setting_actions';

<<<<<<< HEAD
import { Snackbar, addSnackbarItem } from '../../Snackbar';
import ManageActiveMembership from './MembershipManager/ManageActiveMembership';
import ChatChannelSettingsSection from './ChatChannelSettingsSection';
=======
import { addSnackbarItem } from '../../Snackbar';
import ModSection from './ModSection';
import PersonalSettings from './PersonalSetting';
import LeaveMembershipSection from './LeaveMembershipSection';
import ModFaqSection from './ModFaqSection';
import ChannelDescriptionSection from './ChannelDescriptionSection';
import ChatChannelMembershipSection from './ChatChannelMembershipSection';
>>>>>>> 6df2cdd0

export default class ChatChannelSettings extends Component {
  static propTypes = {
    activeMembershipId: PropTypes.number.isRequired,
  };

  constructor(props) {
    super(props);

    this.state = {
      successMessages: null,
      errorMessages: null,
      activeMemberships: [],
      pendingMemberships: [],
      requestedMemberships: [],
      chatChannel: null,
      currentMembership: null,
      activeMembershipId: null,
      channelDescription: null,
      channelDiscoverable: null,
      invitationUsernames: null,
      showGlobalBadgeNotification: null,
      displaySettings: true,
      displayMembershipManager: false,
      invitationLink: null,
    };
  }

  componentDidMount() {
    const { activeMembershipId } = this.props;

    getChannelDetails(activeMembershipId)
      .then((response) => {
        if (response.success) {
          const { result } = response;
          this.setState({
            chatChannel: result.chat_channel,
            activeMemberships: result.memberships.active,
            pendingMemberships: result.memberships.pending,
            requestedMemberships: result.memberships.requested,
            currentMembership: result.current_membership,
            channelDescription: result.chat_channel.description,
            channelDiscoverable: result.chat_channel.discoverable,
            showGlobalBadgeNotification:
              result.current_membership.show_global_badge_notification,
            invitationLink: result.invitation_link,
          });
        } else {
          this.setState({
            successMessages: null,
            errorMessages: response.message,
          });
        }
      })
      .catch((error) => {
        this.setState({
          successMessages: null,
          errorMessages: error.message,
        });
      });
  }

  componentWillReceiveProps() {
    const { activeMembershipId } = this.props;
    this.setState({
      activeMembershipId,
    });
  }

  handleDescriptionChange = (e) => {
    const description = e.target.value;
    this.setState({
      channelDescription: description,
    });
  };

  handlePersonChatChennelSetting = (e) => {
    const status = e.target.checked;
    this.setState({
      showGlobalBadgeNotification: status,
    });
  };

  updateCurrentMembershipNotificationSettings = async () => {
    const { currentMembership, showGlobalBadgeNotification } = this.state;
    const response = await updatePersonalChatChannelNotificationSettings(
      currentMembership.id,
      showGlobalBadgeNotification,
    );
    const { message } = response;
    if (response.success) {
      this.setState((prevState) => {
        return {
          errorMessages: null,
          successMessages: response.message,
          currentMembership: {
            ...prevState.currentMembership,
            show_global_badge_notification: showGlobalBadgeNotification,
          },
        };
      });
    } else {
      this.setState({
        successMessages: null,
        errorMessages: response.message,
        showGlobalBadgeNotification:
          currentMembership.show_global_badge_notification,
      });
    }
    addSnackbarItem({ message });
  };

  chatChannelRemoveMembership = async (membershipId, membershipStatus) => {
    const { chatChannel } = this.state;
    const response = await rejectChatChannelJoiningRequest(
      chatChannel.id,
      membershipId,
      membershipStatus,
    );
    return response;
  };

  filterMemberships = (memberships, membershipId) => {
    const filteredMembership = memberships.filter(
      (membership) => membership.membership_id !== Number(membershipId),
    );
    return filteredMembership;
  };

  removeMembership = async (e) => {
    const { membershipId, membershipStatus } = e.target.dataset;
    const response = await this.chatChannelRemoveMembership(
      membershipId,
      membershipStatus,
    );
    const { message } = response;
    this.updateMemberships(membershipId, response, membershipStatus);
    addSnackbarItem({ message });
  };

  updateMemberships = (membershipId, response, membershipStatus) => {
    if (response.success) {
      this.componentDidMount();
      this.setState((prevState) => {
        return {
          errorMessages: null,
          successMessages: response.message,
          activeMemberships:
            membershipStatus === 'active'
              ? this.filterMemberships(
                  prevState.activeMemberships,
                  membershipId,
                )
              : prevState.activeMemberships,
          pendingMemberships:
            membershipStatus === 'pending'
              ? this.filterMemberships(
                  prevState.pendingMemberships,
                  membershipId,
                )
              : prevState.pendingMemberships,
          requestedMemberships:
            membershipStatus === 'joining_request'
              ? this.filterMemberships(
                  prevState.requestedMemberships,
                  membershipId,
                )
              : prevState.requestedMembership,
        };
      });
    } else {
      this.setState({
        successMessages: null,
        errorMessages: response.message,
      });
    }
  };

  chatChannelAcceptMembership = async (e) => {
    const { chatChannel } = this.state;
    const { membershipId } = e.target.dataset;
    const response = await acceptChatChannelJoiningRequest(
      chatChannel.id,
      membershipId,
    );
    const { message } = response;
    if (response.success) {
      this.setState((prevState) => {
        const filteredRequestedMemberships = prevState.requestedMemberships.filter(
          (requestedMembership) =>
            requestedMembership.membership_id !== Number(membershipId),
        );
        const updatedActiveMembership = [
          ...prevState.activeMemberships,
          response.membership,
        ];
        return {
          errorMessages: null,
          successMessages: response.message,
          requestedMemberships: filteredRequestedMemberships,
          activeMemberships: updatedActiveMembership,
        };
      });
    } else {
      this.setState({
        successMessages: null,
        errorMessages: response.message,
      });
    }
    addSnackbarItem({ message });
  };

  handleChannelDiscoverableStatus = (e) => {
    const status = e.target.checked;
    this.setState({
      channelDiscoverable: status,
    });
  };

  handleChannelDescriptionChanges = async () => {
    const { chatChannel, channelDescription, channelDiscoverable } = this.state;
    const { id } = chatChannel;
    const response = await updateChatChannelDescription(
      id,
      channelDescription,
      channelDiscoverable,
    );
    const { message } = response;

    if (response.success) {
      this.componentDidMount();
      this.setState((prevState) => {
        return {
          errorMessages: null,
          successMessages: response.message,
          chatChannel: {
            ...prevState,
            description: channelDescription,
            discoverable: channelDiscoverable,
          },
        };
      });
    } else {
      this.setState({
        successMessages: null,
        errorMessages: response.message,
        channelDiscoverable: chatChannel.discoverable,
      });
    }
    addSnackbarItem({ message });
  };

  handleInvitationUsernames = (e) => {
    const invitationUsernameValue = e.target.value;
    this.setState({
      invitationUsernames: invitationUsernameValue,
    });
  };

  handleChatChannelInvitations = async () => {
    const { invitationUsernames, chatChannel } = this.state;
    const { id } = chatChannel;
    const response = await sendChatChannelInvitation(id, invitationUsernames);
    const { message } = response;
    if (response.success) {
      this.componentDidMount();
      this.setState({
        errorMessages: null,
        successMessages: response.message,
        invitationUsernames: null,
      });
    } else {
      this.setState({
        successMessages: null,
        errorMessages: response.message,
      });
    }
    addSnackbarItem({ message });
  };

  handleleaveChatChannelMembership = async () => {
    // eslint-disable-next-line no-restricted-globals
    const actionStatus = confirm(
      'Are you absolutely sure you want to leave this channel? This action is permanent.',
    );
    const { currentMembership } = this.state;
    if (actionStatus) {
      const response = await leaveChatChannelMembership(currentMembership.id);
      if (response.success) {
        this.componentDidMount();
      } else {
        this.setState({
          successMessages: null,
          errorMessages: response.message,
        });
      }
    }
  };

  toggelScreens = () => {
    const { displaySettings, displayMembershipManager } = this.state;

    this.setState({
      displaySettings: !displaySettings,
      displayMembershipManager: !displayMembershipManager,
    });
  };

  handleUpdateMembershipRole = async (e) => {
    const { membershipId, role } = e.target.dataset;
    const { chatChannel } = this.state;
    const response = await updateMembershipRole(
      membershipId,
      chatChannel.id,
      role,
    );
    const { message } = response;
    if (response.success) {
      this.componentDidMount();
      this.setState((prevState) => {
        const { activeMemberships } = prevState;
        const updatedActiveMemberships = activeMemberships.map(
          (activeMembership) => {
            if (activeMembership.membership_id === Number(membershipId)) {
              // eslint-disable-next-line no-param-reassign
              activeMembership.role = role;
            }
            return activeMembership;
          },
        );
        return {
          ...prevState,
          activeMemberships: updatedActiveMemberships,
          errorMessages: null,
          successMessages: response.message,
        };
      });
    } else {
      this.setState({
        successMessages: null,
        errorMessages: response.message,
      });
    }

    addSnackbarItem({ message });
  };

  render() {
    const {
      chatChannel,
      currentMembership,
      activeMemberships,
      pendingMemberships,
      requestedMemberships,
      channelDescription,
      channelDiscoverable,
      invitationUsernames,
      showGlobalBadgeNotification,
      displaySettings,
      invitationLink,
    } = this.state;

    if (!chatChannel) {
      return null;
    }

    return (
      <div className="activechatchannel__activeArticle channel_settings">
        <div className="p-4">
<<<<<<< HEAD
          {displaySettings ? (
            <ChatChannelSettingsSection
              channelDiscoverable={channelDiscoverable}
              updateCurrentMembershipNotificationSettings={
                this.updateCurrentMembershipNotificationSettings
              }
              handleleaveChatChannelMembership={
                this.handleleaveChatChannelMembership
              }
              handlePersonChatChennelSetting={
                this.handleleaveChatChannelMembership
=======
          <ChannelDescriptionSection
            channelName={chatChannel.name}
            channelDescription={chatChannel.description}
            currentMembershipRole={currentMembership.role}
          />
          <ChatChannelMembershipSection
            currentMembershipRole={currentMembership.role}
            activeMemberships={activeMemberships}
            removeMembership={this.removeMembership}
            pendingMemberships={pendingMemberships}
            requestedMemberships={requestedMemberships}
            chatChannelAcceptMembership={this.chatChannelAcceptMembership}
          />
          {currentMembership.role === 'mod' && (
            <ModSection
              invitationUsernames={invitationUsernames}
              handleInvitationUsernames={this.handleInvitationUsernames}
              handleChatChannelInvitations={this.handleChatChannelInvitations}
              channelDescription={channelDescription}
              handleDescriptionChange={this.handleDescriptionChange}
              channelDiscoverable={channelDiscoverable}
              handleChannelDiscoverableStatus={
                this.handleChannelDiscoverableStatus
>>>>>>> 6df2cdd0
              }
              handleChannelDescriptionChanges={
                this.handleChannelDescriptionChanges
              }
<<<<<<< HEAD
              handleChannelDiscoverableStatus={
                this.handleChannelDiscoverableStatus
              }
              handleDescriptionChange={this.handleDescriptionChange}
              handleChatChannelInvitations={this.handleChatChannelInvitations}
              handleInvitationUsernames={this.handleInvitationUsernames}
              toggelScreens={this.toggelScreens}
              removeMembership={this.removeMembership}
              chatChannelAcceptMembership={this.chatChannelAcceptMembership}
              channelDescription={channelDescription}
              chatChannel={chatChannel}
              currentMembership={currentMembership}
              activeMemberships={activeMemberships}
              pendingMemberships={pendingMemberships}
              requestedMemberships={requestedMemberships}
              invitationUsernames={invitationUsernames}
              showGlobalBadgeNotification={showGlobalBadgeNotification}
            />
          ) : (
            <ManageActiveMembership
              activeMemberships={activeMemberships}
              currentMembership={currentMembership}
              chatChannel={chatChannel}
              invitationLink={invitationLink}
              removeMembership={this.removeMembership}
              handleUpdateMembershipRole={this.handleUpdateMembershipRole}
            />
          )}
=======
              currentMembershipRole={currentMembership.role}
            />
          )}
          <PersonalSettings
            updateCurrentMembershipNotificationSettings={
              this.updateCurrentMembershipNotificationSettings
            }
            showGlobalBadgeNotification={showGlobalBadgeNotification}
            handlePersonChatChennelSetting={this.handlePersonChatChennelSetting}
          />
          {currentMembership.role === 'member' && (
            <LeaveMembershipSection
              currentMembershipRole={currentMembership.role}
              handleleaveChatChannelMembership={
                this.handleleaveChatChannelMembership
              }
            />
          )}
          {currentMembership.role === 'mod' && (
            <ModFaqSection email="yo@dev.to" />
          )}
>>>>>>> 6df2cdd0
        </div>
      </div>
    );
  }
}<|MERGE_RESOLUTION|>--- conflicted
+++ resolved
@@ -12,19 +12,9 @@
   updateMembershipRole,
 } from '../actions/chat_channel_setting_actions';
 
-<<<<<<< HEAD
-import { Snackbar, addSnackbarItem } from '../../Snackbar';
+import { addSnackbarItem } from '../../Snackbar';
 import ManageActiveMembership from './MembershipManager/ManageActiveMembership';
 import ChatChannelSettingsSection from './ChatChannelSettingsSection';
-=======
-import { addSnackbarItem } from '../../Snackbar';
-import ModSection from './ModSection';
-import PersonalSettings from './PersonalSetting';
-import LeaveMembershipSection from './LeaveMembershipSection';
-import ModFaqSection from './ModFaqSection';
-import ChannelDescriptionSection from './ChannelDescriptionSection';
-import ChatChannelMembershipSection from './ChatChannelMembershipSection';
->>>>>>> 6df2cdd0
 
 export default class ChatChannelSettings extends Component {
   static propTypes = {
@@ -394,7 +384,6 @@
     return (
       <div className="activechatchannel__activeArticle channel_settings">
         <div className="p-4">
-<<<<<<< HEAD
           {displaySettings ? (
             <ChatChannelSettingsSection
               channelDiscoverable={channelDiscoverable}
@@ -406,36 +395,10 @@
               }
               handlePersonChatChennelSetting={
                 this.handleleaveChatChannelMembership
-=======
-          <ChannelDescriptionSection
-            channelName={chatChannel.name}
-            channelDescription={chatChannel.description}
-            currentMembershipRole={currentMembership.role}
-          />
-          <ChatChannelMembershipSection
-            currentMembershipRole={currentMembership.role}
-            activeMemberships={activeMemberships}
-            removeMembership={this.removeMembership}
-            pendingMemberships={pendingMemberships}
-            requestedMemberships={requestedMemberships}
-            chatChannelAcceptMembership={this.chatChannelAcceptMembership}
-          />
-          {currentMembership.role === 'mod' && (
-            <ModSection
-              invitationUsernames={invitationUsernames}
-              handleInvitationUsernames={this.handleInvitationUsernames}
-              handleChatChannelInvitations={this.handleChatChannelInvitations}
-              channelDescription={channelDescription}
-              handleDescriptionChange={this.handleDescriptionChange}
-              channelDiscoverable={channelDiscoverable}
-              handleChannelDiscoverableStatus={
-                this.handleChannelDiscoverableStatus
->>>>>>> 6df2cdd0
               }
               handleChannelDescriptionChanges={
                 this.handleChannelDescriptionChanges
               }
-<<<<<<< HEAD
               handleChannelDiscoverableStatus={
                 this.handleChannelDiscoverableStatus
               }
@@ -464,29 +427,6 @@
               handleUpdateMembershipRole={this.handleUpdateMembershipRole}
             />
           )}
-=======
-              currentMembershipRole={currentMembership.role}
-            />
-          )}
-          <PersonalSettings
-            updateCurrentMembershipNotificationSettings={
-              this.updateCurrentMembershipNotificationSettings
-            }
-            showGlobalBadgeNotification={showGlobalBadgeNotification}
-            handlePersonChatChennelSetting={this.handlePersonChatChennelSetting}
-          />
-          {currentMembership.role === 'member' && (
-            <LeaveMembershipSection
-              currentMembershipRole={currentMembership.role}
-              handleleaveChatChannelMembership={
-                this.handleleaveChatChannelMembership
-              }
-            />
-          )}
-          {currentMembership.role === 'mod' && (
-            <ModFaqSection email="yo@dev.to" />
-          )}
->>>>>>> 6df2cdd0
         </div>
       </div>
     );
