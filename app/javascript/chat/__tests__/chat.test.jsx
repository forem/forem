import { h } from 'preact';
import { render } from '@testing-library/preact';
import fetch from 'jest-fetch-mock';
import { JSDOM } from 'jsdom';
import { axe } from 'jest-axe';
import Chat from '../chat';

const doc = new JSDOM('<!doctype html><html><body></body></html>');
global.document = doc;
global.window = doc.defaultView;

// mock observer and user ID
window.IntersectionObserver = jest.fn(function intersectionObserverMock() {
  this.observe = jest.fn();
});
global.window.currentUser = { id: 'some_id' };

function getRootData() {
  return {
    chatChannels: JSON.stringify([
      {
        channel_name: 'channel name 1',
        last_opened_at: 'September 2, 2018',
        channel_users: [],
        last_message_at: 'September 21, 2018',
        channel_type: 'group',
        slug: '0',
        id: 12345,
        messages_count: 124,
      },
      {
        channel_name: 'group channel 2',
        last_opened_at: 'September 12, 2018',
        channel_users: [
          {
            profile_image: 'fake_profile_image',
            darker_color: '#111111',
            last_opened_at: 'some last open date',
          },
          {
            profile_image: 'fake_profile_pic',
            darker_color: '#222222',
            last_opened_at: 'some other last open date',
          },
        ],
        last_message_at: 'September 14, 2018',
        channel_type: 'direct',
        slug: '1',
        id: 34561,
        messages_count: 83,
      },
      {
        channel_name: 'group channel 3',
        last_opened_at: 'September 30, 2018',
        channel_users: [
          {
            profile_image: 'fake_profile_image',
            darker_color: '#111111',
            last_opened_at: 'some last open date',
          },
          {
            profile_image: 'fake_profile_pic',
            darker_color: '#222222',
            last_opened_at: 'some other last open date',
          },
        ],
        last_message_at: 'September 29, 2018',
        channel_type: 'group',
        slug: '2',
        id: 67890,
        messages_count: 56,
      },
    ]),
    chatOptions: JSON.stringify({
      showChannelsList: true,
      showTimestamp: true,
      activeChannelId: 34561,
    }),
    githubToken: 'somegithubtoken',
    pusherKey: 'somepusherkey',
  };
}

function getMockResponse() {
  return JSON.stringify({
    result: [
      {
        id: 117921,
        status: 'active',
        viewable_by: 9597,
        chat_channel_id: 51923,
        last_opened_at: '2020-06-07T15:51:12.033Z',
        channel_text:
          'Tag Moderators tag-moderators Nick Taylor (he/him) Ben Greenberg Jess Lee (she/her) Katie Nelson ☞ Desigan Chinniah ☜',
        channel_last_message_at: '2020-06-07T02:13:01.230Z',
        channel_status: 'active',
        channel_type: 'invite_only',
        channel_username: null,
        channel_name: 'Tag Moderators',
        channel_image:
          'https://practicaldev-herokuapp-com.freetls.fastly.net/assets/organization-d83b2b577749cb1cb5c615003fc0d379f0bacc3be6cc1f541ac5655a9d770855.svg',
        channel_modified_slug: 'tag-moderators',
        channel_discoverable: false,
        channel_messages_count: 3287,
        last_indexed_at: '2020-06-07T15:51:11.100Z',
      },
      {
        id: 209670,
        status: 'active',
        viewable_by: 9597,
        chat_channel_id: 100437,
        last_opened_at: '2020-06-07T16:05:41.636Z',
        channel_text:
          '#react mods react-mods-5en7 Nick Taylor (he/him) Michael Tharrington (he/him) Chris Achard',
        channel_last_message_at: '2020-06-05T17:03:19.872Z',
        channel_status: 'active',
        channel_type: 'invite_only',
        channel_username: null,
        channel_name: '#react mods',
        channel_image:
          'https://practicaldev-herokuapp-com.freetls.fastly.net/assets/organization-d83b2b577749cb1cb5c615003fc0d379f0bacc3be6cc1f541ac5655a9d770855.svg',
        channel_modified_slug: 'react-mods-5en7',
        channel_discoverable: false,
        channel_messages_count: 7,
        last_indexed_at: '2020-06-07T16:05:40.723Z',
      },
      {
        id: 204169,
        status: 'active',
        viewable_by: 9597,
        chat_channel_id: 101735,
        last_opened_at: '2017-01-01T05:00:00.000Z',
        channel_text:
          'Direct  carolskelly  nickytonline carolskelly/nickytonline Nick Taylor (he/him) Carol Skelly',
        channel_last_message_at: '2020-03-28T00:57:52.210Z',
        channel_status: 'active',
        channel_type: 'direct',
        channel_username: 'carolskelly',
        channel_name: '@carolskelly',
        channel_image:
          'https://res.cloudinary.com/practicaldev/image/fetch/s--lQ_RERs9--/c_fill,f_auto,fl_progressive,h_90,q_auto,w_90/https://dev-to-uploads.s3.amazonaws.com/uploads/user/profile_image/11343/jDcwvKh7.jpg',
        channel_modified_slug: '@carolskelly',
        channel_messages_count: 0,
        last_indexed_at: '2020-04-04T00:57:52.331Z',
      },
    ],
  });
}

describe('<Chat />', () => {
  const csrfToken = 'this-is-a-csrf-token';

  beforeAll(() => {
    global.Pusher = jest.fn(() => ({
      subscribe: jest.fn(() => ({
        bind: jest.fn(),
      })),
    }));
    global.fetch = fetch;
    global.getCsrfToken = async () => csrfToken;
  });

  afterAll(() => {
    delete global.Pusher;
    delete global.fetch;
    delete global.getCsrfToken;
  });

  it('should have no a11y violations', async () => {
    fetch.mockResponse(getMockResponse());
    const { container } = render(<Chat {...getRootData()} />);
    const results = await axe(container);

    expect(results).toHaveNoViolations();
  });

  it('should render expanded', () => {
    fetch.mockResponse(getMockResponse());
    const { getByTestId, getByText, getByLabelText, getByRole } = render(
      <Chat {...getRootData()} />,
    );
    const chat = getByTestId('chat');

    expect(chat.getAttribute('aria-expanded')).toEqual('true');

    // renderChatChannels
    getByLabelText('Toggle channel search');

    // chat filtering
    getByText('all', { selector: 'button' });
    getByText('direct', { selector: 'button' });
    getByText('group', { selector: 'button' });

    // renderActiveChatChannel
    const activeChat = getByTestId('active-chat');

    expect(activeChat).not.toBeNull();

    getByText('Scroll to Bottom', { selector: '[role="button"]' });

    // Delete modal should be visible
    getByRole('dialog', {
      selector: '[aria-hidden="false"]',
    });
    getByText('Are you sure, you want to delete this message ?');
    getByText('Cancel', { selector: '[role="button"]' });
    getByText('Delete', { selector: '[role="button"]' });
  });

  it('should collapse and expand chat channels properly', async () => {
    fetch.mockResponse(getMockResponse());
<<<<<<< HEAD
    const { getByText, getByLabelText } = render(<Chat {...getRootData()} />);

    // // chat channels
    getByLabelText('Toggle channel search');
    getByText('all', {
      selector: 'button',
    });
    getByText('direct', {
      selector: 'button',
    });
    getByText('group', {
      selector: 'button',
    });
=======
    const { queryByText, queryByLabelText, getByTitle, queryByTitle } = render(
      <Chat {...getRootData()} />,
    );

    // collapse chat channels
    const closeToggleButton = getByTitle('Collapse channels');
    fireEvent.click(closeToggleButton);

    // re-expand chat channel
    const openToggleButton = await waitForElement(() =>
      getByTitle('Expand channels'),
    );
    fireEvent.click(openToggleButton);

    // // chat channels
    expect(queryByTitle('Collapse channels')).toBeDefined();
    expect(queryByLabelText('Toggle channel search')).toBeDefined();
    expect(
      queryByText('all', {
        selector: 'button',
      }),
    ).toBeDefined();
    expect(
      queryByText('direct', {
        selector: 'button',
      }),
    ).toBeDefined();
    expect(
      queryByText('group', {
        selector: 'button',
      }),
    ).toBeDefined();
>>>>>>> ea7d843f
  });
});<|MERGE_RESOLUTION|>--- conflicted
+++ resolved
@@ -209,38 +209,11 @@
 
   it('should collapse and expand chat channels properly', async () => {
     fetch.mockResponse(getMockResponse());
-<<<<<<< HEAD
-    const { getByText, getByLabelText } = render(<Chat {...getRootData()} />);
-
-    // // chat channels
-    getByLabelText('Toggle channel search');
-    getByText('all', {
-      selector: 'button',
-    });
-    getByText('direct', {
-      selector: 'button',
-    });
-    getByText('group', {
-      selector: 'button',
-    });
-=======
-    const { queryByText, queryByLabelText, getByTitle, queryByTitle } = render(
+    const { queryByText } = render(
       <Chat {...getRootData()} />,
     );
 
-    // collapse chat channels
-    const closeToggleButton = getByTitle('Collapse channels');
-    fireEvent.click(closeToggleButton);
-
-    // re-expand chat channel
-    const openToggleButton = await waitForElement(() =>
-      getByTitle('Expand channels'),
-    );
-    fireEvent.click(openToggleButton);
-
     // // chat channels
-    expect(queryByTitle('Collapse channels')).toBeDefined();
-    expect(queryByLabelText('Toggle channel search')).toBeDefined();
     expect(
       queryByText('all', {
         selector: 'button',
@@ -256,6 +229,5 @@
         selector: 'button',
       }),
     ).toBeDefined();
->>>>>>> ea7d843f
   });
 });