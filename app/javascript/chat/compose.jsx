import { h } from 'preact';
import { useState, useEffect, useMemo } from 'preact/hooks';
import PropTypes from 'prop-types';
import Textarea from 'preact-textarea-autosize';

const Compose = ({
  handleKeyDown,
  handleKeyDownEdit,
  handleSubmitOnClick,
  handleSubmitOnClickEdit,
  handleMention,
  handleKeyUp,
  startEditing,
  markdownEdited,
  editMessageMarkdown,
  handleEditMessageClose,
  handleFilePaste,
}) => {
  const [value, setValue] = useState('');

  useEffect(() => {
    if (!markdownEdited && startEditing) {
      setValue(editMessageMarkdown);
    }
  }, [markdownEdited, startEditing, editMessageMarkdown]);

  const onKeyDown = (event) => {
    if (startEditing) handleKeyDownEdit(event);
    else handleKeyDown(event);

    if (event.keyCode === 13) {
      setValue('');
    }
  };

  const placeholder = useMemo(
    () => (startEditing ? "Let's connect" : 'Write message...'),
    [startEditing],
  );
  const label = useMemo(
    () => (startEditing ? "Let's connect" : 'Compose a message'),
    [startEditing],
  );
  const saveButtonText = useMemo(() => (startEditing ? 'Save' : 'Send'), [
    startEditing,
  ]);

  return (
    <div className="compose__outer__container">
      <div
        className={
          startEditing ? 'composer-container__edit' : 'messagecomposer'
        }
      >
        <Textarea
          className={
            startEditing
              ? 'crayons-textfield composer-textarea__edit'
              : 'crayons-textfield composer-textarea'
          }
          id="messageform"
          data-testid="messageform"
          placeholder={placeholder}
          onKeyDown={onKeyDown}
          onKeyPress={handleMention}
          onKeyUp={handleKeyUp}
          onPaste={handleFilePaste}
          maxLength="1000"
<<<<<<< HEAD
          onInput={handleInput}
          aria-label="Compose a message"
=======
          value={value}
          onInput={(event) => setValue(event.target.value)}
          aria-label={label}
>>>>>>> 37b40c9b
        />
        <div className="composer-btn-group">
          <button
            type="button"
            className={
              startEditing
                ? 'composer-submit composer-submit__edit crayons-btn'
                : 'crayons-btn composer-submit'
            }
            onClick={(event) => {
              if (startEditing) handleSubmitOnClickEdit(event);
              else handleSubmitOnClick(event);

              setValue('');
            }}
          >
            {saveButtonText}
          </button>
          {startEditing && (
            <button
              type="button"
              className="composer-close__edit crayons-btn crayons-btn--secondary"
              onClick={(event) => {
                handleEditMessageClose(event);
                setValue('');
              }}
            >
              Close
            </button>
          )}
        </div>
      </div>
    </div>
  );
};

Compose.propTypes = {
  handleKeyDown: PropTypes.func.isRequired,
  handleKeyDownEdit: PropTypes.func.isRequired,
  handleSubmitOnClick: PropTypes.func.isRequired,
  handleSubmitOnClickEdit: PropTypes.func.isRequired,
  handleMention: PropTypes.func.isRequired,
  handleKeyUp: PropTypes.func.isRequired,
  startEditing: PropTypes.bool.isRequired,
  markdownEdited: PropTypes.bool.isRequired,
  editMessageMarkdown: PropTypes.string.isRequired,
  handleEditMessageClose: PropTypes.func.isRequired,
  handleFilePaste: PropTypes.func.isRequired,
};

export default Compose;<|MERGE_RESOLUTION|>--- conflicted
+++ resolved
@@ -66,14 +66,9 @@
           onKeyUp={handleKeyUp}
           onPaste={handleFilePaste}
           maxLength="1000"
-<<<<<<< HEAD
-          onInput={handleInput}
-          aria-label="Compose a message"
-=======
           value={value}
           onInput={(event) => setValue(event.target.value)}
           aria-label={label}
->>>>>>> 37b40c9b
         />
         <div className="composer-btn-group">
           <button
