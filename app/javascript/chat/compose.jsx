import { h } from 'preact';
import { useState, useEffect, useMemo } from 'preact/hooks';
import PropTypes from 'prop-types';
import Textarea from 'preact-textarea-autosize';

<<<<<<< HEAD
const Compose = ({
  handleKeyDown,
  handleKeyDownEdit,
  handleSubmitOnClick,
  handleSubmitOnClickEdit,
  handleMention,
  handleKeyUp,
  startEditing,
  markdownEdited,
  editMessageMarkdown,
  handleEditMessageClose,
}) => {
  const [value, setValue] = useState('');
=======
export default class Chat extends Component {
  static propTypes = {
    handleKeyDown: PropTypes.func.isRequired,
    handleKeyDownEdit: PropTypes.func.isRequired,
    handleSubmitOnClick: PropTypes.func.isRequired,
    handleSubmitOnClickEdit: PropTypes.func.isRequired,
    handleMention: PropTypes.func.isRequired,
    handleKeyUp: PropTypes.func.isRequired,
    startEditing: PropTypes.bool.isRequired,
    markdownEdited: PropTypes.bool.isRequired,
    editMessageMarkdown: PropTypes.string.isRequired,
    handleEditMessageClose: PropTypes.func.isRequired,
    handleFilePaste: PropTypes.func.isRequired,
  };

  constructor(props) {
    super(props);
>>>>>>> 4687707d

  useEffect(() => {
    if (!markdownEdited && startEditing) {
      setValue(editMessageMarkdown);
    }
  }, [markdownEdited, startEditing, editMessageMarkdown]);

<<<<<<< HEAD
  const onKeyDown = (event) => {
    if (startEditing) handleKeyDownEdit(event);
    else handleKeyDown(event);

    if (event.keyCode === 13) {
      setValue('');
    }
  };

  const placeholder = useMemo(
    () => (startEditing ? "Let's connect" : 'Write message...'),
    [startEditing],
  );
  const label = useMemo(
    () => (startEditing ? "Let's connect" : 'Compose a message'),
    [startEditing],
  );
  const saveButtonText = useMemo(() => (startEditing ? 'Save' : 'Send'), [
    startEditing,
  ]);
=======
  messageCompose = () => {
    const {
      handleSubmitOnClickEdit,
      handleKeyDownEdit,
      handleEditMessageClose,
      handleMention,
      handleKeyUp,
      handleFilePaste,
    } = this.props;

    return (
      <div className="composer-container__edit">
        <Textarea
          className="crayons-textfield composer-textarea__edit"
          id="messageform"
          placeholder="Let's connect"
          onKeyDown={handleKeyDownEdit}
          onKeyPress={handleMention}
          onKeyUp={handleKeyUp}
          onPaste={handleFilePaste}
          maxLength="1000"
          aria-label="Let's connect"
        />
        <div className="composer-btn-group">
          <button
            type="button"
            className="composer-submit composer-submit__edit crayons-btn"
            onClick={handleSubmitOnClickEdit}
          >
            Save
          </button>
          <div
            role="button"
            className="composer-close__edit crayons-btn crayons-btn--secondary"
            onClick={handleEditMessageClose}
            tabIndex="0"
            onKeyUp={(e) => {
              if (e.keyCode === 13) handleEditMessageClose();
            }}
          >
            Close
          </div>
        </div>
      </div>
    );
  };

  textAreaSection = () => {
    const {
      handleSubmitOnClick,
      handleKeyDown,
      handleMention,
      handleKeyUp,
      handleFilePaste,
    } = this.props;

    const handleInput = (e) => {
      this.setState({
        value: e.target.value,
      });
    };

    const handleOnSubmitAction = (e) => {
      handleSubmitOnClick(e);
>>>>>>> 4687707d

  return (
    <div className="compose__outer__container">
      <div
        className={
          startEditing ? 'composer-container__edit' : 'messagecomposer'
        }
      >
        <Textarea
          className={
            startEditing
              ? 'crayons-textfield composer-textarea__edit'
              : 'crayons-textfield composer-textarea'
          }
          id="messageform"
          data-testid="messageform"
          placeholder={placeholder}
          onKeyDown={onKeyDown}
          onKeyPress={handleMention}
          onKeyUp={handleKeyUp}
          onPaste={handleFilePaste}
          maxLength="1000"
          value={value}
          onInput={(event) => setValue(event.target.value)}
          aria-label={label}
        />
        <div className="composer-btn-group">
          <button
            type="button"
            className={
              startEditing
                ? 'composer-submit composer-submit__edit crayons-btn'
                : 'crayons-btn composer-submit'
            }
            onClick={(event) => {
              if (startEditing) handleSubmitOnClickEdit(event);
              else handleSubmitOnClick(event);

              setValue('');
            }}
          >
            {saveButtonText}
          </button>
          {startEditing && (
            <button
              type="button"
              className="composer-close__edit crayons-btn crayons-btn--secondary"
              onClick={(event) => {
                handleEditMessageClose(event);
                setValue('');
              }}
            >
              Close
            </button>
          )}
        </div>
      </div>
    </div>
  );
};

Compose.propTypes = {
  handleKeyDown: PropTypes.func.isRequired,
  handleKeyDownEdit: PropTypes.func.isRequired,
  handleSubmitOnClick: PropTypes.func.isRequired,
  handleSubmitOnClickEdit: PropTypes.func.isRequired,
  handleMention: PropTypes.func.isRequired,
  handleKeyUp: PropTypes.func.isRequired,
  startEditing: PropTypes.bool.isRequired,
  markdownEdited: PropTypes.bool.isRequired,
  editMessageMarkdown: PropTypes.string.isRequired,
  handleEditMessageClose: PropTypes.func.isRequired,
};

export default Compose;<|MERGE_RESOLUTION|>--- conflicted
+++ resolved
@@ -3,7 +3,6 @@
 import PropTypes from 'prop-types';
 import Textarea from 'preact-textarea-autosize';
 
-<<<<<<< HEAD
 const Compose = ({
   handleKeyDown,
   handleKeyDownEdit,
@@ -15,27 +14,9 @@
   markdownEdited,
   editMessageMarkdown,
   handleEditMessageClose,
+  handleFilePaste,
 }) => {
   const [value, setValue] = useState('');
-=======
-export default class Chat extends Component {
-  static propTypes = {
-    handleKeyDown: PropTypes.func.isRequired,
-    handleKeyDownEdit: PropTypes.func.isRequired,
-    handleSubmitOnClick: PropTypes.func.isRequired,
-    handleSubmitOnClickEdit: PropTypes.func.isRequired,
-    handleMention: PropTypes.func.isRequired,
-    handleKeyUp: PropTypes.func.isRequired,
-    startEditing: PropTypes.bool.isRequired,
-    markdownEdited: PropTypes.bool.isRequired,
-    editMessageMarkdown: PropTypes.string.isRequired,
-    handleEditMessageClose: PropTypes.func.isRequired,
-    handleFilePaste: PropTypes.func.isRequired,
-  };
-
-  constructor(props) {
-    super(props);
->>>>>>> 4687707d
 
   useEffect(() => {
     if (!markdownEdited && startEditing) {
@@ -43,7 +24,6 @@
     }
   }, [markdownEdited, startEditing, editMessageMarkdown]);
 
-<<<<<<< HEAD
   const onKeyDown = (event) => {
     if (startEditing) handleKeyDownEdit(event);
     else handleKeyDown(event);
@@ -64,72 +44,6 @@
   const saveButtonText = useMemo(() => (startEditing ? 'Save' : 'Send'), [
     startEditing,
   ]);
-=======
-  messageCompose = () => {
-    const {
-      handleSubmitOnClickEdit,
-      handleKeyDownEdit,
-      handleEditMessageClose,
-      handleMention,
-      handleKeyUp,
-      handleFilePaste,
-    } = this.props;
-
-    return (
-      <div className="composer-container__edit">
-        <Textarea
-          className="crayons-textfield composer-textarea__edit"
-          id="messageform"
-          placeholder="Let's connect"
-          onKeyDown={handleKeyDownEdit}
-          onKeyPress={handleMention}
-          onKeyUp={handleKeyUp}
-          onPaste={handleFilePaste}
-          maxLength="1000"
-          aria-label="Let's connect"
-        />
-        <div className="composer-btn-group">
-          <button
-            type="button"
-            className="composer-submit composer-submit__edit crayons-btn"
-            onClick={handleSubmitOnClickEdit}
-          >
-            Save
-          </button>
-          <div
-            role="button"
-            className="composer-close__edit crayons-btn crayons-btn--secondary"
-            onClick={handleEditMessageClose}
-            tabIndex="0"
-            onKeyUp={(e) => {
-              if (e.keyCode === 13) handleEditMessageClose();
-            }}
-          >
-            Close
-          </div>
-        </div>
-      </div>
-    );
-  };
-
-  textAreaSection = () => {
-    const {
-      handleSubmitOnClick,
-      handleKeyDown,
-      handleMention,
-      handleKeyUp,
-      handleFilePaste,
-    } = this.props;
-
-    const handleInput = (e) => {
-      this.setState({
-        value: e.target.value,
-      });
-    };
-
-    const handleOnSubmitAction = (e) => {
-      handleSubmitOnClick(e);
->>>>>>> 4687707d
 
   return (
     <div className="compose__outer__container">
@@ -202,6 +116,7 @@
   markdownEdited: PropTypes.bool.isRequired,
   editMessageMarkdown: PropTypes.string.isRequired,
   handleEditMessageClose: PropTypes.func.isRequired,
+  handleFilePaste: PropTypes.func.isRequired,
 };
 
 export default Compose;