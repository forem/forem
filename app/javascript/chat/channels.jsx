--- conflicted
+++ resolved
@@ -51,10 +51,6 @@
       />
     );
   });
-<<<<<<< HEAD
-=======
-
->>>>>>> 🐞 Channel List bug in mobile view
   let topNotice = '';
   if (
     expanded &&
