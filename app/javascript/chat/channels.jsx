import { h } from 'preact';
import PropTypes from 'prop-types';
import { ChannelButton } from './components/ChannelButton';
import { ConfigMenu } from './configMenu';
import { channelSorter } from './util';

export const Channels = ({
  activeChannelId,
  chatChannels,
  unopenedChannelIds,
  handleSwitchChannel,
  expanded,
  filterQuery = '',
  channelsLoaded,
  currentUserId,
  triggerActiveContent,
}) => {
  const sortedChatChannels = channelSorter(
    chatChannels,
    currentUserId,
    filterQuery,
  );
  const discoverableChannels = sortedChatChannels.discoverableChannels.map(
    (channel) => {
      return (
        <ChannelButton
          channel={channel}
          discoverableChannel
          triggerActiveContent={triggerActiveContent}
          isActiveChannel={
            parseInt(activeChannelId, 10) === channel.chat_channel_id
          }
        />
      );
    },
  );
  const channels = sortedChatChannels.activeChannels.map((channel) => {
    const isActive = parseInt(activeChannelId, 10) === channel.chat_channel_id;
    const isUnopened =
      !isActive && unopenedChannelIds.includes(channel.chat_channel_id);
    const newMessagesIndicator = isUnopened ? 'new' : 'old';
    const otherClassname = isActive
      ? 'chatchanneltab--active'
      : 'chatchanneltab--inactive';

    return (
      <ChannelButton
        channel={channel}
        newMessagesIndicator={newMessagesIndicator}
        otherClassname={otherClassname}
        handleSwitchChannel={handleSwitchChannel}
        isUnopened={isUnopened}
      />
    );
  });
  let topNotice = '';
  if (
    expanded &&
    filterQuery.length === 0 &&
    channelsLoaded &&
    (channels.length === 0 || channels[0].messages_count === 0)
  ) {
    topNotice = (
      <div className="chatchannels__channelslistheader" role="alert">
        <span role="img" aria-label="emoji">
          👋
        </span>{' '}
        Welcome to
        <b> Connect</b>! You may message anyone you mutually follow.
      </div>
    );
  }

  let channelsListFooter = '';
  if (channels.length === 30) {
    channelsListFooter = (
      <div className="chatchannels__channelslistfooter">...</div>
    );
  }
<<<<<<< HEAD
  let configFooter = '';
  if (expanded) {
    // TODO: The <div /> below should be converted into a real menu or <nav />
    configFooter = (
      <div className="chatchannels__config">
        <img alt="configration" src={ConfigImage} style={{ height: '18px' }} loading="lazy" />
        <div className="chatchannels__configmenu" role="menu">
          <a href="/settings" role="menuitem">
            Settings
          </a>
          <a href="/report-abuse" role="menuitem">
            Report Abuse
          </a>
        </div>
      </div>
    );
  }
=======
>>>>>>> cf3bde42
  return (
    <div className="chatchannels">
      <div
        className="chatchannels__channelslist"
        id="chatchannels__channelslist"
        data-testid="chat-channels-list"
      >
        {topNotice}
        {channels}
        {discoverableChannels.length > 0 && filterQuery.length > 0 ? (
          <div>
            <span className="crayons-indicator crayons-indicator--">
              Global Channel Search
            </span>
            {discoverableChannels}
          </div>
        ) : (
          ''
        )}
        {channelsListFooter}
      </div>

      <ConfigMenu />
    </div>
  );
};

Channels.propTypes = {
  activeChannelId: PropTypes.number.isRequired,
  chatChannels: PropTypes.arrayOf(PropTypes.objectOf()).isRequired,
  unopenedChannelIds: PropTypes.arrayOf().isRequired,
  handleSwitchChannel: PropTypes.func.isRequired,
  triggerActiveContent: PropTypes.func.isRequired,
  expanded: PropTypes.bool.isRequired,
  filterQuery: PropTypes.string.isRequired,
  channelsLoaded: PropTypes.bool.isRequired,
  currentUserId: PropTypes.string.isRequired,
};<|MERGE_RESOLUTION|>--- conflicted
+++ resolved
@@ -77,26 +77,6 @@
       <div className="chatchannels__channelslistfooter">...</div>
     );
   }
-<<<<<<< HEAD
-  let configFooter = '';
-  if (expanded) {
-    // TODO: The <div /> below should be converted into a real menu or <nav />
-    configFooter = (
-      <div className="chatchannels__config">
-        <img alt="configration" src={ConfigImage} style={{ height: '18px' }} loading="lazy" />
-        <div className="chatchannels__configmenu" role="menu">
-          <a href="/settings" role="menuitem">
-            Settings
-          </a>
-          <a href="/report-abuse" role="menuitem">
-            Report Abuse
-          </a>
-        </div>
-      </div>
-    );
-  }
-=======
->>>>>>> cf3bde42
   return (
     <div className="chatchannels">
       <div
