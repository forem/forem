import { h } from 'preact';
import PropTypes from 'prop-types';
// eslint-disable-next-line import/no-unresolved
import ConfigImage from 'images/three-dots.svg';
import ChannelButton from './components/channelButton';

const Channels = ({
  activeChannelId,
  chatChannels,
  unopenedChannelIds,
  handleSwitchChannel,
  expanded,
  filterQuery,
  channelsLoaded,
  currentUserId,
  triggerActiveContent,
}) => {
<<<<<<< HEAD

=======
>>>>>>> d39934fd
  const discoverableChannels = chatChannels
    .filter(
      (channel) =>
        (channel.viewable_by === currentUserId &&
          channel.status === 'joining_request') ||
        channel.viewable_by !== currentUserId,
    )
    .map((channel) => {
      return (
        <ChannelButton
          channel={channel}
          discoverableChannel
          triggerActiveContent={triggerActiveContent}
        />
      );
    });
  const channels = chatChannels
    .filter(
      (channel) =>
        channel.viewable_by === currentUserId &&
        channel.status !== 'joining_request',
    )
    .map((channel) => {
      const isActive =
        parseInt(activeChannelId, 10) === channel.chat_channel_id;
      const isUnopened =
        !isActive && unopenedChannelIds.includes(channel.chat_channel_id);
      const newMessagesIndicator = isUnopened ? 'new' : 'old';
      const otherClassname = isActive
        ? 'chatchanneltab--active'
        : 'chatchanneltab--inactive';

      return (
        <ChannelButton
          channel={channel}
          newMessagesIndicator={newMessagesIndicator}
          otherClassname={otherClassname}
          handleSwitchChannel={handleSwitchChannel}
          isUnopened={isUnopened}
        />
      );
    });

  let topNotice = '';
  if (
    expanded &&
    filterQuery.length === 0 &&
    channelsLoaded &&
    (channels.length === 0 || channels[0].messages_count === 0)
  ) {
    topNotice = (
      <div className="chatchannels__channelslistheader">
        <span role="img" aria-label="emoji">
          👋
        </span>{' '}
        Welcome to
        <b> DEV Connect</b>! You may message anyone you mutually follow.
      </div>
    );
  }
  let channelsListFooter = '';
  if (channels.length === 30) {
    channelsListFooter = (
      <div className="chatchannels__channelslistfooter">...</div>
    );
  }
  let configFooter = '';
  if (expanded) {
    configFooter = (
      <div className="chatchannels__config">
        <img alt="" src={ConfigImage} style={{ height: '18px' }} />
        <div className="chatchannels__configmenu">
          <a href="/settings">DEV Settings</a>
          <a href="/report-abuse">Report Abuse</a>
        </div>
      </div>
    );
  }
  return (
    <div className="chatchannels">
      <div
        className="chatchannels__channelslist"
        id="chatchannels__channelslist"
      >
        {topNotice}
        {channels}
        {discoverableChannels.length > 0 ? (
          <div>
            <span className="crayons-indicator crayons-indicator--">
              Global Channel Search
            </span>
            {discoverableChannels}
          </div>
        ) : (
          ''
        )}
        {channelsListFooter}
      </div>
      {configFooter}
    </div>
  );
};

Channels.propTypes = {
  activeChannelId: PropTypes.number.isRequired,
  chatChannels: PropTypes.arrayOf(PropTypes.objectOf()).isRequired,
  unopenedChannelIds: PropTypes.arrayOf().isRequired,
  handleSwitchChannel: PropTypes.func.isRequired,
  triggerActiveContent: PropTypes.func.isRequired,
  expanded: PropTypes.bool.isRequired,
  filterQuery: PropTypes.string.isRequired,
  channelsLoaded: PropTypes.bool.isRequired,
  currentUserId: PropTypes.string.isRequired,
};

export default Channels;<|MERGE_RESOLUTION|>--- conflicted
+++ resolved
@@ -15,10 +15,6 @@
   currentUserId,
   triggerActiveContent,
 }) => {
-<<<<<<< HEAD
-
-=======
->>>>>>> d39934fd
   const discoverableChannels = chatChannels
     .filter(
       (channel) =>
