import { h, Component } from 'preact';

export default class VideoContent extends Component {
  render() {
    if (!this.props.videoPath) {
      return '';
    }
<<<<<<< HEAD

=======
>>>>>>> d39934fd
    return (
      <div
        className="activechatchannel__activecontent activechatchannel__activecontent--video"
        id="chat_activecontent_video"
        onClick={this.props.onTriggerVideoContent}
      >
        <button
          className="activechatchannel__activecontentexitbutton crayons-btn crayons-btn--secondary"
          data-content="exit"
        >
          <svg
            data-content="exit"
            xmlns="http://www.w3.org/2000/svg"
            viewBox="0 0 24 24"
            width="24"
            height="24"
          >
            <path data-content="exit" fill="none" d="M0 0h24v24H0z" />
<<<<<<< HEAD
            <path
              data-content="exit"
              d="M12 10.586l4.95-4.95 1.414 1.414-4.95 4.95 4.95 4.95-1.414 1.414-4.95-4.95-4.95 4.95-1.414-1.414 4.95-4.95-4.95-4.95L7.05 5.636z"
            />
=======
            {this.props.fullscreen ? (
              <path
                data-content="exit"
                d="M12 10.586l4.95-4.95 1.414 1.414-4.95 4.95 4.95 4.95-1.414 1.414-4.95-4.95-4.95 4.95-1.414-1.414 4.95-4.95-4.95-4.95L7.05 5.636z"
              />
            ) : (
              <path
                data-content="fullscreen"
                d="M20 3h2v6h-2V5h-4V3h4zM4 3h4v2H4v4H2V3h2zm16 16v-4h2v6h-6v-2h4zM4 19h4v2H2v-6h2v4z"
              />
            )}
>>>>>>> d39934fd
          </svg>
        </button>
        <button
          className="activechatchannel__activecontentexitbutton activechatchannel__activecontentexitbutton--fullscreen crayons-btn crayons-btn--secondary"
          data-content="fullscreen"
          style={{ left: '39px' }}
        >
          <svg
            data-content="fullscreen"
            xmlns="http://www.w3.org/2000/svg"
            viewBox="0 0 24 24"
            width="24"
            height="24"
          >
            <path data-content="fullscreen" fill="none" d="M0 0h24v24H0z" />
            {this.props.fullscreen ? (
              <path
                data-content="fullscreen"
                d="M18 7h4v2h-6V3h2v4zM8 9H2V7h4V3h2v6zm10 8v4h-2v-6h6v2h-4zM8 15v6H6v-4H2v-2h6z"
              />
            ) : (
              <path
                data-content="fullscreen"
                d="M20 3h2v6h-2V5h-4V3h4zM4 3h4v2H4v4H2V3h2zm16 16v-4h2v6h-6v-2h4zM4 19h4v2H2v-6h2v4z"
              />
            )}
          </svg>
        </button>
        <iframe src={this.props.videoPath} />
      </div>
    );
  }
}<|MERGE_RESOLUTION|>--- conflicted
+++ resolved
@@ -5,10 +5,6 @@
     if (!this.props.videoPath) {
       return '';
     }
-<<<<<<< HEAD
-
-=======
->>>>>>> d39934fd
     return (
       <div
         className="activechatchannel__activecontent activechatchannel__activecontent--video"
@@ -27,12 +23,6 @@
             height="24"
           >
             <path data-content="exit" fill="none" d="M0 0h24v24H0z" />
-<<<<<<< HEAD
-            <path
-              data-content="exit"
-              d="M12 10.586l4.95-4.95 1.414 1.414-4.95 4.95 4.95 4.95-1.414 1.414-4.95-4.95-4.95 4.95-1.414-1.414 4.95-4.95-4.95-4.95L7.05 5.636z"
-            />
-=======
             {this.props.fullscreen ? (
               <path
                 data-content="exit"
@@ -44,7 +34,6 @@
                 d="M20 3h2v6h-2V5h-4V3h4zM4 3h4v2H4v4H2V3h2zm16 16v-4h2v6h-6v-2h4zM4 19h4v2H2v-6h2v4z"
               />
             )}
->>>>>>> d39934fd
           </svg>
         </button>
         <button
