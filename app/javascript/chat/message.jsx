--- conflicted
+++ resolved
@@ -113,38 +113,7 @@
               ' '
             )}
           </div>
-<<<<<<< HEAD
           {userID === currentUserId ? dropdown : ' '}
-=======
-          {userID === currentUserId ? (
-            <div className="message__actions">
-              <span
-                role="button"
-                data-content={id}
-                onClick={onDeleteMessageTrigger}
-                tabIndex="0"
-                onKeyUp={(e) => {
-                  if (e.keyCode === 13) onDeleteMessageTrigger();
-                }}
-              >
-                Delete
-              </span>
-              <span
-                role="button"
-                data-content={id}
-                onClick={onEditMessageTrigger}
-                tabIndex="0"
-                onKeyUp={(e) => {
-                  if (e.keyCode === 13) onEditMessageTrigger();
-                }}
-              >
-                Edit
-              </span>
-            </div>
-          ) : (
-            ' '
-          )}
->>>>>>> 8e0972dd
         </div>
         <div className="chatmessage__bodytext">{messageArea}</div>
       </div>
