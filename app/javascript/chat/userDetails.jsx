import { h, Component } from 'preact';
import twitterImage from 'images/twitter-logo.svg';
import githubImage from 'images/github-logo.svg';
import websiteImage from 'images/external-link-logo.svg';

function blockUser(blockedUserId) {
  const body = {
    user_block: {
      blocked_id: blockedUserId,
    },
  };

  getCsrfToken().then(sendFetch('block-user', JSON.stringify(body)));
}

const setUpButton = ({ modalId = '', otherModalId = '', btnName = '' }) => {
  return (
    <button
      onClick={() => {
        const modal = document.getElementById(`${modalId}`);
        const otherModal = document.getElementById(`${otherModalId}`);
        otherModal.style.display = 'none';
        if (modal.style.display === 'none') {
          modal.style.display = 'block';
          window.location.href = `#${modalId}`;
        } else {
          modal.style.display = 'none';
          window.location.href = `#`;
        }
      }}
    >
      {btnName}
    </button>
  );
};

const userDetailsConfig = {
  twitter_username: {
    hostUrl: 'https://twitter.com/',
    srcImage: twitterImage,
    imageAltText: 'twitter logo',
  },
  github_username: {
    hostUrl: 'https://github.com/',
    srcImage: githubImage,
    imageAltText: 'github logo',
  },
  website_url: {
    className: 'external-link-img',
    hostUrl: '',
    srcImage: websiteImage,
    imageAltText: 'external link icon',
  },
};

export default class UserDetails extends Component {
  render() {
    const { user } = this.props;
    const channelId = this.props.activeChannelId;
    const channel = this.props.activeChannel || {};
    const socialIcons = [];
    const userMeta = ['twitter_username', 'github_username', 'website_url'];
    userMeta.forEach(metaProp => {
      if (user[metaProp]) {
        const {
          className,
          hostUrl,
          srcImage,
          imageAltText,
        } = userDetailsConfig[metaProp];
        socialIcons.push(
<<<<<<< HEAD
          <a href={`${hostUrl}${user[metaProp]}`} target="_blank">
=======
          <a href={`${hostUrl}${user[metaProp]}`} target="_blank" rel="noopener noreferrer">
>>>>>>> 1924a77a
            <img
              className={className}
              src={srcImage}
              style={{ width: '30px', margin: '5px 15px 15px 0px' }}
              alt={imageAltText}
            />
          </a>,
        );
      }
    });
    let userLocation = '';
    if (user.location && user.location.length > 0) {
      userLocation = (
        <div>
          <div className="key">location</div>
          <div className="value">{user.location}</div>
        </div>
      );
    }
    let blockButton = '';
    if (channel.channel_type === 'direct' && window.currentUser.id != user.id) {
      blockButton = setUpButton({
        modalId: 'userdetails__blockmsg',
        otherModalId: 'userdetails__reportabuse',
        btnName: 'Block User',
<<<<<<< HEAD
      });
    }

    let reportButton = '';
    if (window.currentUser.id !== user.id) {
      reportButton = setUpButton({
        modalId: 'userdetails__reportabuse',
        otherModalId: 'userdetails__blockmsg',
        btnName: 'Report Abuse',
=======
>>>>>>> 1924a77a
      });
    }
    return (
      <div>
        <img
          src={user.profile_image}
          alt={`${user.username} profile image`}
          style={{
            height: '210px',
            width: '210px',
            margin: ' 15px auto',
            display: 'block',
            borderRadius: '500px',
          }}
        />
        <h1 style={{ textAlign: 'center' }}>
          <a href={`/${user.username}`} target="_blank">
            {user.name}
          </a>
        </h1>
        <div style={{ height: '50px', margin: 'auto', width: '96%' }}>
          {socialIcons}
        </div>
        <div style={{ fontStyle: 'italic' }}>{user.summary}</div>
        <div className="activechatchannel__activecontentuserdetails">
          {userLocation}
          <div className="key">joined</div>
          <div className="value">{user.joined_at}</div>
        </div>
        <div className="userdetails__blockreport">
          {blockButton}
<<<<<<< HEAD
          {reportButton}
=======
          {setUpButton({
            modalId: 'userdetails__reportabuse',
            otherModalId: 'userdetails__blockmsg',
            btnName: 'Report Abuse',
          })}
>>>>>>> 1924a77a
        </div>
        <div id="userdetails__reportabuse" style={{ display: 'none' }}>
          <div className="userdetails__reportabuse">
            <p>Reporting abuse will: </p>
            <ul>
              <li>
                close this chat and prevent this user from re-opening chat with
                you
              </li>
              <li>
                give the DEV team your consent to read messages in this chat to
                understand your report and take appropriate action
              </li>
            </ul>
            <p>
              Blocking is only on Connect right now and has not been implemented
              across DEV yet.
            </p>
            <h5>Are you sure?</h5>
            <a
              tabIndex="0"
              href="/report-abuse"
              onClick={() => {
                blockUser(channelId);
              }}
            >
              Yes, Report
            </a>
            <a
              tabIndex="0"
              className="no"
              onClick={() => {
                document.getElementById(
                  'userdetails__reportabuse',
                ).style.display = 'none';
                window.location.href = `#`;
              }}
              onKeyUp={e => {
                if (e.keyCode === 13) {
                  document.getElementById(
                    'userdetails__reportabuse',
                  ).style.display = 'none';
                  window.location.href = `#`;
                }
              }}
            >
              No
            </a>
          </div>
        </div>
        <div id="userdetails__blockmsg" style={{ display: 'none' }}>
          <div className="userdetails__blockmsg">
            <p>Blocking on connect will: </p>
            <ul>
              <li>
                close this chat and prevent this user from re-opening chat with
                you
              </li>
              <li>
                NOT notify the user you will block--this channel will become
                inaccessible for both users
              </li>
            </ul>
            <p>
              Blocking is only on Connect right now and has not been implemented
              across DEV yet. Consider reporting abuse to the DEV team if this
              user is spamming or harassing elsewhere on dev.to, so we can take
              further action.
            </p>
            <h5>Are you sure?</h5>
            <a
              tabIndex="0"
              onClick={() => {
                blockUser(user.id);
                window.location.href = `/connect`;
              }}
              onKeyUp={e => {
                if (e.keyCode === 13) {
                  blockUser(user.id);
                  window.location.href = `/connect`;
                }
              }}
            >
              Yes, Block
            </a>
            <a
              tabIndex="0"
              className="no"
              onClick={() => {
                document.getElementById('userdetails__blockmsg').style.display =
                  'none';
                window.location.href = `#`;
              }}
              onKeyUp={e => {
                if (e.keyCode === 13) {
                  document.getElementById(
                    'userdetails__blockmsg',
                  ).style.display = 'none';
                  window.location.href = `#`;
                }
              }}
            >
              No
            </a>
          </div>
        </div>
      </div>
    );
  }
}<|MERGE_RESOLUTION|>--- conflicted
+++ resolved
@@ -69,11 +69,7 @@
           imageAltText,
         } = userDetailsConfig[metaProp];
         socialIcons.push(
-<<<<<<< HEAD
-          <a href={`${hostUrl}${user[metaProp]}`} target="_blank">
-=======
           <a href={`${hostUrl}${user[metaProp]}`} target="_blank" rel="noopener noreferrer">
->>>>>>> 1924a77a
             <img
               className={className}
               src={srcImage}
@@ -99,7 +95,6 @@
         modalId: 'userdetails__blockmsg',
         otherModalId: 'userdetails__reportabuse',
         btnName: 'Block User',
-<<<<<<< HEAD
       });
     }
 
@@ -109,8 +104,6 @@
         modalId: 'userdetails__reportabuse',
         otherModalId: 'userdetails__blockmsg',
         btnName: 'Report Abuse',
-=======
->>>>>>> 1924a77a
       });
     }
     return (
@@ -142,15 +135,7 @@
         </div>
         <div className="userdetails__blockreport">
           {blockButton}
-<<<<<<< HEAD
           {reportButton}
-=======
-          {setUpButton({
-            modalId: 'userdetails__reportabuse',
-            otherModalId: 'userdetails__blockmsg',
-            btnName: 'Report Abuse',
-          })}
->>>>>>> 1924a77a
         </div>
         <div id="userdetails__reportabuse" style={{ display: 'none' }}>
           <div className="userdetails__reportabuse">
