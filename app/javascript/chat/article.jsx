--- conflicted
+++ resolved
@@ -1,24 +1,6 @@
 import { h } from 'preact';
 import PropTypes from 'prop-types';
 
-<<<<<<< HEAD
-export default class Article extends Component {
-  static propTypes = {
-    resource: PropTypes.shape({
-      id: PropTypes.string,
-    }).isRequired,
-  };
-
-  render() {
-    const { resource: article } = this.props;
-    return (
-      <div className="activechatchannel__activeArticle">
-        <iframe src={article.path} title={article.title} />
-      </div>
-    );
-  }
-}
-=======
 const Article = ({ resource: article }) => (
   <div className="activechatchannel__activeArticle">
     <iframe src={article.path} title={article.title} />
@@ -30,5 +12,4 @@
     id: PropTypes.string,
   }).isRequired,
 };
-export default Article;
->>>>>>> 9447e632
+export default Article;