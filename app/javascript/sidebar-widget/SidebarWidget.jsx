<<<<<<< HEAD
import { h } from 'preact';
import { useEffect, useState } from 'preact/hooks';
import sendFollowUser from '../utilities/sendFollowUser';
import SidebarUser from './sidebarUser';

const SidebarWidget = () => {
  const [suggestedUsers, setSuggestedUsers] = useState([]);
=======
import { h, Component } from 'preact';
import { sendFollowUser } from '../utilities/sendFollowUser';
import { SidebarUser } from './sidebarUser';

export class SidebarWidget extends Component {
  constructor(props) {
    super(props);
    this.getSuggestedUsers = this.getSuggestedUsers.bind(this);
    this.getTagInfo = this.getTagInfo.bind(this);
    this.followUser = this.followUser.bind(this);
    this.state = {
      tagInfo: {},
      suggestedUsers: [],
    };
  }
>>>>>>> 4a67d66e

  useEffect(() => {
    const tagInfo = JSON.parse(
      document.getElementById('sidebarWidget__pack').dataset.tagInfo,
    );

    // Fetching suggested users
    fetch(`/users?state=sidebar_suggestions&tag=${tagInfo.name}`, {
      headers: {
        Accept: 'application/json',
        'Content-Type': 'application/json',
      },
      credentials: 'same-origin',
    })
      .then((response) => response.json())
      .then((json) => {
        setSuggestedUsers(json);
      })
      .catch((error) => {
        setSuggestedUsers([]);
        Honeybadger.notify(error);
      });
  }, []);

  const followUser = (user) => {
    const updatedUser = user;
    const updatedSuggestedUsers = suggestedUsers;
    const userIndex = suggestedUsers.indexOf(user);

    const followBtn = document.getElementById(
      `widget-list-item__follow-button-${updatedUser.username}`,
    );
    followBtn.innerText = updatedUser.following ? 'Follow' : 'Following';

    const toggleFollowState = (newFollowState) => {
      updatedUser.following = newFollowState === 'followed';
      updatedSuggestedUsers[userIndex] = updatedUser;
      setSuggestedUsers(updatedSuggestedUsers);
    };
    sendFollowUser(user, toggleFollowState);
  };

  if (suggestedUsers.length === 0) {
    return null;
  }

  return (
    <div className="widget" id="widget-00001">
      <div className="widget-suggested-follows-container">
        <header>
          <h4>who to follow</h4>
        </header>
        <div className="widget-body">
          {suggestedUsers.map((user) => (
            <SidebarUser key={user.id} user={user} followUser={followUser} />
          ))}
        </div>
<<<<<<< HEAD
      </div>
    </div>
  );
};

export default SidebarWidget;
=======
      );
    }
    return <div />;
  }
}
>>>>>>> 4a67d66e
<|MERGE_RESOLUTION|>--- conflicted
+++ resolved
@@ -1,28 +1,10 @@
-<<<<<<< HEAD
 import { h } from 'preact';
 import { useEffect, useState } from 'preact/hooks';
-import sendFollowUser from '../utilities/sendFollowUser';
-import SidebarUser from './sidebarUser';
-
-const SidebarWidget = () => {
-  const [suggestedUsers, setSuggestedUsers] = useState([]);
-=======
-import { h, Component } from 'preact';
 import { sendFollowUser } from '../utilities/sendFollowUser';
 import { SidebarUser } from './sidebarUser';
 
-export class SidebarWidget extends Component {
-  constructor(props) {
-    super(props);
-    this.getSuggestedUsers = this.getSuggestedUsers.bind(this);
-    this.getTagInfo = this.getTagInfo.bind(this);
-    this.followUser = this.followUser.bind(this);
-    this.state = {
-      tagInfo: {},
-      suggestedUsers: [],
-    };
-  }
->>>>>>> 4a67d66e
+export const SidebarWidget = () => {
+  const [suggestedUsers, setSuggestedUsers] = useState([]);
 
   useEffect(() => {
     const tagInfo = JSON.parse(
@@ -80,17 +62,7 @@
             <SidebarUser key={user.id} user={user} followUser={followUser} />
           ))}
         </div>
-<<<<<<< HEAD
       </div>
     </div>
   );
-};
-
-export default SidebarWidget;
-=======
-      );
-    }
-    return <div />;
-  }
-}
->>>>>>> 4a67d66e
+};