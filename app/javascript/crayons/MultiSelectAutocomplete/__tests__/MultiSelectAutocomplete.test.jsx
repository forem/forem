--- conflicted
+++ resolved
@@ -197,24 +197,16 @@
       { name: 'option2' },
     ]);
 
-    const { getByLabelText, getByRole, findByRole } = render(
-      <MultiSelectAutocomplete
-        labelText="Example label"
-        fetchSuggestions={mockFetchSuggestions}
-      />,
-    );
-
-    const input = getByLabelText('Example label');
-    input.focus();
-<<<<<<< HEAD
-    userEvent.type(input, 'option1');
-
-    findByRole('option', { name: 'option1' });
-
-    userEvent.type(input, '{space}');
-=======
+    const { getByLabelText, getByRole } = render(
+      <MultiSelectAutocomplete
+        labelText="Example label"
+        fetchSuggestions={mockFetchSuggestions}
+      />,
+    );
+
+    const input = getByLabelText('Example label');
+    input.focus();
     await userEvent.type(input, 'example ');
->>>>>>> a4894077
 
     // It should now be added to the list of selected items
     waitFor(() => {
@@ -294,13 +286,8 @@
     );
 
     const input = getByLabelText('Example label');
-<<<<<<< HEAD
-    input.focus();
-    userEvent.type(input, 'option1');
-=======
 
     await userEvent.type(input, 'example,');
->>>>>>> a4894077
 
     findByRole('option', { name: 'option1' });
 
@@ -431,11 +418,7 @@
 
     const input = getByLabelText('Example label');
     input.focus();
-<<<<<<< HEAD
-    userEvent.type(input, 'option1');
-=======
     await userEvent.type(input, 'a');
->>>>>>> a4894077
 
     await waitFor(() =>
       expect(getByRole('option', { name: 'option1' })).toBeInTheDocument(),
@@ -546,45 +529,13 @@
     expect(queryByText('Only 2 selections allowed')).toBeNull();
     expect(input).toHaveAttribute('aria-disabled', 'false');
 
-<<<<<<< HEAD
-    userEvent.type(input, 'option2');
-=======
     await userEvent.type(input, 'example,');
 
     // Make sure option has been selected
     await waitFor(() => getByRole('button', { name: 'Edit example' }));
->>>>>>> a4894077
 
     findByRole('option', { name: 'option2' });
 
-<<<<<<< HEAD
-    userEvent.type(input, ',');
-
-    // It should now be added to the list of selected items
-    waitFor(() => {
-      expect(getByRole('button', { name: 'Edit option2' })).toBeInTheDocument();
-      expect(
-        getByRole('button', { name: 'Remove option2' }),
-      ).toBeInTheDocument();
-
-      // Check input is in the max reached state
-      expect(input).toHaveAttribute('placeholder', '');
-      expect(getByText('Only 2 selections allowed')).toBeInTheDocument();
-      expect(input).toHaveAttribute('aria-disabled', 'true');
-
-      // // Start typing and make sure further options not shown
-      userEvent.type(input, 'a');
-      expect(queryAllByRole('option')).toHaveLength(0);
-      expect(getByText('Only 2 selections allowed')).toBeInTheDocument();
-
-      // // Try to select a value by typing a comma
-      userEvent.type(input, 'b,');
-      // Verify the selection wasn't made, and the text is still in the input
-      expect(input).toHaveValue('ab');
-
-      return undefined;
-    });
-=======
     // Start typing and make sure further options not shown
     await userEvent.type(input, 'a');
     expect(queryAllByRole('option')).toHaveLength(0);
@@ -594,6 +545,5 @@
     await userEvent.type(input, 'b,');
     // Verify the selection wasn't made, and the text is still in the input
     expect(input).toHaveValue('ab');
->>>>>>> a4894077
   });
 });