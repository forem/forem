import { h } from 'preact';
import PropTypes from 'prop-types';
import classNames from 'classnames/bind';

export const Icon = ({ src: InternalIcon, native, className, ...otherProps }) => {

  return (
    <InternalIcon
      className={classNames('crayons-icon', {
        'crayons-icon--default': native,
        [className]: className,
      })}
      {...otherProps}
    />
  );
};

Icon.displayName = 'Icon';

Icon.propTypes = {
  native: PropTypes.bool,
  className: PropTypes.string,
<<<<<<< HEAD
  src: PropTypes.node.isRequired,
=======
  src: PropTypes.ReactNode.isRequired,
>>>>>>> 5d175ce1
};<|MERGE_RESOLUTION|>--- conflicted
+++ resolved
@@ -2,8 +2,12 @@
 import PropTypes from 'prop-types';
 import classNames from 'classnames/bind';
 
-export const Icon = ({ src: InternalIcon, native, className, ...otherProps }) => {
-
+export const Icon = ({
+  src: InternalIcon,
+  native,
+  className,
+  ...otherProps
+}) => {
   return (
     <InternalIcon
       className={classNames('crayons-icon', {
@@ -20,9 +24,5 @@
 Icon.propTypes = {
   native: PropTypes.bool,
   className: PropTypes.string,
-<<<<<<< HEAD
   src: PropTypes.node.isRequired,
-=======
-  src: PropTypes.ReactNode.isRequired,
->>>>>>> 5d175ce1
 };