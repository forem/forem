import { h } from 'preact';
import PropTypes from 'prop-types';
import { useState, useLayoutEffect, useEffect } from 'preact/hooks';
import 'react-dates/initialize';
import moment from 'moment';
import { DateRangePicker as ReactDateRangePicker } from 'react-dates';
import defaultPhrases from 'react-dates/lib/defaultPhrases';
import {
  START_DATE,
  ICON_BEFORE_POSITION,
  VERTICAL_ORIENTATION,
  HORIZONTAL_ORIENTATION,
} from 'react-dates/constants';
import { getDateRangeStartAndEndDates, RANGE_LABELS } from './dateRangeUtils';
import { Icon, ButtonNew as Button } from '@crayons';
import ChevronLeft from '@images/chevron-left.svg';
import ChevronRight from '@images/chevron-right.svg';
import Calendar from '@images/calendar.svg';
import { getCurrentLocale } from '@utilities/runtime';
import { useMediaQuery, BREAKPOINTS } from '@components/useMediaQuery';

const PICKER_PHRASES = {
  ...defaultPhrases,
  chooseAvailableStartDate: ({ date }) => `Choose ${date} as start date`,
  chooseAvailableEndDate: ({ date }) => `Choose ${date} as end date`,
  focusStartDate: 'Interact with the calendar and add your start date',
  invalidDateFormat: (format, errorPrefix) =>
    `${errorPrefix} must be in the format ${format}`,
  dateTooLate: (latestDate, errorPrefix) =>
    `${errorPrefix} must be on or before ${latestDate}`,
  dateTooEarly: (earliestDate, errorPrefix) =>
    `${errorPrefix} must be on or after ${earliestDate}`,
};

const MONTH_NAMES = [...Array(12).keys()].map((key) =>
  new Date(0, key).toLocaleString('en', { month: 'long' }),
);

const isDateOutsideOfRange = ({ date, minDate, maxDate }) =>
  !date.isBetween(minDate, maxDate);

/**
 * Renders select elements allowing a user to jump to a given month/year
 * @param {Object} earliestMoment Moment object representing the earliest permitted date
 * @param {Object} latestMoment Moment object representing the latest permitted date
 * @param {Function} onMonthSelect Callback passed by react-dates library
 * @param {Function} onYearSelect Callback passed by react-dates library
 * @param {Object} month Moment object passed by react-dates library, representing the currently visible calendar
 */
const MonthYearPicker = ({
  earliestMoment,
  latestMoment,
  onMonthSelect,
  onYearSelect,
  month,
}) => {
  const selectedMonth = month.month();
  const selectedYear = month.year();

  const latestYear = latestMoment.year();

  // Make sure we only display the available months for the currently selected year
  const latestMonthIndex =
    latestYear === selectedYear ? latestMoment.month() : 11;
  const availableMonths = MONTH_NAMES.slice(0, latestMonthIndex + 1);

  const yearsDiff = latestMoment.diff(earliestMoment, 'years');

  const years = [...Array(yearsDiff).keys()].map(
    (key) => latestMoment.year() - key,
  );
  years.push(earliestMoment.year());

  return (
    <div className="c-date-picker__month">
      <select
        aria-label="Navigate to month"
        className="crayons-select w-auto mr-2 fs-s"
        onChange={(e) => onMonthSelect(month, e.target.value)}
        value={selectedMonth}
      >
        {availableMonths.map((month, index) => (
          <option value={index} key={month}>
            {month}
          </option>
        ))}
      </select>
      <select
        aria-label="Navigate to year"
        className="crayons-select w-auto fs-s"
        onChange={(e) => onYearSelect(month, e.target.value)}
        value={selectedYear}
      >
        {years.map((year) => (
          <option key={year} value={year}>
            {year}
          </option>
        ))}
      </select>
    </div>
  );
};

/**
 * Renders preset date ranges as 'quick select' buttons, if the range falls within the permitted dates.
 * Possible preset ranges are defined in ./dateRangeUtils.js
 *
 * @param {[string]} presetRanges The preset range names requested
 * @param {Object} earliestMoment Moment object representing earliest permitted date
 * @param {Object} latestMoment Moment object representing latest permitted date
 * @param {Function} onPresetSelected Callback which will receive start and end dates of selected preset
 * @param {Object} today Moment object representing today's date
 */
const PresetDateRangeOptions = ({
  presetRanges = [],
  earliestMoment,
  latestMoment,
  onPresetSelected,
  today,
}) => {
  // Filter out any requested ranges which extend beyond the valid time period
  const presetsWithinPermittedDates = presetRanges.filter((dateRangeName) => {
    const { start: rangeStart, end: rangeEnd } = getDateRangeStartAndEndDates({
      today,
      dateRangeName,
    });

    return (
      rangeStart.isSameOrBefore(rangeEnd) &&
      rangeStart.isSameOrAfter(earliestMoment) &&
      rangeEnd.isSameOrBefore(latestMoment)
    );
  });

  if (presetsWithinPermittedDates.length === 0) {
    return null;
  }

  return (
    <ul className="flex flex-wrap p-3">
      {presetsWithinPermittedDates.map((rangeName) => (
        <li key={`quick-select-${rangeName}`}>
          <Button
            onClick={() => {
              onPresetSelected(
                getDateRangeStartAndEndDates({
                  today,
                  dateRangeName: rangeName,
                }),
              );
            }}
          >
            {RANGE_LABELS[rangeName]}
          </Button>
        </li>
      ))}
    </ul>
  );
};

/**
 * Hook that will attach listeners to date range inputs and return the correct error message for each.
 * @param {Object} props
 * @param {Object} props.earliesMoment Moment object reflecting the earliest date that may be selected
 * @param {Object} props.latestMoment Moment object reflecting the latest date that may be selected
 * @param {string} props.dateFormat The expected date format, e.g. "MM/DD/YYYY"
 */
const useDateRangeValidation = ({
  earliestMoment,
  latestMoment,
  dateFormat,
}) => {
  const [startDateInput, setStartDateInput] = useState(null);
  const [endDateInput, setEndDateInput] = useState(null);
  const [startDateError, setStartDateError] = useState('');
  const [endDateError, setEndDateError] = useState('');

  useEffect(() => {
    const setError = (error, inputType) =>
      inputType === 'start'
        ? setStartDateError(error ?? '')
        : setEndDateError(error ?? '');

    const handleBlur = ({ target: { value } }, inputType) => {
      if (value === '') {
        setError('', inputType);
        return;
      }

      const errorPrefix = `${inputType === 'start' ? 'Start' : 'End'} date`;

      const valueMoment = moment(value, dateFormat);
      if (!valueMoment.isValid()) {
        setError(
          PICKER_PHRASES.invalidDateFormat(dateFormat, errorPrefix),
          inputType,
        );
        return;
      }

      if (valueMoment.isBefore(earliestMoment)) {
        setError(
          PICKER_PHRASES.dateTooEarly(
            earliestMoment.format(dateFormat),
            errorPrefix,
          ),
          inputType,
        );
        return;
      }

      if (valueMoment.isAfter(latestMoment)) {
        setError(
          PICKER_PHRASES.dateTooLate(
            latestMoment.format(dateFormat),
            errorPrefix,
          ),
          inputType,
        );
        return;
      }

      // Date is valid
      setError('', inputType);
    };

    const handleStartBlur = (e) => handleBlur(e, 'start');
    const handleEndBlur = (e) => handleBlur(e, 'end');

    startDateInput?.addEventListener('blur', handleStartBlur);
    endDateInput?.addEventListener('blur', handleEndBlur);

    return () => {
      startDateInput?.removeEventListener('blur', handleStartBlur);
      endDateInput?.removeEventListener('blur', handleEndBlur);
    };
  }, [startDateInput, endDateInput, dateFormat, earliestMoment, latestMoment]);

  return { setStartDateInput, setEndDateInput, startDateError, endDateError };
};

/**
 * Used to facilitate picking a date range. This component is a wrapper around the one provided from react-dates.
 *
 * @param {Object} props
 * @param {string} props.startDateId A unique ID for the start date input
 * @param {string} props.endDateId A unique ID for the end date input
 * @param {Date} props.defaultStartDate The optional initial value for the start date
 * @param {Date} props.defaultEndDate The optional initial value for the end date
 * @param {Date} props.maxEndDate The latest date that may be selected
 * @param {Date} props.minStartDate The oldest date that may be selected
 * @param {Function} props.onDatesChanged Callback function for when dates are selected. Receives an object with startDate and endDate values.
 * @param {[string]} props.presetRanges Quick-select preset date ranges to offer in the calendar. These will only be shown if they fall within the min and max dates.
 * @param {string} props.startDateAriaLabel Custom aria-label for start date input
 * @param {string} props.endDateAriaLabel Custom aria-label for end date input
 * @param {Date} props.todaysDate Optional param to pass in today's Date, primarily for testing purposes
 */
export const DateRangePicker = ({
  startDateId,
  endDateId,
  defaultStartDate,
  defaultEndDate,
  maxEndDate = new Date(),
  minStartDate = new Date(),
  onDatesChanged,
  presetRanges = [],
  startDateAriaLabel,
  endDateAriaLabel,
  todaysDate = new Date(),
}) => {
  const [focusedInput, setFocusedInput] = useState(START_DATE);
  const [startMoment, setStartMoment] = useState(
    defaultStartDate ? moment(defaultStartDate) : null,
  );

  const [endMoment, setEndMoment] = useState(
    defaultEndDate ? moment(defaultEndDate) : null,
  );

  const dateFormat =
    getCurrentLocale().toLowerCase() === 'en-us' ? 'MM/DD/YYYY' : 'DD/MM/YYYY';

  const useCompactLayout = useMediaQuery(
    `(max-width: ${BREAKPOINTS.Medium - 1}px)`,
  );

  const earliestMoment = moment(minStartDate).startOf('day');
  const latestMoment = moment(maxEndDate).endOf('day');

  const isMonthSameAsLatestMonth = (relevantDate) =>
    relevantDate.year() === latestMoment.year() &&
    relevantDate.month() === latestMoment.month();

  const today = moment(todaysDate);

  const { setStartDateInput, setEndDateInput, startDateError, endDateError } =
    useDateRangeValidation({ earliestMoment, latestMoment, dateFormat });

  useLayoutEffect(() => {
    const startDateInput = document.getElementById(startDateId);
    startDateInput.setAttribute('aria-describedby', 'start-date-error');
    setStartDateInput(startDateInput);

    const endDateInput = document.getElementById(endDateId);
    endDateInput.setAttribute('aria-describedby', 'end-date-error');
    setEndDateInput(endDateInput);
  }, [startDateId, endDateId, setStartDateInput, setEndDateInput]);

  return (
    // We wrap in a span to assist with scoping CSS selectors & overriding styles from react-dates
    <span
      className={`c-date-picker${
        startDateError || endDateError ? ' c-date-picker--error' : ''
      }`}
    >
      <ReactDateRangePicker
        startDateId={startDateId}
        startDate={startMoment}
        startDateAriaLabel={`${
          startDateAriaLabel ?? 'Start date'
        } (${dateFormat})`}
        endDate={endMoment}
        endDateId={endDateId}
        endDateAriaLabel={`${endDateAriaLabel ?? 'End date'} (${dateFormat})`}
        startDatePlaceholderText={dateFormat}
        endDatePlaceholderText={dateFormat}
        displayFormat={dateFormat}
        focusedInput={focusedInput}
        // It is strange to add a tabindex to an icon, but react-dates renders these inside a role="button" which does not have a tabindex
        // This is a workaround to make sure keyboard users can reach and interact with the nav buttons
        navPrev={<Icon tabindex="0" src={ChevronLeft} />}
        navNext={<Icon tabindex="0" src={ChevronRight} />}
        minDate={earliestMoment}
        maxDate={latestMoment}
        initialVisibleMonth={() => {
          const relevantDate = startMoment ? startMoment : today;

          return isMonthSameAsLatestMonth(relevantDate)
            ? relevantDate.clone().subtract(1, 'month')
            : relevantDate;
        }}
        customInputIcon={<Icon src={Calendar} />}
        showDefaultInputIcon={!(startMoment || endMoment)}
        inputIconPosition={ICON_BEFORE_POSITION}
        orientation={
          useCompactLayout ? VERTICAL_ORIENTATION : HORIZONTAL_ORIENTATION
        }
        showClearDates={startMoment || endMoment}
        customArrowIcon="-"
        phrases={PICKER_PHRASES}
        onFocusChange={(focusedInput) => setFocusedInput(focusedInput)}
        isOutsideRange={(date) =>
          isDateOutsideOfRange({
            date,
            minDate: earliestMoment,
            maxDate: latestMoment,
          })
        }
        onDatesChange={({ startDate, endDate }) => {
          setStartMoment(startDate);
          setEndMoment(endDate);
          onDatesChanged?.({
            startDate: startDate?.toDate(),
            endDate: endDate?.toDate(),
          });
        }}
        small={useCompactLayout}
        renderMonthElement={(props) => (
          <MonthYearPicker
            earliestMoment={earliestMoment}
            latestMoment={latestMoment}
            {...props}
          />
        )}
        renderCalendarInfo={() => (
          <PresetDateRangeOptions
            presetRanges={presetRanges}
            earliestMoment={earliestMoment}
            latestMoment={latestMoment}
            today={today}
            onPresetSelected={({ start, end }) => {
              setStartMoment(start);
              setEndMoment(end);
              // Force the calendar to close, same as if user clicks an end date manually
              setFocusedInput(false);
            }}
          />
        )}
      />
<<<<<<< HEAD
      {/* This hidden input provides information that may be needed by implementing forms to properly parse dates */}
      <input type="hidden" name="date_format" value={dateFormat} />
=======
      <div
        className="c-date-picker__errors crayons-field__description"
        aria-live="assertive"
      >
        <div id="start-date-error">{startDateError}</div>
        <div id="end-date-error">{endDateError}</div>
      </div>
>>>>>>> d8063936
    </span>
  );
};

DateRangePicker.propTypes = {
  startDateId: PropTypes.string.isRequired,
  endDateId: PropTypes.string.isRequired,
  defaultStartDate: PropTypes.instanceOf(Date),
  defaultEndDate: PropTypes.instanceOf(Date),
  maxStartDate: PropTypes.instanceOf(Date),
  maxEndDate: PropTypes.instanceOf(Date),
  onDatesChanged: PropTypes.func,
  presetRanges: PropTypes.arrayOf(PropTypes.string),
};<|MERGE_RESOLUTION|>--- conflicted
+++ resolved
@@ -387,10 +387,8 @@
           />
         )}
       />
-<<<<<<< HEAD
       {/* This hidden input provides information that may be needed by implementing forms to properly parse dates */}
       <input type="hidden" name="date_format" value={dateFormat} />
-=======
       <div
         className="c-date-picker__errors crayons-field__description"
         aria-live="assertive"
@@ -398,7 +396,6 @@
         <div id="start-date-error">{startDateError}</div>
         <div id="end-date-error">{endDateError}</div>
       </div>
->>>>>>> d8063936
     </span>
   );
 };
