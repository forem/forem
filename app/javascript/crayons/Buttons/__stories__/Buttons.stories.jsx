--- conflicted
+++ resolved
@@ -1,15 +1,4 @@
 import { h } from 'preact';
-<<<<<<< HEAD
-import { Button2 } from '@crayons';
-import SampleIcon from '@img/cog.svg';
-
-export default {
-  component: Button2,
-  title: 'BETA/Buttons',
-};
-
-export const Default = (args) => <Button2 {...args} />;
-=======
 import { ButtonNew } from '@crayons';
 import SampleIcon from '@img/cog.svg';
 
@@ -19,7 +8,6 @@
 };
 
 export const Default = (args) => <ButtonNew {...args} />;
->>>>>>> 30721ba1
 Default.args = {
   primary: false,
   rounded: false,
@@ -27,21 +15,13 @@
   children: 'Button label',
 };
 
-<<<<<<< HEAD
-export const Primary = (args) => <Button2 {...args} />;
-=======
 export const Primary = (args) => <ButtonNew {...args} />;
->>>>>>> 30721ba1
 Primary.args = {
   ...Default.args,
   primary: true,
 };
 
-<<<<<<< HEAD
-export const WithIcon = (args) => <Button2 {...args} />;
-=======
 export const WithIcon = (args) => <ButtonNew {...args} />;
->>>>>>> 30721ba1
 WithIcon.args = {
   ...Default.args,
   icon: SampleIcon,
