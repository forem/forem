import { h } from 'preact';
import PropTypes from 'prop-types';
import { defaultChildrenPropTypes } from '../../src/components/common-prop-types';

function getAdditionalClassNames({
  variant,
  className,
  contentType,
  size,
  inverted,
  disabled,
}) {
  let additionalClassNames = '';

  if (variant && variant.length > 0 && variant !== 'primary') {
    additionalClassNames += ` crayons-btn--${variant}`;
  }

  if (size && size.length > 0 && size !== 'default') {
    additionalClassNames += ` crayons-btn--${size}`;
  }

  if (contentType && contentType.length > 0 && contentType !== 'text') {
    additionalClassNames += ` crayons-btn--${contentType}`;
  }

  if (disabled) {
    additionalClassNames += ' crayons-btn--disabled';
  }

  if (inverted) {
    additionalClassNames += ' crayons-btn--inverted';
  }

  if (className && className.length > 0) {
    additionalClassNames += ` ${className}`;
  }

  return additionalClassNames;
}

export const Button = ({
  children,
  variant = 'primary',
  tagName = 'button',
  inverted,
  contentType = 'text',
  size = 'default',
  className,
  icon,
  url,
  buttonType,
  disabled,
  onClick,
  onMouseOver,
  onMouseOut,
  onFocus,
  onBlur,
<<<<<<< HEAD
  tabIndex
=======
  tabIndex,
>>>>>>> b1bcf2ed
}) => {
  const ComponentName = tagName;
  const Icon = icon;
  const otherProps =
    tagName === 'button'
      ? { type: buttonType, disabled }
      : { href: disabled ? undefined : url };

  return (
    <ComponentName
      className={`crayons-btn${getAdditionalClassNames({
        variant,
        size,
        contentType,
        className,
        icon,
        inverted,
        disabled: tagName === 'a' && disabled,
        children,
      })}`}
      onClick={onClick}
      onMouseOver={onMouseOver}
      onMouseOut={onMouseOut}
      onFocus={onFocus}
      onBlur={onBlur}
      tabIndex={tabIndex}
      {...otherProps}
    >
      {contentType !== 'text' && contentType !== 'icon-right' && Icon && (
        <Icon />
      )}
      {(contentType === 'text' ||
        contentType === 'icon-left' ||
        contentType === 'icon-right') &&
        children}
      {contentType !== 'text' && contentType === 'icon-right' && Icon && (
        <Icon />
      )}
    </ComponentName>
  );
};

Button.displayName = 'Button';

Button.defaultProps = {
  className: undefined,
  icon: undefined,
  url: undefined,
  buttonType: 'button',
  disabled: false,
  inverted: false,
  onClick: undefined,
  onMouseOver: undefined,
  onMouseOut: undefined,
  onFocus: undefined,
  onBlur: undefined,
<<<<<<< HEAD
  tabIndex: undefined
=======
  tabIndex: undefined,
>>>>>>> b1bcf2ed
};

Button.propTypes = {
  children: defaultChildrenPropTypes.isRequired,
  variant: PropTypes.oneOf([
    'primary',
    'secondary',
    'outlined',
    'danger',
    'ghost',
    'ghost-brand',
    'ghost-success',
    'ghost-warning',
    'ghost-danger',
  ]).isRequired,
  contentType: PropTypes.oneOf([
    'text',
    'icon-left',
    'icon-right',
    'icon',
    'icon-rounded',
  ]).isRequired,
  inverted: PropTypes.bool,
  tagName: PropTypes.oneOf(['a', 'button']).isRequired,
  className: PropTypes.string,
  icon: PropTypes.node,
  url: PropTypes.string,
  buttonType: PropTypes.string,
  disabled: PropTypes.bool,
  size: PropTypes.oneOf(['default', 's', 'l', 'xl']).isRequired,
  onClick: PropTypes.func,
  onMouseOver: PropTypes.func,
  onMouseOut: PropTypes.func,
  onFocus: PropTypes.func,
  onBlur: PropTypes.func,
<<<<<<< HEAD
  tabIndex: PropTypes.number
=======
  tabIndex: PropTypes.number,
>>>>>>> b1bcf2ed
};<|MERGE_RESOLUTION|>--- conflicted
+++ resolved
@@ -56,11 +56,7 @@
   onMouseOut,
   onFocus,
   onBlur,
-<<<<<<< HEAD
-  tabIndex
-=======
   tabIndex,
->>>>>>> b1bcf2ed
 }) => {
   const ComponentName = tagName;
   const Icon = icon;
@@ -117,11 +113,7 @@
   onMouseOut: undefined,
   onFocus: undefined,
   onBlur: undefined,
-<<<<<<< HEAD
-  tabIndex: undefined
-=======
   tabIndex: undefined,
->>>>>>> b1bcf2ed
 };
 
 Button.propTypes = {
@@ -157,9 +149,5 @@
   onMouseOut: PropTypes.func,
   onFocus: PropTypes.func,
   onBlur: PropTypes.func,
-<<<<<<< HEAD
-  tabIndex: PropTypes.number
-=======
   tabIndex: PropTypes.number,
->>>>>>> b1bcf2ed
 };