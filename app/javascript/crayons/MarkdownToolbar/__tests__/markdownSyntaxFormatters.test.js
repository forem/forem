--- conflicted
+++ resolved
@@ -1576,74 +1576,9 @@
         );
       });
 
-<<<<<<< HEAD
       it('removes embed syntax, when cursor is inside empty embed syntax', () => {
         const textAreaValue = 'one {% embed  %} two';
         const expectedNewTextAreaValue = 'one  two';
-=======
-      it('inserts embed syntax and highlights url, when selected text begins with http://', () => {
-        const textAreaValue = 'one http://something.com three';
-        const expectedNewTextAreaValue =
-          'one {% embed http://something.com %} three';
-
-        const {
-          newCursorStart,
-          newCursorEnd,
-          editSelectionStart,
-          editSelectionEnd,
-          replaceSelectionWith,
-        } = coreSyntaxFormatters['embed'].getFormatting({
-          value: textAreaValue,
-          selectionStart: 4,
-          selectionEnd: 24,
-        });
-
-        const editedString = getNewTextAreaValueWithEdits({
-          textAreaValue,
-          editSelectionStart,
-          editSelectionEnd,
-          replaceSelectionWith,
-        });
-
-        expect(editedString).toEqual(expectedNewTextAreaValue);
-        expect(newCursorStart).toEqual(13);
-        expect(newCursorEnd).toEqual(33);
-      });
-
-      it('inserts embed syntax and highlights url, when selected text begins with https://', () => {
-        const textAreaValue = 'one https://something.com three';
-        const expectedNewTextAreaValue =
-          'one {% embed https://something.com %} three';
-
-        const {
-          newCursorStart,
-          newCursorEnd,
-          editSelectionStart,
-          editSelectionEnd,
-          replaceSelectionWith,
-        } = coreSyntaxFormatters['embed'].getFormatting({
-          value: textAreaValue,
-          selectionStart: 4,
-          selectionEnd: 25,
-        });
-
-        const editedString = getNewTextAreaValueWithEdits({
-          textAreaValue,
-          editSelectionStart,
-          editSelectionEnd,
-          replaceSelectionWith,
-        });
-
-        expect(editedString).toEqual(expectedNewTextAreaValue);
-        expect(newCursorStart).toEqual(13);
-        expect(newCursorEnd).toEqual(34);
-      });
-
-      it('removes embed syntax and highlights the placeholder url, when placeholder url is selected and embed syntax is present', () => {
-        const textAreaValue = 'one {% embed https://... %} three';
-        const expectedNewTextAreaValue = 'one https://... three';
->>>>>>> b58cb5c7
-
         const {
           newCursorStart,
           newCursorEnd,
