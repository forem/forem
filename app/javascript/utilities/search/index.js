--- conflicted
+++ resolved
@@ -91,10 +91,6 @@
     location.origin
   }/search?q=${encodedQuery}${getFilterParameters(location.href)}`;
   InstantClick.preload(searchUrl);
-<<<<<<< HEAD
-  context.history.pushState({}, '', searchUrl);
-=======
->>>>>>> 5b1f0587
 }
 
 export function createSearchUrl(dataHash) {
