--- conflicted
+++ resolved
@@ -1,3 +1,4 @@
+
 import PropTypes from 'prop-types';
 import { h, Component } from 'preact';
 import { createPortal } from 'preact/compat';
@@ -5,14 +6,12 @@
 import { formatDate } from './util';
 
 export default class SingleArticle extends Component {
-<<<<<<< HEAD
-  constructor(props) {
-    super(props);
+  activateToggle = (e) => {
+    e.preventDefault();
+    const { id, path, toggleArticle } = this.props;
 
-    this.state = {
-      articleOpened: false,
-    };
-  }
+    toggleArticle(id, path);
+  };
 
   tagsFormat = (tag, key) => {
     if (tag) {
@@ -25,35 +24,16 @@
     }
   };
 
-  toggleArticle = (e) => {
-=======
-  activateToggle = (e) => {
->>>>>>> 7c43f308
-    e.preventDefault();
-    const { id, path, toggleArticle } = this.props;
-
-    toggleArticle(id, path);
-  };
-
   render() {
-<<<<<<< HEAD
-    const { articleOpened } = this.state;
     const {
-      path,
-=======
-    const {
->>>>>>> 7c43f308
       id,
       title,
       publishedAt,
       cachedTagList,
       user,
       key,
-<<<<<<< HEAD
-=======
       articleOpened,
       path,
->>>>>>> 7c43f308
     } = this.props;
     const tags = cachedTagList.split(', ').map((tag) => {
       this.tagsFormat(tag, key);
@@ -74,37 +54,6 @@
     }
 
     return (
-<<<<<<< HEAD
-      <button
-        type="button"
-        className="moderation-single-article"
-        onClick={this.toggleArticle}
-      >
-        <span className="article-title">
-          <header>
-            <h3 className="fs-base fw-bold lh-tight">
-              <a className="article-title-link" href={path}>
-                {title}
-              </a>
-            </h3>
-          </header>
-          {tags}
-        </span>
-        <span className="article-author fs-s lw-medium lh-tight">
-          {newAuthorNotification}
-          {user.name}
-        </span>
-        <span className="article-published-at fs-s fw-bold lh-tight">
-          <time dateTime={publishedAt}>{formatDate(publishedAt)}</time>
-        </span>
-        <div
-          className={`article-iframes-container ${
-            articleOpened ? 'opened' : ''
-          }`}
-          id={`article-iframe-${id}`}
-        />
-      </button>
-=======
       <>
         {modContainer &&
           createPortal(
@@ -119,7 +68,11 @@
         >
           <span className="article-title">
             <header>
-              <h3 className="fs-base fw-bold lh-tight">{title}</h3>
+              <h3 className="fs-base fw-bold lh-tight">
+                <a className="article-title-link" href={path}>
+                  {title}
+                </a>
+              </h3>
             </header>
             {tags}
           </span>
@@ -138,7 +91,6 @@
           />
         </button>
       </>
->>>>>>> 7c43f308
     );
   }
 }
