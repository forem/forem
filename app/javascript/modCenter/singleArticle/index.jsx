--- conflicted
+++ resolved
@@ -1,26 +1,15 @@
 import PropTypes from 'prop-types';
 import { h, Component } from 'preact';
-<<<<<<< HEAD
-import initializeFlagUserModal from '../../packs/flagUserModal';
-=======
 import { createPortal } from 'preact/compat';
 import { toggleFlagUserModal, FlagUserModal } from '../../packs/flagUserModal';
->>>>>>> 066eed24
 import { formatDate } from './util';
 
 export default class SingleArticle extends Component {
   activateToggle = (e) => {
     e.preventDefault();
-<<<<<<< HEAD
-    const { id, path, user, toggleArticle } = this.props;
-
-    toggleArticle(id, path);
-    initializeFlagUserModal(user.id, path, id);
-=======
     const { id, path, toggleArticle } = this.props;
 
     toggleArticle(id, path);
->>>>>>> 066eed24
   };
 
   render() {
@@ -32,10 +21,7 @@
       user,
       key,
       articleOpened,
-<<<<<<< HEAD
-=======
       path,
->>>>>>> 066eed24
     } = this.props;
     const tags = cachedTagList.split(', ').map((tag) => {
       if (tag) {
@@ -63,34 +49,6 @@
     }
 
     return (
-<<<<<<< HEAD
-      <button
-        data-testid={`mod-article-${id}`}
-        type="button"
-        className="moderation-single-article"
-        onClick={this.activateToggle}
-      >
-        <span className="article-title">
-          <header>
-            <h3 className="fs-base fw-bold lh-tight">{title}</h3>
-          </header>
-          {tags}
-        </span>
-        <span className="article-author fs-s lw-medium lh-tight">
-          {newAuthorNotification}
-          {user.name}
-        </span>
-        <span className="article-published-at fs-s fw-bold lh-tight">
-          <time dateTime={publishedAt}>{formatDate(publishedAt)}</time>
-        </span>
-        <div
-          className={`article-iframes-container ${
-            articleOpened ? 'opened' : ''
-          }`}
-          id={`article-iframe-${id}`}
-        />
-      </button>
-=======
       <>
         {modContainer &&
           createPortal(
@@ -124,7 +82,6 @@
           />
         </button>
       </>
->>>>>>> 066eed24
     );
   }
 }
