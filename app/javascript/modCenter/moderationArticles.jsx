import { h, Component } from 'preact';
import SingleArticle from './singleArticle';

export class ModerationArticles extends Component {
  state = {
    articles: JSON.parse(
      document.getElementById('mod-index-list').dataset.articles,
    ),
    prevSelectedArticleId: undefined,
    selectedArticleId: undefined,
  };

  toggleArticle = (id, path) => {
    const { prevSelectedArticleId } = this.state;
    const selectedArticle = document.getElementById(`article-iframe-${id}`);

    if (prevSelectedArticleId > 0) {
<<<<<<< HEAD
      document.getElementById(`article-iframe-${prevSelectedArticleId}`).innerHTML = '';
=======
      document.getElementById(
        `article-iframe-${prevSelectedArticleId}`,
      ).innerHTML = '';
>>>>>>> 066eed24
    }

    this.setState({ selectedArticleId: id, prevSelectedArticleId: id });

<<<<<<< HEAD
    if ((id === prevSelectedArticleId) && (document.querySelectorAll('.opened').length > 0)) {
=======
    if (
      id === prevSelectedArticleId &&
      document.querySelectorAll('.opened').length > 0
    ) {
>>>>>>> 066eed24
      selectedArticle.classList.remove('opened');
      return;
    }

    selectedArticle.classList.add('opened');
<<<<<<< HEAD
    selectedArticle.innerHTML = `<iframe class="article-iframe" src="${path}"></iframe><iframe class="actions-panel-iframe" id="mod-iframe-${id}" src="${path}/actions_panel"></iframe>`;
=======
    selectedArticle.innerHTML = `<iframe class="article-iframe" src="${path}"></iframe><iframe data-testid="mod-iframe-${id}" class="actions-panel-iframe" id="mod-iframe-${id}" src="${path}/actions_panel"></iframe>`;
>>>>>>> 066eed24
  };

  render() {
    const { articles, selectedArticleId } = this.state;

    return (
      <div className="moderation-articles-list">
        {articles.map((article) => {
          const {
            id,
            title,
            path,
            cached_tag_list: cachedTagList,
            published_at: publishedAt,
            user,
          } = article;
          return (
            <SingleArticle
              id={id}
              title={title}
              path={path}
              cachedTagList={cachedTagList}
              key={id}
              publishedAt={publishedAt}
              user={user}
              articleOpened={id === selectedArticleId}
              toggleArticle={this.toggleArticle}
            />
          );
        })}
      </div>
    );
  }
}<|MERGE_RESOLUTION|>--- conflicted
+++ resolved
@@ -15,35 +15,23 @@
     const selectedArticle = document.getElementById(`article-iframe-${id}`);
 
     if (prevSelectedArticleId > 0) {
-<<<<<<< HEAD
-      document.getElementById(`article-iframe-${prevSelectedArticleId}`).innerHTML = '';
-=======
       document.getElementById(
         `article-iframe-${prevSelectedArticleId}`,
       ).innerHTML = '';
->>>>>>> 066eed24
     }
 
     this.setState({ selectedArticleId: id, prevSelectedArticleId: id });
 
-<<<<<<< HEAD
-    if ((id === prevSelectedArticleId) && (document.querySelectorAll('.opened').length > 0)) {
-=======
     if (
       id === prevSelectedArticleId &&
       document.querySelectorAll('.opened').length > 0
     ) {
->>>>>>> 066eed24
       selectedArticle.classList.remove('opened');
       return;
     }
 
     selectedArticle.classList.add('opened');
-<<<<<<< HEAD
-    selectedArticle.innerHTML = `<iframe class="article-iframe" src="${path}"></iframe><iframe class="actions-panel-iframe" id="mod-iframe-${id}" src="${path}/actions_panel"></iframe>`;
-=======
     selectedArticle.innerHTML = `<iframe class="article-iframe" src="${path}"></iframe><iframe data-testid="mod-iframe-${id}" class="actions-panel-iframe" id="mod-iframe-${id}" src="${path}/actions_panel"></iframe>`;
->>>>>>> 066eed24
   };
 
   render() {
