import { h } from 'preact';
import PropTypes from 'prop-types';
import { SingleListing } from '../singleListing/SingleListing';
import MessageModal from './MessageModal';
<<<<<<< HEAD
import EndorseMessageModal from './EndorseMessageModal';
=======
import { Button } from '@crayons';
>>>>>>> d6f61eb5

const Modal = ({
  currentUserId,
  onAddTag,
  onChangeDraftingMessage,
  onClick,
  onChangeCategory,
  onOpenModal,
  onSubmit,
  onEndorseSubmit,
  listing,
  endorseMessage,
  message,
}) => {
  const shouldRenderMessageModal = listing && listing.contact_via_connect;
<<<<<<< HEAD
  console.log(currentUserId, listing, message);
=======

  const Icon = () => (
    <svg
      width="24"
      height="24"
      viewBox="0 0 24 24"
      className="crayons-icon pointer-events-none"
      xmlns="http://www.w3.org/2000/svg"
    >
      <path d="M12 10.586l4.95-4.95 1.414 1.414-4.95 4.95 4.95 4.95-1.414 1.414-4.95-4.95-4.95 4.95-1.414-1.414 4.95-4.95-4.95-4.95L7.05 5.636l4.95 4.95z" />
    </svg>
  );

  // TODO: Why are we not using the crayons modal component and instead recreating it here?
>>>>>>> d6f61eb5
  return (
    <div
      role="dialog"
      aria-modal="true"
      id="single-listing-container__inner"
      className="single-listing-container__inner crayons-modal__box"
    >
      <div className="crayons-modal__box__header flex s:hidden">
        <Button
          type="button"
          id="close-listing-modal"
          tagName="button"
          contentType="icon"
          variant="ghost"
          className="ml-auto"
          icon={Icon}
          onClick={onClick}
          aria-label="Close listing"
        />
<<<<<<< HEAD
        {shouldRenderMessageModal && (
          <EndorseMessageModal
            onSubmit={onEndorseSubmit}
            onChangeDraftingMessage={onChangeDraftingMessage}
            endorseMessage={endorseMessage}
            listing={listing}
          />
        )}
        {shouldRenderMessageModal && (
          <MessageModal
            onSubmit={onSubmit}
            onChangeDraftingMessage={onChangeDraftingMessage}
            message={message}
=======
      </div>
      <div className="crayons-modal__box__body p-0">
        <div className="p-3 m:p-6 l:p-8">
          <SingleListing
            onAddTag={onAddTag}
            onChangeCategory={onChangeCategory}
>>>>>>> d6f61eb5
            listing={listing}
            currentUserId={currentUserId}
            onOpenModal={onOpenModal}
            isOpen
          />
        </div>
        {shouldRenderMessageModal && (
          <div className="bg-base-10 p-3 m:p-6 l:p-8">
            <MessageModal
              onSubmit={onSubmit}
              onChangeDraftingMessage={onChangeDraftingMessage}
              message={message}
              listing={listing}
            />
          </div>
        )}
      </div>
    </div>
  );
};

Modal.propTypes = {
  listing: PropTypes.isRequired,
  onAddTag: PropTypes.func.isRequired,
  onChangeDraftingMessage: PropTypes.func.isRequired,
  onClick: PropTypes.func.isRequired,
  onChangeCategory: PropTypes.func.isRequired,
  onOpenModal: PropTypes.func.isRequired,
  onSubmit: PropTypes.func.isRequired,
  onEndorseSubmit: PropTypes.func.isRequired,
  currentUserId: PropTypes.number,
  endorseMessage: PropTypes.string,
  message: PropTypes.string,
};

Modal.defaultProps = {
  currentUserId: null,
};

export default Modal;<|MERGE_RESOLUTION|>--- conflicted
+++ resolved
@@ -2,11 +2,8 @@
 import PropTypes from 'prop-types';
 import { SingleListing } from '../singleListing/SingleListing';
 import MessageModal from './MessageModal';
-<<<<<<< HEAD
 import EndorseMessageModal from './EndorseMessageModal';
-=======
 import { Button } from '@crayons';
->>>>>>> d6f61eb5
 
 const Modal = ({
   currentUserId,
@@ -22,9 +19,7 @@
   message,
 }) => {
   const shouldRenderMessageModal = listing && listing.contact_via_connect;
-<<<<<<< HEAD
   console.log(currentUserId, listing, message);
-=======
 
   const Icon = () => (
     <svg
@@ -39,7 +34,6 @@
   );
 
   // TODO: Why are we not using the crayons modal component and instead recreating it here?
->>>>>>> d6f61eb5
   return (
     <div
       role="dialog"
@@ -59,7 +53,18 @@
           onClick={onClick}
           aria-label="Close listing"
         />
-<<<<<<< HEAD
+      </div>
+      <div className="crayons-modal__box__body p-0">
+        <div className="p-3 m:p-6 l:p-8">
+          <SingleListing
+            onAddTag={onAddTag}
+            onChangeCategory={onChangeCategory}
+            listing={listing}
+            currentUserId={currentUserId}
+            onOpenModal={onOpenModal}
+            isOpen
+          />
+        </div>
         {shouldRenderMessageModal && (
           <EndorseMessageModal
             onSubmit={onEndorseSubmit}
@@ -68,25 +73,6 @@
             listing={listing}
           />
         )}
-        {shouldRenderMessageModal && (
-          <MessageModal
-            onSubmit={onSubmit}
-            onChangeDraftingMessage={onChangeDraftingMessage}
-            message={message}
-=======
-      </div>
-      <div className="crayons-modal__box__body p-0">
-        <div className="p-3 m:p-6 l:p-8">
-          <SingleListing
-            onAddTag={onAddTag}
-            onChangeCategory={onChangeCategory}
->>>>>>> d6f61eb5
-            listing={listing}
-            currentUserId={currentUserId}
-            onOpenModal={onOpenModal}
-            isOpen
-          />
-        </div>
         {shouldRenderMessageModal && (
           <div className="bg-base-10 p-3 m:p-6 l:p-8">
             <MessageModal
