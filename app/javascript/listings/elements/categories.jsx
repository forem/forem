--- conflicted
+++ resolved
@@ -4,18 +4,6 @@
 class Categories extends Component {
   options = () => {
     const { categoriesForSelect, category } = this.props;
-<<<<<<< HEAD
-    return categoriesForSelect.map(array => {
-      // array example: ["Education/Courses (1 Credit)", "education"]
-      if (category === array[1]) {
-        return (
-          <option value={array[1]} selected>
-            {array[0]}
-          </option>
-        );
-      }
-      return <option value={array[1]}>{array[0]}</option>;
-=======
     return categoriesForSelect.map(([text, value]) => {
       // array example: ["Education/Courses (1 Credit)", "education"]
       if (category === value) {
@@ -26,7 +14,6 @@
         );
       }
       return <option value={value}>{text}</option>;
->>>>>>> a9adeee1
     });
   };
 
@@ -53,17 +40,11 @@
           Category
         </label>
         <select
-<<<<<<< HEAD
           id="category"
           className="listingform__input"
           name="classified_listing[category]"
           onChange={onChange}
           onBlur={onChange}
-=======
-          className="listingform__input"
-          name="classified_listing[category]"
-          onChange={onChange}
->>>>>>> a9adeee1
         >
           {this.options()}
         </select>
