--- conflicted
+++ resolved
@@ -19,15 +19,12 @@
     : 'single-listing';
 
   return (
-<<<<<<< HEAD
-    <div data-testid="single-listing" className={definedClass} id={`single-listing-${listing.id}`}>
-=======
     <div
+      data-testid="single-listing"
       className={definedClass}
       id={`single-listing-${listing.id}`}
       data-testid={`single-listing-${listing.id}`}
     >
->>>>>>> 40462a28
       <div className="listing-content">
         <Header
           listing={listing}
