--- conflicted
+++ resolved
@@ -19,7 +19,6 @@
     profile_image_90:
       '/uploads/user/profile_image/7/4b1c980a-beb0-4a5f-b3f2-acc91adc503c.png',
   },
-<<<<<<< HEAD
   listing_endorsements: [
     {
       content: 'I endorse you',
@@ -34,11 +33,9 @@
         '/uploads/user/profile_image/4/3a46d85d-1a6f-4502-b1f1-5e2d9110760f.png',
     },
   ],
-=======
   user: {
     username: 'mrschristiansenyoko',
   },
->>>>>>> 2e5eeeb2
 };
 
 const secondListing = {
@@ -57,7 +54,6 @@
     profile_image_90:
       '/uploads/user/profile_image/7/4b1c980a-beb0-4a5f-b3f2-acc91adc503c.png',
   },
-<<<<<<< HEAD
   listing_endorsements: [
     {
       content: 'I endorse you',
@@ -72,11 +68,9 @@
         '/uploads/user/profile_image/4/3a46d85d-1a6f-4502-b1f1-5e2d9110760f.png',
     },
   ],
-=======
   user: {
     username: 'fred',
   },
->>>>>>> 2e5eeeb2
 };
 
 const thirdListing = {
@@ -95,7 +89,6 @@
     profile_image_90:
       '/uploads/user/profile_image/7/4b1c980a-beb0-4a5f-b3f2-acc91adc503c.png',
   },
-<<<<<<< HEAD
   listing_endorsements: [
     {
       content: 'I endorse you',
@@ -110,11 +103,9 @@
         '/uploads/user/profile_image/4/3a46d85d-1a6f-4502-b1f1-5e2d9110760f.png',
     },
   ],
-=======
   user: {
     username: 'mrsjohnmack',
   },
->>>>>>> 2e5eeeb2
 };
 
 const listings = [firstListing, secondListing, thirdListing];
