--- conflicted
+++ resolved
@@ -45,7 +45,6 @@
       </a>
     </div>
   </div>
-<<<<<<< HEAD
   <div class="listings-dashboard-filter-buttons">
     <span
       onClick={[Function onClick]}
@@ -71,7 +70,7 @@
     >
       Expired
     </span>
-=======
+  </div>
   <div class="dashboard-listings-sorting">
     <select onChange={[Function sortListings]}>
       <option
@@ -82,7 +81,6 @@
       </option>
       <option value="bumped_at">Recently Bumped</option>
     </select>
->>>>>>> d5057f79
   </div>
   <div class="dashboard-listings-view">
     <div class="dashboard-listing-row expired">
