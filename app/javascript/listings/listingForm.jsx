--- conflicted
+++ resolved
@@ -5,11 +5,8 @@
 import Categories from './elements/categories';
 import Tags from './elements/tags';
 import OrgSettings from './elements/orgSettings';
-<<<<<<< HEAD
 import ContactViaConnect from './elements/contactViaConnect';
-=======
 import ExpireDate from './elements/expireDate';
->>>>>>> 4785183b
 
 export default class ListingForm extends Component {
   constructor(props) {
@@ -33,11 +30,8 @@
       categoriesForDetails: this.categoriesForDetails,
       organizations,
       organizationId: null, // change this for /edit later
-<<<<<<< HEAD
       contactViaConnect: this.listing.contact_via_connect || 'checked',
-=======
       expireDate: this.listing.expires_at || '',
->>>>>>> 4785183b
     };
   }
 
@@ -57,11 +51,8 @@
       categoriesForSelect,
       organizations,
       organizationId,
-<<<<<<< HEAD
       contactViaConnect,
-=======
       expireDate,
->>>>>>> 4785183b
     } = this.state;
   
     const selectOrg = ((organizations && organizations.length > 0) ? <OrgSettings organizations={organizations} organizationId={organizationId} onToggle={this.handleOrgIdChange} /> : '');
@@ -70,32 +61,12 @@
       return (
         <div>
           <Title defaultValue={title} onChange={linkState(this, 'title')} />
-<<<<<<< HEAD
           <BodyMarkdown defaultValue={bodyMarkdown} onChange={linkState(this, 'bodyMarkdown')} />
           <Categories categoriesForSelect={categoriesForSelect} categoriesForDetails={categoriesForDetails} onChange={linkState(this, 'category')} category={category} />
           <Tags defaultValue={tagList} category={category} onInput={linkState(this, 'tagList')} />
+          <ExpireDate defaultValue={expireDate} onChange={linkState(this, 'expireDate')} />
           {selectOrg}
           <ContactViaConnect defaultValue={contactViaConnect} onChange={linkState(this, 'contactViaConnect')} />
-=======
-          <BodyMarkdown
-            defaultValue={bodyMarkdown}
-            onChange={linkState(this, 'bodyMarkdown')}
-          />
-          <Categories
-            categoriesForSelect={categoriesForSelect}
-            categoriesForDetails={categoriesForDetails}
-            onChange={linkState(this, 'category')}
-            category={category}
-          />
-          <Tags
-            defaultValue={tagList}
-            category={category}
-            onInput={linkState(this, 'tagList')}
-          />
-          <ExpireDate defaultValue={expireDate} onChange={linkState(this, 'expireDate')} />
-          {orgArea}
-          {/* add contact via connect checkbox later */}
->>>>>>> 4785183b
         </div>
       );
     }
