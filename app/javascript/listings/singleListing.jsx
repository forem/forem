--- conflicted
+++ resolved
@@ -34,8 +34,6 @@
         ・report abuse
       </a>
     );
-<<<<<<< HEAD
-=======
 
   const locationText = listing.location ? (
     <a href={`/listings/${listing.location}`}>
@@ -46,21 +44,13 @@
     ''
   );
 
->>>>>>> 11be56f3
   const definedClass = isOpen
     ? 'single-classified-listing single-classified-listing--opened'
     : 'single-classified-listing';
 
   const listingCard = () => {
     return (
-<<<<<<< HEAD
-      <div
-        className={definedClass}
-        id={`single-classified-listing-${listing.id}`}
-      >
-=======
       <div className={definedClass} id={`single-classified-listing-${listing.id}`}>
->>>>>>> 11be56f3
         <div className="listing-content">
           <h3>
             <a
@@ -73,21 +63,6 @@
             </a>
           </h3>
           <div
-<<<<<<< HEAD
-            className="single-classified-listing-body"
-            dangerouslySetInnerHTML={{ __html: listing.processed_html }}
-          />
-          <div className="single-classified-listing-tags">{tagLinks}</div>
-          <div className="single-classified-listing-author-info">
-            <a
-              href={`/listings/${listing.category}`}
-              onClick={e => onChangeCategory(e, listing.category)}
-              data-no-instant
-            >
-              {listing.category}
-            </a>
-            ・<a href={`/${listing.author.username}`}>{listing.author.name}</a>
-=======
             className="single-classified-listing-body" dangerouslySetInnerHTML={{ __html: listing.processed_html }}
           />
           <div className="single-classified-listing-tags">{tagLinks}</div>
@@ -95,7 +70,6 @@
             <a href={`/listings/${listing.category}`} onClick={e => onChangeCategory(e, listing.category)} data-no-instant>{listing.category}</a>
             {locationText}・
             <a href={`/${listing.author.username}`}>{listing.author.name}</a>
->>>>>>> 11be56f3
             {editButton}
           </div>
         </div>
