--- conflicted
+++ resolved
@@ -5,9 +5,8 @@
   const tagLinks = listing.tag_list.map(tag => (
     <a href={`/listings?t=${tag}`} onClick={e => onAddTag(e, tag)} data-no-instant>{tag}</a>
   ));
-<<<<<<< HEAD
 
-  const editButton = currentUserId === listing.user_id ? <a href={`/listings/${listing.id}/edit`} className="classified-listing-edit-button">edit</a> : '';
+  const editButton = currentUserId === listing.user_id ? <a href={`/listings/${listing.id}/edit`} className="classified-listing-edit-button">・edit</a> : <a href={`/report-abuse?url=https://dev.to/listings/${listing.category}/${listing.slug}`}>・report abuse</a>;
 
   const handleOpenModal = (e) => {
     e.preventDefault()
@@ -35,20 +34,6 @@
             <a href={`/${listing.author.username}`}>{listing.author.name}</a>
             {editButton}
           </div>
-=======
-  const editButton = currentUserId === listing.user_id ? <a href={`/listings/${listing.id}/edit`} className="classified-listing-edit-button">・edit</a> : <a href={`/report-abuse?url=https://dev.to/listings/${listing.category}/${listing.slug}`}>・report abuse</a>;
-  return (
-    <div className="single-classified-listing">
-      <div className="listing-content">
-        <h3>{ listing.title }</h3>
-        <div className="single-classified-listing-body" dangerouslySetInnerHTML={{ __html: listing.processed_html }} />
-        <div className="single-classified-listing-tags">{ tagLinks }</div>
-        <div className="single-classified-listing-author-info">
-          <a href={`/listings/${listing.category}`} onClick={e => onChangeCategory(e, listing.category)}>{listing.category}</a>
-          ・
-          <a href={`/${listing.author.username}`}>{listing.author.name}</a>
-          {editButton}
->>>>>>> 41d3f7ef
         </div>
       </div>
     )
