--- conflicted
+++ resolved
@@ -1,10 +1,28 @@
 import PropTypes from 'prop-types';
 import { h, Component, createRef } from 'preact';
+// eslint-disable-next-line import/no-unresolved
 import ThreeDotsIcon from 'images/three-dots.svg';
 
 export class SingleListing extends Component {
+  componentRef = createRef();
+
   static propTypes = {
-    listing: PropTypes.objectOf(PropTypes.object).isRequired,
+    listing: PropTypes.shape({
+      id: PropTypes.number,
+      category: PropTypes.string,
+      contact_via_connect: PropTypes.bool,
+      location: PropTypes.string,
+      processed_html: PropTypes.string,
+      slug: PropTypes.string,
+      title: PropTypes.string,
+      user_id: PropTypes.number,
+      tag_list: PropTypes.arrayOf(PropTypes.string),
+      author: PropTypes.shape({
+        name: PropTypes.string.isRequired,
+        username: PropTypes.string.isRequired,
+        profile_image_90: PropTypes.string.isRequired,
+      }),
+    }).isRequired,
     onAddTag: PropTypes.func.isRequired,
     onOpenModal: PropTypes.func.isRequired,
     onChangeCategory: PropTypes.func.isRequired,
@@ -15,8 +33,6 @@
   static defaultProps = {
     currentUserId: null,
   };
-
-  componentRef = createRef();
 
   constructor(props) {
     super(props);
@@ -88,10 +104,7 @@
 
     return (
       <div
-<<<<<<< HEAD
         ref={this.componentRef}
-=======
->>>>>>> c6434d37
         className={definedClass}
         id={`single-classified-listing-${listing.id}`}
       >
@@ -143,7 +156,7 @@
           </h3>
           <div
             className="single-classified-listing-body"
-            dangerouslySetInnerHTML={{ __html: listing.processed_html }}
+            dangerouslySetInnerHTML={{ __html: listing.processed_html }} // eslint-disable-line react/no-danger
           />
           <div className="single-classified-listing-tags">
             {this.getTagLinks()}
@@ -157,46 +170,11 @@
               {listing.category}
             </a>
             {locationText}
-<<<<<<< HEAD
             {'・'}
-=======
-・
->>>>>>> c6434d37
             <a href={`/${listing.author.username}`}>{listing.author.name}</a>
           </div>
         </div>
       </div>
     );
-<<<<<<< HEAD
   }
-}
-=======
-  };
-
-  return listingCard();
-};
-
-SingleListing.propTypes = {
-  listing: PropTypes.shape({
-    id: PropTypes.number,
-    category: PropTypes.string,
-    contact_via_connect: PropTypes.bool,
-    location: PropTypes.string,
-    processed_html: PropTypes.string,
-    slug: PropTypes.string,
-    title: PropTypes.string,
-    user_id: PropTypes.number,
-    tag_list: PropTypes.arrayOf(PropTypes.string),
-    author: PropTypes.shape({
-      name: PropTypes.string.isRequired,
-      username: PropTypes.string.isRequired,
-      profile_image_90: PropTypes.string.isRequired,
-    }),
-  }).isRequired,
-  onAddTag: PropTypes.func.isRequired,
-  onOpenModal: PropTypes.func.isRequired,
-  onChangeCategory: PropTypes.func.isRequired,
-  isOpen: PropTypes.bool.isRequired,
-  currentUserId: PropTypes.number,
-};
->>>>>>> c6434d37
+}