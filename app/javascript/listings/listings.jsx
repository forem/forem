--- conflicted
+++ resolved
@@ -1,7 +1,6 @@
 import { h, Component } from 'preact';
 import debounceAction from '../src/utils/debounceAction';
 import { fetchSearch } from '../src/utils/search';
-<<<<<<< HEAD
 import ModalBackground from './components/ModalBackground';
 import Modal from './components/Modal';
 import AllListings from './components/AllListings';
@@ -10,73 +9,11 @@
 import ClassifiedFiltersTags from './components/ClassifiedFiltersTags';
 import {
   LISTING_PAGE_SIZE,
+  MATCH_LISTING,
   updateListings,
   getQueryParams,
   resizeAllMasonryItems,
 } from './utils';
-=======
-import SingleListing from './singleListing';
-
-/**
- * How many listings to show per page
- * @constant {number}
- */
-const LISTING_PAGE_SIZE = 75;
-const MATCH_LISTING = [
-  'single-classified-listing-container__inner',
-  'classified-filters',
-  'classified-listings-modal-background',
-];
-
-function resizeMasonryItem(item) {
-  /* Get the grid object, its row-gap, and the size of its implicit rows */
-  const grid = document.getElementsByClassName('classifieds-columns')[0];
-  const rowGap = parseInt(
-    window.getComputedStyle(grid).getPropertyValue('grid-row-gap'),
-    10,
-  );
-  const rowHeight = parseInt(
-    window.getComputedStyle(grid).getPropertyValue('grid-auto-rows'),
-    10,
-  );
-
-  const rowSpan = Math.ceil(
-    (item.querySelector('.listing-content').getBoundingClientRect().height +
-      rowGap) /
-      (rowHeight + rowGap),
-  );
-
-  /* Set the spanning as calculated above (S) */
-  // eslint-disable-next-line no-param-reassign
-  item.style.gridRowEnd = `span ${rowSpan}`;
-}
-
-function resizeAllMasonryItems() {
-  // Get all item class objects in one list
-  const allItems = document.getElementsByClassName('single-classified-listing');
-
-  /*
-   * Loop through the above list and execute the spanning function to
-   * each list-item (i.e. each masonry item)
-   */
-  // eslint-disable-next-line vars-on-top
-  for (let i = 0; i < allItems.length; i += 1) {
-    resizeMasonryItem(allItems[i]);
-  }
-}
-
-function updateListings(classifiedListings) {
-  const fullListings = [];
-
-  classifiedListings.forEach((listing) => {
-    if (listing.bumped_at) {
-      fullListings.push(listing);
-    }
-  });
-
-  return fullListings;
-}
->>>>>>> 28d24854
 
 export class Listings extends Component {
   state = {
@@ -202,9 +139,7 @@
 
   handleCloseModal = (e) => {
     const { openedListing } = this.state;
-
-    if (
-      e === 'close-modal' ||
+    if (e === 'close-modal' ||
       (openedListing !== null && e.key === 'Escape') ||
       MATCH_LISTING.includes(e.target.id)
     ) {
@@ -362,180 +297,9 @@
       initialFetch,
       message,
     } = this.state;
-<<<<<<< HEAD
 
     const shouldRenderModal = openedListing != null && undefined;
 
-=======
-    const allListings = listings.map((listing) => (
-      <SingleListing
-        onAddTag={this.addTag}
-        onChangeCategory={this.selectCategory}
-        listing={listing}
-        currentUserId={currentUserId}
-        onOpenModal={this.handleOpenModal}
-        isOpen={false}
-      />
-    ));
-    const selectedTags = tags.map((tag) => (
-      <span className="classified-tag">
-        <a
-          href="/listings?tags="
-          className="tag-name"
-          onClick={(e) => this.removeTag(e, tag)}
-          data-no-instant
-        >
-          <span>{tag}</span>
-          <span
-            className="tag-close"
-            onClick={(e) => this.removeTag(e, tag)}
-            data-no-instant
-            role="button"
-            onKeyPress={(e) => e.key === 'Enter' && this.removeTag(e, tag)}
-            tabIndex="0"
-          >
-            ×
-          </span>
-        </a>
-      </span>
-    ));
-    const categoryLinks = allCategories.map((cat) => (
-      <a
-        href={`/listings/${cat.slug}`}
-        className={cat.slug === category ? 'selected' : ''}
-        onClick={(e) => this.selectCategory(e, cat.slug)}
-        data-no-instant
-      >
-        {cat.name}
-      </a>
-    ));
-    let nextPageButt = '';
-    if (showNextPageButt) {
-      nextPageButt = (
-        <div className="classifieds-load-more-button">
-          <button onClick={(e) => this.loadNextPage(e)} type="button">
-            Load More Listings
-          </button>
-        </div>
-      );
-    }
-    const clearQueryButton =
-      query.length > 0 ? (
-        <button
-          type="button"
-          className="classified-search-clear"
-          onClick={this.clearQuery}
-        >
-          ×
-        </button>
-      ) : (
-        ''
-      );
-    let modal = '';
-    let modalBg = '';
-    let messageModal = '';
-    if (openedListing) {
-      modalBg = (
-        <div
-          className="classified-listings-modal-background"
-          onClick={this.handleCloseModal}
-          role="presentation"
-          id="classified-listings-modal-background"
-        />
-      );
-      if (openedListing.contact_via_connect) {
-        messageModal = (
-          <form
-            id="listings-message-form"
-            className="listings-contact-via-connect"
-            onSubmit={this.handleSubmitMessage}
-          >
-            {openedListing.contact_via_connect &&
-            openedListing.user_id !== currentUserId ? (
-              <p>
-                <b>
-                  Contact
-                  {` ${openedListing.author.name} `}
-                  via DEV Connect
-                </b>
-              </p>
-            ) : (
-              <p>
-                This is your active listing. Any member can contact you via this
-                form.
-              </p>
-            )}
-            <textarea
-              value={message}
-              onChange={this.handleDraftingMessage}
-              id="new-message"
-              rows="4"
-              cols="70"
-              placeholder="Enter your message here..."
-            />
-            <button type="submit" value="Submit" className="submit-button cta">
-              SEND
-            </button>
-            <p>
-              {openedListing.contact_via_connect &&
-              openedListing.user_id !== currentUserId ? (
-                <em>
-                  Message must be relevant and on-topic with the listing. All
-                  {' '}
-                  private interactions 
-                  {' '}
-                  <b>must</b>
-                  {' '}
-                  abide by the
-                  {' '}
-                  <a href="/code-of-conduct">code of conduct</a>
-                </em>
-              ) : (
-                <em>
-                  All private interactions 
-                  {' '}
-                  <b>must</b>
-                  {' '}
-                  abide by the
-                  {' '}
-                  <a href="/code-of-conduct">code of conduct</a>
-                </em>
-              )}
-            </p>
-          </form>
-        );
-      }
-      modal = (
-        <div className="single-classified-listing-container">
-          <div
-            id="single-classified-listing-container__inner"
-            className="single-classified-listing-container__inner"
-            onClick={this.handleCloseModal}
-            role="button"
-            onKeyPress={this.handleCloseModal}
-            tabIndex="0"
-          >
-            <SingleListing
-              onAddTag={this.addTag}
-              onChangeCategory={this.selectCategory}
-              listing={openedListing}
-              currentUserId={currentUserId}
-              onOpenModal={this.handleOpenModal}
-              isOpen
-            />
-            {messageModal}
-            <a
-              href="/about-listings"
-              className="single-classified-listing-info-link"
-            >
-              About DEV Listings
-            </a>
-            <div className="single-classified-listing-container__spacer" />
-          </div>
-        </div>
-      );
-    }
->>>>>>> 28d24854
     if (initialFetch) {
       this.triggerMasonry();
     }
@@ -545,7 +309,6 @@
           <ModalBackground onClick={this.handleCloseModal} />
         )}
         <div className="classified-filters" id="classified-filters">
-<<<<<<< HEAD
           <ClassifiedFiltersCategories
             categories={allCategories}
             category={category}
@@ -560,37 +323,6 @@
             onKeyPress={this.handleKeyPressedOnSelectedTags}
             query={query}
           />
-=======
-          <div className="classified-filters-categories">
-            <a
-              href="/listings"
-              className={category === '' ? 'selected' : ''}
-              onClick={(e) => this.selectCategory(e, '')}
-              data-no-instant
-            >
-              all
-            </a>
-            {categoryLinks}
-            <a href="/listings/new" className="classified-create-link">
-              Create a Listing
-            </a>
-            <a href="/listings/dashboard" className="classified-create-link">
-              Manage Listings
-            </a>
-          </div>
-          <div className="classified-filters-tags" id="classified-filters-tags">
-            <input
-              type="text"
-              placeholder="search"
-              id="listings-search"
-              autoComplete="off"
-              defaultValue={query}
-              onKeyUp={this.debouncedClassifiedListingSearch}
-            />
-            {clearQueryButton}
-            {selectedTags}
-          </div>
->>>>>>> 28d24854
         </div>
         <AllListings
           listings={listings}
