--- conflicted
+++ resolved
@@ -380,10 +380,6 @@
           <span>{tag}</span>
           <span
             className="tag-close"
-<<<<<<< HEAD
-=======
-            onClick={(e) => this.removeTag(e, tag)}
->>>>>>> bdcfba7d
             data-no-instant
             role="button"
             onKeyPress={(e) => e.key === 'Enter' && this.removeTag(e, tag)}
