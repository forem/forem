--- conflicted
+++ resolved
@@ -9,7 +9,7 @@
     userCredits: 0,
     selectedListings: 'user',
     filter: 'All',
-    sort: 'created_at', 
+    sort: 'created_at',
   };
 
   componentDidMount() {
@@ -18,7 +18,9 @@
     let listings = [];
     let orgs = [];
     let orgListings = [];
-    listings = JSON.parse(container.dataset.listings).sort((a,b) => (a.created_at > b.created_at) ? -1 : 1);
+    listings = JSON.parse(container.dataset.listings).sort((a, b) =>
+      a.created_at > b.created_at ? -1 : 1,
+    );
     orgs = JSON.parse(container.dataset.orgs);
     orgListings = JSON.parse(container.dataset.orglistings);
     const userCredits = container.dataset.usercredits;
@@ -33,43 +35,63 @@
       orgs,
       selectedListings,
       filter,
-      sort
+      sort,
     } = this.state;
 
-    const isExpired = (listing) => listing.bumped_at && (!listing.published) ? ((Date.now() - new Date(listing.bumped_at.toString()).getTime()) / (1000 * 60 * 60 * 24)) > 30 : false;
-    const isDraft = (listing) => listing.bumped_at ? !isExpired(listing) && (!listing.published) : true;
+    const isExpired = listing =>
+      listing.bumped_at && !listing.published
+        ? (Date.now() - new Date(listing.bumped_at.toString()).getTime()) /
+            (1000 * 60 * 60 * 24) >
+          30
+        : false;
+    const isDraft = listing =>
+      listing.bumped_at ? !isExpired(listing) && !listing.published : true;
 
     const filterListings = (listingsToFilter, selectedFilter) => {
-      if (selectedFilter === "Draft") {
-        return listingsToFilter.filter(listing => isDraft(listing))
-      } if (selectedFilter === "Expired") {
-        return listingsToFilter.filter(listing => isExpired(listing))
-      } if (selectedFilter === "Active") {
-        return listingsToFilter.filter(listing => listing.published === true)
-      }
-      return listingsToFilter
-    }
-
-    const customSort = (a,b) => {
+      if (selectedFilter === 'Draft') {
+        return listingsToFilter.filter(listing => isDraft(listing));
+      }
+      if (selectedFilter === 'Expired') {
+        return listingsToFilter.filter(listing => isExpired(listing));
+      }
+      if (selectedFilter === 'Active') {
+        return listingsToFilter.filter(listing => listing.published === true);
+      }
+      return listingsToFilter;
+    };
+
+    const customSort = (a, b) => {
       if (a[sort] === null) {
-        return 1
-      } 
+        return 1;
+      }
       if (b[sort] === null) {
-        return -1
+        return -1;
       }
       if (a[sort] > b[sort]) {
-        return -1
-      } 
-      return 1
-    }
-
-    const showListings = (selected, userListings, organizationListings, selectedFilter) => {
+        return -1;
+      }
+      return 1;
+    };
+
+    const showListings = (
+      selected,
+      userListings,
+      organizationListings,
+      selectedFilter,
+    ) => {
       let displayedListings;
       if (selected === 'user') {
-        displayedListings = filterListings(userListings, selectedFilter).sort(customSort)
-        return displayedListings.map(listing => <ListingRow listing={listing} />)
-      }
-      displayedListings = filterListings(organizationListings, selectedFilter).sort(customSort)
+        displayedListings = filterListings(userListings, selectedFilter).sort(
+          customSort,
+        );
+        return displayedListings.map(listing => (
+          <ListingRow listing={listing} />
+        ));
+      }
+      displayedListings = filterListings(
+        organizationListings,
+        selectedFilter,
+      ).sort(customSort);
       return displayedListings.map(listing =>
         listing.organization_id === selected ? (
           <ListingRow listing={listing} />
@@ -78,33 +100,32 @@
         ),
       );
     };
-<<<<<<< HEAD
-
-    const sortListings = (event) => {
-      const sortedListings = listings.sort((a,b) => (a[event.target.value] > b[event.target.value]) ? -1 : 1)
-      this.setState({listings: sortedListings});
-    }
-=======
->>>>>>> 1e606b42
-
-    const filters = ["All", "Active", "Draft", "Expired"];
+
+    const filters = ['All', 'Active', 'Draft', 'Expired'];
     const filterButtons = filters.map(f => (
       <span
-        onClick={(event) => {this.setState( {filter:event.target.textContent} )}}
+        onClick={event => {
+          this.setState({ filter: event.target.textContent });
+        }}
         className={`rounded-btn ${filter === f ? 'active' : ''}`}
         role="button"
-        tabIndex="0">
+        tabIndex="0"
+      >
         {f}
       </span>
-    ))
+    ));
 
     const sortingDropdown = (
       <div class="dashboard-listings-actions">
-        <div className="listings-dashboard-filter-buttons">
-          {filterButtons}
-        </div>
-        <select onChange={(event) => {this.setState({sort: event.target.value})}}>
-          <option value="created_at" selected="selected">Recently Created</option>
+        <div className="listings-dashboard-filter-buttons">{filterButtons}</div>
+        <select
+          onChange={event => {
+            this.setState({ sort: event.target.value });
+          }}
+        >
+          <option value="created_at" selected="selected">
+            Recently Created
+          </option>
           <option value="bumped_at">Recently Bumped</option>
         </select>
       </div>
@@ -123,15 +144,10 @@
 
     const listingLength = (selected, userListings, organizationListings) => {
       return selected === 'user' ? (
-        <h4>
-          Listings Made:
-          {' '}
-          {userListings.length}
-        </h4>
+        <h4>Listings Made: {userListings.length}</h4>
       ) : (
         <h4>
-          Listings Made:
-          {' '}
+          Listings Made:{' '}
           {
             organizationListings.filter(
               listing => listing.organization_id === selected,
@@ -143,15 +159,10 @@
 
     const creditCount = (selected, userCreds, organizations) => {
       return selected === 'user' ? (
-        <h4>
-          Credits Available:
-          {' '}
-          {userCreds}
-        </h4>
+        <h4>Credits Available: {userCreds}</h4>
       ) : (
         <h4>
-          Credits Available:
-          {' '}
+          Credits Available:{' '}
           {organizations.find(org => org.id === selected).unspent_credits_count}
         </h4>
       );
