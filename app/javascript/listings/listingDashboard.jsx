--- conflicted
+++ resolved
@@ -84,15 +84,11 @@
 
     const creditCount = (selected, userCreds, organizations) => {
       return selected === 'user' ? (
-<<<<<<< HEAD
         <h4>
           Credits Available:
           {' '}
           {userCreds}
         </h4>
-=======
-        <h4>Credits Available: {userCredits}</h4>
->>>>>>> 2cabf930
       ) : (
         <h4>
           Credits Available:{' '}
