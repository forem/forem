import { h } from 'preact';
import { render, waitForElement } from '@testing-library/preact';
import { axe } from 'jest-axe';
import fetch from 'jest-fetch-mock';
import '@testing-library/jest-dom';

import Onboarding from '../Onboarding';
global.fetch = fetch;

// NOTE: the navigation and behaviour per component is tested in each components unit test. This file simply tests the ability to move forward and backward in a modal, and can probably be replaced by an end to end test at some point.

describe('<Onboarding />', () => {

  const renderOnboarding = () => render(
    <Onboarding
      communityConfig={{
        communityName: 'Test',
<<<<<<< HEAD
        communityDescription: "Some community description",
=======
        communityLogo: '/x.png',
        communityBackground: '/y.jpg',
        communityDescription: "Wouldn't you like to knoww..",
>>>>>>> 8db4f753
      }}
    />,
  )
  const getUserData = () =>
    JSON.stringify({
      followed_tag_names: ['javascript'],
      profile_image_90: 'mock_url_link',
      name: 'firstname lastname',
      username: 'username',
    });
  const fakeEmptyResponse = JSON.stringify([]);
  const { location } = window;

  beforeAll(() => {
    document.head.innerHTML = '<meta name="csrf-token" content="some-csrf-token" />';
    document.body.setAttribute('data-user', getUserData());
  });

  it('should have no a11y violations', async () => {
    const { container } = renderOnboarding();
    const results = await axe(container);
    expect(results).toHaveNoViolations();
  });

  it('should render the IntroSlide first', () => {
    const { getByTestId } = renderOnboarding();
    getByTestId('onboarding-intro-slide');
  });

  it('should allow the modal to move forward and backward a step where relevant', async () => {
    // combined back and forward into one test to avoid a long test running time
    const { getByTestId, getByText } = renderOnboarding();
    getByTestId('onboarding-intro-slide');

    fetch.mockResponseOnce({});
    const codeOfConductCheckbox = getByTestId('checked-code-of-conduct');
    codeOfConductCheckbox.click();
    const termsCheckbox = getByTestId('checked-terms-and-conditions');
    termsCheckbox.click();

    // click to next step
    const nextButton = await waitForElement(() =>
      getByText(/continue/i),
    );

    fetch.mockResponse(fakeEmptyResponse);
    nextButton.click();

    // we should be on the Follow tags step
    await waitForElement(() =>
      getByTestId('onboarding-follow-tags'),
    );

    // click a step back
    const backButton = getByTestId('back-button')
    backButton.click();

    // we should be on the Intro Slide step
    await waitForElement(() =>
      getByTestId('onboarding-intro-slide'),
    );
  });

  it("should skip the step when 'Skip for now' is clicked", async () => {
    const { getByTestId, getByText } = renderOnboarding();
    getByTestId('onboarding-intro-slide');

    fetch.mockResponseOnce({});
    const codeOfConductCheckbox = getByTestId('checked-code-of-conduct');
    codeOfConductCheckbox.click();
    const termsCheckbox = getByTestId('checked-terms-and-conditions');
    termsCheckbox.click();

    // click to next step
    const nextButton = await waitForElement(() =>
      getByText(/continue/i),
    );

    fetch.mockResponse(fakeEmptyResponse);
    nextButton.click();

    // we should be on the Follow tags step
    await waitForElement(() =>
      getByTestId('onboarding-follow-tags'),
    );

    // click on skip for now
    const skipButton = getByText(/Skip for now/i);
    skipButton.click();

    // we should be on the Profile Form step
    await waitForElement(() =>
      getByTestId('onboarding-profile-form'),
    );
  })

  it("should redirect the users to the correct steps every time", async () => {
    const { getByTestId, getByText, debug } = renderOnboarding();
    getByTestId('onboarding-intro-slide');

    fetch.mockResponseOnce({});
    const codeOfConductCheckbox = getByTestId('checked-code-of-conduct');
    codeOfConductCheckbox.click();
    const termsCheckbox = getByTestId('checked-terms-and-conditions');
    termsCheckbox.click();

    // click to next step
    const nextButton = await waitForElement(() =>
      getByText(/continue/i),
    );

    fetch.mockResponse(fakeEmptyResponse);
    nextButton.click();

    // we should be on the Follow tags step
    await waitForElement(() =>
      getByTestId('onboarding-follow-tags'),
    );

    // click on skip for now
    let skipButton = getByText(/Skip for now/i);
    skipButton.click();

    // we should be on the Profile Form step
    await waitForElement(() =>
      getByTestId('onboarding-profile-form'),
    );

    // click on skip for now
    skipButton = getByText(/Skip for now/i);
    fetch.mockResponse(fakeEmptyResponse);
    skipButton.click();

    // we should be on the Follow Users step
    await waitForElement(() =>
      getByTestId('onboarding-follow-users'),
    );

    // click on skip for now
    skipButton = getByText(/Skip for now/i);
    skipButton.click();

    // we should be on the Onboarding Email Preferences Form step
    await waitForElement(() =>
      getByTestId('onboarding-email-preferences-form'),
    );

    fetch.once({});
    // Setup: Enable window.location to be writable.
    const url = 'https://dummy.com/onboarding';
    Object.defineProperty(window, 'location', {
      value: { href: url },
      writable: true,
    });

    // click on finish
    const finishButton = getByText(/Finish/i);
    finishButton.click();

    const href = window.location.href
    expect(href).toBe(url);

    // TODO: we should be redirected to '/'
    // await waitForElement(() => expect(href).toBe('/'));
  });
});<|MERGE_RESOLUTION|>--- conflicted
+++ resolved
@@ -14,14 +14,10 @@
   const renderOnboarding = () => render(
     <Onboarding
       communityConfig={{
-        communityName: 'Test',
-<<<<<<< HEAD
-        communityDescription: "Some community description",
-=======
+        communityName: 'Community Name',
         communityLogo: '/x.png',
         communityBackground: '/y.jpg',
-        communityDescription: "Wouldn't you like to knoww..",
->>>>>>> 8db4f753
+        communityDescription: "Some community description",
       }}
     />,
   )
