import { h } from 'preact';
import { deep } from 'preact-render-spy';
import fetch from 'jest-fetch-mock';
import { axe, toHaveNoViolations } from 'jest-axe';

import Onboarding from '../Onboarding';
import ProfileForm from '../components/ProfileForm';
import EmailTermsConditionsForm from '../components/EmailListTermsConditionsForm';
import FollowTags from '../components/FollowTags';
import FollowUsers from '../components/FollowUsers';

global.fetch = fetch;
function flushPromises() {
  return new Promise((resolve) => setImmediate(resolve));
}

function initializeSlides(currentSlide, userData = null, mockData = null) {
  document.body.setAttribute('data-user', userData);
  const onboardingSlides = deep(<Onboarding />);

  if (mockData) {
    fetch.once(mockData);
  }

  onboardingSlides.setState({ currentSlide });

  return onboardingSlides;
}

describe('<Onboarding />', () => {
  beforeAll(() => {
    expect.extend(toHaveNoViolations);
  });
  beforeEach(() => {
    fetch.resetMocks();
  });

  const fakeTagsResponse = JSON.stringify([
    {
      bg_color_hex: '#000000',
      id: 715,
      name: 'discuss',
      text_color_hex: '#ffffff',
    },
    {
      bg_color_hex: '#f7df1e',
      id: 6,
      name: 'javascript',
      text_color_hex: '#000000',
    },
    {
      bg_color_hex: '#2a2566',
      id: 630,
      name: 'career',
      text_color_hex: '#ffffff',
    },
  ]);
  const fakeUsersResponse = JSON.stringify([
    {
      id: 1,
      name: 'Ben Halpern',
      profile_image_url: 'ben.jpg',
    },
    {
      id: 2,
      name: 'Krusty the Clown',
      profile_image_url: 'clown.jpg',
    },
    {
      id: 3,
      name: 'dev.to staff',
      profile_image_url: 'dev.jpg',
    },
  ]);
<<<<<<< HEAD
  const dataUser = JSON.stringify({
    followed_tag_names: ['javascript'],
    profile_image_90: 'mock_url_link',
    name: 'firstname lastname',
    username: 'username',
  });
=======
  const getUserData = () =>
    JSON.stringify({
      followed_tag_names: ['javascript'],
      profile_image_90: 'mock_url_link',
      name: 'firstname lastname',
      username: 'username',
    });
>>>>>>> dbbeaf24

  describe('IntroSlide', () => {
    let onboardingSlides;

    beforeEach(() => {
      onboardingSlides = initializeSlides(0, getUserData());
    });

    test('renders properly', () => {
      expect(onboardingSlides).toMatchSnapshot();
    });

    test('should not have basic a11y violations', async () => {
      const results = await axe(onboardingSlides.toString());

      expect(results).toHaveNoViolations();
    });

    test('should advance', () => {
      onboardingSlides.find('.next-button').simulate('click');
      expect(onboardingSlides.state().currentSlide).toBe(1);
    });
  });

  describe('EmailTermsConditionsForm', () => {
    let onboardingSlides;
    const codeOfConductCheckEvent = {
      target: {
        value: 'checked_code_of_conduct',
        name: 'checked_code_of_conduct',
      },
    };
    const termsAndConditionsCheckEvent = {
      target: {
        value: 'checked_terms_and_conditions',
        name: 'checked_terms_and_conditions',
      },
    };
    const updateCodeOfConduct = () => {
      onboardingSlides
        .find('#checked_code_of_conduct')
        .simulate('change', codeOfConductCheckEvent);
    };
    const updateTermsAndConditions = () => {
      onboardingSlides
        .find('#checked_terms_and_conditions')
        .simulate('change', termsAndConditionsCheckEvent);
    };

    beforeEach(() => {
      onboardingSlides = initializeSlides(1, getUserData());
    });

    test('renders properly', () => {
      expect(onboardingSlides).toMatchSnapshot();
    });

    // Arguably this test is actually just testing the Preact framework
    // but for the sake of detecting a regression I am refactoring it instead
    // of removing it (@jacobherrington)
    test('should track state changes', () => {
      const emailTerms = onboardingSlides.find(<EmailTermsConditionsForm />);

      expect(emailTerms.state('checked_code_of_conduct')).toBe(false);
      expect(emailTerms.state('checked_terms_and_conditions')).toBe(false);

      updateCodeOfConduct();
      updateTermsAndConditions();

      expect(emailTerms.state('checked_code_of_conduct')).toBe(true);
      expect(emailTerms.state('checked_terms_and_conditions')).toBe(true);
    });

    test('should not advance if required boxes are not checked', () => {
      // When none of the boxes are checked
      onboardingSlides.find('.next-button').simulate('click');
      expect(onboardingSlides.state().currentSlide).toBe(1);

      // When only the code of conduct is checked
      updateCodeOfConduct();
      expect(onboardingSlides.state().currentSlide).toBe(1);

      // When only the terms and conditions are checked
      updateCodeOfConduct();
      updateTermsAndConditions();
      onboardingSlides.find('.next-button').simulate('click');
      expect(onboardingSlides.state().currentSlide).toBe(1);
    });

    test('should advance if required boxes are checked', async () => {
      fetch.once({});

      updateCodeOfConduct();
      updateTermsAndConditions();

      onboardingSlides.find('.next-button').simulate('click');
      await flushPromises();
      expect(onboardingSlides.state().currentSlide).toBe(2);
    });

    it('should step backward', () => {
      onboardingSlides.find('.back-button').simulate('click');
      expect(onboardingSlides.state().currentSlide).toBe(0);
    });
  });

  describe('ProfileForm', () => {
    let onboardingSlides;
    const meta = document.createElement('meta');

    meta.setAttribute('name', 'csrf-token');
    document.body.appendChild(meta);

    beforeEach(() => {
      onboardingSlides = initializeSlides(2, getUserData());
    });

    test('renders properly', () => {
      expect(onboardingSlides).toMatchSnapshot();
    });

    test('should allow user to fill forms and advance', async () => {
      fetch.once({});
<<<<<<< HEAD
      const profileForm = onboardingSlides.find(<ProfileForm />);
      const summaryEvent = { target: { value: 'my bio', name: 'summary' } };
=======
      const bioForm = onboardingSlides.find(<BioForm />);
      const event = { target: { value: 'my bio', name: 'summary' } };

      onboardingSlides.find('textarea').simulate('change', event);
      expect(bioForm.state('summary')).toBe(event.target.value);
      bioForm.find('.next-button').simulate('click');
      await flushPromises();
      expect(onboardingSlides.state().currentSlide).toBe(3);
    });

    it('should step backward', () => {
      onboardingSlides.find('.back-button').simulate('click');
      expect(onboardingSlides.state().currentSlide).toBe(1);
    });
  });

  describe('PersonalInformationForm', () => {
    let onboardingSlides;
    const meta = document.createElement('meta');

    meta.setAttribute('name', 'csrf-token');
    document.body.appendChild(meta);

    beforeEach(() => {
      onboardingSlides = initializeSlides(3, getUserData());
    });

    test('renders properly', () => {
      expect(onboardingSlides).toMatchSnapshot();
    });

    it('should move to the previous slide upon clicking the back button', () => {
      onboardingSlides.find('.back-button').simulate('click');
      expect(onboardingSlides.state().currentSlide).toBe(2);
    });

    test('should allow user to fill forms and advance', async () => {
      fetch.once({});

      const personalInfoForm = onboardingSlides.find(<PersonalInfoForm />);
>>>>>>> dbbeaf24
      const locationEvent = {
        target: { value: 'my location', name: 'location' },
      };
      const titleEvent = {
        target: { value: 'my title', name: 'employment_title' },
      };
      const employerEvent = {
        target: { value: 'my employer name', name: 'employer_name' },
      };

      onboardingSlides.find('textarea').simulate('change', summaryEvent);
      onboardingSlides.find('#location').simulate('change', locationEvent);
      onboardingSlides.find('#employment_title').simulate('change', titleEvent);
      onboardingSlides.find('#employer_name').simulate('change', employerEvent);

      expect(profileForm.state('summary')).toBe(summaryEvent.target.value);
      expect(profileForm.state('location')).toBe(locationEvent.target.value);
      expect(profileForm.state('employment_title')).toBe(
        titleEvent.target.value,
      );
      expect(profileForm.state('employer_name')).toBe(
        employerEvent.target.value,
      );

      profileForm.find('.next-button').simulate('click');
      fetch.once(fakeTagsResponse);
      await flushPromises();
      expect(onboardingSlides.state().currentSlide).toBe(3);
    });

    it('should step backward', () => {
      onboardingSlides.find('.back-button').simulate('click');
      expect(onboardingSlides.state().currentSlide).toBe(1);
    });
  });

  describe('FollowTags', () => {
    let onboardingSlides;

    beforeEach(async () => {
<<<<<<< HEAD
      onboardingSlides = initializeSlides(3, dataUser, fakeTagsResponse);
=======
      onboardingSlides = initializeSlides(4, getUserData(), fakeTagsResponse);
>>>>>>> dbbeaf24
      await flushPromises();
    });

    test('renders properly', () => {
      expect(onboardingSlides).toMatchSnapshot();
    });

    test('should render three tags', async () => {
      expect(onboardingSlides.find('.onboarding-tags__item').length).toBe(3);
    });

    test('should allow a user to add a tag', async () => {
      fetch.once({});
      const followTags = onboardingSlides.find(<FollowTags />);
      const firstButton = onboardingSlides
        .find('.onboarding-tags__button')
        .first();

      firstButton.simulate('click');
      expect(followTags.state('selectedTags').length).toBe(1);

      onboardingSlides.find('.next-button').simulate('click');
      fetch.once(fakeUsersResponse);
      await flushPromises();
      expect(onboardingSlides.state().currentSlide).toBe(4);
    });

    it('should step backward', () => {
      onboardingSlides.find('.back-button').simulate('click');
      expect(onboardingSlides.state().currentSlide).toBe(2);
    });
  });

  describe('FollowUsers', () => {
    let onboardingSlides;

    beforeEach(async () => {
<<<<<<< HEAD
      onboardingSlides = initializeSlides(4, dataUser, fakeUsersResponse);
=======
      onboardingSlides = initializeSlides(5, getUserData(), fakeUsersResponse);
>>>>>>> dbbeaf24
      await flushPromises();
    });

    test('renders properly', () => {
      expect(onboardingSlides).toMatchSnapshot();
    });

    test('should render three users', async () => {
      expect(onboardingSlides.find('.user').length).toBe(3);
    });

    test('should allow a user to select and advance', async () => {
      fetch.once({});
      const followUsers = onboardingSlides.find(<FollowUsers />);

      onboardingSlides.find('.user').first().simulate('click');
      expect(followUsers.state('selectedUsers').length).toBe(2);
      onboardingSlides.find('.next-button').simulate('click');
      await flushPromises();
      expect(onboardingSlides.state().currentSlide).toBe(5);
    });

    it('should step backward', async () => {
      fetch.once(fakeTagsResponse);
      onboardingSlides.find('.back-button').simulate('click');
      await flushPromises();
      expect(onboardingSlides.state().currentSlide).toBe(3);
    });
  });

  describe('CloseSlide', () => {
    let onboardingSlides;

    beforeEach(() => {
<<<<<<< HEAD
      onboardingSlides = initializeSlides(5);
=======
      onboardingSlides = initializeSlides(6, getUserData());
>>>>>>> dbbeaf24
    });

    test('renders properly', () => {
      expect(onboardingSlides).toMatchSnapshot();
    });
  });
});<|MERGE_RESOLUTION|>--- conflicted
+++ resolved
@@ -72,14 +72,6 @@
       profile_image_url: 'dev.jpg',
     },
   ]);
-<<<<<<< HEAD
-  const dataUser = JSON.stringify({
-    followed_tag_names: ['javascript'],
-    profile_image_90: 'mock_url_link',
-    name: 'firstname lastname',
-    username: 'username',
-  });
-=======
   const getUserData = () =>
     JSON.stringify({
       followed_tag_names: ['javascript'],
@@ -87,7 +79,6 @@
       name: 'firstname lastname',
       username: 'username',
     });
->>>>>>> dbbeaf24
 
   describe('IntroSlide', () => {
     let onboardingSlides;
@@ -211,51 +202,8 @@
 
     test('should allow user to fill forms and advance', async () => {
       fetch.once({});
-<<<<<<< HEAD
       const profileForm = onboardingSlides.find(<ProfileForm />);
       const summaryEvent = { target: { value: 'my bio', name: 'summary' } };
-=======
-      const bioForm = onboardingSlides.find(<BioForm />);
-      const event = { target: { value: 'my bio', name: 'summary' } };
-
-      onboardingSlides.find('textarea').simulate('change', event);
-      expect(bioForm.state('summary')).toBe(event.target.value);
-      bioForm.find('.next-button').simulate('click');
-      await flushPromises();
-      expect(onboardingSlides.state().currentSlide).toBe(3);
-    });
-
-    it('should step backward', () => {
-      onboardingSlides.find('.back-button').simulate('click');
-      expect(onboardingSlides.state().currentSlide).toBe(1);
-    });
-  });
-
-  describe('PersonalInformationForm', () => {
-    let onboardingSlides;
-    const meta = document.createElement('meta');
-
-    meta.setAttribute('name', 'csrf-token');
-    document.body.appendChild(meta);
-
-    beforeEach(() => {
-      onboardingSlides = initializeSlides(3, getUserData());
-    });
-
-    test('renders properly', () => {
-      expect(onboardingSlides).toMatchSnapshot();
-    });
-
-    it('should move to the previous slide upon clicking the back button', () => {
-      onboardingSlides.find('.back-button').simulate('click');
-      expect(onboardingSlides.state().currentSlide).toBe(2);
-    });
-
-    test('should allow user to fill forms and advance', async () => {
-      fetch.once({});
-
-      const personalInfoForm = onboardingSlides.find(<PersonalInfoForm />);
->>>>>>> dbbeaf24
       const locationEvent = {
         target: { value: 'my location', name: 'location' },
       };
@@ -296,11 +244,7 @@
     let onboardingSlides;
 
     beforeEach(async () => {
-<<<<<<< HEAD
-      onboardingSlides = initializeSlides(3, dataUser, fakeTagsResponse);
-=======
-      onboardingSlides = initializeSlides(4, getUserData(), fakeTagsResponse);
->>>>>>> dbbeaf24
+      onboardingSlides = initializeSlides(3, getUserData(), fakeTagsResponse);
       await flushPromises();
     });
 
@@ -338,11 +282,7 @@
     let onboardingSlides;
 
     beforeEach(async () => {
-<<<<<<< HEAD
-      onboardingSlides = initializeSlides(4, dataUser, fakeUsersResponse);
-=======
-      onboardingSlides = initializeSlides(5, getUserData(), fakeUsersResponse);
->>>>>>> dbbeaf24
+      onboardingSlides = initializeSlides(4, getUserData(), fakeUsersResponse);
       await flushPromises();
     });
 
@@ -377,11 +317,7 @@
     let onboardingSlides;
 
     beforeEach(() => {
-<<<<<<< HEAD
-      onboardingSlides = initializeSlides(5);
-=======
-      onboardingSlides = initializeSlides(6, getUserData());
->>>>>>> dbbeaf24
+      onboardingSlides = initializeSlides(5, getUserData());
     });
 
     test('renders properly', () => {
