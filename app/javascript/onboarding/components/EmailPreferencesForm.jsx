--- conflicted
+++ resolved
@@ -62,21 +62,12 @@
             currentSlideIndex={currentSlideIndex}
           />
           <div className="onboarding-content terms-and-conditions-wrapper">
-<<<<<<< HEAD
-          <header className="onboarding-content-header">
-            <h1 className="title">Almost there!</h1>
-            <h2 className="subtitle">
-              Review your email preferences before we continue.
-            </h2>
-          </header>
-=======
             <header className="onboarding-content-header">
               <h1 className="title">Almost there!</h1>
               <h2 className="subtitle">
                 Review your email preferences before we continue.
               </h2>
             </header>
->>>>>>> 9ddac632
 
             <form>
               <fieldset>
@@ -112,7 +103,6 @@
             </form>
           </div>
         </div>
-        </div>
       </div>
     );
   }
