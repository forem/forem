--- conflicted
+++ resolved
@@ -180,11 +180,7 @@
 
                 return (
                   <div
-<<<<<<< HEAD
-                    key={user.username}
-=======
                     key={user.id}
->>>>>>> 06d6b68d
                     data-testid="onboarding-user-button"
                     className={`user content-row ${
                       selected ? 'selected' : 'unselected'
