import { h, Component } from 'preact';
import PropTypes from 'prop-types';

import { userData, updateOnboarding } from '../utilities';

import { ProfileImage } from './ProfileForm/ProfileImage';
import { Navigation } from './Navigation';
import { TextArea } from './ProfileForm/TextArea';
import { TextInput } from './ProfileForm/TextInput';
import { CheckBox } from './ProfileForm/CheckBox';

import { request } from '@utilities/http';

/* eslint-disable camelcase */
export class ProfileForm extends Component {
  constructor(props) {
    super(props);

    this.handleFieldChange = this.handleFieldChange.bind(this);
    this.handleColorPickerChange = this.handleColorPickerChange.bind(this);
    this.onSubmit = this.onSubmit.bind(this);
    this.user = userData();
    this.state = {
      groups: [],
      formValues: {
        username: this.user.username,
        profile_image_90: this.user.profile_image_90,
      },
      canSkip: false,
      last_onboarding_page: 'v2: personal info form',
      profile_image_90: this.user.profile_image_90,
    };
  }

  componentDidMount() {
    this.getProfileFieldGroups();
    updateOnboarding('v2: personal info form');
  }

  async getProfileFieldGroups() {
    try {
      const response = await request(`/profile_field_groups?onboarding=true`);
      if (response.ok) {
        const data = await response.json();
        this.setState({ groups: data.profile_field_groups });
      } else {
        throw new Error(response.statusText);
      }
    } catch (error) {
      this.setState({ error: true, errorMessage: error.toString() });
    }
  }

  async onSubmit() {
    const { formValues, last_onboarding_page } = this.state;
    const { username, profile_image_90, ...newFormValues } = formValues;
    try {
      const response = await request('/onboarding', {
        method: 'PATCH',
        body: {
          user: { last_onboarding_page, profile_image_90, username },
          profile: { ...newFormValues },
        },
      });
      if (!response.ok) {
        throw response;
      }
      const { next } = this.props;
      next();
    } catch (error) {
      Honeybadger.notify(error.statusText);
      let errorMessage = 'Unable to continue, please try again.';
      if (error.status === 422) {
        // parse validation error messages from UsersController#onboarding
        const errorData = await error.json();
        errorMessage = errorData.errors;
        this.setState({ error: true, errorMessage });
      } else {
        this.setState({ error: true, errorMessage });
      }
    }
  }

  handleFieldChange(e) {
    const { formValues } = { ...this.state };
    const currentFormState = formValues;
    const { name, value } = e.target;

    currentFormState[name] = value;
    this.setState({
      formValues: currentFormState,
      canSkip: this.formIsEmpty(currentFormState),
    });
  }

  handleColorPickerChange(e) {
    const { formValues } = { ...this.state };
    const currentFormState = formValues;

    const field = e.target;
    const { name, value } = field;

    const sibling = field.nextElementSibling
      ? field.nextElementSibling
      : field.previousElementSibling;
    sibling.value = value;

    currentFormState[name] = value;
    this.setState({
      formValues: currentFormState,
      canSkip: this.formIsEmpty(currentFormState),
    });
  }

  formIsEmpty(currentFormState) {
    // Once we've derived the new form values, check if the form is empty
    // and use that value to set the `canSkip` property on the state.
    Object.values(currentFormState).filter((v) => v.length > 0).length === 0;
  }

  renderAppropriateFieldType(field) {
    switch (field.input_type) {
      case 'check_box':
        return (
          <CheckBox
            key={field.id}
            field={field}
            onFieldChange={this.handleFieldChange}
          />
        );
      case 'text_area':
        return (
          <TextArea
            key={field.id}
            field={field}
            onFieldChange={this.handleFieldChange}
          />
        );
      default:
        return (
          <TextInput
            key={field.id}
            field={field}
            onFieldChange={this.handleFieldChange}
          />
        );
    }
  }

  onProfileImageUrlChange = (url) => {
    this.setState({ profile_image_90: url }, () => {
      this.handleFieldChange({
        target: { name: 'profile_image_90', value: url },
      });
    });
  };

  render() {
    const { prev, slidesCount, currentSlideIndex, communityConfig } =
      this.props;
    const { username, name } = this.user;
    const { canSkip, groups = [], error, errorMessage } = this.state;
    const SUMMARY_MAXLENGTH = 200;
    const summaryCharacters = this.state?.formValues?.summary?.length || 0;

    const sections = groups.map((group) => {
      return (
        <div key={group.id} class="onboarding-profile-sub-section">
          <h2>{group.name}</h2>
          {group.description && (
            <div class="color-base-60">{group.description})</div>
          )}
          <div>
            {group.profile_fields.map((field) => {
              return this.renderAppropriateFieldType(field);
            })}
          </div>
        </div>
      );
    });

    return (
      <div
        data-testid="onboarding-profile-form"
        className="onboarding-main crayons-modal crayons-modal--large"
      >
        <div
          className="crayons-modal__box"
          role="dialog"
          aria-labelledby="title"
          aria-describedby="subtitle"
        >
<<<<<<< HEAD
          <Navigation
            prev={prev}
            next={this.onSubmit}
            canSkip={canSkip}
            slidesCount={slidesCount}
            currentSlideIndex={currentSlideIndex}
            hidePrev
          />
=======
>>>>>>> cd0f53e4
          {error && (
            <div role="alert" class="crayons-notice crayons-notice--danger m-2">
              An error occurred: {errorMessage}
            </div>
          )}
          <div className="onboarding-content about">
            <header className="onboarding-content-header">
              <h1 id="title" className="title">
                Build your profile
              </h1>
              <h2
                id="subtitle"
                data-testid="onboarding-profile-subtitle"
                className="subtitle"
              >
                Tell us a little bit about yourself — this is how others will
                see you on {communityConfig.communityName}. You’ll always be
                able to edit this later in your Settings.
              </h2>
            </header>
            <div className="onboarding-profile-sub-section mt-8">
              <ProfileImage
                onMainImageUrlChange={this.onProfileImageUrlChange}
                mainImage={this.state.profile_image_90}
                userId={this.user.id}
                name={name}
              />
            </div>
            <div className="onboarding-profile-sub-section">
              <TextInput
                field={{
                  attribute_name: 'username',
                  label: 'Username',
                  default_value: username,
                  required: true,
                  maxLength: 20,
                  placeholder_text: 'johndoe',
                  description: '',
                  input_type: 'text',
                }}
                onFieldChange={this.handleFieldChange}
              />
            </div>
            <div className="onboarding-profile-sub-section">
              <TextArea
                field={{
                  attribute_name: 'summary',
                  label: 'Bio',
                  placeholder_text: 'Tell us a little about yourself',
                  required: false,
                  maxLength: SUMMARY_MAXLENGTH,
                  description: '',
                  input_type: 'text_area',
                }}
                onFieldChange={this.handleFieldChange}
              />
              <p
                id="summary-description"
                class="crayons-field__description align-right"
              >
                <span class="screen-reader-only" aria-live="polite">
                  Remaining characters: {SUMMARY_MAXLENGTH - summaryCharacters}
                </span>
                <span id="summary-characters">
                  {summaryCharacters}/{SUMMARY_MAXLENGTH}
                </span>
              </p>
            </div>

            {sections}
          </div>
          <Navigation
            prev={prev}
            next={this.onSubmit}
            canSkip={canSkip}
            slidesCount={slidesCount}
            currentSlideIndex={currentSlideIndex}
          />
        </div>
      </div>
    );
  }
}

ProfileForm.propTypes = {
  prev: PropTypes.func.isRequired,
  next: PropTypes.func.isRequired,
  slidesCount: PropTypes.number.isRequired,
  currentSlideIndex: PropTypes.number.isRequired,
  communityConfig: PropTypes.shape({
    communityName: PropTypes.string.isRequired,
  }),
};

/* eslint-enable camelcase */<|MERGE_RESOLUTION|>--- conflicted
+++ resolved
@@ -190,17 +190,6 @@
           aria-labelledby="title"
           aria-describedby="subtitle"
         >
-<<<<<<< HEAD
-          <Navigation
-            prev={prev}
-            next={this.onSubmit}
-            canSkip={canSkip}
-            slidesCount={slidesCount}
-            currentSlideIndex={currentSlideIndex}
-            hidePrev
-          />
-=======
->>>>>>> cd0f53e4
           {error && (
             <div role="alert" class="crayons-notice crayons-notice--danger m-2">
               An error occurred: {errorMessage}
@@ -278,6 +267,7 @@
             canSkip={canSkip}
             slidesCount={slidesCount}
             currentSlideIndex={currentSlideIndex}
+            hidePrev
           />
         </div>
       </div>
