--- conflicted
+++ resolved
@@ -18,11 +18,10 @@
     this.prevSlide = this.prevSlide.bind(this);
     this.slidesCount = slides.length;
     const url = new URL(window.location);
-    const previousLocation = url.searchParams.get('referrer');
+    this.previousLocation = url.searchParams.get('referrer');
 
     this.state = {
       currentSlide: 0,
-      previousLocation,
     };
 
     this.slides = slides.map((SlideComponent, index) => (
@@ -38,7 +37,7 @@
   }
 
   nextSlide() {
-    const { currentSlide, previousLocation } = this.state;
+    const { currentSlide } = this.state;
     const nextSlide = currentSlide + 1;
     if (nextSlide < this.slides.length) {
       this.setState({
@@ -52,11 +51,7 @@
         window.location.href = '/';
       }
     } else {
-<<<<<<< HEAD
-      window.location.href = previousLocation || '/';
-=======
-      window.location.href = '/';
->>>>>>> 78f9bec3
+      window.location.href = this.previousLocation || '/';
     }
   }
 
@@ -75,7 +70,7 @@
       return;
     }
     const dataBody = JSON.parse(localStorage.getItem('last_interacted_billboard'));
-  
+
     if (dataBody && dataBody['billboard_event']) {
       dataBody['billboard_event']['category'] = 'signup';
 
@@ -103,7 +98,7 @@
           communityConfig.communityBackgroundColor &&
           communityConfig.communityBackgroundColor2
             ? {
-                background: `linear-gradient(${communityConfig.communityBackgroundColor}, 
+                background: `linear-gradient(${communityConfig.communityBackgroundColor},
                                              ${communityConfig.communityBackgroundColor2})`,
               }
             : { top: 777 }
