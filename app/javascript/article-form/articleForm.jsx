import 'preact/devtools';
import { h, Component } from 'preact';
import linkState from 'linkstate';
import ImageUploadIcon from 'images/image-upload.svg';
import ImageUploadIcon from 'images/image-upload.svg';
import ThreeDotsIcon from 'images/three-dots.svg';
import { submitArticle, previewArticle } from './actions';
import BodyMarkdown from './elements/bodyMarkdown';
import BodyPreview from './elements/bodyPreview';
import Description from './elements/description';
import PublishToggle from './elements/publishToggle';
import Notice from './elements/notice';
import Tags from './elements/tags';
import Title from './elements/title';
import MainImage from './elements/mainImage';
import ImageManagement from './elements/imageManagement';
import MoreConfig from './elements/moreConfig';
import OrgSettings from './elements/orgSettings';
import Errors from './elements/errors';
// import CodeMirror from 'codemirror';
// import 'codemirror/mode/markdown/markdown';

export default class ArticleForm extends Component {
  constructor(props) {
    super(props);

    const article = JSON.parse(this.props.article);
    const organization = this.props.organization
      ? JSON.parse(this.props.organization)
      : null;
    this.state = {
      id: article.id || null,
      title: article.title || '',
      tagList: article.cached_tag_list || '',
      description: '',
      canonicalUrl: article.canonical_url || '',
      series: article.series || '',
      allSeries: article.all_series || [],
      bodyMarkdown: article.body_markdown || '',
      published: article.published || false,
      previewShowing: false,
      helpShowing: false,
      previewHTML: '',
      helpHTML: document.getElementById('editor-help-guide').innerHTML,
      submitting: false,
      editing: article.id != null,
      imageManagementShowing: false,
      moreConfigShowing: false,
      mainImage: article.main_image || null,
      organization,
      postUnderOrg: !!article.organization_id,
      errors: null,
    };
  }

  componentDidMount() {
    initEditorResize();
    // const editor = document.getElementById('article_body_markdown');
    // const myCodeMirror = CodeMirror(editor, {
    //   mode: 'markdown',
    //   theme: 'material',
    //   highlightFormatting: true,
    // });
    // myCodeMirror.setSize('100%', '100%');
  }

  toggleHelp = e => {
    e.preventDefault();
    window.scrollTo(0, 0);
    this.setState({
      helpShowing: !this.state.helpShowing,
      previewShowing: false,
    });
  };

  fetchPreview = e => {
    e.preventDefault();
    if (this.state.previewShowing) {
      this.setState({
        previewShowing: false,
        helpShowing: false,
      });
    } else {
      previewArticle(
        this.state.bodyMarkdown,
        this.showPreview,
        this.failedPreview,
      );
    }
  };

  toggleImageManagement = e => {
    e.preventDefault();
    this.setState({
      imageManagementShowing: !this.state.imageManagementShowing,
    });
  };

  toggleMoreConfig = e => {
    e.preventDefault();
    this.setState({
      moreConfigShowing: !this.state.moreConfigShowing,
    });
  };

  showPreview = response => {
    this.setState({
      previewShowing: true,
      helpShowing: false,
      previewHTML: response.processed_html,
    });
  };

  toggleOrgPosting = e => {
    e.preventDefault();
    this.setState({ postUnderOrg: !this.state.postUnderOrg });
  };

  failedPreview = response => {
    console.log(response);
  };

  handleConfigChange = e => {
<<<<<<< HEAD
    const newState = {};
=======
    e.preventDefault();
    let newState = {}
>>>>>>> 4a50c418
    newState[e.target.name] = e.target.value;
    this.setState(newState);
  };

  handleMainImageUrlChange = payload => {
    this.setState({
      mainImage: payload.link,
      imageManagementShowing: false,
    });
  };

  onPublish = e => {
    e.preventDefault();
    this.setState({ submitting: true, published: true });
    const state = this.state;
    state.published = true;
    submitArticle(state, this.handleArticleError);
  };

  onSaveDraft = e => {
    e.preventDefault();
    this.setState({ submitting: true, published: false });
    const state = this.state;
    state.published = false;
    submitArticle(state, this.handleArticleError);
  };

  handleArticleError = response => {
    window.scrollTo(0, 0);
    this.setState({
      errors: response,
      submitting: false,
    });
  };

  render() {
    // cover image url should asking for url OR providing option to upload an image
    const {
      title,
      tagList,
      description,
      bodyMarkdown,
      published,
      previewShowing,
      helpShowing,
      previewHTML,
      helpHTML,
      submitting,
      imageManagementShowing,
      moreConfigShowing,
      organization,
      postUnderOrg,
      mainImage,
      errors,
    } = this.state;
    const notice = submitting ? <Notice published={published} /> : '';
    const imageArea = mainImage ? (
      <MainImage mainImage={mainImage} onEdit={this.toggleImageManagement} />
    ) : (
      ''
    );
    const imageManagement = imageManagementShowing ? (
      <ImageManagement
        onExit={this.toggleImageManagement}
        mainImage={mainImage}
        onMainImageUrlChange={this.handleMainImageUrlChange}
      />
    ) : (
      ''
    );
    const moreConfig = moreConfigShowing ? (
      <MoreConfig
        onExit={this.toggleMoreConfig}
        passedData={this.state}
        onSaveDraft={this.onSaveDraft}
        onConfigChange={this.handleConfigChange}
      />
    ) : (
      ''
    );
    const orgArea = organization ? (
      <OrgSettings
        organization={organization}
        postUnderOrg={postUnderOrg}
        onToggle={this.toggleOrgPosting}
      />
    ) : (
      ''
    );
    const errorsArea = errors ? <Errors errorsList={errors} /> : '';
    let editorView = '';
    if (previewShowing) {
      editorView = (
        <div>
          {errorsArea}
          {orgArea}
          {imageArea}
          <BodyPreview
            previewHTML={previewHTML}
            articleState={this.state}
            version="article-preview"
          />
        </div>
      );
    } else if (helpShowing) {
      editorView = <BodyPreview previewHTML={helpHTML} version="help" />;
    } else {
      editorView = (
        <div>
          {errorsArea}
          {orgArea}
          {imageArea}
          <Title defaultValue={title} onChange={linkState(this, 'title')} />
          <div className="articleform__detailfields">
            <Tags defaultValue={tagList} onInput={linkState(this, 'tagList')} />
            <button
              className="articleform__imageButton"
              onClick={this.toggleImageManagement}
            >
              <img src={ImageUploadIcon} />
              {' '}
IMAGES
            </button>
          </div>
          <BodyMarkdown
            defaultValue={bodyMarkdown}
            onChange={linkState(this, 'bodyMarkdown')}
          />
          <button
            className="articleform__imageButton articleform__imageButton--bottombutton"
            onClick={this.toggleImageManagement}
          >
            <img src={ImageUploadIcon} />
            {' '}
IMAGES
          </button>
        </div>
      );
      editorView = (
        <div>
          {errorsArea}
          {orgArea}
          {imageArea}
          <Title defaultValue={title} onChange={linkState(this, 'title')} />
          <div className="articleform__detailfields">
            <Tags defaultValue={tagList} onInput={linkState(this, 'tagList')} />
            <button
              className="articleform__detailsButton articleform__detailsButton--image"
              onClick={this.toggleImageManagement}
            >
              <img src={ImageUploadIcon} />
              {' '}
IMAGES
            </button>
            <button
              className="articleform__detailsButton articleform__detailsButton--moreconfig"
              onClick={this.toggleMoreConfig}
            >
              <img src={ThreeDotsIcon} />
            </button>
          </div>
          <BodyMarkdown
            defaultValue={bodyMarkdown}
            onChange={linkState(this, 'bodyMarkdown')}
          />
          <button
            className="articleform__detailsButton articleform__detailsButton--image articleform__detailsButton--bottom"
            onClick={this.toggleImageManagement}
          >
            <img src={ImageUploadIcon} />
            {' '}
IMAGES
          </button>
          <button
            className="articleform__detailsButton articleform__detailsButton--moreconfig articleform__detailsButton--bottom"
            onClick={this.toggleMoreConfig}
          >
            <img src={ThreeDotsIcon} />
          </button>
        </div>
      );
    }
    return (
      <form className="articleform__form" onSubmit={this.onSubmit}>
        {editorView}
        <PublishToggle
          published={published}
          previewShowing={previewShowing}
          helpShowing={helpShowing}
          onPreview={this.fetchPreview}
          onPublish={this.onPublish}
          onHelp={this.toggleHelp}
          onSaveDraft={this.onSaveDraft}
          onChange={linkState(this, 'published')}
        />
        {notice}
        {imageManagement}
        {moreConfig}
      </form>
    );
  }
}<|MERGE_RESOLUTION|>--- conflicted
+++ resolved
@@ -121,12 +121,8 @@
   };
 
   handleConfigChange = e => {
-<<<<<<< HEAD
-    const newState = {};
-=======
     e.preventDefault();
     let newState = {}
->>>>>>> 4a50c418
     newState[e.target.name] = e.target.value;
     this.setState(newState);
   };
