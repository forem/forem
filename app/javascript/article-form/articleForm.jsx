--- conflicted
+++ resolved
@@ -3,7 +3,8 @@
 import linkState from 'linkstate';
 import postscribe from 'postscribe';
 import { submitArticle, previewArticle } from './actions';
-<<<<<<< HEAD
+
+/* global activateRunkitTags */
 
 import {
   Actions,
@@ -13,40 +14,6 @@
   Preview,
   KeyboardShortcutsHandler,
 } from './components';
-=======
-import BodyMarkdown from './elements/bodyMarkdown';
-import BodyPreview from './elements/bodyPreview';
-import PublishToggle from './elements/publishToggle';
-import Notice from './elements/notice';
-import Title from './elements/title';
-import MainImage from './elements/mainImage';
-import ImageManagement from './elements/imageManagement';
-import MoreConfig from './elements/moreConfig';
-import Errors from './elements/errors';
-import KeyboardShortcutsHandler from './elements/keyboardShortcutsHandler';
-import Tags from '../shared/components/tags';
-import { OrganizationPicker } from '../organization/OrganizationPicker';
-
-/* global activateRunkitTags */
-
-const SetupImageButton = ({
-  className,
-  imgSrc,
-  imgAltText,
-  onClickCallback,
-}) => (
-  <button type="button" className={className} onClick={onClickCallback}>
-    <img src={imgSrc} alt={imgAltText} />
-  </button>
-);
-
-SetupImageButton.propTypes = {
-  className: PropTypes.string.isRequired,
-  imgSrc: PropTypes.string.isRequired,
-  imgAltText: PropTypes.string.isRequired,
-  onClickCallback: PropTypes.func.isRequired,
-};
->>>>>>> 554daf36
 
 /*
   Although the state fields: id, description, canonicalUrl, series, allSeries and
@@ -166,18 +133,6 @@
     };
   };
 
-<<<<<<< HEAD
-=======
-  toggleHelp = (e) => {
-    const { helpShowing } = this.state;
-    e.preventDefault();
-    window.scrollTo(0, 0);
-    this.setState({
-      ...this.setCommonProps({ helpShowing: !helpShowing }),
-    });
-  };
-
->>>>>>> 554daf36
   fetchPreview = (e) => {
     const { previewShowing, bodyMarkdown } = this.state;
     e.preventDefault();
@@ -190,28 +145,6 @@
     }
   };
 
-<<<<<<< HEAD
-=======
-  toggleImageManagement = (e) => {
-    const { imageManagementShowing } = this.state;
-    e.preventDefault();
-    window.scrollTo(0, 0);
-    this.setState({
-      ...this.setCommonProps({
-        imageManagementShowing: !imageManagementShowing,
-      }),
-    });
-  };
-
-  toggleMoreConfig = (e) => {
-    const { moreConfigShowing } = this.state;
-    e.preventDefault();
-    this.setState({
-      ...this.setCommonProps({ moreConfigShowing: !moreConfigShowing }),
-    });
-  };
-
->>>>>>> 554daf36
   showPreview = (response) => {
     if (response.processed_html) {
       this.setState({
@@ -273,17 +206,6 @@
     submitArticle(state, this.removeLocalStorage, this.handleArticleError);
   };
 
-<<<<<<< HEAD
-=======
-  handleTitleKeyDown = (e) => {
-    if (e.keyCode === 13) {
-      e.preventDefault();
-    }
-  };
-
-  handleBodyKeyDown = (_e) => {};
-
->>>>>>> 554daf36
   onClearChanges = (e) => {
     e.preventDefault();
     // eslint-disable-next-line no-alert
