import { h, Component } from 'preact';
import PropTypes from 'prop-types';
import linkState from 'linkstate';
import postscribe from 'postscribe';
import { KeyboardShortcuts } from '../shared/components/useKeyboardShortcuts';
import { embedGists } from '../utilities/gist';
import { submitArticle, previewArticle } from './actions';
import { EditorActions, Form, Header, Help, Preview } from './components';
import { Button, Modal } from '@crayons';
import {
  noDefaultAltTextRule,
  noEmptyAltTextRule,
  noLevelOneHeadingsRule,
  headingIncrement,
} from '@utilities/markdown/markdownLintCustomRules';

/* global activateRunkitTags */

/*
  Although the state fields: id, description, canonicalUrl, series, allSeries and
  editing are not used in this file, they are important to the
  editor.
*/

/**
 * Settings for the markdownlint library we use to identify potential accessibility failings in posts
 */
const LINT_OPTIONS = {
  customRules: [
    noDefaultAltTextRule,
    noLevelOneHeadingsRule,
    headingIncrement,
    noEmptyAltTextRule,
  ],
  config: {
    default: false, // disable all default rules
    [noDefaultAltTextRule.names[0]]: true,
    [noLevelOneHeadingsRule.names[0]]: true,
    [headingIncrement.names[0]]: true,
    [noEmptyAltTextRule.names[0]]: true,
  },
};

export class ArticleForm extends Component {
  static handleRunkitPreview() {
    activateRunkitTags();
  }

  // Scripts inserted via innerHTML won't execute, so we use this handler to
  // make the Asciinema player work in previews.
  static handleAsciinemaPreview() {
    const els = document.getElementsByClassName('ltag_asciinema');
    for (let i = 0; i < els.length; i += 1) {
      const el = els[i];
      const script = el.removeChild(el.firstElementChild);
      postscribe(el, script.outerHTML);
    }
  }

  static propTypes = {
    version: PropTypes.string.isRequired,
    article: PropTypes.string.isRequired,
    organizations: PropTypes.string,
    siteLogo: PropTypes.string.isRequired,
  };

  static defaultProps = {
    organizations: '',
  };

  constructor(props) {
    super(props);
    const { article, version, siteLogo } = this.props;
    let { organizations } = this.props;
    this.article = JSON.parse(article);
    organizations = organizations ? JSON.parse(organizations) : null;
    this.url = window.location.href;

    const previousContent =
      JSON.parse(
        localStorage.getItem(`editor-${version}-${window.location.href}`),
      ) || {};
    const isLocalstorageNewer =
      new Date(previousContent.updatedAt) > new Date(this.article.updated_at);

    const previousContentState =
      previousContent && isLocalstorageNewer
        ? {
            title: previousContent.title || '',
            tagList: previousContent.tagList || '',
            mainImage: previousContent.mainImage || null,
            bodyMarkdown: previousContent.bodyMarkdown || '',
            edited: true,
          }
        : {};

    this.state = {
      formKey: new Date().toISOString(),
      id: this.article.id || null, // eslint-disable-line react/no-unused-state
      title: this.article.decoded_title || '',
      tagList: this.article.cached_tag_list || '',
      description: '', // eslint-disable-line react/no-unused-state
      canonicalUrl: this.article.canonical_url || '', // eslint-disable-line react/no-unused-state
      series: this.article.series || '', // eslint-disable-line react/no-unused-state
      allSeries: this.article.all_series || [], // eslint-disable-line react/no-unused-state
      bodyMarkdown: this.article.body_markdown || '',
      published: this.article.published || false,
      previewShowing: false,
      previewResponse: '',
      submitting: false,
      editing: this.article.id !== null, // eslint-disable-line react/no-unused-state
      mainImage: this.article.main_image || null,
      organizations,
      organizationId: this.article.organization_id,
      errors: null,
      edited: false,
      updatedAt: this.article.updated_at,
      version,
      siteLogo,
      helpFor: null,
      helpPosition: null,
      isModalOpen: false,
      markdownLintErrors: [],
      ...previousContentState,
    };
  }

  componentDidMount() {
    window.addEventListener('beforeunload', this.localStoreContent);
  }

  componentWillUnmount() {
    window.removeEventListener('beforeunload', this.localStoreContent);
  }

  componentDidUpdate() {
    const { previewResponse } = this.state;

    if (previewResponse) {
      embedGists(this.formElement);
      this.constructor.handleRunkitPreview();
      this.constructor.handleAsciinemaPreview();
    }
  }

  localStoreContent = () => {
    const { version, title, tagList, mainImage, bodyMarkdown } = this.state;
    const updatedAt = new Date();
    localStorage.setItem(
      `editor-${version}-${this.url}`,
      JSON.stringify({
        title,
        tagList,
        mainImage,
        bodyMarkdown,
        updatedAt,
      }),
    );
  };

  setCommonProps = ({
    previewShowing = false,
    helpFor = null,
    helpPosition = null,
  }) => {
    return {
      previewShowing,
      helpFor,
      helpPosition,
    };
  };

  fetchPreview = (e) => {
    const { previewShowing, bodyMarkdown } = this.state;
    e.preventDefault();
    if (previewShowing) {
      this.setState({
        ...this.setCommonProps({}),
      });
    } else {
      previewArticle(bodyMarkdown, this.showPreview, this.failedPreview);
    }
  };

  lintMarkdown = () => {
    const options = {
      ...LINT_OPTIONS,
      strings: {
        content: this.state.bodyMarkdown,
      },
    };
    const { content: markdownLintErrors } = window.markdownlint.sync(options);
    this.setState({ markdownLintErrors });
  };

  fetchMarkdownLint = async () => {
    if (!window.markdownlint) {
      const pathDataElement = document.getElementById('markdown-lint-js-path');
      if (!pathDataElement) {
        return;
      }

      // Retrieve the correct fingerprinted URL for the scripts
      const { markdownItJsPath, markdownLintJsPath } = pathDataElement.dataset;

      const markdownItScript = document.createElement('script');
      markdownItScript.setAttribute('src', markdownItJsPath);
      document.body.appendChild(markdownItScript);

      // The markdownlint script needs the first script to have finished loading first
      markdownItScript.addEventListener('load', () => {
        const markdownLintScript = document.createElement('script');
        markdownLintScript.setAttribute('src', markdownLintJsPath);
        document.body.appendChild(markdownLintScript);

        markdownLintScript.addEventListener('load', this.lintMarkdown);
      });
    } else {
      this.lintMarkdown();
    }
  };

  showPreview = (response) => {
    this.fetchMarkdownLint();
    this.setState({
      ...this.setCommonProps({ previewShowing: true }),
      previewResponse: response,
      errors: null,
    });
  };

  handleOrgIdChange = (e) => {
    const organizationId = e.target.selectedOptions[0].value;
    this.setState({ organizationId });
  };

  failedPreview = (response) => {
    this.setState({
      errors: response,
      submitting: false,
    });
  };

  handleConfigChange = (e) => {
    e.preventDefault();
    const newState = {};
    newState[e.target.name] = e.target.value;
    this.setState(newState);
  };

  handleMainImageUrlChange = (payload) => {
    this.setState({
      mainImage: payload.links[0],
    });
  };

  removeLocalStorage = () => {
    const { version } = this.state;
    localStorage.removeItem(`editor-${version}-${this.url}`);
    window.removeEventListener('beforeunload', this.localStoreContent);
  };

  onPublish = (e) => {
    e.preventDefault();
    this.setState({ submitting: true, published: true });
    const { state } = this;
    state.published = true;
    submitArticle(
      { ...state, title: filterXSS(state.title) },
      this.removeLocalStorage,
      this.handleArticleError,
    );
  };

  onSaveDraft = (e) => {
    e.preventDefault();
    this.setState({ submitting: true, published: false });
    const { state } = this;
    state.published = false;
    submitArticle(state, this.removeLocalStorage, this.handleArticleError);
  };

  onClearChanges = (e) => {
    e.preventDefault();
    // eslint-disable-next-line no-alert
    const revert = window.confirm(
      'Are you sure you want to revert to the previous save?',
    );
    if (!revert && navigator.userAgent !== 'DEV-Native-ios') return;

    this.setState({
<<<<<<< HEAD
      title: this.article.decoded_title || '',
=======
      // When the formKey prop changes, it causes the <Form /> component to recreate the DOM nodes that it manages.
      // This permits us to reset the defaultValue for the MentionAutcompleteTextArea component without having to change
      // MentionAutcompleteTextArea component's implementation.
      formKey: new Date().toISOString(),
      title: this.article.title || '',
>>>>>>> a24dee8e
      tagList: this.article.cached_tag_list || '',
      description: '', // eslint-disable-line react/no-unused-state
      canonicalUrl: this.article.canonical_url || '', // eslint-disable-line react/no-unused-state
      series: this.article.series || '', // eslint-disable-line react/no-unused-state
      allSeries: this.article.all_series || [], // eslint-disable-line react/no-unused-state
      bodyMarkdown: this.article.body_markdown || '',
      published: this.article.published || false,
      previewShowing: false,
      previewResponse: '',
      submitting: false,
      editing: this.article.id !== null, // eslint-disable-line react/no-unused-state
      mainImage: this.article.main_image || null,
      errors: null,
      edited: false,
      helpFor: null,
      helpPosition: 0,
      isModalOpen: false,
    });
  };

  handleArticleError = (response, publishFailed = false) => {
    window.scrollTo(0, 0);
    const { published } = this.state;
    this.setState({
      errors: response,
      submitting: false,
      // Even if it's an update that failed, published will still be set to true
      published: published && !publishFailed,
    });
  };

  toggleEdit = () => {
    this.localStoreContent();
    const { edited } = this.state;
    if (edited) return;
    this.setState({
      edited: true,
    });
  };

  showModal = (isModalOpen) => {
    if (this.state.edited) {
      this.setState({
        isModalOpen,
      });
    } else {
      // If the user has not edited the body we send them home
      window.location.href = '/';
    }
  };

  switchHelpContext = ({ target }) => {
    this.setState({
      ...this.setCommonProps({
        helpFor: target.id,
        helpPosition: target.getBoundingClientRect().y,
      }),
    });
  };

  render() {
    const {
      title,
      tagList,
      bodyMarkdown,
      published,
      previewShowing,
      previewResponse,
      submitting,
      organizations,
      organizationId,
      mainImage,
      errors,
      edited,
      version,
      helpFor,
      helpPosition,
      siteLogo,
      markdownLintErrors,
      formKey,
    } = this.state;

    return (
      <form
        ref={(element) => {
          this.formElement = element;
        }}
        id="article-form"
        className="crayons-article-form"
        onSubmit={this.onSubmit}
        onInput={this.toggleEdit}
        aria-label="Edit post"
      >
        <Header
          onPreview={this.fetchPreview}
          previewShowing={previewShowing}
          organizations={organizations}
          organizationId={organizationId}
          onToggle={this.handleOrgIdChange}
          siteLogo={siteLogo}
          displayModal={() => this.showModal(true)}
        />

        {previewShowing ? (
          <Preview
            previewResponse={previewResponse}
            articleState={this.state}
            errors={errors}
            markdownLintErrors={markdownLintErrors}
          />
        ) : (
          <Form
            key={formKey}
            titleDefaultValue={title}
            titleOnChange={linkState(this, 'title')}
            tagsDefaultValue={tagList}
            tagsOnInput={linkState(this, 'tagList')}
            bodyDefaultValue={bodyMarkdown}
            bodyOnChange={linkState(this, 'bodyMarkdown')}
            bodyHasFocus={false}
            version={version}
            mainImage={mainImage}
            onMainImageUrlChange={this.handleMainImageUrlChange}
            errors={errors}
            switchHelpContext={this.switchHelpContext}
          />
        )}

        <Help
          previewShowing={previewShowing}
          helpFor={helpFor}
          helpPosition={helpPosition}
          version={version}
        />
        {this.state.isModalOpen && (
          <Modal
            size="s"
            title="You have unsaved changes"
            onClose={() => this.showModal(false)}
          >
            <p>
              You've made changes to your post. Do you want to navigate to leave
              this page?
            </p>
            <div className="pt-4">
              <Button className="mr-2" variant="danger" url="/" tagName="a">
                Yes, leave the page
              </Button>
              <Button variant="secondary" onClick={() => this.showModal(false)}>
                No, keep editing
              </Button>
            </div>
          </Modal>
        )}

        <EditorActions
          published={published}
          version={version}
          onPublish={this.onPublish}
          onSaveDraft={this.onSaveDraft}
          onClearChanges={this.onClearChanges}
          edited={edited}
          passedData={this.state}
          onConfigChange={this.handleConfigChange}
          submitting={submitting}
        />

        <KeyboardShortcuts
          shortcuts={{
            'ctrl+shift+KeyP': this.fetchPreview,
          }}
        />
      </form>
    );
  }
}<|MERGE_RESOLUTION|>--- conflicted
+++ resolved
@@ -289,15 +289,11 @@
     if (!revert && navigator.userAgent !== 'DEV-Native-ios') return;
 
     this.setState({
-<<<<<<< HEAD
-      title: this.article.decoded_title || '',
-=======
       // When the formKey prop changes, it causes the <Form /> component to recreate the DOM nodes that it manages.
       // This permits us to reset the defaultValue for the MentionAutcompleteTextArea component without having to change
       // MentionAutcompleteTextArea component's implementation.
       formKey: new Date().toISOString(),
-      title: this.article.title || '',
->>>>>>> a24dee8e
+      title: this.article.decoded_title || '',
       tagList: this.article.cached_tag_list || '',
       description: '', // eslint-disable-line react/no-unused-state
       canonicalUrl: this.article.canonical_url || '', // eslint-disable-line react/no-unused-state
