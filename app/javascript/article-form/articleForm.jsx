--- conflicted
+++ resolved
@@ -241,13 +241,9 @@
               className="articleform__detailsButton articleform__detailsButton--image"
               onClick={this.toggleImageManagement}
             >
-<<<<<<< HEAD
-              <img src={ImageUploadIcon} /> IMAGES
-=======
               <img src={ImageUploadIcon} />
               {' '}
 IMAGES
->>>>>>> 397605c7
             </button>
             <button
               className="articleform__detailsButton articleform__detailsButton--moreconfig"
@@ -264,13 +260,9 @@
             className="articleform__detailsButton articleform__detailsButton--image articleform__detailsButton--bottom"
             onClick={this.toggleImageManagement}
           >
-<<<<<<< HEAD
-            <img src={ImageUploadIcon} /> IMAGES
-=======
             <img src={ImageUploadIcon} />
             {' '}
 IMAGES
->>>>>>> 397605c7
           </button>
           <button
             className="articleform__detailsButton articleform__detailsButton--moreconfig articleform__detailsButton--bottom"
