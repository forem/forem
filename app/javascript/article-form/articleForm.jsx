--- conflicted
+++ resolved
@@ -2,6 +2,8 @@
 import { h, Component } from 'preact';
 import linkState from 'linkstate';
 import ImageUploadIcon from 'images/image-upload.svg';
+import ImageUploadIcon from 'images/image-upload.svg';
+import ThreeDotsIcon from 'images/three-dots.svg';
 import { submitArticle, previewArticle } from './actions';
 import BodyMarkdown from './elements/bodyMarkdown';
 import BodyPreview from './elements/bodyPreview';
@@ -15,11 +17,6 @@
 import MoreConfig from './elements/moreConfig';
 import OrgSettings from './elements/orgSettings';
 import Errors from './elements/errors';
-<<<<<<< HEAD
-=======
-import ImageUploadIcon from 'images/image-upload.svg';
-import ThreeDotsIcon from 'images/three-dots.svg';
->>>>>>> db9c16db
 // import CodeMirror from 'codemirror';
 // import 'codemirror/mode/markdown/markdown';
 
@@ -122,10 +119,10 @@
   };
 
   handleConfigChange = e => {
-    let newState = {}
+    const newState = {};
     newState[e.target.name] = e.target.value;
-    this.setState(newState)
-  }
+    this.setState(newState);
+  };
 
   handleMainImageUrlChange = payload => {
     this.setState({
@@ -230,7 +227,6 @@
     } else if (helpShowing) {
       editorView = <BodyPreview previewHTML={helpHTML} version="help" />;
     } else {
-<<<<<<< HEAD
       editorView = (
         <div>
           {errorsArea}
@@ -262,45 +258,49 @@
           </button>
         </div>
       );
-=======
-        editorView = <div>
-                      {errorsArea}
-                      {orgArea}
-                      {imageArea}
-                      <Title defaultValue={title} onChange={linkState(this, 'title')} />
-                      <div className="articleform__detailfields">
-                        <Tags defaultValue={tagList} onInput={linkState(this, 'tagList')} />
-                        <button
-                          className="articleform__detailsButton articleform__detailsButton--image"
-                          onClick={this.toggleImageManagement}
-                        >
-                          <img src={ImageUploadIcon} /> IMAGES
-                        </button>
-                        <button
-                          className="articleform__detailsButton articleform__detailsButton--moreconfig"
-                          onClick={this.toggleMoreConfig}
-                        >
-                          <img src={ThreeDotsIcon} />
-                        </button>
-                      </div>
-                      <BodyMarkdown
-                        defaultValue={bodyMarkdown}
-                        onChange={linkState(this, 'bodyMarkdown')}
-                      />
-                        <button
-                          className="articleform__detailsButton articleform__detailsButton--image articleform__detailsButton--bottom"
-                          onClick={this.toggleImageManagement}
-                        >
-                          <img src={ImageUploadIcon} /> IMAGES
-                        </button>
-                        <button
-                          className="articleform__detailsButton articleform__detailsButton--moreconfig articleform__detailsButton--bottom"
-                          onClick={this.toggleMoreConfig}
-                        >
-                          <img src={ThreeDotsIcon} />
-                        </button>
-                      </div>
->>>>>>> db9c16db
+      editorView = (
+        <div>
+          {errorsArea}
+          {orgArea}
+          {imageArea}
+          <Title defaultValue={title} onChange={linkState(this, 'title')} />
+          <div className="articleform__detailfields">
+            <Tags defaultValue={tagList} onInput={linkState(this, 'tagList')} />
+            <button
+              className="articleform__detailsButton articleform__detailsButton--image"
+              onClick={this.toggleImageManagement}
+            >
+              <img src={ImageUploadIcon} />
+              {' '}
+IMAGES
+            </button>
+            <button
+              className="articleform__detailsButton articleform__detailsButton--moreconfig"
+              onClick={this.toggleMoreConfig}
+            >
+              <img src={ThreeDotsIcon} />
+            </button>
+          </div>
+          <BodyMarkdown
+            defaultValue={bodyMarkdown}
+            onChange={linkState(this, 'bodyMarkdown')}
+          />
+          <button
+            className="articleform__detailsButton articleform__detailsButton--image articleform__detailsButton--bottom"
+            onClick={this.toggleImageManagement}
+          >
+            <img src={ImageUploadIcon} />
+            {' '}
+IMAGES
+          </button>
+          <button
+            className="articleform__detailsButton articleform__detailsButton--moreconfig articleform__detailsButton--bottom"
+            onClick={this.toggleMoreConfig}
+          >
+            <img src={ThreeDotsIcon} />
+          </button>
+        </div>
+      );
     }
     return (
       <form className="articleform__form" onSubmit={this.onSubmit}>
