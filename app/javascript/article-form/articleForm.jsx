import 'preact/devtools';
import { h, Component } from 'preact';
import linkState from 'linkstate';
import ImageUploadIcon from 'images/image-upload.svg';
import ThreeDotsIcon from 'images/three-dots.svg';
import { submitArticle, previewArticle } from './actions';
import BodyMarkdown from './elements/bodyMarkdown';
import BodyPreview from './elements/bodyPreview';
// import Description from './elements/description';
import PublishToggle from './elements/publishToggle';
import Notice from './elements/notice';
import Tags from './elements/tags';
import Title from './elements/title';
import MainImage from './elements/mainImage';
import ImageManagement from './elements/imageManagement';
import MoreConfig from './elements/moreConfig';
import OrgSettings from './elements/orgSettings';
import Errors from './elements/errors';

export default class ArticleForm extends Component {
  constructor(props) {
    super(props);
    this.article = JSON.parse(this.props.article);
    const organization = this.props.organization
      ? JSON.parse(this.props.organization)
      : null;

    this.url = window.location.href;

    this.state = {
      id: this.article.id || null,
      title: this.article.title || '',
      tagList: this.article.cached_tag_list || '',
      description: '',
      canonicalUrl: this.article.canonical_url || '',
      series: this.article.series || '',
      allSeries: this.article.all_series || [],
      bodyMarkdown: this.article.body_markdown || '',
      published: this.article.published || false,
      previewShowing: false,
      helpShowing: false,
      previewResponse: '',
      helpHTML: document.getElementById('editor-help-guide').innerHTML,
      submitting: false,
      editing: this.article.id != null,
      imageManagementShowing: false,
      moreConfigShowing: false,
      mainImage: this.article.main_image || null,
      organization,
      postUnderOrg: !!this.article.organization_id,
      errors: null,
      edited: false,
      version: this.props.version,
    };
  }

  componentDidMount() {
    const { version } = this.state
    const previousContent = JSON.parse(
      localStorage.getItem(`editor-${version}-${window.location.href}`),
    );
    if (previousContent && this.checkContentChanges(previousContent)) {
      this.setState({
        title: previousContent.title || '',
        tagList: previousContent.tagList || '',
        mainImage: previousContent.mainImage || null,
        bodyMarkdown: previousContent.bodyMarkdown || '',
        edited: true,
      });
    }

    window.addEventListener('beforeunload', this.localStoreContent);

    // const editor = document.getElementById('article_body_markdown');
    // const myCodeMirror = CodeMirror(editor, {
    //   mode: 'markdown',
    //   theme: 'material',
    //   highlightFormatting: true,
    // });
    // myCodeMirror.setSize('100%', '100%');
  }

  checkContentChanges = previousContent =>
    this.state.bodyMarkdown !== previousContent.bodyMarkdown ||
    this.state.title !== previousContent.title ||
    this.state.mainImage !== previousContent.mainImage ||
    this.state.tagList !== previousContent.tagList;

  localStoreContent = () => {
    const { version, title, tagList, mainImage, bodyMarkdown } = this.state
    localStorage.setItem(
      `editor-${version}-${this.url}`,
      JSON.stringify({
        title,
        tagList,
        mainImage,
        bodyMarkdown,
      }),
    );
  };

  toggleHelp = e => {
    e.preventDefault();
    window.scrollTo(0, 0);
    this.setState({
      helpShowing: !this.state.helpShowing,
      previewShowing: false,
    });
    setTimeout(function(){
      e.target.blur();
    },3)
  };

  fetchPreview = e => {
    e.preventDefault();
    if (this.state.previewShowing) {
      this.setState({
        previewShowing: false,
        helpShowing: false,
      });
    } else {
      previewArticle(
        this.state.bodyMarkdown,
        this.showPreview,
        this.failedPreview,
      );
    }
    setTimeout(function(){
      e.target.blur();
    },3)
  };

  toggleImageManagement = e => {
    e.preventDefault();
    this.setState({
      imageManagementShowing: !this.state.imageManagementShowing,
    });
  };

  toggleMoreConfig = e => {
    e.preventDefault();
    this.setState({
      moreConfigShowing: !this.state.moreConfigShowing,
    });
  };

  showPreview = response => {
    this.setState({
      previewShowing: true,
      helpShowing: false,
      previewResponse: response,
    });
  };

  toggleOrgPosting = e => {
    e.preventDefault();
    this.setState({ postUnderOrg: !this.state.postUnderOrg });
    setTimeout(function(){
      e.target.blur();
    },3)
  };

  failedPreview = response => {
    console.log(response);
  };

  handleConfigChange = e => {
    e.preventDefault();
    const newState = {};
    newState[e.target.name] = e.target.value;
    this.setState(newState);
  };

  handleMainImageUrlChange = payload => {
    this.setState({
      mainImage: payload.link,
      imageManagementShowing: false,
    });
  };

  removeLocalStorage = () => {
    localStorage.removeItem(this.url);
    window.removeEventListener('beforeunload', this.localStoreContent);
  };

  onPublish = e => {
    e.preventDefault();
    this.setState({ submitting: true, published: true });
    const { state } = this;
    state.published = true;
    submitArticle(state, this.removeLocalStorage, this.handleArticleError);
  };

  onSaveDraft = e => {
    e.preventDefault();
    this.setState({ submitting: true, published: false });
    const { state } = this;
    state.published = false;
    submitArticle(state, this.removeLocalStorage, this.handleArticleError);
  };

  handleTitleKeyDown = e => {
    if (e.keyCode === 13) {
      e.preventDefault();
    }
  }

  handleBodyKeyDown = e => {

  }

  onClearChanges = e => {
    e.preventDefault();
    const revert = confirm(
      'Are you sure you want to revert to the previous save?',
    );
    if (!revert) return;
    this.setState({
      title: this.article.title || '',
      tagList: this.article.cached_tag_list || '',
      description: '',
      canonicalUrl: this.article.canonical_url || '',
      series: this.article.series || '',
      allSeries: this.article.all_series || [],
      bodyMarkdown: this.article.body_markdown || '',
      published: this.article.published || false,
      previewShowing: false,
      helpShowing: false,
      previewResponse: '',
      helpHTML: document.getElementById('editor-help-guide').innerHTML,
      submitting: false,
      editing: this.article.id != null,
      imageManagementShowing: false,
      moreConfigShowing: false,
      mainImage: this.article.main_image || null,
      errors: null,
      edited: false,
    });
  };

  handleArticleError = response => {
    window.scrollTo(0, 0);
    this.setState({
      errors: response,
      submitting: false,
    });
  };

  toggleEdit = () => {
    this.localStoreContent();
    const { edited } = this.state;
    if (edited) return;
    this.setState({
      edited: true,
    });
  };

  render() {
    // cover image url should asking for url OR providing option to upload an image
    const {
      title,
      tagList,
      bodyMarkdown,
      published,
      previewShowing,
      helpShowing,
      previewResponse,
      helpHTML,
      submitting,
      imageManagementShowing,
      moreConfigShowing,
      organization,
      postUnderOrg,
      mainImage,
      errors,
      version
    } = this.state;
    const notice = submitting ? <Notice published={published} /> : '';
    console.log(mainImage)
    const imageArea = (mainImage && !previewShowing && version === 'v2') ? (
      <MainImage mainImage={mainImage} onEdit={this.toggleImageManagement} />
    ) : (
      ''
    );
    const imageManagement = imageManagementShowing ? (
      <ImageManagement
        onExit={this.toggleImageManagement}
        mainImage={mainImage}
        version={version}
        onMainImageUrlChange={this.handleMainImageUrlChange}
      />
    ) : (
      ''
    );
    const moreConfig = moreConfigShowing ? (
      <MoreConfig
        onExit={this.toggleMoreConfig}
        passedData={this.state}
        onSaveDraft={this.onSaveDraft}
        onConfigChange={this.handleConfigChange}
      />
    ) : (
      ''
    );
    const orgArea = organization ? (
      <OrgSettings
        organization={organization}
        postUnderOrg={postUnderOrg}
        onToggle={this.toggleOrgPosting}
      />
    ) : (
      ''
    );
    const errorsArea = errors ? <Errors errorsList={errors} /> : '';
    let editorView = '';
    if (previewShowing) {
      editorView = (
        <div>
          {errorsArea}
          {orgArea}
          {imageArea}
          <BodyPreview
            previewResponse={previewResponse}
            articleState={this.state}
            version="article-preview"
          />
        </div>
      );
    } else if (helpShowing) {
      editorView = <BodyPreview previewResponse={{processed_html: helpHTML}} version="help" />;
    } else {
      let controls = '';
      let moreConfigBottomButton = '';
      if (version === 'v2') {
        moreConfigBottomButton = (
          <button
            type='button'
            className="articleform__detailsButton articleform__detailsButton--moreconfig articleform__detailsButton--bottom"
            onClick={this.toggleMoreConfig}
          >
            <img src={ThreeDotsIcon} alt='menu dots' />
          </button>
        )
        controls = (
          <div className={title.length > 128 ? 'articleform__titleTooLong' : ''}>
            <Title defaultValue={title}
              onKeyDown={this.handleTitleKeyDown}
              onChange={linkState(this, 'title')} />
            <div className="articleform__detailfields">
              <Tags defaultValue={tagList} onInput={linkState(this, 'tagList')} />
              <button
                className="articleform__detailsButton articleform__detailsButton--image"
                onClick={this.toggleImageManagement}
              >
                <img src={ImageUploadIcon} />
              </button>
              <button
                className="articleform__detailsButton articleform__detailsButton--moreconfig"
                onClick={this.toggleMoreConfig}
              >
                <img src={ThreeDotsIcon} />
              </button>
            </div>
          </div>
        )
      }
      editorView = (
        <div>
          {errorsArea}
          {orgArea}
          {imageArea}
<<<<<<< HEAD
          {controls}
=======
          <Title defaultValue={title} onChange={linkState(this, 'title')} />
          <div className="articleform__detailfields">
            <Tags defaultValue={tagList} onInput={linkState(this, 'tagList')} />
            <button
              className="articleform__detailsButton articleform__detailsButton--image"
              onClick={this.toggleImageManagement}
            >
              <img src={ImageUploadIcon} alt="upload images" />
              {' '}
IMAGES
            </button>
            <button
              className="articleform__detailsButton articleform__detailsButton--moreconfig"
              onClick={this.toggleMoreConfig}
            >
              <img src={ThreeDotsIcon} alt="open overlay menu" />
            </button>
          </div>
>>>>>>> e639f376
          <BodyMarkdown
            defaultValue={bodyMarkdown}
            onKeyDown={this.handleBodyKeyDown}
            onChange={linkState(this, 'bodyMarkdown')}
          />
          <button
            className="articleform__detailsButton articleform__detailsButton--image articleform__detailsButton--bottom"
            onClick={this.toggleImageManagement}
          >
            <img src={ImageUploadIcon} alt="upload images" />
            {' '}
IMAGES
          </button>
<<<<<<< HEAD
          {moreConfigBottomButton}
=======
          <button
            className="articleform__detailsButton articleform__detailsButton--moreconfig articleform__detailsButton--bottom"
            onClick={this.toggleMoreConfig}
          >
            <img src={ThreeDotsIcon} alt="open overlay menu" />
          </button>
>>>>>>> e639f376
        </div>
      );
    }
    return (
      <form
        className={`articleform__form articleform__form--${version}`}
        onSubmit={this.onSubmit}
        onInput={this.toggleEdit}
      >
        {editorView}
        <PublishToggle
          published={published}
          version={version}
          previewShowing={previewShowing}
          helpShowing={helpShowing}
          onPreview={this.fetchPreview}
          onPublish={this.onPublish}
          onHelp={this.toggleHelp}
          onSaveDraft={this.onSaveDraft}
          onClearChanges={this.onClearChanges}
          edited={this.state.edited}
          onChange={linkState(this, 'published')}
        />
        {notice}
        {imageManagement}
        {moreConfig}
      </form>
    );
  }
}<|MERGE_RESOLUTION|>--- conflicted
+++ resolved
@@ -369,28 +369,7 @@
           {errorsArea}
           {orgArea}
           {imageArea}
-<<<<<<< HEAD
           {controls}
-=======
-          <Title defaultValue={title} onChange={linkState(this, 'title')} />
-          <div className="articleform__detailfields">
-            <Tags defaultValue={tagList} onInput={linkState(this, 'tagList')} />
-            <button
-              className="articleform__detailsButton articleform__detailsButton--image"
-              onClick={this.toggleImageManagement}
-            >
-              <img src={ImageUploadIcon} alt="upload images" />
-              {' '}
-IMAGES
-            </button>
-            <button
-              className="articleform__detailsButton articleform__detailsButton--moreconfig"
-              onClick={this.toggleMoreConfig}
-            >
-              <img src={ThreeDotsIcon} alt="open overlay menu" />
-            </button>
-          </div>
->>>>>>> e639f376
           <BodyMarkdown
             defaultValue={bodyMarkdown}
             onKeyDown={this.handleBodyKeyDown}
@@ -404,16 +383,7 @@
             {' '}
 IMAGES
           </button>
-<<<<<<< HEAD
           {moreConfigBottomButton}
-=======
-          <button
-            className="articleform__detailsButton articleform__detailsButton--moreconfig articleform__detailsButton--bottom"
-            onClick={this.toggleMoreConfig}
-          >
-            <img src={ThreeDotsIcon} alt="open overlay menu" />
-          </button>
->>>>>>> e639f376
         </div>
       );
     }
