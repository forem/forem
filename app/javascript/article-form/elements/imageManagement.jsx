import { h, Component } from 'preact';
import PropTypes from 'prop-types';
import { generateMainImage } from '../actions';

// const ImageManagement = ({ onExit }) => (
export default class ImageManagement extends Component {
  constructor(props) {
    super(props);
    this.state = { insertionImageUrl: null };
  }

  handleMainImageUpload = e => {
    e.preventDefault();
    const payload = { image: e.target.files, wrap_cloudinary: true };
    generateMainImage(payload, this.props.onMainImageUrlChange, null);
    // this.props.onMainImageUrlChange(e.target.value)
  };

  handleInsertionImageUpload = e => {
    const payload = { image: e.target.files };
    generateMainImage(payload, this.handleInertImageUploadSuccess, null);
  };

  handleInertImageUploadSuccess = response => {
    this.setState({
      insertionImageUrl: response.link,
    });
  };

  triggerMainImageRemoval = e => {
    e.preventDefault();
    this.props.onMainImageUrlChange({ link: null });
  };

  render() {
    const { onExit, mainImageUrl } = this.props;
    const { insertionImageUrl } = this.state;
    // mainImageUrl
    let mainImageArea;
    if (mainImageUrl) {
      mainImageArea = (
        <div>
          <img src={mainImageUrl} />
          <button onClick={this.triggerMainImageRemoval}>
            Remove Cover Image
          </button>
        </div>
      );
    } else {
      mainImageArea = (
        <div>
          <input type="file" onChange={this.handleMainImageUpload} />
        </div>
      );
    }
    let inertionImageArea;
    if (insertionImageUrl) {
      inertionImageArea = (
        <div>
          <h3>Markdown Image:</h3>
          <input type="text" value={`![](${insertionImageUrl})`} />
          <h3>Direct URL:</h3>
          <input type="text" value={insertionImageUrl} />
        </div>
      );
    } else {
      inertionImageArea = (
        <div>
          <input type="file" onChange={this.handleInsertionImageUpload} />
        </div>
      );
    }
<<<<<<< HEAD
=======

>>>>>>> de4add3b
    return   <div
                className="articleform__overlay"
              >
              <button
                class="articleform__exitbutton"
                data-content="exit"
                onClick={onExit}
                >×</button>
                <h2>Cover Image</h2>
                {mainImageArea}
                <h2>Body Images</h2>
                {inertionImageArea}
                <div><button class="articleform__donebutton" onClick={onExit}>Done</button></div>
              </div>

              }
};

ImageManagement.propTypes = {
  onExit: PropTypes.func.isRequired,
};

// export default ImageManagement;<|MERGE_RESOLUTION|>--- conflicted
+++ resolved
@@ -70,27 +70,28 @@
         </div>
       );
     }
-<<<<<<< HEAD
-=======
-
->>>>>>> de4add3b
-    return   <div
-                className="articleform__overlay"
-              >
-              <button
-                class="articleform__exitbutton"
-                data-content="exit"
-                onClick={onExit}
-                >×</button>
-                <h2>Cover Image</h2>
-                {mainImageArea}
-                <h2>Body Images</h2>
-                {inertionImageArea}
-                <div><button class="articleform__donebutton" onClick={onExit}>Done</button></div>
-              </div>
-
-              }
-};
+    return (
+      <div className="articleform__overlay">
+        <button
+          className="articleform__exitbutton"
+          data-content="exit"
+          onClick={onExit}
+        >
+          ×
+        </button>
+        <h2>Cover Image</h2>
+        {mainImageArea}
+        <h2>Body Images</h2>
+        {inertionImageArea}
+        <div>
+          <button className="articleform__donebutton" onClick={onExit}>
+            Done
+          </button>
+        </div>
+      </div>
+    );
+  }
+}
 
 ImageManagement.propTypes = {
   onExit: PropTypes.func.isRequired,
