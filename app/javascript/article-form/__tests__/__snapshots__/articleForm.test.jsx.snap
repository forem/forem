// Jest Snapshot v1, https://goo.gl/fbAQLP

exports[`<ArticleForm /> renders properly 1`] = `
<form
  class="crayons-article-form"
  id="article-form"
  onInput={[Function]}
>
  <div
    class="crayons-article-form__header crayons-layout"
  >
    <a
      aria-label="Home"
      class="crayons-article-form__logo"
      href="/"
    >
      <svg
        aria-labelledby="aokj84btta17w7mvt93i94l82beye8ez"
        class="logo"
        height="20%"
        role="img"
        version="1"
        viewBox="0 0 132.000000 65.000000"
        width="20%"
        xmlns="http://www.w3.org/2000/svg"
      >
        <title
          id="aokj84btta17w7mvt93i94l82beye8ez"
        >
          App logo
        </title>
        <path
          d="M0 33v32h11.3c12.5 0 17.7-1.6 21.5-6.5 3.8-4.8 4.4-9 4-28-.3-16.8-.5-18.2-2.7-21.8C30.3 2.5 26.1 1 12 1H0v32zm23.1-19.1c2.3 1.9 2.4 2.3 2.4 18.5 0 15.7-.1 16.7-2.2 18.8-1.7 1.6-3.5 2.2-7 2.2l-4.8.1-.3-20.8L11 12h4.9c3.3 0 5.6.6 7.2 1.9zM46.1 3.6c-2 2.6-2.1 3.9-2.1 29.6v26.9l2.5 2.4c2.3 2.4 2.9 2.5 16 2.5H76V54.1l-10.2-.3-10.3-.3v-15l6.3-.3 6.2-.3V27H55V12h21V1H62.1c-13.9 0-14 0-16 2.6zM87 15.2c2.1 7.9 5.5 20.8 7.6 28.8 3.2 12.3 4.3 15 7 17.7 1.9 2 4.2 3.3 5.7 3.3 3.1 0 7.1-3.1 8.5-6.7 1-2.6 15.2-55.6 15.2-56.8 0-.3-2.8-.5-6.2-.3l-6.3.3-5.6 21.5c-3.5 13.6-5.8 20.8-6.2 19.5C105.9 40 96 1.9 96 1.4c0-.2-2.9-.4-6.4-.4h-6.4L87 15.2z"
        />
      </svg>
    </a>
    <div
      class="crayons-field__label flex items-center flex-1"
    >
      <span
        class="hidden s:inline-block whitespace-nowrap"
      >
        Write a new post
      </span>
    </div>
    <div
      class="crayons-article-form__tabs crayons-tabs ml-auto"
    >
      <button
        class="crayons-tabs__item crayons-tabs__item--current"
        onClick={false}
        type="button"
      >
        Edit
      </button>
      <button
        class="crayons-tabs__item false"
        onClick={[Function]}
        type="button"
      >
        Preview
      </button>
    </div>
    <div
      class="crayons-article-form__close"
    >
      <a
        class="crayons-btn crayons-btn--ghost crayons-btn--icon"
        href="/"
        title="Close the editor"
      >
        <svg
          aria-labelledby="as1mn15llu5e032u2pgzlc6yhvss2myk"
          class="crayons-icon"
          height="24"
          role="img"
          viewBox="0 0 24 24"
          width="24"
          xmlns="http://www.w3.org/2000/svg"
        >
          <title
            id="as1mn15llu5e032u2pgzlc6yhvss2myk"
          >
            Close the editor
          </title>
          <path
            d="M12 10.586l4.95-4.95 1.414 1.414-4.95 4.95 4.95 4.95-1.414 1.414-4.95-4.95-4.95 4.95-1.414-1.414 4.95-4.95-4.95-4.95L7.05 5.636l4.95 4.95z"
          />
        </svg>
      </a>
    </div>
  </div>
  <div
    class="crayons-article-form__main"
  >
    <div
      class="crayons-article-form__main__content crayons-card"
    >
      <div>
        <div
          class="crayons-article-form__cover"
          role="presentation"
        >
          <div
            class="flex items-center"
          >
            <button
              class="crayons-btn crayons-btn--outlined mr-2 whitespace-nowrap"
              disabled={false}
              type="button"
            >
              <label
                htmlFor="cover-image-input"
              >
                Add a cover image
              </label>
              <input
                accept="image/*"
                class="w-100 h-100 absolute left-0 right-0 top-0 bottom-0 overflow-hidden opacity-0 cursor-pointer"
                data-max-file-size-mb="25"
                id="cover-image-input"
                onChange={[Function]}
                type="file"
              />
            </button>
          </div>
        </div>
        <div
          class="crayons-article-form__title"
        >
          <textarea
            autoComplete="off"
<<<<<<< HEAD
            autofocus="true"
            class="crayons-textfield crayons-textfield--ghost fs-3xl s:fs-4xl l:fs-5xl fw-bold s:fw-heavy lh-tight"
            id="article-form-title"
            onChange={[Function]}
=======
            class="articleform__tags"
            id="tag-input"
            name="listing[tag_list]"
            onBlur={[Function]}
>>>>>>> c83cad6f
            onFocus={[Function]}
            onInput={[Function]}
            onKeyDown={[Function]}
            placeholder="New post title here..."
            ref={[Function]}
            style={
              Object {
                "height": 0,
              }
            }
            type="text"
            value=""
          />
        </div>
        <div
          class="crayons-article-form__tagsfield"
        >
          <div
            class="crayons-article-form__tagswrapper"
          >
            <input
              autoComplete="off"
              class="crayons-textfield crayons-textfield--ghost ff-accent crayons-article-form__tags"
              id="tag-input"
              name="classified_listing[tag_list]"
              onBlur={[Function]}
              onFocus={[Function]}
              onInput={[Function]}
              onKeyDown={[Function]}
              placeholder="Add up to 4 tags..."
              ref={[Function]}
              type="text"
              value=""
            />
          </div>
        </div>
      </div>
      <div
        class="crayons-article-form__body"
      >
        <div
          class="crayons-article-form__toolbar false"
        >
          <div
            class="flex items-center"
          >
            <button
              class="crayons-btn crayons-btn--ghost crayons-btn--icon-left mr-2 fw-normal"
              disabled={false}
              tabIndex="-1"
              type="button"
            >
              <svg
                aria-labelledby="a17qec5pfhrwzk9w4kg0tp62v27qqu9t"
                class="crayons-icon"
                height="24"
                role="img"
                viewBox="0 0 24 24"
                width="24"
                xmlns="http://www.w3.org/2000/svg"
              >
                <title
                  id="a17qec5pfhrwzk9w4kg0tp62v27qqu9t"
                >
                  Upload image
                </title>
                <path
                  d="M20 5H4v14l9.292-9.294a1 1 0 011.414 0L20 15.01V5zM2 3.993A1 1 0 012.992 3h18.016c.548 0 .992.445.992.993v16.014a1 1 0 01-.992.993H2.992A.993.993 0 012 20.007V3.993zM8 11a2 2 0 110-4 2 2 0 010 4z"
                />
              </svg>
              Upload image
              <input
                accept="image/*"
                class="w-100 h-100 absolute left-0 right-0 top-0 bottom-0 overflow-hidden opacity-0 cursor-pointer"
                data-max-file-size-mb="25"
                id="image-upload-field"
                multiple={true}
                onChange={[Function]}
                tabIndex="-1"
                type="file"
              />
            </button>
          </div>
        </div>
        <textarea
          class="crayons-textfield crayons-textfield--ghost crayons-article-form__body__field"
          id="article_body_markdown"
          name="body_markdown"
          onChange={[Function]}
          onFocus={[Function]}
          onInput={[Function]}
          placeholder="Write your post content here..."
          ref={[Function]}
          style={
            Object {
              "height": 0,
            }
          }
          value=""
        />
      </div>
    </div>
    <div
      class="crayons-article-form__main__aside"
    >
      <div
        class="sticky"
        style={
          Object {
            "top": null,
          }
        }
      />
    </div>
  </div>
  <div
    class="crayons-article-form__footer"
  >
    <button
      class="crayons-btn mr-2 whitespace-nowrap"
      disabled={false}
      onClick={[Function]}
      type="button"
    >
      Publish
    </button>
    <button
      class="crayons-btn crayons-btn--secondary mr-2 whitespace-nowrap"
      disabled={false}
      onClick={[Function]}
      type="button"
    >
      Save 
      <span
        class="hidden s:inline"
      >
        draft
      </span>
    </button>
    <div
      class="s:relative"
    >
      <button
        class="crayons-btn crayons-btn--ghost crayons-btn--icon"
        disabled={false}
        onClick={[Function]}
        title="Post options"
        type="button"
      >
        <svg
          aria-labelledby="75abcb76478519ca4eb9"
          class="crayons-icon"
          height="24"
          role="img"
          viewBox="0 0 24 24"
          width="24"
          xmlns="http://www.w3.org/2000/svg"
        >
          <title
            id="75abcb76478519ca4eb9"
          >
            Post options
          </title>
          <path
            d="M12 1l9.5 5.5v11L12 23l-9.5-5.5v-11L12 1zm0 2.311L4.5 7.653v8.694l7.5 4.342 7.5-4.342V7.653L12 3.311zM12 16a4 4 0 110-8 4 4 0 010 8zm0-2a2 2 0 100-4 2 2 0 000 4z"
          />
        </svg>
      </button>
    </div>
  </div>
</form>
`;<|MERGE_RESOLUTION|>--- conflicted
+++ resolved
@@ -130,17 +130,10 @@
         >
           <textarea
             autoComplete="off"
-<<<<<<< HEAD
             autofocus="true"
             class="crayons-textfield crayons-textfield--ghost fs-3xl s:fs-4xl l:fs-5xl fw-bold s:fw-heavy lh-tight"
             id="article-form-title"
             onChange={[Function]}
-=======
-            class="articleform__tags"
-            id="tag-input"
-            name="listing[tag_list]"
-            onBlur={[Function]}
->>>>>>> c83cad6f
             onFocus={[Function]}
             onInput={[Function]}
             onKeyDown={[Function]}
@@ -163,14 +156,14 @@
           >
             <input
               autoComplete="off"
-              class="crayons-textfield crayons-textfield--ghost ff-accent crayons-article-form__tags"
+              class="crayons-article-form__tags"
               id="tag-input"
-              name="classified_listing[tag_list]"
+              name="listing[tag_list]"
               onBlur={[Function]}
               onFocus={[Function]}
               onInput={[Function]}
               onKeyDown={[Function]}
-              placeholder="Add up to 4 tags..."
+              placeholder="4 tags max, comma separated, no spaces or special characters"
               ref={[Function]}
               type="text"
               value=""
