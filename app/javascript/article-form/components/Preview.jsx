import { h } from 'preact';
import PropTypes from 'prop-types';
import { useEffect } from 'preact/hooks';
import { ErrorList } from './ErrorList';
import { AccessibilitySuggestions } from './AccessibilitySuggestions';

function titleArea({
  previewResponse,
  articleState,
  errors,
  markdownLintErrors,
}) {
  const tagArray = previewResponse.tags || articleState.tagList.split(', ');
  let tags = '';
  if (tagArray.length > 0 && tagArray[0].length > 0) {
    tags = tagArray.map((tag) => {
      return (
        tag.length > 0 && (
<<<<<<< HEAD
          <span key={tag} className="crayons-tag mr-2">
=======
          <a href={`/t/${tag}`} className="crayons-tag">
>>>>>>> 06d6b68d
            <span className="crayons-tag__prefix">#</span>
            {tag}
          </a>
        )
      );
    });
  }

  // The v2 editor stores its cover image in articleState.mainImage, while the v1 editor
  // stores it as previewResponse.cover_image. When previewing, we handle both by
  // defaulting to setting the cover image to the mainImage on the article (v2),
  //  and only using the cover image from the previewResponse if it exists (v1).
  let coverImage = articleState.mainImage || '';
  if (articleState.previewShowing) {
    // In preview state, use the cover_image from previewResponse.
    if (previewResponse.cover_image && previewResponse.cover_image.length > 0) {
      coverImage = previewResponse.cover_image;
    }
  }

  const previewTitle = previewResponse.title || articleState.title || '';

  return (
    <header className="crayons-article__header">
      {coverImage.length > 0 && (
        <div
          data-testid="article-form__cover"
          className="crayons-article__cover"
        >
          <img
            className="crayons-article__cover__image"
            src={coverImage}
            width="1000"
            height="420"
            alt="Post preview cover"
          />
        </div>
      )}
      <div className="crayons-article__header__meta">
        {errors && <ErrorList errors={errors} />}
        {!errors && markdownLintErrors?.length > 0 && (
          <AccessibilitySuggestions markdownLintErrors={markdownLintErrors} />
        )}
        <h1 className="fs-3xl m:fs-4xl l:fs-5xl fw-bold s:fw-heavy lh-tight mb-2 spec-article__title">
          {previewTitle}
        </h1>

        <div className="spec-article__tags color-base-60">{tags}</div>
      </div>
    </header>
  );
}

const previewResponsePropTypes = PropTypes.shape({
  processed_html: PropTypes.string.isRequired,
  title: PropTypes.string,
  tags: PropTypes.array,
  cover_image: PropTypes.string,
});

export const Preview = ({
  previewResponse,
  articleState,
  errors,
  markdownLintErrors,
}) => {
  useEffect(() => {
    if (previewResponse.processed_html.includes('twitter-timeline')) {
      attachTwitterTimelineScript();
    }
  }, [previewResponse]);

  return (
    <div className="crayons-article-form__content crayons-card">
      <article className="crayons-article">
        {titleArea({
          previewResponse,
          articleState,
          errors,
          markdownLintErrors,
        })}
        <div className="crayons-article__main">
          <div
            className="crayons-article__body text-styles"
            // eslint-disable-next-line react/no-danger
            dangerouslySetInnerHTML={{ __html: previewResponse.processed_html }}
          />
        </div>
      </article>
    </div>
  );
};

function attachTwitterTimelineScript() {
  const script = document.createElement('script');
  script.src = 'https://platform.twitter.com/widgets.js';
  script.async = true;
  document.body.appendChild(script);
  return () => {
    document.body.removeChild(script);
  };
}

Preview.propTypes = {
  previewResponse: previewResponsePropTypes.isRequired,
  errors: PropTypes.object,
  markdownLintErrors: PropTypes.arrayOf(PropTypes.object),
  articleState: PropTypes.shape({
    id: PropTypes.number,
    title: PropTypes.string,
    tagList: PropTypes.string,
    description: PropTypes.string,
    canonicalUrl: PropTypes.string,
    series: PropTypes.string,
    allSeries: PropTypes.arrayOf(PropTypes.string),
    bodyMarkdown: PropTypes.string,
    published: PropTypes.bool,
    previewShowing: PropTypes.bool,
    helpShowing: PropTypes.bool,
    previewResponse: previewResponsePropTypes,
    helpHTML: PropTypes.string,
    submitting: PropTypes.bool,
    editing: PropTypes.bool,
    imageManagementShowing: PropTypes.bool,
    moreConfigShowing: PropTypes.bool,
    mainImage: PropTypes.string,
    organization: PropTypes.shape({
      name: PropTypes.string.isRequired,
      bg_color_hex: PropTypes.string.isRequired,
      text_color_hex: PropTypes.string.isRequired,
      profile_image_90: PropTypes.string.isRequired,
    }),
    postUnderOrg: PropTypes.bool,
    errors: PropTypes.any,
    edited: PropTypes.bool,
    version: PropTypes.string,
  }).isRequired,
};

Preview.displayName = 'Preview';<|MERGE_RESOLUTION|>--- conflicted
+++ resolved
@@ -16,12 +16,8 @@
     tags = tagArray.map((tag) => {
       return (
         tag.length > 0 && (
-<<<<<<< HEAD
-          <span key={tag} className="crayons-tag mr-2">
-=======
           <a href={`/t/${tag}`} className="crayons-tag">
->>>>>>> 06d6b68d
-            <span className="crayons-tag__prefix">#</span>
+              <span key={tag} className="crayons-tag__prefix">#</span>
             {tag}
           </a>
         )
