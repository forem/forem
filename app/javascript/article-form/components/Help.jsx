--- conflicted
+++ resolved
@@ -236,16 +236,8 @@
             to add rich content such as Tweets, YouTube videos, etc.
           </li>
           <li>
-<<<<<<< HEAD
-            You can drag and drop a post cover image as well as images to add
-            rich media to the post body.
-          </li>
-          <li>
-            You can drag and drop images to add rich media to the post body.
-=======
             In addition to images for the post's content, you can also drag and
             drop a cover image
->>>>>>> f0963c1b
           </li>
         </ul>
       </div>
