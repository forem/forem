--- conflicted
+++ resolved
@@ -1,8 +1,7 @@
 import { Controller } from 'stimulus';
 import { getFocusTrapToggle } from '../../utilities/getFocusTrapToggle';
 
-<<<<<<< HEAD
-export default class ModalController extends Controller {
+export class ModalController extends Controller {
   static values = {
     trapAreaId: String,
   };
@@ -10,11 +9,6 @@
   connect() {
     this.currentFocusTrapToggle = null;
   }
-=======
-export class ModalController extends Controller {
-  static classes = ['hidden'];
-  static targets = ['toggle'];
->>>>>>> 9f05281c
 
   toggleModal() {
     if (this.currentFocusTrapToggle) {
