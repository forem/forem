--- conflicted
+++ resolved
@@ -64,7 +64,6 @@
     }, [algoliaClient]);
 
     // Debounced search function
-<<<<<<< HEAD
     const debouncedSearch = useCallback(debounceAction((value) => {
       if (value && index) {
         index.search(value, { hitsPerPage: 5, clickAnalytics: true }).then(({ hits, queryID }) => {
@@ -74,24 +73,6 @@
         setSuggestions([]);
       }
     }, 200), [index]);
-=======
-    const debouncedSearch = useCallback(
-      debounceAction((value) => {
-        if (value && index) {
-          index
-            .search(value, { hitsPerPage: 5 })
-            .then(({ hits }) => {
-              setSuggestions(hits);
-            })
-            .catch((err) => console.error(err));
-        } else if (!articleContainer?.dataset?.articleId) {
-          // If no ID, clear out the suggestions
-          setSuggestions([]);
-        }
-      }, 200),
-      [index],
-    );
->>>>>>> 0b77ce9e
 
     useEffect(() => {
       debouncedSearch(inputValue);
@@ -185,7 +166,6 @@
       }
     };
 
-<<<<<<< HEAD
     const sendInsightEvent = async (eventType, eventName, objectID, indexName, queryID) => {
       try {
         const response = await fetch('/insights', {
@@ -212,7 +192,7 @@
         console.error('Error sending tracking event:', error);
       }
     };
-=======
+
     // Close the dropdown if user clicks outside
     const handleClickOutside = useCallback(
       (event) => {
@@ -243,7 +223,6 @@
       },
       [onSubmitSearch, inputValue],
     );
->>>>>>> 0b77ce9e
 
     return (
       <form
