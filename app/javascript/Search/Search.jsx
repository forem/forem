import 'preact/devtools';
import { h, Component, Fragment } from 'preact';
import PropTypes from 'prop-types';
import {
  getInitialSearchTerm,
  hasInstantClick,
  preloadSearchResults,
  displaySearchResults,
} from '../utilities/search';
import { KeyboardShortcuts } from '../shared/components/useKeyboardShortcuts';
import { SearchForm } from './SearchForm';

const GLOBAL_MINIMIZE_KEY = 'Digit0';
const GLOBAL_SEARCH_KEY = 'Slash';
const ENTER_KEY = 'Enter';

export class Search extends Component {
  static defaultProps = {
    searchBoxSelector: '.js-search-input',
  };

  constructor(props) {
    super(props);
    this.enableSearchPageChecker = true;
    this.syncSearchUrlWithInput = this.syncSearchUrlWithInput.bind(this);
  }

  componentWillMount() {
    let searchTerm;

    ({ searchTerm } = this.state);
    this.setState(
      { searchTerm: getInitialSearchTerm(window.location.search) },
      () => preloadSearchResults({ searchTerm }),
    );

    ({ searchTerm } = this.state);
    const searchPageChecker = () => {
      if (
        this.enableSearchPageChecker &&
        searchTerm !== '' &&
        /^http(s)?:\/\/[^/]+\/search/.exec(window.location.href) === null
      ) {
        this.setState({ searchTerm: '' });
      }

      setTimeout(searchPageChecker, 500);
    };

    searchPageChecker();
  }

  /**
   * Synchronizes the search input value with the search term defined in the URL.
   */
  syncSearchUrlWithInput() {
    // TODO: Consolidate search functionality.
    // Note that push states for search occur in _search.html.erb
    // in initializeSortingTabs(query)
    const { searchBoxId } = this.props;
    const searchTerm = getInitialSearchTerm(window.location.search);

    // We set the value outside of React state so that there is no flickering of placeholder
    // to search term.
    const searchBox = document.getElementById(searchBoxId);
    searchBox.value = searchTerm;

    // Even though we set the search term directly via the DOM, it still needs to reside
    // in component state.
    this.setState({
      searchTerm,
    });
  }

  componentDidMount() {
    InstantClick.on('change', this.enableSearchPageListener);

    window.addEventListener('popstate', this.syncSearchUrlWithInput);
  }

  enableSearchPageListener = () => {
    this.enableSearchPageChecker = true;
  };

  hasKeyModifiers = (event) => {
    return event.altKey || event.ctrlKey || event.metaKey || event.shiftKey;
  };

  submit = (event) => {
    if (hasInstantClick) {
      event.preventDefault();

      const { searchTerm } = this.state;
      displaySearchResults({ searchTerm });
    }
  };

  search(key, value) {
    this.enableSearchPageChecker = false;

    if (hasInstantClick() && key === ENTER_KEY) {
      this.setState({ searchTerm: value }, () => {
        const { searchTerm } = this.state;
        preloadSearchResults({ searchTerm });
      });
    }
  }

  componentWillUnmount() {
    document.removeEventListener('keydown', this.globalKeysListener);
    window.removeEventListener('popstate', this.syncSearchUrlWithInput);
    InstantClick.off('change', this.enableSearchPageListener);
  }

<<<<<<< HEAD
  registerGlobalKeysListener() {
    const { searchBoxSelector } = this.props;
    const searchBox = document.querySelector(searchBoxSelector);

    this.globalKeysListener = (event) => {
      const { tagName, classList } = document.activeElement;
=======
  minimizeHeader = (event) => {
    event.preventDefault();
    document.body.classList.toggle('zen-mode');
  };
>>>>>>> 28f86ba5

  focusOnSearchBox = (event) => {
    event.preventDefault();
    document.body.classList.remove('zen-mode');

    const { searchBoxId } = this.props;
    const searchBox = document.getElementById(searchBoxId);
    searchBox.focus();
    searchBox.select();
  };

  render({ searchBoxSelector }, { searchTerm = '' }) {
    return (
<<<<<<< HEAD
      <SearchForm
        searchTerm={searchTerm}
        onSearch={(event) => {
          const {
            key,
            target: { value },
          } = event;
          this.search(key, value);
        }}
        onSubmitSearch={this.submit}
        searchBoxSelector={searchBoxSelector}
      />
=======
      <Fragment>
        <KeyboardShortcuts
          shortcuts={{
            [GLOBAL_SEARCH_KEY]: this.focusOnSearchBox,
            [GLOBAL_MINIMIZE_KEY]: this.minimizeHeader,
          }}
        />
        <SearchForm
          searchTerm={searchTerm}
          onSearch={(event) => {
            const {
              key,
              target: { value },
            } = event;
            this.search(key, value);
          }}
          onSubmitSearch={this.submit}
          searchBoxId={searchBoxId}
        />
      </Fragment>
>>>>>>> 28f86ba5
    );
  }
}

Search.propTypes = {
  searchBoxSelector: PropTypes.string,
};<|MERGE_RESOLUTION|>--- conflicted
+++ resolved
@@ -16,7 +16,7 @@
 
 export class Search extends Component {
   static defaultProps = {
-    searchBoxSelector: '.js-search-input',
+    searchBoxId: 'nav-search',
   };
 
   constructor(props) {
@@ -112,19 +112,10 @@
     InstantClick.off('change', this.enableSearchPageListener);
   }
 
-<<<<<<< HEAD
-  registerGlobalKeysListener() {
-    const { searchBoxSelector } = this.props;
-    const searchBox = document.querySelector(searchBoxSelector);
-
-    this.globalKeysListener = (event) => {
-      const { tagName, classList } = document.activeElement;
-=======
   minimizeHeader = (event) => {
     event.preventDefault();
     document.body.classList.toggle('zen-mode');
   };
->>>>>>> 28f86ba5
 
   focusOnSearchBox = (event) => {
     event.preventDefault();
@@ -136,22 +127,8 @@
     searchBox.select();
   };
 
-  render({ searchBoxSelector }, { searchTerm = '' }) {
+  render({ searchBoxId }, { searchTerm = '' }) {
     return (
-<<<<<<< HEAD
-      <SearchForm
-        searchTerm={searchTerm}
-        onSearch={(event) => {
-          const {
-            key,
-            target: { value },
-          } = event;
-          this.search(key, value);
-        }}
-        onSubmitSearch={this.submit}
-        searchBoxSelector={searchBoxSelector}
-      />
-=======
       <Fragment>
         <KeyboardShortcuts
           shortcuts={{
@@ -172,11 +149,10 @@
           searchBoxId={searchBoxId}
         />
       </Fragment>
->>>>>>> 28f86ba5
     );
   }
 }
 
 Search.propTypes = {
-  searchBoxSelector: PropTypes.string,
+  searchBoxId: PropTypes.string,
 };