--- conflicted
+++ resolved
@@ -106,13 +106,9 @@
     }
   }
 
-<<<<<<< HEAD
-  componentDidUnmount() {
-=======
   componentWillUnmount() {
     document.removeEventListener('keydown', this.globalKeysListener);
     window.removeEventListener('popstate', this.syncSearchUrlWithInput);
->>>>>>> 1733c88a
     InstantClick.off('change', this.enableSearchPageListener);
   }
 
