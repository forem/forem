--- conflicted
+++ resolved
@@ -1,5 +1,4 @@
 // Item list item
-import { h } from 'preact';
 import PropTypes from 'prop-types';
 
 export const ItemListItem = ({ item, children }) => {
@@ -53,15 +52,11 @@
             <span datatestid="item-tags">
               <span class="color-base-30"> • </span>
               {adaptedItem.tags.map((tag) => (
-<<<<<<< HEAD
-                <a key={tag.id} className="crayons-tag" href={`/t/${tag.name}`}>
-=======
                 <a
                   className="crayons-tag crayons-tag--monochrome"
                   key={tag}
                   href={`/t/${tag.name}`}
                 >
->>>>>>> 06d6b68d
                   {`#${tag.name}`}
                 </a>
               ))}
