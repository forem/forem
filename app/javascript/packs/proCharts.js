--- conflicted
+++ resolved
@@ -7,14 +7,11 @@
 const monthButton = document.getElementById('month-button');
 const infinityButton = document.getElementById('infinity-button');
 
-<<<<<<< HEAD
 const reactionCard = document.getElementById('reactions-card');
 const commentCard = document.getElementById('comments-card');
 const followerCard = document.getElementById('followers-card');
 const readerCard = document.getElementById('readers-card');
 
-=======
->>>>>>> 7ba586d5
 function resetActive(activeButton) {
   [weekButton, monthButton, infinityButton].forEach(button => {
     button.classList.remove('selected');
@@ -23,7 +20,6 @@
   activeButton.classList.add('selected');
 }
 
-<<<<<<< HEAD
 function sumAnalytics(data, key) {
   return Object.entries(data).reduce((sum, day) => sum + day[1][key].total, 0);
 }
@@ -47,17 +43,12 @@
   writeCard(follows, followerCard, 'Followers ' + timeFrame, 'red', '10%');
 }
 
-=======
->>>>>>> 7ba586d5
 function callAnalyticsApi(date, timeRange) {
   fetch(`/api/analytics/historical?start=${date.toISOString().split('T')[0]}`)
     .then(data => data.json())
     .then(data => {
       drawCharts(data, timeRange);
-<<<<<<< HEAD
       writeCards(data, timeRange);
-=======
->>>>>>> 7ba586d5
     });
 }
 
@@ -65,32 +56,20 @@
   resetActive(weekButton);
   const oneWeekAgo = new Date();
   oneWeekAgo.setDate(oneWeekAgo.getDate() - 7);
-<<<<<<< HEAD
-  callAnalyticsApi(oneWeekAgo, 'this Week');
-=======
   callAnalyticsApi(oneWeekAgo, "this Week");
->>>>>>> 7ba586d5
 }
 
 function drawMonthCharts() {
   resetActive(monthButton);
   const oneMonthAgo = new Date();
   oneMonthAgo.setMonth(oneMonthAgo.getMonth() - 1);
-<<<<<<< HEAD
-  callAnalyticsApi(oneMonthAgo, 'this Month');
-=======
   callAnalyticsApi(oneMonthAgo, "this Month");
->>>>>>> 7ba586d5
 }
 
 function drawInfinityCharts() {
   resetActive(infinityButton);
   const beginningOfTime = new Date('2019-4-1');
-<<<<<<< HEAD
-  callAnalyticsApi(beginningOfTime, '');
-=======
   callAnalyticsApi(beginningOfTime, "");
->>>>>>> 7ba586d5
 }
 
 drawWeekCharts();
