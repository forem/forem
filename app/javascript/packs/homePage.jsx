--- conflicted
+++ resolved
@@ -77,9 +77,6 @@
 
   if (userStatus === 'logged-in' && user !== null) {
     clearTimeout(waitingForDataLoad);
-<<<<<<< HEAD
-    renderFeed(feedTimeFrame);
-=======
 
     import('./homePageFeed').then(({ renderFeed }) => {
       // We have user data, render followed tags.
@@ -103,7 +100,6 @@
       });
     });
 
->>>>>>> dcc60afc
     renderTagsFollowed(document.getElementById('sidebar-nav-followed-tags'));
     return;
   }
@@ -112,20 +108,6 @@
   waitingForDataLoad = setTimeout(dataLoadedCheck, 40);
 }, 40);
 
-<<<<<<< HEAD
-InstantClick.on('change', () => {
-  const url = new URL(window.location);
-  const changedFeedTimeFrame = frontPageFeedPathNames.get(url.pathname);
-
-  if (!frontPageFeedPathNames.has(url.pathname)) {
-    return;
-  }
-
-  renderFeed(changedFeedTimeFrame);
-});
-
-=======
->>>>>>> dcc60afc
 InstantClick.on('receive', (address, body, title) => {
   if (document.body.dataset.userStatus !== 'logged-in') {
     // Nothing to do, the user is not logged on.
