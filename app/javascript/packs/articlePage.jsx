--- conflicted
+++ resolved
@@ -1,13 +1,10 @@
 import { h, render } from 'preact';
 import { Snackbar, addSnackbarItem } from '../Snackbar';
 import { addFullScreenModeControl } from '../utilities/codeFullscreenModeSwitcher';
-<<<<<<< HEAD
 import { embedGists } from '../utilities/gist';
-=======
 import { initializeDropdown } from '@utilities/dropdownUtils';
 
 /* global Runtime */
->>>>>>> ab6969b2
 
 const fullscreenActionElements = document.getElementsByClassName(
   'js-fullscreen-code-action',
@@ -125,10 +122,6 @@
   }
 });
 
-<<<<<<< HEAD
-const targetNode = document.querySelector('#comments');
-targetNode && embedGists(targetNode);
-=======
 // Pin/Unpin article
 // these element are added by initializeBaseUserData.js:addRelevantButtonsToArticle
 const toggleArticlePin = async (button) => {
@@ -169,4 +162,6 @@
     toggleArticlePin(event.target);
   }
 });
->>>>>>> ab6969b2
+
+const targetNode = document.querySelector('#comments');
+targetNode && embedGists(targetNode);