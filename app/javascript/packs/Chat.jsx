--- conflicted
+++ resolved
@@ -6,13 +6,9 @@
   const root = document.getElementById('chat');
 
   if (root) {
-<<<<<<< HEAD
-    render(<Chat {...root.dataset} />, root);
-=======
     render(<Snackbar lifespan="3" />, document.getElementById('snack-zone'));
     render(<Chat {...root.dataset} />, root);
 
->>>>>>> 8db4f753
     const placeholder = document.getElementById('chat_placeholder');
 
     if (placeholder) {
