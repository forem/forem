import { h, render, Component } from 'preact';
import OnboardingWelcome from './components/OnboardingWelcome';
import OnboardingFollowTags from './components/OnboardingFollowTags';
import OnboardingFollowUsers from './components/OnboardingFollowUsers';
import OnboardingWelcomeThread from './components/OnboardingWelcomeThread';
import cancelSvg from '../../assets/images/cancel.svg';
import OnboardingProfile from './components/OnboardingProfile';

const getContentOfToken = token => document.querySelector(`meta[name='${token}']`).content;
const getFormDataAndAppend = array => {
  const form = new FormData();
  array.forEach(item => form.append(item.key, item.value));
  return form;
}

class Onboarding extends Component {
  constructor() {
    super();
    this.handleNextButton = this.handleNextButton.bind(this);
    this.handleBackButton = this.handleBackButton.bind(this);
    this.closeOnboarding = this.closeOnboarding.bind(this);
    this.handleFollowTag = this.handleFollowTag.bind(this);
    this.handleNextHover = this.handleNextHover.bind(this);
    this.updateUserData = this.updateUserData.bind(this);
    this.getUserTags = this.getUserTags.bind(this);
    this.handleCheckAllUsers = this.handleCheckAllUsers.bind(this);
    this.handleCheckUser = this.handleCheckUser.bind(this);
    this.handleSaveAllArticles = this.handleSaveAllArticles.bind(this);
    this.handleSaveArticle = this.handleSaveArticle.bind(this);
    this.handleProfileChange = this.handleProfileChange.bind(this);
    this.getUsersToFollow = this.getUsersToFollow.bind(this);
    this.state = {
      pageNumber: 1,
      showOnboarding: false,
      userData: null,
      allTags: [],
      users: [],
      checkedUsers: [],
      followRequestSent: false,
      articles: [],
      savedArticles: [],
      saveRequestSent: false,
      profileInfo: {}
    };
  }

  componentDidMount() {
    this.updateUserData();
    this.getUserTags();
    document.getElementsByTagName("body")[0].classList.add("modal-open");
  }

  getUserTags() {
    fetch('/api/tags/onboarding')
      .then(response => response.json())
      .then(json => {
        const followedTagNames = JSON.parse(
          document.body.getAttribute('data-user'),
        ).followed_tag_names;
        function checkFollowingStatus(followedTags, jsonTags) {
          const newJSON = jsonTags;
          jsonTags.map((tag, index) => {
            if (followedTags.includes(tag.name)) {
              newJSON[index].following = true;
            } else {
              newJSON[index].following = false;
            }
            return newJSON;
          });
          return newJSON;
        }
        const updatedJSON = checkFollowingStatus(followedTagNames, json);
        this.setState({ allTags: updatedJSON });
      })
      .catch(error => {
        console.log(error);
      });
  }

  getUsersToFollow() {
    fetch('/api/users?state=follow_suggestions', {
      headers: {
        Accept: 'application/json',
        'Content-Type': 'application/json',
      },
      credentials: 'same-origin',
    })
      .then(response => response.json())
      .then(json => {
        if (this.state.users.length === 0) {
          this.setState({ users: json, checkedUsers: json });
        }
      })
      .catch(error => {
        console.log(error);
      });
  }

<<<<<<< HEAD
  getSuggestedArticles() {
    const followedTags = [];
    for (let i = 0; i < this.state.allTags.length; i += 1) {
      if (this.state.allTags[i].following) {
        followedTags.push(this.state.allTags[i].name);
      }
    }

    fetch(`/api/articles/onboarding?tag_list=${followedTags.join(',')}`, {
      headers: {
        Accept: 'application/json',
        'Content-Type': 'application/json',
      },
      credentials: 'same-origin',
    })
      .then(response => response.json())
      .then(json => {
        this.setState({ articles: json, savedArticles: json });
      });
  }
  
=======
>>>>>>> 5043e3fc
  handleBulkFollowUsers(users) {
    if (this.state.checkedUsers.length > 0 && !this.state.followRequestSent) {
      const csrfToken = getContentOfToken('csrf-token');
      const formData = getFormDataAndAppend([{ key: 'users', value: JSON.stringify(users) }]);
      
      fetch('/api/follows', {
        method: 'POST',
        headers: {
          'X-CSRF-Token': csrfToken,
        },
        body: formData,
        credentials: 'same-origin',
      }).then(response => {
        if (response.ok) {
          this.setState({ followRequestSent: true });
        }
      });
    }
  }

<<<<<<< HEAD
  handleBulkSaveArticles(articles) {
    if (this.state.savedArticles.length > 0 && !this.state.saveRequestSent) {
      const csrfToken = getContentOfToken('csrf-token');
      const formData = getFormDataAndAppend([{ key: 'articles', value: JSON.stringify(articles) }]);
=======
  handleUserProfileSave() {
      const csrfToken = document.querySelector("meta[name='csrf-token']")
        .content;
      const formData = new FormData();
      formData.append('user', JSON.stringify(this.state.profileInfo));
>>>>>>> 5043e3fc

      fetch('/onboarding_update', {
        method: 'PATCH',
        headers: {
          'X-CSRF-Token': csrfToken,
        },
        body: formData,
        credentials: 'same-origin',
      }).then(response => {
        if (response.ok) {
          this.setState({ saveRequestSent: true });
        }
      });
  }

  updateUserData() {
    this.setState({
      userData: JSON.parse(document.body.getAttribute('data-user')),
    });
    if (this.state.userData.saw_onboarding === true) {
      this.setState({ showOnboarding: false });
    } else {
      this.setState({ showOnboarding: true });
    }
  }

  handleFollowTag(tag) {
<<<<<<< HEAD
    const csrfToken = getContentOfToken('csrf-token');
    const formData = getFormDataAndAppend([
      { key: 'followable_type', value: 'Tag' },
      { key: 'followable_id', value: tag.id },
      { key: 'verb', value: tag.following ? 'unfollow' : 'follow' }
    ]);

=======
    const csrfToken = document.querySelector("meta[name='csrf-token']").content;

    const formData = new FormData();
    formData.append('followable_type', 'Tag');
    formData.append('followable_id', tag.id);
    formData.append('verb', tag.following ? 'unfollow' : 'follow');
    this.setState({
      allTags: this.state.allTags.map(currentTag => {
        const newTag = currentTag;
        if (currentTag.name === tag.name) {
          newTag.following = true;
        }
        return newTag;
        // add in optimistic rendering
      }),
    });
>>>>>>> 5043e3fc
    fetch('/follows', {
      method: 'POST',
      headers: {
        'X-CSRF-Token': csrfToken,
      },
      body: formData,
      credentials: 'same-origin',
    })
      .then(response =>
        response.json().then(json => {
          this.setState({
            allTags: this.state.allTags.map(currentTag => {
              const newTag = currentTag;
              if (currentTag.name === tag.name) {
                newTag.following = json.outcome === 'followed';
              }
              return newTag;
              // add in optimistic rendering
            }),
          });
        }),
      )
      .catch(error => {
        console.log(error);
      });
  }

  handleCheckAllUsers() {
    if (this.state.checkedUsers.length < this.state.users.length) {
      this.setState({ checkedUsers: this.state.users.slice() });
    } else {
      this.setState({ checkedUsers: [] });
    }
  }

  handleProfileChange(event) {
    let newProfileInfo = this.state.profileInfo;
    newProfileInfo[event.target.name] = event.target.value;
    this.setState({profileInfo: newProfileInfo})
  }

  handleCheckUser(user) {
    const newCheckedUsers = this.state.checkedUsers.slice();
    if (this.state.checkedUsers.indexOf(user) > -1) {
      const index = newCheckedUsers.indexOf(user);
      newCheckedUsers.splice(index, 1);
    } else {
      newCheckedUsers.push(user);
    }
    this.setState({ checkedUsers: newCheckedUsers });
  }

  handleSaveAllArticles() {
    if (this.state.savedArticles.length < this.state.articles.length) {
      this.setState({ savedArticles: this.state.articles.slice() });
    } else {
      this.setState({ savedArticles: [] });
    }
  }

  handleSaveArticle(article) {
    const newSavedArticles = this.state.savedArticles.slice();
    if (this.state.savedArticles.indexOf(article) > -1) {
      const index = newSavedArticles.indexOf(article);
      newSavedArticles.splice(index, 1);
    } else {
      newSavedArticles.push(article);
    }
    this.setState({ savedArticles: newSavedArticles });
  }

  handleNextHover() {
    if (this.state.pageNumber === 2 && this.state.users.length === 0) {
      this.getUsersToFollow();
    }
  }

  handleNextButton() {
    if (
      this.state.pageNumber === 2 &&
      this.state.users.length === 0 &&
      this.state.articles.length === 0
    ) {
      this.getUsersToFollow();
    }
    if (this.state.pageNumber < 5) {
      this.setState({ pageNumber: this.state.pageNumber + 1 });
      if (this.state.pageNumber === 4 && this.state.checkedUsers.length > 0) {
        this.handleBulkFollowUsers(this.state.checkedUsers);
      } else if (
        this.state.pageNumber === 5
      ) {
        this.handleUserProfileSave(this.state.profileInfo);
      }
    } else if (this.state.pageNumber === 5) {
      this.closeOnboarding();
    }
    const sloan = document.getElementById("sloan-mascot-onboarding-area");
  }

  handleBackButton() {
    if (this.state.pageNumber > 1) {
      this.setState({ pageNumber: this.state.pageNumber - 1 });
    }
  }

  closeOnboarding() {
    document.getElementsByTagName('body')[0].classList.remove('modal-open');
    const csrfToken = getContentOfToken('csrf-token');
    const formData = getFormDataAndAppend([
      { key: 'saw_onboarding', value: true }
    ]);
    
    if (window.ga && ga.create) {
      ga('send', 'event', 'click', 'close onboarding slide', this.state.pageNumber, null)
    }
    fetch('/onboarding_update', {
      method: 'PATCH',
      headers: {
        'X-CSRF-Token': csrfToken,
      },
      body: formData,
      credentials: 'same-origin',
    })
      .then(response => response.json())
      .then(json => {
        this.setState({ showOnboarding: json.outcome === 'onboarding opened' });
        // console.log('this is special')
        // console.log(this.state)
      })
      .catch(error => {
        console.log(error);
      });
  }

  toggleOnboardingSlide() {
    if (this.state.pageNumber === 1) {
      return <OnboardingWelcome />;
    } else if (this.state.pageNumber === 2) {
      return (
        <OnboardingFollowTags
          userData={this.state.userData}
          allTags={this.state.allTags}
          followedTags={this.state.followedTags}
          handleFollowTag={this.handleFollowTag}
        />
      );
    } else if (this.state.pageNumber === 3) {
      return (
        <OnboardingFollowUsers
          users={this.state.users}
          checkedUsers={this.state.checkedUsers}
          handleCheckUser={this.handleCheckUser}
          handleCheckAllUsers={this.handleCheckAllUsers}
        />
      );
    } else if (this.state.pageNumber === 4) {
      return (
        <OnboardingProfile
        onChange={this.handleProfileChange}
        />
      );
    } else if (this.state.pageNumber === 5) {
      return <OnboardingWelcomeThread />;
    }
  }

  renderBackButton() {
    if (this.state.pageNumber > 1) {
      return (
        <button className="button cta" onClick={this.handleBackButton}>
          {' '}
          BACK{' '}
        </button>
      );
    }
  }

  renderNextButton() {
    return (
      <button
        className="button cta"
        onClick={this.handleNextButton}
        onMouseOver={this.handleNextHover}
        onFocus={this.handleNextHover}
      >
        {this.state.pageNumber < 5 ? 'NEXT' : "LET'S GO"}
      </button>
    );
  }

  renderPageIndicators() {
      return <div class='pageindicators'>
                <div class={this.state.pageNumber === 2 ? 'pageindicator pageindicator--active': 'pageindicator'}></div>
                <div class={this.state.pageNumber === 3 ? 'pageindicator pageindicator--active' : 'pageindicator'}></div>
                <div class={this.state.pageNumber === 4 ? 'pageindicator pageindicator--active' : 'pageindicator'}></div>
              </div>
  }

  renderSloanMessage() {
    const messages = {
      1: 'WELCOME!',
      2: 'FOLLOW TAGS',
      3: 'FOLLOW DEVS',
      4: 'CREATE YOUR PROFILE',
      5: 'GET INVOLVED',
    };
    return messages[this.state.pageNumber];
  }

  render() {
    if (this.state.showOnboarding) {
      return (
        <div className="global-modal" style="display:none">
          <div className="global-modal-bg">
            <button className="close-button" onClick={this.closeOnboarding}>
              <img src={cancelSvg} alt="cancel button" />
            </button>
          </div>
          <div className="global-modal-inner">
            <div className="modal-header">
              <div className="triangle-isosceles">
                {this.renderSloanMessage()}
              </div>
            </div>
            <div className="modal-body">
              <div id="sloan-mascot-onboarding-area" className="sloan-bar wiggle">
                <img
                  src="https://res.cloudinary.com/practicaldev/image/fetch/s--iiubRINO--/c_imagga_scale,f_auto,fl_progressive,q_auto,w_300/https://practicaldev-herokuapp-com.freetls.fastly.net/assets/sloan.png"
                  className="sloan-img"
                />
              </div>
              <div className="body-message">{this.toggleOnboardingSlide()}</div>
            </div>
            <div className="modal-footer">
              <div className="modal-footer-left">{this.renderBackButton()}</div>
              <div className="modal-footer-center">
                {this.renderPageIndicators()}
              </div>
              <div className="modal-footer-right">
                {this.renderNextButton()}
              </div>
            </div>
          </div>
        </div>
      );
    }
  }
}

export default Onboarding;<|MERGE_RESOLUTION|>--- conflicted
+++ resolved
@@ -96,35 +96,11 @@
       });
   }
 
-<<<<<<< HEAD
-  getSuggestedArticles() {
-    const followedTags = [];
-    for (let i = 0; i < this.state.allTags.length; i += 1) {
-      if (this.state.allTags[i].following) {
-        followedTags.push(this.state.allTags[i].name);
-      }
-    }
-
-    fetch(`/api/articles/onboarding?tag_list=${followedTags.join(',')}`, {
-      headers: {
-        Accept: 'application/json',
-        'Content-Type': 'application/json',
-      },
-      credentials: 'same-origin',
-    })
-      .then(response => response.json())
-      .then(json => {
-        this.setState({ articles: json, savedArticles: json });
-      });
-  }
-  
-=======
->>>>>>> 5043e3fc
   handleBulkFollowUsers(users) {
     if (this.state.checkedUsers.length > 0 && !this.state.followRequestSent) {
       const csrfToken = getContentOfToken('csrf-token');
       const formData = getFormDataAndAppend([{ key: 'users', value: JSON.stringify(users) }]);
-      
+
       fetch('/api/follows', {
         method: 'POST',
         headers: {
@@ -140,18 +116,9 @@
     }
   }
 
-<<<<<<< HEAD
-  handleBulkSaveArticles(articles) {
-    if (this.state.savedArticles.length > 0 && !this.state.saveRequestSent) {
+  handleUserProfileSave() {
       const csrfToken = getContentOfToken('csrf-token');
-      const formData = getFormDataAndAppend([{ key: 'articles', value: JSON.stringify(articles) }]);
-=======
-  handleUserProfileSave() {
-      const csrfToken = document.querySelector("meta[name='csrf-token']")
-        .content;
-      const formData = new FormData();
-      formData.append('user', JSON.stringify(this.state.profileInfo));
->>>>>>> 5043e3fc
+      const formData = getFormDataAndAppend([{ key: 'user', value: JSON.stringify(this.state.profileInfo) }]);
 
       fetch('/onboarding_update', {
         method: 'PATCH',
@@ -179,7 +146,6 @@
   }
 
   handleFollowTag(tag) {
-<<<<<<< HEAD
     const csrfToken = getContentOfToken('csrf-token');
     const formData = getFormDataAndAppend([
       { key: 'followable_type', value: 'Tag' },
@@ -187,13 +153,6 @@
       { key: 'verb', value: tag.following ? 'unfollow' : 'follow' }
     ]);
 
-=======
-    const csrfToken = document.querySelector("meta[name='csrf-token']").content;
-
-    const formData = new FormData();
-    formData.append('followable_type', 'Tag');
-    formData.append('followable_id', tag.id);
-    formData.append('verb', tag.following ? 'unfollow' : 'follow');
     this.setState({
       allTags: this.state.allTags.map(currentTag => {
         const newTag = currentTag;
@@ -204,7 +163,6 @@
         // add in optimistic rendering
       }),
     });
->>>>>>> 5043e3fc
     fetch('/follows', {
       method: 'POST',
       headers: {
@@ -317,7 +275,7 @@
     const formData = getFormDataAndAppend([
       { key: 'saw_onboarding', value: true }
     ]);
-    
+
     if (window.ga && ga.create) {
       ga('send', 'event', 'click', 'close onboarding slide', this.state.pageNumber, null)
     }
