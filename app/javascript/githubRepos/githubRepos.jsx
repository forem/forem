import { h, Component } from 'preact';
import { request } from '@utilities/http';
import { SingleRepo } from './singleRepo';

export class GithubRepos extends Component {
  state = {
    repos: [],
    error: false,
    errorMessage: '',
  };

  componentDidMount() {
    this.getGithubRepos();
  }

  async getGithubRepos() {
    try {
      const response = await request('/github_repos');
      if (response.ok) {
        const repositories = await response.json();
        this.setState({ repos: repositories });
      } else {
        throw new Error(response.statusText);
      }
    } catch (error) {
      this.setState({ error: true, errorMessage: error.toString() });

      Honeybadger.notify(error);

      // will remove this, need it temporarily to properly debug
      console.error(error); // eslint-disable-line no-console
    }
  }

  render() {
    const { repos, error, errorMessage } = this.state;
    if (error) {
      return (
        <div className="github-repos github-repos-errored">
          An error occurred: 
          {' '}
          {errorMessage}
        </div>
      );
    }

    const allRepos = repos.map((repo) => (
      <SingleRepo
        githubIdCode={repo.github_id_code}
        name={repo.name}
        fork={repo.fork}
        featured={repo.featured}
      />
    ));

<<<<<<< HEAD
    if (erroredOut) {
      return (
        <div role="alert" className="github-repos github-repos-errored">
          An error occurred. Please check your browser console and email
          <a href="mailto:yo@dev.to"> yo@dev.to </a>
          for more help.
        </div>
      );
    }
    if (repos.length > 0) {
=======
    if (allRepos.length > 0) {
>>>>>>> 31997d5d
      return <div className="github-repos">{allRepos}</div>;
    }
    return (
      <div
        title="Loading GitHub repositories"
        className="github-repos loading-repos"
      />
    );
  }
}

GithubRepos.displayName = 'GitHub Repositories Wrapper';<|MERGE_RESOLUTION|>--- conflicted
+++ resolved
@@ -23,12 +23,8 @@
         throw new Error(response.statusText);
       }
     } catch (error) {
+      Honeybadger.notify(error);
       this.setState({ error: true, errorMessage: error.toString() });
-
-      Honeybadger.notify(error);
-
-      // will remove this, need it temporarily to properly debug
-      console.error(error); // eslint-disable-line no-console
     }
   }
 
@@ -36,10 +32,8 @@
     const { repos, error, errorMessage } = this.state;
     if (error) {
       return (
-        <div className="github-repos github-repos-errored">
-          An error occurred: 
-          {' '}
-          {errorMessage}
+        <div className="github-repos github-repos-errored" role="alert">
+          An error occurred: {errorMessage}
         </div>
       );
     }
@@ -53,21 +47,12 @@
       />
     ));
 
-<<<<<<< HEAD
-    if (erroredOut) {
+    if (allRepos.length > 0) {
       return (
-        <div role="alert" className="github-repos github-repos-errored">
-          An error occurred. Please check your browser console and email
-          <a href="mailto:yo@dev.to"> yo@dev.to </a>
-          for more help.
+        <div className="github-repos" data-testid="github-repos-list">
+          {allRepos}
         </div>
       );
-    }
-    if (repos.length > 0) {
-=======
-    if (allRepos.length > 0) {
->>>>>>> 31997d5d
-      return <div className="github-repos">{allRepos}</div>;
     }
     return (
       <div
