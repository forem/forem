--- conflicted
+++ resolved
@@ -1,22 +1,6 @@
 import { h, Component } from 'preact';
 import PropTypes from 'prop-types';
 
-<<<<<<< HEAD
-const ACTION_KEYS = {
-  UP: 38,
-  DOWN: 40,
-  LEFT: 37,
-  RIGHT: 39,
-  TAB: 9,
-  RETURN: 13,
-  COMMA: 188,
-  DELETE: 8,
-};
-
-const isNumberOrLetterKeyCode = keyCode => {
-  return (keyCode >= 65 && keyCode <= 90) || (keyCode >= 48 && keyCode <= 57);
-};
-=======
 const KEYS = {
   UP: 'ArrowUp',
   DOWN: 'ArrowDown',
@@ -36,8 +20,7 @@
   KEYS.TAB,
 ];
 
-const LETTERS = /[a-z]/i;
->>>>>>> 043b7da8
+const LETTERS_NUMBERS = /[a-z0-9]/i;
 
 /* TODO: Remove all instances of this.props.listing
    and refactor this component to be more generic */
@@ -245,41 +228,23 @@
 
     if (
       component.selected.length === this.props.maxTags &&
-<<<<<<< HEAD
-      e.keyCode === ACTION_KEYS.COMMA
-=======
       e.key === KEYS.COMMA
->>>>>>> 043b7da8
     ) {
       e.preventDefault();
       return;
     }
 
     if (
-<<<<<<< HEAD
-      (e.keyCode === ACTION_KEYS.DOWN || e.keyCode === ACTION_KEYS.TAB) &&
-=======
       (e.key === KEYS.DOWN || e.key === KEYS.TAB) &&
->>>>>>> 043b7da8
       !this.isBottomOfSearchResults &&
       component.props.defaultValue !== ''
     ) {
       e.preventDefault();
       this.moveDownInSearchResults();
-<<<<<<< HEAD
-    } else if (e.keyCode === ACTION_KEYS.UP && !this.isTopOfSearchResults) {
-      e.preventDefault();
-      this.moveUpInSearchResults();
-    } else if (
-      e.keyCode === ACTION_KEYS.RETURN &&
-      this.isSearchResultSelected
-    ) {
-=======
     } else if (e.key === KEYS.UP && !this.isTopOfSearchResults) {
       e.preventDefault();
       this.moveUpInSearchResults();
     } else if (e.key === KEYS.RETURN && this.isSearchResultSelected) {
->>>>>>> 043b7da8
       e.preventDefault();
       this.insertTag(
         component.state.searchResults[component.state.selectedIndex].name,
@@ -288,20 +253,10 @@
       setTimeout(() => {
         document.getElementById('tag-input').focus();
       }, 10);
-<<<<<<< HEAD
-    } else if (
-      e.keyCode === ACTION_KEYS.COMMA &&
-      !this.isSearchResultSelected
-    ) {
-      this.resetSearchResults();
-      this.clearSelectedSearchResult();
-    } else if (e.keyCode === ACTION_KEYS.DELETE) {
-=======
     } else if (e.key === KEYS.COMMA && !this.isSearchResultSelected) {
       this.resetSearchResults();
       this.clearSelectedSearchResult();
     } else if (e.key === KEYS.DELETE) {
->>>>>>> 043b7da8
       if (
         component.props.defaultValue[
           component.props.defaultValue.length - 1
@@ -310,20 +265,9 @@
         this.clearSelectedSearchResult();
       }
     } else if (
-<<<<<<< HEAD
-      !isNumberOrLetterKeyCode(e.keyCode) &&
-      ![
-        ACTION_KEYS.COMMA,
-        ACTION_KEYS.DELETE,
-        ACTION_KEYS.LEFT,
-        ACTION_KEYS.RIGHT,
-        ACTION_KEYS.TAB,
-      ].includes(e.keyCode)
+      !LETTERS_NUMBERS.test(e.key) &&
+      !NAVIGATION_KEYS.includes(e.key)
     ) {
-=======
-      !LETTERS.test(e.key) &&
-      !NAVIGATION_KEYS.includes(e.key)) {
->>>>>>> 043b7da8
       e.preventDefault();
     }
   };
