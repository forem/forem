--- conflicted
+++ resolved
@@ -439,15 +439,9 @@
             this.textArea = t;
             return this.textArea;
           }}
-<<<<<<< HEAD
-          className={`${`${fieldClassName  } ${  classPrefix}`}__tags`}
-          name="classified_listing[tag_list]"
-          placeholder={`Add up to ${maxTags} tags...`}
-=======
           className={`${classPrefix}__tags`}
           name="listing[tag_list]"
           placeholder={`${maxTags} tags max, comma separated, no spaces or special characters`}
->>>>>>> c83cad6f
           autoComplete="off"
           value={defaultValue}
           onInput={this.handleInput}
