import { h, Component } from 'preact';
import PropTypes from 'prop-types';
import { fetchSearch } from '../../utilities/search';

const KEYS = {
  UP: 'ArrowUp',
  DOWN: 'ArrowDown',
  LEFT: 'ArrowLeft',
  RIGHT: 'ArrowRight',
  TAB: 'Tab',
  RETURN: 'Enter',
  COMMA: ',',
  DELETE: 'Backspace',
};

const NAVIGATION_KEYS = [
  KEYS.COMMA,
  KEYS.DELETE,
  KEYS.LEFT,
  KEYS.RIGHT,
  KEYS.TAB,
];

const LETTERS_NUMBERS = /[a-z0-9]/i;

/* TODO: Remove all instances of this.props.listing
   and refactor this component to be more generic */

export class Tags extends Component {
  constructor(props) {
    super(props);
    const { listing } = props;

    const listingState = listing
      ? {
          additionalTags: {
            jobs: [
              'remote',
              'remoteoptional',
              'lgbtbenefits',
              'greencard',
              'senior',
              'junior',
              'intermediate',
              '401k',
              'fulltime',
              'contract',
              'temp',
            ],
            forhire: [
              'remote',
              'remoteoptional',
              'lgbtbenefits',
              'greencard',
              'senior',
              'junior',
              'intermediate',
              '401k',
              'fulltime',
              'contract',
              'temp',
            ],
            forsale: ['laptop', 'desktopcomputer', 'new', 'used'],
            events: ['conference', 'meetup'],
            collabs: ['paid', 'temp'],
          },
        }
      : null;

    this.state = {
      selectedIndex: -1,
      searchResults: [],
      additionalTags: [],
      cursorIdx: 0,
      prevLen: 0,
      showingRulesForTag: null,
      showingTopTags: false,
      ...listingState,
    };
  }

  componentDidUpdate() {
    // stop cursor jumping if the user goes back to edit previous tags
    const { cursorIdx, prevLen } = this.state;
    if (
      cursorIdx < this.textArea.value.length &&
      this.textArea.value.length < prevLen + 1
    ) {
      this.textArea.selectionEnd = cursorIdx;
      this.textArea.selectionStart = this.textArea.selectionEnd;
    }
  }

  get selected() {
    const { defaultValue } = this.props;
    return defaultValue
      .split(',')
      .map((item) => item !== undefined && item.trim())
      .filter((item) => item.length > 0);
  }

  get isTopOfSearchResults() {
    const { selectedIndex } = this.state;
    return selectedIndex < 0;
  }

  get isBottomOfSearchResults() {
    const { selectedIndex, searchResults } = this.state;
    return selectedIndex >= searchResults.length - 1;
  }

  get isSearchResultSelected() {
    const { selectedIndex } = this.state;
    return selectedIndex > -1;
  }

  getCurrentTagAtSelectionIndex = (value, index) => {
    let tagIndex = 0;
    const tagByCharacterIndex = {};

    value.split('').forEach((letter, letterIndex) => {
      if (letter === ',') {
        tagIndex += 1;
      } else {
        tagByCharacterIndex[letterIndex] = tagIndex;
      }
    });

    const tag = value.split(',')[tagByCharacterIndex[index]];

    if (tag === undefined) {
      return '';
    }
    return tag.trim();
  };

  // Given an index of the String value, finds the range between commas.
  // This is useful when we want to insert a new tag anywhere in the
  // comma separated list of tags.
  getRangeBetweenCommas = (value, index) => {
    let start = 0;
    let end = value.length;

    const toPreviousComma = value
      .slice(0, index)
      .split('')
      .reverse()
      .indexOf(',');
    const toNextComma = value.slice(index).indexOf(',');

    if (toPreviousComma !== -1) {
      start = index - toPreviousComma + 1;
    }

    if (toNextComma !== -1) {
      end = index + toNextComma;
    }

    return [start, end];
  };

  handleKeyDown = (e) => {
    const component = this;
    const { searchResults } = this.state;
    const { maxTags } = this.props;
    if (component.selected.length === maxTags && e.key === KEYS.COMMA) {
      e.preventDefault();
      return;
    }

    if (
      (e.key === KEYS.DOWN || e.key === KEYS.TAB) &&
      !this.isBottomOfSearchResults &&
      searchResults.length > 0
    ) {
      e.preventDefault();
      this.moveDownInSearchResults();
    } else if (e.key === KEYS.UP && !this.isTopOfSearchResults) {
      e.preventDefault();
      this.moveUpInSearchResults();
    } else if (e.key === KEYS.RETURN && this.isSearchResultSelected) {
      e.preventDefault();
      this.insertTag(
        component.state.searchResults[component.state.selectedIndex].name,
      );

      setTimeout(() => {
        document.getElementById('tag-input').focus();
      }, 10);
    } else if (e.key === KEYS.COMMA && !this.isSearchResultSelected) {
      this.fetchTopTagSuggestions();
      this.clearSelectedSearchResult();
    } else if (e.key === KEYS.DELETE) {
      if (
        component.props.defaultValue[
          component.props.defaultValue.length - 1
        ] === ','
      ) {
        this.clearSelectedSearchResult();
      }
    } else if (
      !LETTERS_NUMBERS.test(e.key) &&
      !NAVIGATION_KEYS.includes(e.key)
    ) {
      e.preventDefault();
    }
  };

  handleRulesClick = (e) => {
    e.preventDefault();
    const { showingRulesForTag } = this.state;
    if (showingRulesForTag === e.target.dataset.content) {
      this.setState({ showingRulesForTag: null });
    } else {
      this.setState({ showingRulesForTag: e.target.dataset.content });
    }
  };

  handleTagClick = (e) => {
    if (e.target.className === 'articleform__tagsoptionrulesbutton') {
      return;
    }

    const input = document.getElementById('tag-input');
    input.focus();

    // the rules container (__tagoptionrow) is the real target of the event,
    // by using currentTarget we let the event propagation work
    // from the inner rules box as well (__tagrules)
    this.insertTag(e.currentTarget.dataset.content);
  };

  handleInput = (e) => {
    let { value } = e.target;
    // If we start typing immediately after a comma, add a space
    // before what we typed.
    // e.g. If value = "javascript," and we type a "p",
    // the result should be "javascript, p".
    if (e.inputType === 'insertText') {
      const isTypingAfterComma =
        e.target.value[e.target.selectionStart - 2] === ',';
      if (isTypingAfterComma) {
        value = this.insertSpace(value, e.target.selectionStart - 1);
      }
    }

    if (e.data === ',') {
      value += ' ';
    }

    /* eslint-disable-next-line react/destructuring-assignment */
    this.props.onInput(value);

    const query = this.getCurrentTagAtSelectionIndex(
      e.target.value,
      e.target.selectionStart - 1,
    );

    this.setState({
      selectedIndex: 0,
      cursorIdx: e.target.selectionStart,
      prevLen: this.textArea.value.length,
    });
    return this.search(query);
  };

  handleFocusChange = () => {
    const component = this;
    setTimeout(() => {
      if (document.activeElement.id === 'tag-input') {
        return;
      }
      component.forceUpdate();
    }, 250);
  };

  insertSpace = (value, position) => {
    return `${value.slice(0, position)} ${value.slice(position, value.length)}`;
  };

  handleTagEnter = (e) => {
    if (e.key === KEYS.RETURN) {
      this.handleTagClick();
    }
  };

  insertTag(tag) {
    const input = document.getElementById('tag-input');
    const { maxTags } = this.props;
    const range = this.getRangeBetweenCommas(input.value, input.selectionStart);
    const insertingAtEnd = range[1] === input.value.length;
    const maxTagsWillBeReached = this.selected.length === maxTags;
    let tagValue = tag;
    if (insertingAtEnd && !maxTagsWillBeReached) {
      tagValue = `${tagValue}, `;
    }

    // Insert new tag between commas if there are any.
    const newInput =
      input.value.slice(0, range[0]) +
      tagValue +
      input.value.slice(range[1], input.value.length);
    /* eslint-disable-next-line react/destructuring-assignment */
    this.props.onInput(newInput);
    this.fetchTopTagSuggestions();
    this.clearSelectedSearchResult();
  }

  fetchTopTagSuggestions() {
    this.setState({ showingTopTags: true });
    const { topTags = [] } = this.state;
    if (topTags.length > 0) {
      return Promise.resolve().then(() =>
        this.setState({
          searchResults: topTags.filter((t) => !this.selected.includes(t.name)),
        }),
      );
    }
    return window
      .fetch('/tags/suggest')
      .then((res) => res.json())
      .then((tags) => {
        this.setState({
          topTags: tags,
          searchResults: tags.filter((t) => !this.selected.includes(t.name)),
        });
      });
  }

  search(query) {
    if (query === '') {
      return this.fetchTopTagSuggestions();
    }
    this.setState({ showingTopTags: false });

    const { listing } = this.props;

    const dataHash = { name: query };
    const responsePromise = fetchSearch('tags', dataHash);

    return responsePromise.then((response) => {
      if (listing === true) {
        const { additionalTags } = this.state;
        const { category } = this.props;
        const additionalItems = (additionalTags[category] || []).filter((t) =>
          t.includes(query),
        );
        const resultsArray = response.result;
        additionalItems.forEach((t) => {
          if (!resultsArray.includes(t)) {
            resultsArray.push({ name: t });
          }
        });
      }
      // updates searchResults array according to what is being typed by user
      // allows user to choose a tag when they've typed the partial or whole word
      this.setState({
        searchResults: response.result.filter(
          (t) => t.name === query || !this.selected.includes(t.name),
        ),
      });
    });
  }

  moveUpInSearchResults() {
    this.setState((prevState) => ({
      selectedIndex: prevState.selectedIndex - 1,
    }));
  }

  moveDownInSearchResults() {
    this.setState((prevState) => ({
      selectedIndex: prevState.selectedIndex + 1,
    }));
  }

  clearSelectedSearchResult() {
    this.setState({
      selectedIndex: -1,
    });
  }

  render() {
    let searchResultsHTML = '';
    const { searchResults, selectedIndex, showingRulesForTag, showingTopTags } =
      this.state;
    const {
      classPrefix,
      defaultValue,
      maxTags,
      listing,
      fieldClassName,
      onFocus,
      pattern,
    } = this.props;
    const { activeElement } = document;
    const searchResultsRows = searchResults.map((tag, index) => (
      <div
<<<<<<< HEAD
        key={tag.id}
=======
        key={`option-${tag.name}`}
>>>>>>> 06d6b68d
        tabIndex="-1"
        role="button"
        className={`${classPrefix}__tagoptionrow ${classPrefix}__tagoptionrow--${
          selectedIndex === index ? 'active' : 'inactive'
        }`}
        onClick={this.handleTagClick}
        onKeyDown={this.handleTagEnter}
        data-content={tag.name}
      >
        <span className={`${classPrefix}__tagname`}>{tag.name}</span>
        {tag.rules_html && tag.rules_html.length > 0 ? (
          <button
            type="button"
            className={`${classPrefix}__tagsoptionrulesbutton`}
            onClick={this.handleRulesClick}
            data-content={tag.name}
          >
            {showingRulesForTag === tag.name ? 'Hide Rules' : 'View Rules'}
          </button>
        ) : (
          ''
        )}
        {!showingTopTags && (
          <div
            className={`${classPrefix}__tagrules--${
              showingRulesForTag === tag.name ? 'active' : 'inactive'
            }`}
            // eslint-disable-next-line react/no-danger
            dangerouslySetInnerHTML={{ __html: tag.rules_html }}
          />
        )}
      </div>
    ));
    if (
      searchResults.length > 0 &&
      (activeElement.id === 'tag-input' ||
        activeElement.classList.contains(
          'articleform__tagsoptionrulesbutton',
        ) ||
        activeElement.classList.contains('articleform__tagoptionrow'))
    ) {
      searchResultsHTML = (
        <div className={`${classPrefix}__tagsoptions`}>
          {showingTopTags ? (
            <h2 className={`${classPrefix}__tagsoptionsheading`}>Top tags</h2>
          ) : null}
          {searchResultsRows}
          <div className={`${classPrefix}__tagsoptionsbottomrow`}>
            Some tags have rules and guidelines determined by community
            moderators
          </div>
        </div>
      );
    }

    return (
      <div className={`${classPrefix}__tagswrapper crayons-field`}>
        {listing && (
          <label htmlFor="Tags" class="crayons-field__label">
            Tags
          </label>
        )}
        <input
          data-testid="tag-input"
          aria-label="Post Tags"
          id="tag-input"
          type="text"
          ref={(t) => {
            this.textArea = t;
            return this.textArea;
          }}
          className={`${`${fieldClassName} ${classPrefix}`}__tags`}
          name="listing[tag_list]"
          placeholder={`Add up to ${maxTags} tags...`}
          autoComplete="off"
          value={defaultValue}
          onInput={this.handleInput}
          onKeyDown={this.handleKeyDown}
          onBlur={this.handleFocusChange}
          onFocus={(e) => {
            this.fetchTopTagSuggestions();
            onFocus(e);
          }}
          pattern={pattern}
        />
        {searchResultsHTML}
      </div>
    );
  }
}

Tags.propTypes = {
  defaultValue: PropTypes.string.isRequired,
  onInput: PropTypes.func.isRequired,
  maxTags: PropTypes.number.isRequired,
  classPrefix: PropTypes.string.isRequired,
  fieldClassName: PropTypes.string.isRequired,
  listing: PropTypes.string,
  category: PropTypes.string,
  onFocus: PropTypes.func.isRequired,
  pattern: PropTypes.string.isRequired,
};<|MERGE_RESOLUTION|>--- conflicted
+++ resolved
@@ -396,11 +396,7 @@
     const { activeElement } = document;
     const searchResultsRows = searchResults.map((tag, index) => (
       <div
-<<<<<<< HEAD
-        key={tag.id}
-=======
         key={`option-${tag.name}`}
->>>>>>> 06d6b68d
         tabIndex="-1"
         role="button"
         className={`${classPrefix}__tagoptionrow ${classPrefix}__tagoptionrow--${
