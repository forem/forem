--- conflicted
+++ resolved
@@ -203,14 +203,7 @@
       ) {
         this.clearSelectedSearchResult();
       }
-<<<<<<< HEAD
-    } else if (
-      !LETTERS_NUMBERS.test(e.key) &&
-      !NAVIGATION_KEYS.includes(e.key)
-    ) {
-=======
-    } else if (!LETTERS.test(e.key) && !NAVIGATION_KEYS.includes(e.key)) {
->>>>>>> dc172d76
+    } else if (!LETTERS_NUMBERS.test(e.key) &&!NAVIGATION_KEYS.includes(e.key)) {
       e.preventDefault();
     }
   };
