import { h, Component } from 'preact';
import PropTypes from 'prop-types';
import debounceAction from '../../src/utils/debounceAction';
import { fetchSearch } from '../../src/utils/search';

const KEYS = {
  UP: 'ArrowUp',
  DOWN: 'ArrowDown',
  LEFT: 'ArrowLeft',
  RIGHT: 'ArrowRight',
  TAB: 'Tab',
  RETURN: 'Enter',
  COMMA: ',',
  DELETE: 'Backspace',
};

const NAVIGATION_KEYS = [
  KEYS.COMMA,
  KEYS.DELETE,
  KEYS.LEFT,
  KEYS.RIGHT,
  KEYS.TAB,
];

const LETTERS_NUMBERS = /[a-z0-9]/i;

/* TODO: Remove all instances of this.props.listing
   and refactor this component to be more generic */

class Tags extends Component {
  constructor(props) {
    super(props);

    // 250ms without invoking the function at the leading edge of the timeout
    // NOTE: this seems the best combination of wait time and options to avoid
    // flickering and text replacement during autocomplete
<<<<<<< HEAD
    this.debouncedTagSearch = debounce(this.handleInput.bind(this), 800);
=======
    this.debouncedTagSearch = debounceAction(this.handleInput.bind(this), {
      time: 250,
    });
>>>>>>> 3161c9d9

    this.state = {
      selectedIndex: -1,
      searchResults: [],
      additionalTags: [],
      cursorIdx: 0,
      prevLen: 0,
      showingRulesForTag: null,
    };
  }

  componentDidMount() {
    const { listing } = this.props;
    if (listing === true) {
      this.setState({
        additionalTags: {
          jobs: [
            'remote',
            'remoteoptional',
            'lgbtbenefits',
            'greencard',
            'senior',
            'junior',
            'intermediate',
            '401k',
            'fulltime',
            'contract',
            'temp',
          ],
          forhire: [
            'remote',
            'remoteoptional',
            'lgbtbenefits',
            'greencard',
            'senior',
            'junior',
            'intermediate',
            '401k',
            'fulltime',
            'contract',
            'temp',
          ],
          forsale: ['laptop', 'desktopcomputer', 'new', 'used'],
          events: ['conference', 'meetup'],
          collabs: ['paid', 'temp'],
        },
      });
    }
  }

  componentDidUpdate() {
    // stop cursor jumping if the user goes back to edit previous tags
    const { cursorIdx, prevLen } = this.state;
    if (
      cursorIdx < this.textArea.value.length &&
      this.textArea.value.length < prevLen + 1
    ) {
      this.textArea.selectionEnd = cursorIdx;
      this.textArea.selectionStart = this.textArea.selectionEnd;
    }
  }

  get selected() {
    const { defaultValue } = this.props;
    return defaultValue
      .split(',')
      .map(item => item !== undefined && item.trim())
      .filter(item => item.length > 0);
  }

  get isTopOfSearchResults() {
    const { selectedIndex } = this.state;
    return selectedIndex <= 0;
  }

  get isBottomOfSearchResults() {
    const { selectedIndex, searchResults } = this.state;
    return selectedIndex >= searchResults.length - 1;
  }

  get isSearchResultSelected() {
    const { selectedIndex } = this.state;
    return selectedIndex > -1;
  }

  getCurrentTagAtSelectionIndex = (value, index) => {
    let tagIndex = 0;
    const tagByCharacterIndex = {};

    value.split('').forEach((letter, letterIndex) => {
      if (letter === ',') {
        tagIndex += 1;
      } else {
        tagByCharacterIndex[letterIndex] = tagIndex;
      }
    });

    const tag = value.split(',')[tagByCharacterIndex[index]];

    if (tag === undefined) {
      return '';
    }
    return tag.trim();
  };

  // Given an index of the String value, finds the range between commas.
  // This is useful when we want to insert a new tag anywhere in the
  // comma separated list of tags.
  getRangeBetweenCommas = (value, index) => {
    let start = 0;
    let end = value.length;

    const toPreviousComma = value
      .slice(0, index)
      .split('')
      .reverse()
      .indexOf(',');
    const toNextComma = value.slice(index).indexOf(',');

    if (toPreviousComma !== -1) {
      start = index - toPreviousComma + 1;
    }

    if (toNextComma !== -1) {
      end = index + toNextComma;
    }

    return [start, end];
  };

  handleKeyDown = e => {
    const component = this;
    const { maxTags } = this.props;
    if (component.selected.length === maxTags && e.key === KEYS.COMMA) {
      e.preventDefault();
      return;
    }

    if (
      (e.key === KEYS.DOWN || e.key === KEYS.TAB) &&
      !this.isBottomOfSearchResults &&
      component.props.defaultValue !== ''
    ) {
      e.preventDefault();
      this.moveDownInSearchResults();
    } else if (e.key === KEYS.UP && !this.isTopOfSearchResults) {
      e.preventDefault();
      this.moveUpInSearchResults();
    } else if (e.key === KEYS.RETURN && this.isSearchResultSelected) {
      e.preventDefault();
      this.insertTag(
        component.state.searchResults[component.state.selectedIndex].name,
      );

      setTimeout(() => {
        document.getElementById('tag-input').focus();
      }, 10);
    } else if (e.key === KEYS.COMMA && !this.isSearchResultSelected) {
      this.resetSearchResults();
      this.clearSelectedSearchResult();
    } else if (e.key === KEYS.DELETE) {
      if (
        component.props.defaultValue[
          component.props.defaultValue.length - 1
        ] === ','
      ) {
        this.clearSelectedSearchResult();
      }
    } else if (
      !LETTERS_NUMBERS.test(e.key) &&
      !NAVIGATION_KEYS.includes(e.key)
    ) {
      e.preventDefault();
    }
  };

  handleRulesClick = e => {
    e.preventDefault();
    const { showingRulesForTag } = this.state;
    if (showingRulesForTag === e.target.dataset.content) {
      this.setState({ showingRulesForTag: null });
    } else {
      this.setState({ showingRulesForTag: e.target.dataset.content });
    }
  };

  handleTagClick = e => {
    if (e.target.className === 'articleform__tagsoptionrulesbutton') {
      return;
    }

    const input = document.getElementById('tag-input');
    input.focus();

    // the rules container (__tagoptionrow) is the real target of the event,
    // by using currentTarget we let the event propagation work
    // from the inner rules box as well (__tagrules)
    this.insertTag(e.currentTarget.dataset.content);
  };

  handleInput = e => {
    let { value } = e.target;
    // If we start typing immediately after a comma, add a space
    // before what we typed.
    // e.g. If value = "javascript," and we type a "p",
    // the result should be "javascript, p".
    if (e.inputType === 'insertText') {
      const isTypingAfterComma =
        e.target.value[e.target.selectionStart - 2] === ',';
      if (isTypingAfterComma) {
        value = this.insertSpace(value, e.target.selectionStart - 1);
      }
    }

    if (e.data === ',') {
      value += ' ';
    }

    /* eslint-disable-next-line react/destructuring-assignment */
    this.props.onInput(value);

    const query = this.getCurrentTagAtSelectionIndex(
      e.target.value,
      e.target.selectionStart - 1,
    );

    this.setState({
      selectedIndex: 0,
      cursorIdx: e.target.selectionStart,
      prevLen: this.textArea.value.length,
    });
    return this.search(query);
  };

  handleFocusChange = () => {
    const component = this;
    setTimeout(() => {
      if (document.activeElement.id === 'tag-input') {
        return;
      }
      component.forceUpdate();
    }, 250);
  };

  insertSpace = (value, position) => {
    return `${value.slice(0, position)} ${value.slice(position, value.length)}`;
  };

  handleTagEnter = e => {
    if (e.key === KEYS.RETURN) {
      this.handleTagClick();
    }
  };

  insertTag(tag) {
    const input = document.getElementById('tag-input');
    const { maxTags } = this.props;
    const range = this.getRangeBetweenCommas(input.value, input.selectionStart);
    const insertingAtEnd = range[1] === input.value.length;
    const maxTagsWillBeReached = this.selected.length === maxTags;
    let tagValue = tag;
    if (insertingAtEnd && !maxTagsWillBeReached) {
      tagValue = `${tagValue}, `;
    }

    // Insert new tag between commas if there are any.
    const newInput =
      input.value.slice(0, range[0]) +
      tagValue +
      input.value.slice(range[1], input.value.length);
    /* eslint-disable-next-line react/destructuring-assignment */
    this.props.onInput(newInput);
    this.resetSearchResults();
    this.clearSelectedSearchResult();
  }

  search(query) {
    if (query === '') {
      return new Promise(resolve => {
        setTimeout(() => {
          this.resetSearchResults();
          resolve();
        }, 5);
      });
    }
    const { listing } = this.props;

    const dataHash = { name: query };
    const responsePromise = fetchSearch('tags', dataHash);

    return responsePromise.then(response => {
      if (listing === true) {
        const { additionalTags } = this.state;
        const { category } = this.props;
        const additionalItems = (additionalTags[category] || []).filter(t =>
          t.includes(query),
        );
        const resultsArray = response.result;
        additionalItems.forEach(t => {
          if (!resultsArray.includes(t)) {
            resultsArray.push({ name: t });
          }
        });
      }
      // updates searchResults array according to what is being typed by user
      // allows user to choose a tag when they've typed the partial or whole word
      this.setState({
        searchResults: response.result,
      });
    });
  }

  resetSearchResults() {
    this.setState({
      searchResults: [],
    });
  }

  moveUpInSearchResults() {
    this.setState(prevState => ({
      selectedIndex: prevState.selectedIndex - 1,
    }));
  }

  moveDownInSearchResults() {
    this.setState(prevState => ({
      selectedIndex: prevState.selectedIndex + 1,
    }));
  }

  clearSelectedSearchResult() {
    this.setState({
      selectedIndex: -1,
    });
  }

  render() {
    let searchResultsHTML = '';
    const { searchResults, selectedIndex, showingRulesForTag } = this.state;
    const { classPrefix, defaultValue, maxTags, listing } = this.props;
    const { activeElement } = document;
    const searchResultsRows = searchResults.map((tag, index) => (
      <div
        tabIndex="-1"
        role="button"
        className={`${classPrefix}__tagoptionrow ${classPrefix}__tagoptionrow--${
          selectedIndex === index ? 'active' : 'inactive'
        }`}
        onClick={this.handleTagClick}
        onKeyDown={this.handleTagEnter}
        data-content={tag.name}
      >
        {tag.name}
        {tag.rules_html && tag.rules_html.length > 0 ? (
          <button
            type="button"
            className={`${classPrefix}__tagsoptionrulesbutton`}
            onClick={this.handleRulesClick}
            data-content={tag.name}
          >
            {showingRulesForTag === tag.name ? 'Hide Rules' : 'View Rules'}
          </button>
        ) : (
          ''
        )}
        <div
          className={`${classPrefix}__tagrules--${
            showingRulesForTag === tag.name ? 'active' : 'inactive'
          }`}
          dangerouslySetInnerHTML={{ __html: tag.rules_html }}
        />
      </div>
    ));
    if (
      searchResults.length > 0 &&
      (activeElement.id === 'tag-input' ||
        activeElement.classList.contains(
          'articleform__tagsoptionrulesbutton',
        ) ||
        activeElement.classList.contains('articleform__tagoptionrow'))
    ) {
      searchResultsHTML = (
        <div className={`${classPrefix}__tagsoptions`}>
          {searchResultsRows}
          <div className={`${classPrefix}__tagsoptionsbottomrow`}>
            Some tags have rules and guidelines determined by community
            moderators
          </div>
        </div>
      );
    }

    return (
      <div className={`${classPrefix}__tagswrapper`}>
        {listing && <label htmlFor="Tags">Tags</label>}
        <input
          id="tag-input"
          type="text"
          ref={t => {
            this.textArea = t;
            return this.textArea;
          }}
          className={`${classPrefix}__tags`}
          placeholder={`${maxTags} tags max, comma separated, no spaces or special characters`}
          autoComplete="off"
          value={defaultValue}
          onInput={this.debouncedTagSearch}
          onKeyDown={this.handleKeyDown}
          onBlur={this.handleFocusChange}
          onFocus={this.handleFocusChange}
        />
        {searchResultsHTML}
      </div>
    );
  }
}

Tags.propTypes = {
  defaultValue: PropTypes.string.isRequired,
  onInput: PropTypes.func.isRequired,
  maxTags: PropTypes.number.isRequired,
  classPrefix: PropTypes.string.isRequired,
  listing: PropTypes.string.isRequired,
  category: PropTypes.string.isRequired,
};

export default Tags;<|MERGE_RESOLUTION|>--- conflicted
+++ resolved
@@ -34,13 +34,9 @@
     // 250ms without invoking the function at the leading edge of the timeout
     // NOTE: this seems the best combination of wait time and options to avoid
     // flickering and text replacement during autocomplete
-<<<<<<< HEAD
-    this.debouncedTagSearch = debounce(this.handleInput.bind(this), 800);
-=======
     this.debouncedTagSearch = debounceAction(this.handleInput.bind(this), {
-      time: 250,
-    });
->>>>>>> 3161c9d9
+      time: 800,
+    });
 
     this.state = {
       selectedIndex: -1,
