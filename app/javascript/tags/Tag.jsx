import { h } from 'preact';
import { useState } from 'preact/hooks';
import PropTypes from 'prop-types';
import { addSnackbarItem } from '../Snackbar';

/* global browserStoreCache */

/**
 * Renders the updated buttons component for a given tag card
 * @param {number} props.id The id of the tag
 * @param {string} props.name The name of the tag
 * @param {boolean} props.isFollowing Whether the user is following the tag
 * @param {string} props.isHidden Whether the tag is hidden
 *
 * @returns Updates the given Tag buttons (Follow and Hide) with the correct labels, buttons and actions.
 */
export const Tag = ({ id, name, isFollowing, isHidden }) => {
  const [following, setFollowing] = useState(isFollowing);
  const [hidden, setHidden] = useState(isHidden);

  let followingButton;

  const toggleFollowButton = () => {
    const updatedFollowState = !following;

    postFollowItem({
      following: updatedFollowState,
      hidden,
    }).then((response) => {
      if (response.ok) {
        updateItem(
          null,
          updatedFollowState,
          `You have ${following ? 'un' : ''}followed ${name}.`,
        );
        return;
      }

      addSnackbarItem({
        message: `An error has occurred.`,
        addCloseButton: true,
      });
    });
  };

  const toggleHideButton = () => {
    const updatedHiddenState = !hidden;
<<<<<<< HEAD
    const updatedFollowState = true;

    postFollowItem({
      hidden: updatedHiddenState,
      following: updatedFollowState,
    }).then((response) => {
      if (response.ok) {
        updateItem(
          updatedHiddenState,
          updatedFollowState,
          `You have ${hidden ? 'un' : ''}hidden ${name}.`,
        );
        return;
      }

      addSnackbarItem({
        message: `An error has occurred.`,
        addCloseButton: true,
      });
    });
  };

  const updateItem = (updatedHiddenState, updatedFollowState, message) => {
    if (updatedHiddenState !== null) {
      setHidden(updatedHiddenState);
    }
    setFollowing(updatedFollowState);
    browserStoreCache('remove');
    addSnackbarItem({
      message,
      addCloseButton: true,
    });
    return;
=======
    setHidden(updatedHiddenState);

    // if the tag's new state will be hidden (clicked on the hide button) then we we set it to following.
    // if the tags new state is to be unhidden (clicked on the unhide button) then we set it to not following.
    const updatedFollowingState = updatedHiddenState;
    setFollowing(updatedFollowingState);

    browserStoreCache('remove');
    postFollowItem({
      hidden: updatedHiddenState,
      following: updatedFollowingState,
    });
>>>>>>> 4a8dc9ab
  };

  const postFollowItem = ({ following, hidden }) => {
    return fetch('/follows', {
      method: 'POST',
      headers: {
        Accept: 'application/json',
        'X-CSRF-Token': window.csrfToken,
        'Content-Type': 'application/json',
      },
      body: JSON.stringify({
        followable_type: 'Tag',
        followable_id: id,
        verb: `${following ? '' : 'un'}follow`,
        explicit_points: hidden ? -1 : 1,
      }),
      credentials: 'same-origin',
    });
  };

  const hideButtonLabel = hidden ? 'Unhide' : 'Hide';
  const followButtonLabel = following ? 'Following' : 'Follow';

  if (!hidden) {
    followingButton = (
      <button
        onClick={toggleFollowButton}
        className={`${
          following
            ? 'crayons-btn crayons-btn--outlined'
            : 'c-btn c-btn--primary'
        }`}
        aria-pressed={following}
        aria-label={`${followButtonLabel} tag: ${name}`}
      >
        {followButtonLabel}
      </button>
    );
  }

  return (
    <div className="flex gap-2">
      {followingButton}
      <button
        onClick={toggleHideButton}
        className={`c-btn ${hidden ? 'c-btn--primary c-btn--destructive' : ''}`}
        aria-label={`${hideButtonLabel} tag: ${name}`}
      >
        {hideButtonLabel}
      </button>
    </div>
  );
};

Tag.propTypes = {
  id: PropTypes.string.isRequired,
  name: PropTypes.string.isRequired,
  following: PropTypes.bool,
  hidden: PropTypes.bool,
};<|MERGE_RESOLUTION|>--- conflicted
+++ resolved
@@ -44,9 +44,10 @@
   };
 
   const toggleHideButton = () => {
+    // if the tag's new state will be hidden (clicked on the hide button) then we we set it to following.
+    // if the tags new state is to be unhidden (clicked on the unhide button) then we set it to unfollow.
     const updatedHiddenState = !hidden;
-<<<<<<< HEAD
-    const updatedFollowState = true;
+    const updatedFollowState = updatedHiddenState;
 
     postFollowItem({
       hidden: updatedHiddenState,
@@ -79,20 +80,6 @@
       addCloseButton: true,
     });
     return;
-=======
-    setHidden(updatedHiddenState);
-
-    // if the tag's new state will be hidden (clicked on the hide button) then we we set it to following.
-    // if the tags new state is to be unhidden (clicked on the unhide button) then we set it to not following.
-    const updatedFollowingState = updatedHiddenState;
-    setFollowing(updatedFollowingState);
-
-    browserStoreCache('remove');
-    postFollowItem({
-      hidden: updatedHiddenState,
-      following: updatedFollowingState,
-    });
->>>>>>> 4a8dc9ab
   };
 
   const postFollowItem = ({ following, hidden }) => {
