--- conflicted
+++ resolved
@@ -17,17 +17,7 @@
     }
 
     if (bodyTextSnippet.length > 0) {
-      return (
-<<<<<<< HEAD
-        <div className="crayons-story__snippet">
-          {bodyTextSnippet}
-          {commentsBlobSnippet}
-=======
-        <div className="search-snippet">
-          <span>{bodyTextSnippet}</span>
->>>>>>> b37bb942
-        </div>
-      );
+      return <div className="crayons-story__snippet">{bodyTextSnippet}</div>;
     }
   }
 
