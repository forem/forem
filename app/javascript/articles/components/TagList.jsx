import { h } from 'preact';
import PropTypes from 'prop-types';

export const TagList = ({ tags = [], flare_tag }) => {
  let tagsToDisplay = tags;
  if (flare_tag) {
    tagsToDisplay = tagsToDisplay.filter((tag) => tag !== flare_tag.name);
  }
  return (
    <div className="crayons-story__tags">
      {flare_tag && (
        <a
          className="crayons-tag crayons-tag--filled"
          href={`/t/${flare_tag.name}`}
          style={{
            '--tag-bg': `${flare_tag.bg_color_hex}1a`,
            '--tag-prefix': flare_tag.bg_color_hex,
            '--tag-bg-hover': `${flare_tag.bg_color_hex}1a`,
            '--tag-prefix-hover': flare_tag.bg_color_hex,
          }}
        >
          <span className="crayons-tag__prefix">#</span>
          {flare_tag.name}
        </a>
      )}
      {tagsToDisplay.map((tag) => (
<<<<<<< HEAD
        <a key={tag} className="crayons-tag" href={`/t/${tag}`}>
=======
        <a key={`tag-${tag}`} className="crayons-tag" href={`/t/${tag}`}>
>>>>>>> 06d6b68d
          <span className="crayons-tag__prefix">#</span>
          {tag}
        </a>
      ))}
    </div>
  );
};

TagList.propTypes = {
  tags: PropTypes.arrayOf(PropTypes.string).isRequired,
};

TagList.displayName = 'TagList';<|MERGE_RESOLUTION|>--- conflicted
+++ resolved
@@ -24,11 +24,7 @@
         </a>
       )}
       {tagsToDisplay.map((tag) => (
-<<<<<<< HEAD
-        <a key={tag} className="crayons-tag" href={`/t/${tag}`}>
-=======
         <a key={`tag-${tag}`} className="crayons-tag" href={`/t/${tag}`}>
->>>>>>> 06d6b68d
           <span className="crayons-tag__prefix">#</span>
           {tag}
         </a>
