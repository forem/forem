import { h } from 'preact';
import PropTypes from 'prop-types';
import { articlePropTypes } from '../src/components/common-prop-types/article-prop-types';
import {
  ArticleCoverImage,
  CommentsCount,
  CommentsList,
  ContentTitle,
  Meta,
  SaveButton,
  SearchSnippet,
  TagList,
  ReactionsCount,
  Video,
} from './components';
import { PodcastArticle } from './PodcastArticle';

export const Article = ({
  article,
  isFeatured,
  isBookmarked,
  bookmarkClick,
}) => {
  if (article && article.type_of === 'podcast_episodes') {
    return <PodcastArticle article={article} />;
  }

<<<<<<< HEAD
=======
  const timeAgoIndicator = timeAgo({
    oldTimeInSeconds: article.published_at_int,
    formatter: (x) => x,
  });

>>>>>>> 2bad54ec
  return (
    <div
      className={`crayons-story ${isFeatured && 'crayons-story--featured'}`}
      id={isFeatured && 'featured-story-marker'}
      data-featured-article="TODO"
      data-content-user-id={article.user_id}
    >
      {article.cloudinary_video_url && <Video article={article} />}

      {isFeatured && <ArticleCoverImage article={article} />}
      <div className="crayons-story__body">
        <div className="crayons-story__top">
          <Meta article={article} organization={article.organization} />
        </div>

        <div className="crayons-story__indention">
          <ContentTitle article={article} />
          <TagList tags={article.tag_list} />

          {article.class_name === 'Article' && (
            // eslint-disable-next-line no-underscore-dangle
            <SearchSnippet highlightText={article.highlight} />
          )}

          <div className="crayons-story__bottom">
            {article.class_name !== 'User' && (
              <div className="crayons-story__details">
                <ReactionsCount article={article} />
                <CommentsCount
                  count={article.comments_count}
                  articlePath={article.path}
                />
              </div>
            )}

            <SaveButton
              article={article}
              isBookmarked={isBookmarked}
              onClick={bookmarkClick}
            />
<<<<<<< HEAD
          </div>
        </div>
      </div>
=======
          )}
          {article.published_at_int ? (
            <span className="time-ago-indicator">
              {timeAgoIndicator.length > 0 ? `(${timeAgoIndicator})` : ''}
            </span>
          ) : null}
        </a>
      </h4>
>>>>>>> 2bad54ec

      <CommentsList
        comments={article.top_comments}
        articlePath={article.path}
        totalCount={article.comments_count}
      />
    </div>
  );
};

Article.defaultProps = {
  isBookmarked: false,
  isFeatured: false,
};

Article.propTypes = {
  article: articlePropTypes.isRequired,
  isBookmarked: PropTypes.bool,
  isFeatured: PropTypes.bool,
  bookmarkClick: PropTypes.func.isRequired,
};<|MERGE_RESOLUTION|>--- conflicted
+++ resolved
@@ -25,14 +25,6 @@
     return <PodcastArticle article={article} />;
   }
 
-<<<<<<< HEAD
-=======
-  const timeAgoIndicator = timeAgo({
-    oldTimeInSeconds: article.published_at_int,
-    formatter: (x) => x,
-  });
-
->>>>>>> 2bad54ec
   return (
     <div
       className={`crayons-story ${isFeatured && 'crayons-story--featured'}`}
@@ -73,20 +65,9 @@
               isBookmarked={isBookmarked}
               onClick={bookmarkClick}
             />
-<<<<<<< HEAD
           </div>
         </div>
       </div>
-=======
-          )}
-          {article.published_at_int ? (
-            <span className="time-ago-indicator">
-              {timeAgoIndicator.length > 0 ? `(${timeAgoIndicator})` : ''}
-            </span>
-          ) : null}
-        </a>
-      </h4>
->>>>>>> 2bad54ec
 
       <CommentsList
         comments={article.top_comments}
