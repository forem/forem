--- conflicted
+++ resolved
@@ -131,13 +131,9 @@
                     class="crayons-story__tertiary fs-xs"
                     href="/some-post/path"
                   >
-<<<<<<< HEAD
-                    <time>
-=======
                     <time
                       datetime="Tue, 18 Feb 2020 14:59:24 GMT"
                     >
->>>>>>> 41e0ac9e
                       February 18
                        (just now)
                     </time>
@@ -384,13 +380,9 @@
                   class="crayons-story__tertiary fs-xs"
                   href="/some-post/path"
                 >
-<<<<<<< HEAD
-                  <time>
-=======
                   <time
                     datetime="Tue, 18 Feb 2020 14:59:24 GMT"
                   >
->>>>>>> 41e0ac9e
                     February 18
                      (just now)
                   </time>
