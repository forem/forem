--- conflicted
+++ resolved
@@ -1,30 +1,6 @@
 // Shared behavior between the reading list and history pages
 import { fetchSearch } from '../utilities/search';
 
-<<<<<<< HEAD
-=======
-// Provides the initial state for the component
-export function defaultState(options) {
-  const state = {
-    query: '',
-    index: null,
-
-    page: 0,
-    hitsPerPage: 80,
-
-    items: [],
-    itemsLoaded: false,
-    itemsTotal: 0,
-
-    availableTags: [],
-    selectedTags: [],
-
-    showLoadMoreButton: false,
-  };
-  return Object.assign({}, state, options);
-}
-
->>>>>>> 205eee46
 // Starts the search when the user types in the search box
 export function onSearchBoxType(event) {
   const component = this;
