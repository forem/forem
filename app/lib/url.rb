# Utilities methods to safely build app wide URLs
module URL
  def self.protocol
    ApplicationConfig["APP_PROTOCOL"]
  end

  def self.database_available?
    ActiveRecord::Base.connected? && has_site_configs?
  end

  private_class_method :database_available?

  def self.has_site_configs?
    @has_site_configs ||= ActiveRecord::Base.connection.table_exists?("site_configs")
  end

  private_class_method :has_site_configs?

  def self.domain
    if database_available?
      Settings::General.app_domain
    else
      ApplicationConfig["APP_DOMAIN"]
    end
  end

  def self.url(uri = nil)
    base_url = "#{protocol}#{domain}"
    return base_url unless uri

<<<<<<< HEAD
    URI.parse(base_url).merge(Addressable::URI.parse(uri).normalize.to_s).to_s
=======
    Addressable::URI.parse(base_url).join(uri).normalize.to_s
>>>>>>> 050976af
  end

  # Creates an article URL
  #
  # @param article [Article] the article to create the URL for
  def self.article(article)
    url(article.path)
  end

  # Creates a comment URL
  #
  # @param comment [Comment] the comment to create the URL for
  def self.comment(comment)
    url(comment.path)
  end

  # Creates a reaction URL
  #
  # A reaction URL is the URL of its reactable.
  #
  # @param reactable [Reaction] the reaction to create the URL for
  def self.reaction(reaction)
    url(reaction.reactable.path)
  end

  # Creates a tag URL
  #
  # @param tag [Tag] the tag to create the URL for
  def self.tag(tag, page = 1)
    url([tag_path(tag), ("/page/#{page}" if page > 1)].join)
  end

  def self.tag_path(tag)
    "/t/#{CGI.escape(tag.name)}"
  end

  # Creates a user URL
  #
  # @param user [User] the user to create the URL for
  def self.user(user)
    url(user.username)
  rescue URI::InvalidURIError # invalid username containing spaces will result in an error
    nil
  end

  # Creates an Image URL - a shortcut for the .image_url helper
  #
  # @param image_name [String] the image file name
  # @param host [String] (optional) the host for the image URL you'd like to use
  def self.local_image(image_name, host: nil)
    host ||= ActionController::Base.asset_host || url(nil)
    ActionController::Base.helpers.image_url(image_name, host: host)
  end

  # Creates a deep link URL (for mobile) to a page in the current Forem and it
  # relies on a UDL server to bounce back mobile users to the local `/r/mobile`
  # fallback page. More details here: https://github.com/forem/udl-server
  #
  # @param path [String] the target path to deep link
  def self.deep_link(path)
    target_path = CGI.escape(url("/r/mobile?deep_link=#{path}"))
    "https://udl.forem.com/?r=#{target_path}"
  end

  def self.organization(organization)
    url(organization.slug)
  end
end<|MERGE_RESOLUTION|>--- conflicted
+++ resolved
@@ -28,11 +28,7 @@
     base_url = "#{protocol}#{domain}"
     return base_url unless uri
 
-<<<<<<< HEAD
-    URI.parse(base_url).merge(Addressable::URI.parse(uri).normalize.to_s).to_s
-=======
     Addressable::URI.parse(base_url).join(uri).normalize.to_s
->>>>>>> 050976af
   end
 
   # Creates an article URL
