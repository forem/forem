require "rouge/plugins/redcarpet"

module Redcarpet
  module Render
    class HTMLRouge < HTML
      include Rouge::Plugins::Redcarpet

      def link(link, _title, content)
        # Probably not the best fix but it does it's job of preventing
        # a nested links.
        return nil if /<a\s.+\/a>/.match?(content)

        link_attributes = ""
        @options[:link_attributes]&.each do |attribute, value|
          link_attributes += %( #{attribute}="#{value}")
        end
        if (/https?:\/\/[\S]+/.match? link) || link.nil?
          %(<a href="#{link}"#{link_attributes}>#{content}</a>)
<<<<<<< HEAD
        elsif /\.{1}/.match? link
=======
        elsif link.start_with?("#")
          %(<a href="#{link}"#{link_attributes}>#{content}</a>)
        else
>>>>>>> d125d94c
          %(<a href="//#{link}"#{link_attributes}>#{content}</a>)
        else
          %(<a href="#{app_protocol}#{app_domain}#{link}"#{link_attributes}>#{content}</a>)
        end
      end

      def header(title, header_number)
        anchor_link = slugify(title)
        <<~HEREDOC
          <h#{header_number}>
            <a name="#{anchor_link}" href="##{anchor_link}" class="anchor">
            </a>
            #{title}
          </h#{header_number}>
        HEREDOC
      end

      private

      def app_protocol
        ApplicationConfig["APP_PROTOCOL"]
      end

      def app_domain
        ApplicationConfig["APP_DOMAIN"]
      end

      def slugify(string)
        stripped_string = ActionView::Base.full_sanitizer.sanitize string
        stripped_string.downcase.gsub(EmojiRegex::Regex, "").strip.gsub(/[[:punct:]]/u, "").gsub(/\s+/, "-")
      end
    end
  end
end<|MERGE_RESOLUTION|>--- conflicted
+++ resolved
@@ -16,14 +16,10 @@
         end
         if (/https?:\/\/[\S]+/.match? link) || link.nil?
           %(<a href="#{link}"#{link_attributes}>#{content}</a>)
-<<<<<<< HEAD
         elsif /\.{1}/.match? link
-=======
+          %(<a href="//#{link}"#{link_attributes}>#{content}</a>)
         elsif link.start_with?("#")
           %(<a href="#{link}"#{link_attributes}>#{content}</a>)
-        else
->>>>>>> d125d94c
-          %(<a href="//#{link}"#{link_attributes}>#{content}</a>)
         else
           %(<a href="#{app_protocol}#{app_domain}#{link}"#{link_attributes}>#{content}</a>)
         end
