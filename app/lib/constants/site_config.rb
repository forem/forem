--- conflicted
+++ resolved
@@ -308,15 +308,13 @@
         "recently-active commenters or producers can be suggested",
         placeholder: "List of valid usernames: comma separated, letters only e.g. ben,jess,peter,maestromac,andy,liana"
       },
-<<<<<<< HEAD
       prefer_manual_suggested_users: {
         description: "Always show suggested users as suggested people to follow even when " \
         "auto-suggestion is available"
-=======
+      },
       tag_feed_minimum_score: {
         description: "Minimum score needed for a post to show up on default tag page.",
         placeholder: "0"
->>>>>>> ea156a20
       },
       tagline: {
         description: "Used in signup modal.",
