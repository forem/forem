module Constants
  module Settings
    module Authentication
<<<<<<< HEAD
      def self.details
        {
          allowed_registration_email_domains: {
            description: I18n.t("lib.constants.settings.authentication.restrict_registration_to_o"),
            placeholder: I18n.t("lib.constants.settings.authentication.dev_to_forem_com_codenewbi")
          },
          apple_client_id: {
            description: I18n.t("lib.constants.settings.authentication.the_app_bundle_code_for_th"),
            placeholder: "com.example.app"
          },
          apple_team_id: {
            description: I18n.t("lib.constants.settings.authentication.the_team_id_of_your_apple"),
            placeholder: ""
          },
          apple_key_id: {
            description: I18n.t("lib.constants.settings.authentication.the_key_id_from_the_authen"),
            placeholder: ""
          },
          apple_pem: {
            description: I18n.t("lib.constants.settings.authentication.the_pem_key_from_the_authe"),
            placeholder: "-----BEGIN PRIVATE KEY-----\nMIGTAQrux...QPe8Yb\n-----END PRIVATE KEY-----\\n"
          },
          blocked_registration_email_domains: {
            description: I18n.t("lib.constants.settings.authentication.blocked_registration"),
            placeholder: "seo-hunt.com"
          },
          display_email_domain_allow_list_publicly: {
            description: I18n.t("lib.constants.settings.authentication.do_you_want_to_display_the")
          },
          facebook_key: {
            description: I18n.t("lib.constants.settings.authentication.the_app_id_portion_of_the"),
            placeholder: ""
          },
          facebook_secret: {
            description: I18n.t("lib.constants.settings.authentication.the_app_secret_portion_of"),
            placeholder: ""
          },
          forem_key: {
            description: I18n.t("lib.constants.settings.authentication.forem_key.description"),
            placeholder: ""
          },
          forem_secret: {
            description: I18n.t("lib.constants.settings.authentication.forem_secret.description"),
            placeholder: ""
          },
          github_key: {
            description: I18n.t("lib.constants.settings.authentication.the_client_id_portion_of_t"),
            placeholder: ""
          },
          github_secret: {
            description: I18n.t("lib.constants.settings.authentication.the_client_secret_portion"),
            placeholder: ""
          },
          invite_only_mode: {
            description: I18n.t("lib.constants.settings.authentication.only_users_invited_by_emai"),
            placeholder: ""
          },
          recaptcha_site_key: {
            description: I18n.t("lib.constants.settings.authentication.add_the_site_key_for_googl"),
            placeholder: I18n.t("lib.constants.settings.authentication.what_is_the_google_recaptc")
          },
          recaptcha_secret_key: {
            description: I18n.t("lib.constants.settings.authentication.add_the_secret_key_for_goo"),
            placeholder: I18n.t("lib.constants.settings.authentication.what_is_the_google_recaptc2")
          },
          require_captcha_for_email_password_registration: {
            description: I18n.t("lib.constants.settings.authentication.people_will_be_required_to"),
            placeholder: ""
          },
          twitter_key: {
            description: I18n.t("lib.constants.settings.authentication.the_api_key_portion_of_con"),
            placeholder: ""
          },
          twitter_secret: {
            description: I18n.t("lib.constants.settings.authentication.the_api_secret_key_portion"),
            placeholder: ""
          },
          providers: {
            description: I18n.t("lib.constants.settings.authentication.how_can_users_sign_in"),
            placeholder: ""
          }
=======
      DETAILS = {
        allowed_registration_email_domains: {
          description: "Restrict registration to only certain emails? (comma-separated list)",
          placeholder: "dev.to, forem.com, codenewbie.org"
        },
        apple_client_id: {
          description:
          "The \"App Bundle\" code for the Authentication Service configured in the Apple Developer Portal",
          placeholder: "com.example.app"
        },
        apple_team_id: {
          description:
          "The \"Team ID\" of your Apple Developer Account",
          placeholder: ""
        },
        apple_key_id: {
          description:
          "The \"Key ID\" from the Authentication Service configured in the Apple Developer Portal",
          placeholder: ""
        },
        apple_pem: {
          description:
          "The \"PEM\" key from the Authentication Service configured in the Apple Developer Portal",
          placeholder: "-----BEGIN PRIVATE KEY-----\nMIGTAQrux...QPe8Yb\n-----END PRIVATE KEY-----\\n"
        },
        blocked_registration_email_domains: {
          description: "Block registration from specified domains?  (comma-separated list)",
          placeholder: "seo-hunt.com"
        },
        display_email_domain_allow_list_publicly: {
          description: "Do you want to display the list of allowed domains, or keep it private?"
        },
        facebook_key: {
          description:
          "The \"App ID\" portion of the Basic Settings section of the App page on the Facebook Developer Portal",
          placeholder: ""
        },
        facebook_secret: {
          description:
          "The \"App Secret\" portion of the Basic Settings section of the App page on the Facebook Developer Portal",
          placeholder: ""
        },
        forem_key: {
          description: "Forem key",
          placeholder: ""
        },
        forem_secret: {
          description: "Forem secret",
          placeholder: ""
        },
        github_key: {
          description: "The \"Client ID\" portion of the GitHub Oauth Apps portal",
          placeholder: ""
        },
        github_secret: {
          description: "The \"Client Secret\" portion of the GitHub Oauth Apps portal",
          placeholder: ""
        },
        google_oauth2_key: {
          description: "The \"Client ID\" portion of the OAuth 2.0 page on the Google Cloud Platform portal",
          placeholder: ""
        },
        google_oauth2_secret: {
          description: "The \"Client Secret\" portion of the OAuth 2.0 page on the Google Cloud Platform portal",
          placeholder: ""
        },
        invite_only_mode: {
          description: "Only users invited by email can join this community.",
          placeholder: ""
        },
        recaptcha_site_key: {
          description: "Add the site key for Google reCAPTCHA, which is used for reporting abuse",
          placeholder: "What is the Google reCAPTCHA site key?"
        },
        recaptcha_secret_key: {
          description: "Add the secret key for Google reCAPTCHA, which is used for reporting abuse",
          placeholder: "What is the Google reCAPTCHA secret key?"
        },
        require_captcha_for_email_password_registration: {
          description:
            "People will be required to fill out a captcha when they're creating a new account in your community",
          placeholder: ""
        },
        twitter_key: {
          description: "The \"API key\" portion of consumer keys in the Twitter developer portal.",
          placeholder: ""
        },
        twitter_secret: {
          description: "The \"API secret key\" portion of consumer keys in the Twitter developer portal.",
          placeholder: ""
        },
        providers: {
          description: "How can users sign in?",
          placeholder: ""
>>>>>>> 050729c7
        }
      end
    end
  end
end<|MERGE_RESOLUTION|>--- conflicted
+++ resolved
@@ -1,7 +1,6 @@
 module Constants
   module Settings
     module Authentication
-<<<<<<< HEAD
       def self.details
         {
           allowed_registration_email_domains: {
@@ -55,6 +54,14 @@
             description: I18n.t("lib.constants.settings.authentication.the_client_secret_portion"),
             placeholder: ""
           },
+          google_oauth2_key: {
+            description: "The \"Client ID\" portion of the OAuth 2.0 page on the Google Cloud Platform portal",
+            placeholder: ""
+          },
+          google_oauth2_secret: {
+            description: "The \"Client Secret\" portion of the OAuth 2.0 page on the Google Cloud Platform portal",
+            placeholder: ""
+          },
           invite_only_mode: {
             description: I18n.t("lib.constants.settings.authentication.only_users_invited_by_emai"),
             placeholder: ""
@@ -83,102 +90,6 @@
             description: I18n.t("lib.constants.settings.authentication.how_can_users_sign_in"),
             placeholder: ""
           }
-=======
-      DETAILS = {
-        allowed_registration_email_domains: {
-          description: "Restrict registration to only certain emails? (comma-separated list)",
-          placeholder: "dev.to, forem.com, codenewbie.org"
-        },
-        apple_client_id: {
-          description:
-          "The \"App Bundle\" code for the Authentication Service configured in the Apple Developer Portal",
-          placeholder: "com.example.app"
-        },
-        apple_team_id: {
-          description:
-          "The \"Team ID\" of your Apple Developer Account",
-          placeholder: ""
-        },
-        apple_key_id: {
-          description:
-          "The \"Key ID\" from the Authentication Service configured in the Apple Developer Portal",
-          placeholder: ""
-        },
-        apple_pem: {
-          description:
-          "The \"PEM\" key from the Authentication Service configured in the Apple Developer Portal",
-          placeholder: "-----BEGIN PRIVATE KEY-----\nMIGTAQrux...QPe8Yb\n-----END PRIVATE KEY-----\\n"
-        },
-        blocked_registration_email_domains: {
-          description: "Block registration from specified domains?  (comma-separated list)",
-          placeholder: "seo-hunt.com"
-        },
-        display_email_domain_allow_list_publicly: {
-          description: "Do you want to display the list of allowed domains, or keep it private?"
-        },
-        facebook_key: {
-          description:
-          "The \"App ID\" portion of the Basic Settings section of the App page on the Facebook Developer Portal",
-          placeholder: ""
-        },
-        facebook_secret: {
-          description:
-          "The \"App Secret\" portion of the Basic Settings section of the App page on the Facebook Developer Portal",
-          placeholder: ""
-        },
-        forem_key: {
-          description: "Forem key",
-          placeholder: ""
-        },
-        forem_secret: {
-          description: "Forem secret",
-          placeholder: ""
-        },
-        github_key: {
-          description: "The \"Client ID\" portion of the GitHub Oauth Apps portal",
-          placeholder: ""
-        },
-        github_secret: {
-          description: "The \"Client Secret\" portion of the GitHub Oauth Apps portal",
-          placeholder: ""
-        },
-        google_oauth2_key: {
-          description: "The \"Client ID\" portion of the OAuth 2.0 page on the Google Cloud Platform portal",
-          placeholder: ""
-        },
-        google_oauth2_secret: {
-          description: "The \"Client Secret\" portion of the OAuth 2.0 page on the Google Cloud Platform portal",
-          placeholder: ""
-        },
-        invite_only_mode: {
-          description: "Only users invited by email can join this community.",
-          placeholder: ""
-        },
-        recaptcha_site_key: {
-          description: "Add the site key for Google reCAPTCHA, which is used for reporting abuse",
-          placeholder: "What is the Google reCAPTCHA site key?"
-        },
-        recaptcha_secret_key: {
-          description: "Add the secret key for Google reCAPTCHA, which is used for reporting abuse",
-          placeholder: "What is the Google reCAPTCHA secret key?"
-        },
-        require_captcha_for_email_password_registration: {
-          description:
-            "People will be required to fill out a captcha when they're creating a new account in your community",
-          placeholder: ""
-        },
-        twitter_key: {
-          description: "The \"API key\" portion of consumer keys in the Twitter developer portal.",
-          placeholder: ""
-        },
-        twitter_secret: {
-          description: "The \"API secret key\" portion of consumer keys in the Twitter developer portal.",
-          placeholder: ""
-        },
-        providers: {
-          description: "How can users sign in?",
-          placeholder: ""
->>>>>>> 050729c7
         }
       end
     end
