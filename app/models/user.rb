class User < ApplicationRecord
  self.ignored_columns = %w[
    base_cover_letter
    membership_started_at
    onboarding_checklist
    onboarding_package_form_submmitted_at
    onboarding_package_fulfilled
    onboarding_package_requested_again
    org_admin
    personal_data_updated_at
    resume_html
    shipping_validated
    shipping_validated_at
    shirt_gender
    shirt_size
    signup_refer_code
    signup_referring_site
    specialty
    tabs_or_spaces
    text_only_name
    top_languages
  ]

  include CloudinaryHelper

  attr_accessor(
    :scholar_email, :new_note, :note_for_current_role, :user_status, :pro, :merge_user_id,
    :add_credits, :remove_credits, :add_org_credits, :remove_org_credits, :ghostify
  )

<<<<<<< HEAD
  rolify
=======
  rolify after_add: :index_roles, after_remove: :index_roles
>>>>>>> 98ca3bbe

  include AlgoliaSearch
  include Storext.model
  include Searchable

  SEARCH_SERIALIZER = Search::UserSerializer
  SEARCH_CLASS = Search::User
  DATA_SYNC_CLASS = DataSync::Elasticsearch::User

  acts_as_followable
  acts_as_follower

  has_many :organization_memberships, dependent: :destroy
  has_many :organizations, through: :organization_memberships
  has_many :api_secrets, dependent: :destroy
  has_many :articles, dependent: :destroy
  has_many :badge_achievements, dependent: :destroy
  has_many :badges, through: :badge_achievements
  has_many :collections, dependent: :destroy
  has_many :comments, dependent: :destroy
  has_many :email_messages, class_name: "Ahoy::Message", dependent: :destroy
  has_many :email_authorizations, dependent: :delete_all
  has_many :github_repos, dependent: :destroy
  has_many :identities, dependent: :destroy
  has_many :mentions, dependent: :destroy
  has_many :messages, dependent: :destroy
  has_many :notes, as: :noteable, inverse_of: :noteable
  has_many :profile_pins, as: :profile, inverse_of: :profile, dependent: :delete_all
  has_many :authored_notes, inverse_of: :author, class_name: "Note", foreign_key: :author_id, dependent: :delete_all
  has_many :notifications, dependent: :destroy
  has_many :reactions, dependent: :destroy
  has_many :tweets, dependent: :destroy
  has_many :chat_channel_memberships, dependent: :destroy
  has_many :chat_channels, through: :chat_channel_memberships
  has_many :notification_subscriptions, dependent: :destroy

  has_many :offender_feedback_messages, class_name: "FeedbackMessage", inverse_of: :offender, foreign_key: :offender_id, dependent: :nullify
  has_many :reporter_feedback_messages, class_name: "FeedbackMessage", inverse_of: :reporter, foreign_key: :reporter_id, dependent: :nullify
  has_many :affected_feedback_messages, class_name: "FeedbackMessage", inverse_of: :affected, foreign_key: :affected_id, dependent: :nullify

  has_many :rating_votes, dependent: :destroy
  has_many :response_templates, foreign_key: :user_id, inverse_of: :user, dependent: :destroy
  has_many :html_variants, dependent: :destroy
  has_many :page_views, dependent: :destroy
  has_many :credits, dependent: :destroy
  has_many :classified_listings, dependent: :destroy
  has_many :poll_votes, dependent: :destroy
  has_many :poll_skips, dependent: :destroy
  has_many :backup_data, foreign_key: "instance_user_id", inverse_of: :instance_user, class_name: "BackupData", dependent: :delete_all
  has_many :display_ad_events, dependent: :destroy
  has_many :access_grants, class_name: "Doorkeeper::AccessGrant", foreign_key: :resource_owner_id, inverse_of: :resource_owner, dependent: :delete_all
  has_many :access_tokens, class_name: "Doorkeeper::AccessToken", foreign_key: :resource_owner_id, inverse_of: :resource_owner, dependent: :delete_all
  has_many :webhook_endpoints, class_name: "Webhook::Endpoint", foreign_key: :user_id, inverse_of: :user, dependent: :delete_all
  has_many :blocker_blocks, class_name: "UserBlock", foreign_key: :blocker_id, inverse_of: :blocker, dependent: :delete_all
  has_many :blocked_blocks, class_name: "UserBlock", foreign_key: :blocked_id, inverse_of: :blocked, dependent: :delete_all
  has_one :pro_membership, dependent: :destroy
  has_one :counters, class_name: "UserCounter", dependent: :destroy
  has_many :created_podcasts, class_name: "Podcast", foreign_key: :creator_id, inverse_of: :creator, dependent: :nullify

  mount_uploader :profile_image, ProfileImageUploader

  devise :omniauthable, :registerable, :database_authenticatable, :confirmable, :rememberable

  validates :email,
            length: { maximum: 50 },
            email: true,
            allow_nil: true
  validates :email, uniqueness: { allow_nil: true, case_sensitive: false }, if: :email_changed?
  validates :name, length: { minimum: 1, maximum: 100 }
  validates :username,
            presence: true,
            format: { with: /\A[a-zA-Z0-9_]+\Z/ },
            length: { in: 2..30 },
            exclusion: { in: ReservedWords.all, message: "username is reserved" }
  validates :username, uniqueness: { case_sensitive: false }, if: :username_changed?
  validates :twitter_username, uniqueness: { allow_nil: true }, if: :twitter_username_changed?
  validates :github_username, uniqueness: { allow_nil: true }, if: :github_username_changed?
  validates :experience_level, numericality: { less_than_or_equal_to: 10 }, allow_blank: true
  validates :text_color_hex, format: /\A#([A-Fa-f0-9]{6}|[A-Fa-f0-9]{3})\z/, allow_blank: true
  validates :bg_color_hex, format: /\A#([A-Fa-f0-9]{6}|[A-Fa-f0-9]{3})\z/, allow_blank: true
  validates :website_url, :employer_url,
            url: { allow_blank: true, no_local: true, schemes: %w[https http] }
  validates :facebook_url,
            format: /\A(http(s)?:\/\/)?(www.facebook.com|facebook.com)\/.*\Z/,
            allow_blank: true
  validates :stackoverflow_url,
            allow_blank: true,
            format:
            /\A(http(s)?:\/\/)?(((www|pt|ru|es|ja).)?stackoverflow.com|(www.)?stackexchange.com)\/.*\Z/
  validates :behance_url,
            allow_blank: true,
            format: /\A(http(s)?:\/\/)?(www.behance.net|behance.net)\/.*\Z/
  validates :linkedin_url,
            allow_blank: true,
            format:
              /\A(http(s)?:\/\/)?(www.linkedin.com|linkedin.com|[A-Za-z]{2}.linkedin.com)\/.*\Z/
  validates :dribbble_url,
            allow_blank: true,
            format: /\A(http(s)?:\/\/)?(www.dribbble.com|dribbble.com)\/.*\Z/
  validates :medium_url,
            allow_blank: true,
            format: /\A(http(s)?:\/\/)?(www.medium.com|medium.com)\/.*\Z/
  validates :gitlab_url,
            allow_blank: true,
            format: /\A(http(s)?:\/\/)?(www.gitlab.com|gitlab.com)\/.*\Z/
  validates :instagram_url,
            allow_blank: true,
            format: /\A(http(s)?:\/\/)?(?:www.)?instagram.com\/(?=.{1,30}\/?$)([a-zA-Z\d_]\.?)*[a-zA-Z\d_]+\/?\Z/
  validates :twitch_url,
            allow_blank: true,
            format: /\A(http(s)?:\/\/)?(www.twitch.tv|twitch.tv)\/.*\Z/
  validates :editor_version,
            inclusion: { in: %w[v1 v2],
                         message: "%<value>s must be either v1 or v2" }

  validates :config_theme,
            inclusion: { in: %w[default night_theme pink_theme minimal_light_theme ten_x_hacker_theme],
                         message: "%<value>s is not a valid theme" }
  validates :config_font,
            inclusion: { in: %w[default sans_serif monospace comic_sans open_dyslexic],
                         message: "%<value>s is not a valid font selection" }
  validates :config_navbar,
            inclusion: { in: %w[default static],
                         message: "%<value>s is not a valid navbar value" }
  validates :website_url, :employer_name, :employer_url,
            length: { maximum: 100 }
  validates :employment_title, :education, :location,
            length: { maximum: 100 }
  validates :mostly_work_with, :currently_learning,
            :currently_hacking_on, :available_for,
            length: { maximum: 500 }
  validates :inbox_type, inclusion: { in: %w[open private] }
  validates :currently_streaming_on, inclusion: { in: %w[twitch] }, allow_nil: true
  validates :feed_referential_link, inclusion: [true, false]
  validate  :conditionally_validate_summary
  validate  :validate_mastodon_url
  validate  :validate_feed_url, if: :feed_url_changed?
  validate  :non_banished_username, :username_changed?
  validate  :unique_including_orgs_and_podcasts, if: :username_changed?

  alias_attribute :positive_reactions_count, :reactions_count
  alias_attribute :subscribed_to_welcome_notifications?, :welcome_notifications

  scope :with_this_week_comments, lambda { |number|
    includes(:counters).joins(:counters).where("(user_counters.data -> 'comments_these_7_days')::int >= ?", number)
  }
  scope :with_previous_week_comments, lambda { |number|
    includes(:counters).joins(:counters).where("(user_counters.data -> 'comments_prior_7_days')::int >= ?", number)
  }
  scope :top_commenters, lambda { |number = 10|
    includes(:counters).order(Arel.sql("user_counters.data -> 'comments_these_7_days' DESC")).limit(number)
  }

  after_save :bust_cache
  after_save :subscribe_to_mailchimp_newsletter
  after_save :conditionally_resave_articles

  before_create :set_default_language
  before_validation :set_username
  # make sure usernames are not empty, to be able to use the database unique index
  before_validation :verify_twitter_username, :verify_github_username, :verify_email, :verify_twitch_username
  before_validation :set_config_input
  before_validation :downcase_email
  before_validation :check_for_username_change
  before_destroy :remove_from_algolia_index, prepend: true
  before_destroy :destroy_empty_dm_channels, prepend: true
  before_destroy :destroy_follows, prepend: true
  before_destroy :unsubscribe_from_newsletters, prepend: true

  after_create_commit :send_welcome_notification, :estimate_default_language
  after_commit :index_to_elasticsearch, on: %i[create update]
  after_commit :sync_related_elasticsearch_docs, on: %i[create update]
  after_commit :remove_from_elasticsearch, on: [:destroy]

  algoliasearch per_environment: true, enqueue: :trigger_delayed_index do
    attribute :name
    add_index "searchables",
              id: :index_id,
              per_environment: true,
              enqueue: true do
      attribute :user do
        {
          username: user.username,
          name: user.username,
          profile_image_90: profile_image_90,
          pro: user.pro?
        }
      end
      attribute :title, :path, :tag_list, :main_image, :id,
                :featured, :published, :published_at, :featured_number, :comments_count,
                :reactions_count, :positive_reactions_count, :class_name, :user_name,
                :user_username, :comments_blob, :body_text, :tag_keywords_for_search,
                :search_score, :hotness_score
      searchableAttributes ["unordered(title)",
                            "body_text",
                            "tag_list",
                            "tag_keywords_for_search",
                            "user_name",
                            "user_username",
                            "comments_blob"]
      attributesForFaceting [:class_name]
      customRanking ["desc(search_score)", "desc(hotness_score)"]
    end
  end

  def self.trigger_delayed_index(record, remove)
    return if remove

    Search::IndexWorker.perform_async("User", record.id)
  end

  def self.dev_account
    find_by(id: SiteConfig.staff_user_id)
  end

  def self.mascot_account
    find_by(id: SiteConfig.mascot_user_id)
  end

  def estimated_default_language
    language_settings["estimated_default_language"]
  end

  def tag_line
    summary
  end

  def set_remember_fields
    self.remember_token ||= self.class.remember_token if respond_to?(:remember_token)
    self.remember_created_at ||= Time.now.utc
  end

  def calculate_score
    score = (articles.where(featured: true).size * 100) + comments.sum(:score)
    update_column(:score, score)
  end

  def path
    "/" + username.to_s
  end

  def followed_articles
    Article.tagged_with(cached_followed_tag_names, any: true).
      union(Article.where(user_id: cached_following_users_ids)).
      where(language: preferred_languages_array, published: true)
  end

  def cached_following_users_ids
    cache_key = "user-#{id}-#{last_followed_at}-#{following_users_count}/following_users_ids"
    Rails.cache.fetch(cache_key, expires_in: 12.hours) do
      Follow.follower_user(id).limit(150).pluck(:followable_id)
    end
  end

  def cached_following_organizations_ids
    cache_key = "user-#{id}-#{last_followed_at}-#{following_orgs_count}/following_organizations_ids"
    Rails.cache.fetch(cache_key, expires_in: 12.hours) do
      Follow.follower_organization(id).limit(150).pluck(:followable_id)
    end
  end

  def cached_following_podcasts_ids
    cache_key = "user-#{id}-#{last_followed_at}/following_podcasts_ids"
    Rails.cache.fetch(cache_key, expires_in: 12.hours) do
      Follow.follower_podcast(id).pluck(:followable_id)
    end
  end

  # handles both old (prefer_language_*) and new (Array of language codes) formats
  def preferred_languages_array
    # return @prefer_languages_array if defined? @preferred_languages_array
    return @preferred_languages_array if defined?(@preferred_languages_array)

    if language_settings["preferred_languages"].present?
      @preferred_languages_array = language_settings["preferred_languages"].to_a
    else
      languages = []
      language_settings.each_key do |setting|
        languages << setting.split("prefer_language_")[1] if language_settings[setting] && setting.include?("prefer_language_")
      end
      @preferred_languages_array = languages
    end
    @preferred_languages_array
  end

  def processed_website_url
    website_url.to_s.strip if website_url.present?
  end

  def remember_me
    true
  end

  def cached_followed_tag_names
    cache_name = "user-#{id}-#{following_tags_count}-#{last_followed_at&.rfc3339}/followed_tag_names"
    Rails.cache.fetch(cache_name, expires_in: 24.hours) do
      Tag.where(
        id: Follow.where(
          follower_id: id,
          followable_type: "ActsAsTaggableOn::Tag",
        ).pluck(:followable_id),
      ).pluck(:name)
    end
  end

  # methods for Administrate field
  def banned
    has_role? :banned
  end

  def warned
    has_role? :warned
  end

  def admin?
    has_role?(:super_admin)
  end

  def any_admin?
    has_role?(:super_admin) || has_role?(:admin)
  end

  def tech_admin?
    has_role?(:tech_admin) || has_role?(:super_admin)
  end

  def pro?
    Rails.cache.fetch("user-#{id}/has_pro_membership", expires_in: 200.hours) do
      pro_membership&.active? || has_role?(:pro)
    end
  end

  def vomitted_on?
    Reaction.exists?(reactable_id: id, reactable_type: "User", category: "vomit", status: "confirmed")
  end

  def trusted
    Rails.cache.fetch("user-#{id}/has_trusted_role", expires_in: 200.hours) do
      has_role? :trusted
    end
  end

  def moderator_for_tags
    Rails.cache.fetch("user-#{id}/tag_moderators_list", expires_in: 200.hours) do
      tag_ids = roles.where(name: "tag_moderator").pluck(:resource_id)
      Tag.where(id: tag_ids).pluck(:name)
    end
  end

  def comment_banned
    has_role? :comment_banned
  end

  def workshop_eligible?
    has_any_role?(:workshop_pass)
  end

  def admin_organizations
    org_ids = organization_memberships.where(type_of_user: "admin").pluck(:organization_id)
    organizations.where(id: org_ids)
  end

  def member_organizations
    org_ids = organization_memberships.where(type_of_user: %w[admin member]).pluck(:organization_id)
    organizations.where(id: org_ids)
  end

  def org_member?(organization)
    OrganizationMembership.exists?(user: user, organization: organization, type_of_user: %w[admin member])
  end

  def org_admin?(organization)
    OrganizationMembership.exists?(user: user, organization: organization, type_of_user: "admin")
  end

  def block; end

  def all_blocking
    UserBlock.where(blocker_id: id)
  end

  def all_blocked_by
    UserBlock.where(blocked_id: id)
  end

  def blocking?(blocked_id)
    UserBlock.blocking?(id, blocked_id)
  end

  def blocked_by?(blocker_id)
    UserBlock.blocking?(blocker_id, id)
  end

  def unique_including_orgs_and_podcasts
    errors.add(:username, "is taken.") if Organization.find_by(slug: username) || Podcast.find_by(slug: username) || Page.find_by(slug: username)
  end

  def non_banished_username
    errors.add(:username, "has been banished.") if BanishedUser.exists?(username: username)
  end

  def banished?
    username.starts_with?("spam_")
  end

  def subscribe_to_mailchimp_newsletter
    return unless email.present? && email.include?("@")
    return if saved_changes["unconfirmed_email"] && saved_changes["confirmation_sent_at"]
    return unless saved_changes.key?(:email) || saved_changes.key?(:email_newsletter)

    Users::SubscribeToMailchimpNewsletterWorker.perform_async(id)
  end

  def a_sustaining_member?
    monthly_dues.positive?
  end

  def resave_articles
    articles.find_each do |article|
      if article.path
        CacheBuster.bust(article.path)
        CacheBuster.bust("#{article.path}?i=i")
      end
      article.save
    end
  end

  def settings_tab_list
    %w[
      Profile
      UX
      Integrations
      Notifications
      Publishing\ from\ RSS
      Organization
      Billing
      Account
      Misc
    ]
  end

  def profile_image_90
    ProfileImage.new(self).get(width: 90)
  end

  def remove_from_algolia_index
    remove_from_index!
    Search::RemoveFromIndexWorker.perform_async("searchables_#{Rails.env}", index_id)
  end

  def unsubscribe_from_newsletters
    return if email.blank?

    MailchimpBot.new(self).unsubscribe_all_newsletters
  end

  def auditable?
    trusted || tag_moderator? || any_admin?
  end

  def tag_moderator?
    roles.where(name: "tag_moderator").any?
  end

  def currently_streaming?
    currently_streaming_on.present?
  end

  def currently_streaming_on_twitch?
    currently_streaming_on == "twitch"
  end

  def enough_credits?(num_credits_needed)
    credits.unspent.size >= num_credits_needed
  end

  def receives_follower_email_notifications?
    email.present? &&
      email_follower_notifications
  end

  def title
    name
  end

  def hotness_score
    search_score
  end

  private

  def index_id
    "users-#{id}"
  end

  def estimate_default_language
    Users::EstimateDefaultLanguageWorker.perform_async(id)
  end

  def set_default_language
    language_settings["preferred_languages"] ||= ["en"]
  end

  def send_welcome_notification
    return unless (welcome_broadcast = Broadcast.find_by(title: "Welcome Notification"))

    Notification.send_welcome_notification(id, welcome_broadcast.id)
  end

  def verify_twitter_username
    self.twitter_username = nil if twitter_username == ""
  end

  def verify_github_username
    self.github_username = nil if github_username == ""
  end

  def verify_email
    self.email = nil if email == ""
  end

  def verify_twitch_username
    self.twitch_username = nil if twitch_username == ""
  end

  def set_username
    set_temp_username if username.blank?
    self.username = username&.downcase
  end

  def set_temp_username
    self.username = if temp_name_exists?
                      temp_username + "_" + rand(100).to_s
                    else
                      temp_username
                    end
  end

  def temp_name_exists?
    User.find_by(username: temp_username) || Organization.find_by(slug: temp_username)
  end

  def temp_username
    if twitter_username
      twitter_username.downcase.gsub(/[^0-9a-z_]/i, "").delete(" ")
    elsif github_username
      github_username.downcase.gsub(/[^0-9a-z_]/i, "").delete(" ")
    end
  end

  def downcase_email
    self.email = email.downcase if email
  end

  def set_config_input
    self.config_theme = config_theme.tr(" ", "_")
    self.config_font = config_font.tr(" ", "_")
    self.config_navbar = config_navbar.tr(" ", "_")
  end

  def check_for_username_change
    return unless username_changed?

    self.old_old_username = old_username
    self.old_username = username_was
    chat_channels.find_each do |channel|
      channel.slug = channel.slug.gsub(username_was, username)
      channel.save
    end
    articles.find_each do |article|
      article.path = article.path.gsub(username_was, username)
      article.save
    end
  end

  def conditionally_resave_articles
    Users::ResaveArticlesWorker.perform_async(id) if core_profile_details_changed? && !user.banned
  end

  def bust_cache
    Users::BustCacheWorker.perform_async(id)
  end

  def core_profile_details_changed?
    saved_change_to_username? ||
      saved_change_to_name? ||
      saved_change_to_summary? ||
      saved_change_to_bg_color_hex? ||
      saved_change_to_text_color_hex? ||
      saved_change_to_profile_image? ||
      saved_change_to_github_username? ||
      saved_change_to_twitter_username?
  end

  def conditionally_validate_summary
    # Grandfather people who had a too long summary before.
    return if summary_was && summary_was.size > 200

    errors.add(:summary, "is too long.") if summary.present? && summary.size > 200
  end

  def validate_feed_url
    return if feed_url.blank?

    errors.add(:feed_url, "is not a valid rss feed") unless RssReader.new.valid_feed_url?(feed_url)
  end

  def validate_mastodon_url
    return if mastodon_url.blank?

    uri = URI.parse(mastodon_url)
    return if uri.host&.in?(Constants::ALLOWED_MASTODON_INSTANCES)

    errors.add(:mastodon_url, "is not an allowed Mastodon instance")
  rescue URI::InvalidURIError
    errors.add(:mastodon_url, "is not a valid url")
  end

  def tag_list
    "" # Unused but necessary for search index
  end

  def main_image; end

  def featured
    true
  end

  def published
    true
  end

  def published_at; end

  def featured_number; end

  def user
    self
  end

  def class_name
    self.class.name
  end

  def user_name
    username
  end

  def user_username
    username
  end

  def comments_blob
    "" # Unused but necessary for search index
  end

  def body_text
    "" # Unused but necessary for search index
  end

  def tag_keywords_for_search
    employer_name.to_s + mostly_work_with.to_s + available_for.to_s
  end

  def search_score
    counts_score = (articles_count + comments_count + reactions_count + badge_achievements_count) * 10
    score = (counts_score + tag_keywords_for_search.size) * reputation_modifier
    score.to_i
  end

  def destroy_empty_dm_channels
    return if chat_channels.empty? ||
      chat_channels.where(channel_type: "direct").empty?

    empty_dm_channels = chat_channels.where(channel_type: "direct").
      select { |chat_channel| chat_channel.messages.empty? }
    empty_dm_channels.destroy_all
  end

  def destroy_follows
    follower_relationships = Follow.followable_user(id)
    follower_relationships.destroy_all
    follows.destroy_all
  end

  def index_roles(_role)
    index_to_elasticsearch_inline
  end
end<|MERGE_RESOLUTION|>--- conflicted
+++ resolved
@@ -28,11 +28,7 @@
     :add_credits, :remove_credits, :add_org_credits, :remove_org_credits, :ghostify
   )
 
-<<<<<<< HEAD
-  rolify
-=======
   rolify after_add: :index_roles, after_remove: :index_roles
->>>>>>> 98ca3bbe
 
   include AlgoliaSearch
   include Storext.model
