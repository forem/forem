--- conflicted
+++ resolved
@@ -93,12 +93,8 @@
   validates :website_url, :employer_name, :employer_url,
             :employment_title, :education, :location,
             length: { maximum: 100 }
-<<<<<<< HEAD
-  validates :mostly_work_with, :currently_learning, :currently_hacking_on, :available_for,
-=======
   validates :mostly_work_with, :currently_learning, :currently_hacking_on,
             :available_for, :mentee_description, :mentor_description,
->>>>>>> 4b3951cf
             length: { maximum: 500 }
   validates :mentee_description, :mentor_description,
             length: { maximum: 1000 }
@@ -204,15 +200,11 @@
   end
 
   def cached_following_users_ids
-<<<<<<< HEAD
-    Rails.cache.fetch("user-#{id}-#{updated_at}-#{following_users_count}/following_users_ids",
-      expires_in: 120.hours) do
-=======
     Rails.cache.fetch(
       "user-#{id}-#{updated_at}-#{following_users_count}/following_users_ids",
       expires_in: 120.hours,
     ) do
->>>>>>> 4b3951cf
+      
       # More efficient query. May not cover future edge cases.
       # Should probably only return users who have published lately
       # But this should be okay for most for now.
@@ -475,14 +467,9 @@
   end
 
   def comments_blob
-<<<<<<< HEAD
-    ActionView::Base.full_sanitizer.sanitize(comments.last(2).pluck(:body_markdown).
-    join(" "))[0..2500]
-=======
     ActionView::Base.full_sanitizer.sanitize(
       comments.last(2).pluck(:body_markdown).join(" "),
     )[0..2500]
->>>>>>> 4b3951cf
   end
 
   def body_text
