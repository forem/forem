class User < ApplicationRecord
  resourcify

  include CloudinaryHelper
  include Searchable
  include Storext.model

  BEHANCE_URL_REGEXP = %r{\A(http(s)?://)?(www.behance.net|behance.net)/.*\z}.freeze
  COLOR_HEX_REGEXP = /\A#([A-Fa-f0-9]{6}|[A-Fa-f0-9]{3})\z/.freeze
  DRIBBBLE_URL_REGEXP = %r{\A(http(s)?://)?(www.dribbble.com|dribbble.com)/.*\z}.freeze
  EDITORS = %w[v1 v2].freeze
  FACEBOOK_URL_REGEXP = %r{\A(http(s)?://)?(www.facebook.com|facebook.com)/.*\z}.freeze
  FONTS = %w[serif sans_serif monospace comic_sans open_dyslexic].freeze
  GITLAB_URL_REGEXP = %r{\A(http(s)?://)?(www.gitlab.com|gitlab.com)/.*\z}.freeze
  INBOXES = %w[open private].freeze
  INSTAGRAM_URL_REGEXP =
    %r{\A(http(s)?://)?(?:www.)?instagram.com/(?=.{1,30}/?$)([a-zA-Z\d_]\.?)*[a-zA-Z\d_]+/?\z}.freeze

  LINKEDIN_URL_REGEXP = %r{\A(http(s)?://)?(www.linkedin.com|linkedin.com|[A-Za-z]{2}.linkedin.com)/.*\z}.freeze
  MEDIUM_URL_REGEXP = %r{\A(http(s)?://)?(www.medium.com|medium.com)/.*\z}.freeze
  NAVBARS = %w[default static].freeze
  STACKOVERFLOW_URL_REGEXP =
    %r{\A(http(s)?://)?(((www|pt|ru|es|ja).)?stackoverflow.com|(www.)?stackexchange.com)/.*\z}.freeze

  YOUTUBE_URL_REGEXP = %r{\A(http(s)?://)?(www.youtube.com|youtube.com)/.*\z}.freeze
  STREAMING_PLATFORMS = %w[twitch].freeze
  THEMES = %w[default night_theme pink_theme minimal_light_theme ten_x_hacker_theme].freeze
  TWITCH_URL_REGEXP = %r{\A(http(s)?://)?(www.twitch.tv|twitch.tv)/.*\z}.freeze
  USERNAME_MAX_LENGTH = 30
  USERNAME_REGEXP = /\A[a-zA-Z0-9_]+\z/.freeze
  MESSAGES = {
    invalid_config_font: "%<value>s is not a valid font selection",
    invalid_config_navbar: "%<value>s is not a valid navbar value",
    invalid_config_theme: "%<value>s is not a valid theme",
    invalid_editor_version: "%<value>s must be either v1 or v2",
    reserved_username: "username is reserved"
  }.freeze

  attr_accessor :scholar_email, :new_note, :note_for_current_role, :user_status, :pro, :merge_user_id,
                :add_credits, :remove_credits, :add_org_credits, :remove_org_credits, :ghostify,
                :ip_address

  rolify after_add: :index_roles, after_remove: :index_roles

  SEARCH_SERIALIZER = Search::UserSerializer
  SEARCH_CLASS = Search::User
  DATA_SYNC_CLASS = DataSync::Elasticsearch::User

  acts_as_followable
  acts_as_follower

  has_one :profile, dependent: :destroy
  has_many :source_authored_user_subscriptions, class_name: "UserSubscription",
                                                foreign_key: :author_id, inverse_of: :author, dependent: :destroy
  has_many :subscribers, through: :source_authored_user_subscriptions, dependent: :destroy
  has_many :subscribed_to_user_subscriptions, class_name: "UserSubscription",
                                              foreign_key: :subscriber_id, inverse_of: :subscriber, dependent: :destroy

  has_many :access_grants, class_name: "Doorkeeper::AccessGrant",
                           foreign_key: :resource_owner_id, inverse_of: :resource_owner, dependent: :delete_all
  has_many :access_tokens, class_name: "Doorkeeper::AccessToken",
                           foreign_key: :resource_owner_id, inverse_of: :resource_owner, dependent: :delete_all
  has_many :affected_feedback_messages, class_name: "FeedbackMessage",
                                        inverse_of: :affected, foreign_key: :affected_id, dependent: :nullify
  has_many :ahoy_events, class_name: "Ahoy::Event", dependent: :destroy
  has_many :ahoy_visits, class_name: "Ahoy::Visit", dependent: :destroy
  has_many :api_secrets, dependent: :destroy
  has_many :articles, dependent: :destroy
  has_many :audit_logs, dependent: :nullify
  has_many :authored_notes, inverse_of: :author, class_name: "Note", foreign_key: :author_id, dependent: :delete_all
  has_many :backup_data, foreign_key: "instance_user_id",
                         inverse_of: :instance_user, class_name: "BackupData", dependent: :delete_all
  has_many :badge_achievements, dependent: :destroy
  has_many :badges, through: :badge_achievements
  has_many :blocked_blocks, class_name: "UserBlock",
                            foreign_key: :blocked_id, inverse_of: :blocked, dependent: :delete_all
  has_many :blocker_blocks, class_name: "UserBlock",
                            foreign_key: :blocker_id, inverse_of: :blocker, dependent: :delete_all
  has_many :chat_channel_memberships, dependent: :destroy
  has_many :chat_channels, through: :chat_channel_memberships
  has_many :listings, dependent: :destroy
  has_many :collections, dependent: :destroy
  has_many :comments, dependent: :destroy
  has_many :created_podcasts, class_name: "Podcast", foreign_key: :creator_id, inverse_of: :creator, dependent: :nullify
  has_many :credits, dependent: :destroy
  has_many :display_ad_events, dependent: :destroy
  has_many :email_authorizations, dependent: :delete_all
  has_many :email_messages, class_name: "Ahoy::Message", dependent: :destroy
  has_many :field_test_memberships, class_name: "FieldTest::Membership", as: :participant, dependent: :destroy
  has_many :github_repos, dependent: :destroy
  has_many :html_variants, dependent: :destroy
  has_many :identities, dependent: :destroy
  has_many :identities_enabled, -> { enabled }, class_name: "Identity", inverse_of: false
  has_many :mentions, dependent: :destroy
  has_many :messages, dependent: :destroy
  has_many :notes, as: :noteable, inverse_of: :noteable
  has_many :notification_subscriptions, dependent: :destroy
  has_many :notifications, dependent: :destroy
  has_many :offender_feedback_messages, class_name: "FeedbackMessage",
                                        inverse_of: :offender, foreign_key: :offender_id, dependent: :nullify
  has_many :organization_memberships, dependent: :destroy
  has_many :organizations, through: :organization_memberships
  has_many :page_views, dependent: :destroy
  has_many :poll_skips, dependent: :destroy
  has_many :poll_votes, dependent: :destroy
  has_many :profile_pins, as: :profile, inverse_of: :profile, dependent: :delete_all
  has_many :rating_votes, dependent: :destroy
  has_many :reactions, dependent: :destroy
  has_many :reporter_feedback_messages, class_name: "FeedbackMessage",
                                        inverse_of: :reporter, foreign_key: :reporter_id, dependent: :nullify
  has_many :response_templates, inverse_of: :user, dependent: :destroy
  has_many :tweets, dependent: :destroy
  has_many :webhook_endpoints, class_name: "Webhook::Endpoint", inverse_of: :user, dependent: :delete_all

  mount_uploader :profile_image, ProfileImageUploader

  devise :invitable, :omniauthable, :registerable, :database_authenticatable, :confirmable, :rememberable,
         :recoverable, :lockable

  validates :behance_url, length: { maximum: 100 }, allow_blank: true, format: BEHANCE_URL_REGEXP
  validates :bg_color_hex, format: COLOR_HEX_REGEXP, allow_blank: true
  validates :config_font, inclusion: { in: FONTS + ["default".freeze], message: MESSAGES[:invalid_config_font] }
  validates :config_navbar, inclusion: { in: NAVBARS, message: MESSAGES[:invalid_config_navbar] }
  validates :config_theme, inclusion: { in: THEMES, message: MESSAGES[:invalid_config_theme] }
  validates :currently_streaming_on, inclusion: { in: STREAMING_PLATFORMS }, allow_nil: true
  validates :dribbble_url, length: { maximum: 100 }, allow_blank: true, format: DRIBBBLE_URL_REGEXP
  validates :editor_version, inclusion: { in: EDITORS, message: MESSAGES[:invalid_editor_version] }
  validates :email, length: { maximum: 50 }, email: true, allow_nil: true
  validates :email, uniqueness: { allow_nil: true, case_sensitive: false }, if: :email_changed?
  validates :employer_name, :employer_url, length: { maximum: 100 }
  validates :employment_title, :education, :location, length: { maximum: 100 }
  validates :experience_level, numericality: { less_than_or_equal_to: 10 }, allow_blank: true
  validates :facebook_url, length: { maximum: 1000 }, format: FACEBOOK_URL_REGEXP, allow_blank: true
  validates :feed_referential_link, inclusion: { in: [true, false] }
  validates :feed_url, length: { maximum: 500 }, allow_nil: true
  validates :gitlab_url, length: { maximum: 100 }, allow_blank: true, format: GITLAB_URL_REGEXP
  validates :inbox_guidelines, length: { maximum: 250 }, allow_nil: true
  validates :inbox_type, inclusion: { in: INBOXES }
  validates :instagram_url, length: { maximum: 100 }, allow_blank: true, format: INSTAGRAM_URL_REGEXP
  validates :linkedin_url, length: { maximum: 350 }, allow_blank: true, format: LINKEDIN_URL_REGEXP
  validates :mastodon_url, length: { maximum: 100 }
  validates :medium_url, length: { maximum: 200 }, allow_blank: true, format: MEDIUM_URL_REGEXP
  validates :mostly_work_with, :currently_learning, :currently_hacking_on, :available_for, length: { maximum: 500 }
  validates :name, length: { in: 1..100 }
  validates :password, length: { in: 8..100 }, allow_nil: true
  validates :stackoverflow_url, length: { maximum: 150 }, allow_blank: true, format: STACKOVERFLOW_URL_REGEXP
  validates :summary, length: { maximum: 1300 }, allow_nil: true
  validates :text_color_hex, format: COLOR_HEX_REGEXP, allow_blank: true
  validates :twitch_url, length: { maximum: 100 }, allow_blank: true, format: TWITCH_URL_REGEXP
  validates :username, presence: true, exclusion: { in: ReservedWords.all, message: MESSAGES[:invalid_username] }
  validates :username, length: { in: 2..USERNAME_MAX_LENGTH }, format: USERNAME_REGEXP
  validates :username, uniqueness: { case_sensitive: false }, if: :username_changed?
  validates :website_url, :employer_url, url: { allow_blank: true, no_local: true }
  validates :website_url, length: { maximum: 100 }, allow_nil: true
  validates :youtube_url, length: { maximum: 1000 }, format: YOUTUBE_URL_REGEXP, allow_blank: true

  # add validators for provider related usernames
  Authentication::Providers.username_fields.each do |username_field|
    # make sure usernames are not empty string, to be able to use the database unique index
    clean_provider_username = proc do |record|
      cleaned_username = record.attributes[username_field.to_s].presence
      record.assign_attributes(username_field => cleaned_username)
    end
    before_validation clean_provider_username

    validates username_field, uniqueness: { allow_nil: true }, if: :"#{username_field}_changed?"
  end

  validate :conditionally_validate_summary
  validate :non_banished_username, :username_changed?
  validate :unique_including_orgs_and_podcasts, if: :username_changed?
  validate :validate_feed_url, if: :feed_url_changed?
  validate :validate_mastodon_url
  validate :can_send_confirmation_email
  validate :update_rate_limit
  # NOTE: when updating the password on a Devise enabled model, the :encrypted_password
  # field will be marked as dirty, not :password.
  validate :password_matches_confirmation, if: :encrypted_password_changed?

  alias_attribute :public_reactions_count, :reactions_count
  alias_attribute :subscribed_to_welcome_notifications?, :welcome_notifications

  scope :eager_load_serialized_data, -> { includes(:roles) }
  scope :registered, -> { where(registered: true) }

  before_validation :check_for_username_change
  before_validation :downcase_email
  before_validation :set_config_input
  # make sure usernames are not empty, to be able to use the database unique index
  before_validation :verify_email, :verify_twitch_username
  before_validation :set_username
  before_create :set_default_language
  before_destroy :unsubscribe_from_newsletters, prepend: true
  before_destroy :destroy_follows, prepend: true
  after_save :bust_cache
  after_save :subscribe_to_mailchimp_newsletter
  after_save :conditionally_resave_articles

  after_create_commit :send_welcome_notification, :estimate_default_language
  after_commit :index_to_elasticsearch, on: %i[create update]
  after_commit :sync_related_elasticsearch_docs, on: %i[create update]
  after_commit :remove_from_elasticsearch, on: [:destroy]

  def self.dev_account
    find_by(id: SiteConfig.staff_user_id)
  end

  def self.mascot_account
    find_by(id: SiteConfig.mascot_user_id)
  end

  def estimated_default_language
    language_settings["estimated_default_language"]
  end

  def tag_line
    summary
  end

  def set_remember_fields
    self.remember_token ||= self.class.remember_token if respond_to?(:remember_token)
    self.remember_created_at ||= Time.now.utc
  end

  def calculate_score
    score = (articles.where(featured: true).size * 100) + comments.sum(:score)
    update_column(:score, score)
  end

  def path
    "/#{username}"
  end

  def followed_articles
    Article.tagged_with(cached_followed_tag_names, any: true)
      .union(Article.where(user_id: cached_following_users_ids))
      .where(language: preferred_languages_array, published: true)
  end

  def cached_following_users_ids
    cache_key = "user-#{id}-#{last_followed_at}-#{following_users_count}/following_users_ids"
    Rails.cache.fetch(cache_key, expires_in: 12.hours) do
      Follow.follower_user(id).limit(150).pluck(:followable_id)
    end
  end

  def cached_following_organizations_ids
    cache_key = "user-#{id}-#{last_followed_at}-#{following_orgs_count}/following_organizations_ids"
    Rails.cache.fetch(cache_key, expires_in: 12.hours) do
      Follow.follower_organization(id).limit(150).pluck(:followable_id)
    end
  end

  def cached_following_podcasts_ids
    cache_key = "user-#{id}-#{last_followed_at}/following_podcasts_ids"
    Rails.cache.fetch(cache_key, expires_in: 12.hours) do
      Follow.follower_podcast(id).pluck(:followable_id)
    end
  end

  def preferred_languages_array
    return @preferred_languages_array if defined?(@preferred_languages_array)

    @preferred_languages_array = language_settings["preferred_languages"]
  end

  def processed_website_url
    website_url.to_s.strip if website_url.present?
  end

  def remember_me
    true
  end

  def cached_followed_tag_names
    cache_name = "user-#{id}-#{following_tags_count}-#{last_followed_at&.rfc3339}/followed_tag_names"
    Rails.cache.fetch(cache_name, expires_in: 24.hours) do
      Tag.where(
        id: Follow.where(
          follower_id: id,
          followable_type: "ActsAsTaggableOn::Tag",
        ).select(:followable_id),
      ).pluck(:name)
    end
  end

  # methods for Administrate field
  def banned
    has_role? :banned
  end

  def warned
    has_role? :warned
  end

  def admin?
    has_role?(:super_admin)
  end

  def any_admin?
<<<<<<< HEAD
    # done this way for performance improvement
=======
>>>>>>> 437a9b2d
    @any_admin ||= (has_role?(:super_admin) || has_role?(:admin))
  end

  def tech_admin?
    has_role?(:tech_admin) || has_role?(:super_admin)
  end

  def pro?
    Rails.cache.fetch("user-#{id}/has_pro_role", expires_in: 200.hours) do
      has_role?(:pro)
    end
  end

  def vomitted_on?
    Reaction.exists?(reactable_id: id, reactable_type: "User", category: "vomit", status: "confirmed")
  end

  def trusted
    @trusted ||= Rails.cache.fetch("user-#{id}/has_trusted_role", expires_in: 200.hours) do
      has_role? :trusted
    end
  end

  def moderator_for_tags
    Rails.cache.fetch("user-#{id}/tag_moderators_list", expires_in: 200.hours) do
      tag_ids = roles.where(name: "tag_moderator").pluck(:resource_id)
      Tag.where(id: tag_ids).pluck(:name)
    end
  end

  def comment_banned
    has_role? :comment_banned
  end

  def workshop_eligible?
    has_any_role?(:workshop_pass)
  end

  def admin_organizations
    org_ids = organization_memberships.where(type_of_user: "admin").pluck(:organization_id)
    organizations.where(id: org_ids)
  end

  def member_organizations
    org_ids = organization_memberships.where(type_of_user: %w[admin member]).pluck(:organization_id)
    organizations.where(id: org_ids)
  end

  def org_member?(organization)
    OrganizationMembership.exists?(user: self, organization: organization, type_of_user: %w[admin member])
  end

  def org_admin?(organization)
    OrganizationMembership.exists?(user: self, organization: organization, type_of_user: "admin")
  end

  def block; end

  def all_blocking
    UserBlock.where(blocker_id: id)
  end

  def all_blocked_by
    UserBlock.where(blocked_id: id)
  end

  def blocking?(blocked_id)
    UserBlock.blocking?(id, blocked_id)
  end

  def blocked_by?(blocker_id)
    UserBlock.blocking?(blocker_id, id)
  end

  def unique_including_orgs_and_podcasts
    username_taken = (
      Organization.exists?(slug: username) ||
      Podcast.exists?(slug: username) ||
      Page.exists?(slug: username)
    )

    errors.add(:username, "is taken.") if username_taken
  end

  def non_banished_username
    errors.add(:username, "has been banished.") if BanishedUser.exists?(username: username)
  end

  def banished?
    username.starts_with?("spam_")
  end

  def subscribe_to_mailchimp_newsletter
    return unless registered
    return unless email.present? && email.include?("@")
    return if saved_changes["unconfirmed_email"] && saved_changes["confirmation_sent_at"]
    return unless saved_changes.key?(:email) || saved_changes.key?(:email_newsletter)

    Users::SubscribeToMailchimpNewsletterWorker.perform_async(id)
  end

  def a_sustaining_member?
    monthly_dues.positive?
  end

  def resave_articles
    articles.find_each do |article|
      if article.path
        CacheBuster.bust(article.path)
        CacheBuster.bust("#{article.path}?i=i")
      end
      article.save
    end
  end

  def settings_tab_list
    %w[
      Profile
      UX
      Integrations
      Notifications
      Publishing\ from\ RSS
      Organization
      Response\ Templates
      Billing
      Account
      Misc
    ]
  end

  def profile_image_90
    ProfileImage.new(self).get(width: 90)
  end

  def unsubscribe_from_newsletters
    return if email.blank?

    MailchimpBot.new(self).unsubscribe_all_newsletters
  end

  def auditable?
    trusted || tag_moderator? || any_admin?
  end

  def tag_moderator?
    roles.where(name: "tag_moderator").any?
  end

  def currently_streaming?
    currently_streaming_on.present?
  end

  def currently_streaming_on_twitch?
    currently_streaming_on == "twitch"
  end

  def enough_credits?(num_credits_needed)
    credits.unspent.size >= num_credits_needed
  end

  def receives_follower_email_notifications?
    email.present? &&
      email_follower_notifications
  end

  def hotness_score
    search_score
  end

  def authenticated_through?(provider_name)
    return false unless Authentication::Providers.available?(provider_name)
    return false unless Authentication::Providers.enabled?(provider_name)

    identities_enabled.exists?(provider: provider_name)
  end

  def authenticated_with_all_providers?
    identities_enabled.pluck(:provider).map(&:to_sym) == Authentication::Providers.enabled
  end

  def rate_limiter
    RateLimitChecker.new(self)
  end

  def flipper_id
    "User:#{id}"
  end

  private

  def estimate_default_language
    Users::EstimateDefaultLanguageWorker.perform_async(id)
  end

  def set_default_language
    language_settings["preferred_languages"] ||= ["en"]
  end

  def send_welcome_notification
    return unless (set_up_profile_broadcast = Broadcast.active.find_by(title: "Welcome Notification: set_up_profile"))

    Notification.send_welcome_notification(id, set_up_profile_broadcast.id)
  end

  def verify_email
    self.email = nil if email == ""
  end

  def verify_twitch_username
    self.twitch_username = nil if twitch_username == ""
  end

  def set_username
    set_temp_username if username.blank?
    self.username = username&.downcase
  end

  def set_temp_username
    self.username = if temp_name_exists?
                      "#{temp_username}_#{rand(100)}"
                    else
                      temp_username
                    end
  end

  def temp_name_exists?
    User.exists?(username: temp_username) || Organization.exists?(slug: temp_username)
  end

  def temp_username
    Authentication::Providers.username_fields.each do |username_field|
      value = public_send(username_field)
      next if value.blank?

      return value.downcase.gsub(/[^0-9a-z_]/i, "").delete(" ")
    end
  end

  def downcase_email
    self.email = email.downcase if email
  end

  def set_config_input
    self.config_theme = config_theme.tr(" ", "_")
    self.config_font = config_font.tr(" ", "_")
    self.config_navbar = config_navbar.tr(" ", "_")
  end

  def check_for_username_change
    return unless username_changed?

    self.old_old_username = old_username
    self.old_username = username_was
    chat_channels.find_each do |channel|
      channel.slug = channel.slug.gsub(username_was, username)
      channel.save
    end
    articles.find_each do |article|
      article.path = article.path.gsub(username_was, username)
      article.save
    end
  end

  def conditionally_resave_articles
    Users::ResaveArticlesWorker.perform_async(id) if core_profile_details_changed? && !banned
  end

  def bust_cache
    Users::BustCacheWorker.perform_async(id)
  end

  def core_profile_details_changed?
    saved_change_to_username? ||
      saved_change_to_name? ||
      saved_change_to_summary? ||
      saved_change_to_bg_color_hex? ||
      saved_change_to_text_color_hex? ||
      saved_change_to_profile_image? ||
      Authentication::Providers.username_fields.any? { |f| public_send("saved_change_to_#{f}?") }
  end

  def conditionally_validate_summary
    # Grandfather people who had a too long summary before.
    return if summary_was && summary_was.size > 200

    errors.add(:summary, "is too long.") if summary.present? && summary.size > 200
  end

  def validate_feed_url
    return if feed_url.blank?
    return if RssReader.new.valid_feed_url?(feed_url)

    errors.add(:feed_url, "is not a valid RSS/Atom feed")
  end

  def validate_mastodon_url
    return if mastodon_url.blank?

    uri = URI.parse(mastodon_url)
    return if uri.host&.in?(Constants::Mastodon::ALLOWED_INSTANCES)

    errors.add(:mastodon_url, "is not an allowed Mastodon instance")
  rescue URI::InvalidURIError
    errors.add(:mastodon_url, "is not a valid URL")
  end

  def tag_keywords_for_search
    "#{employer_name}#{mostly_work_with}#{available_for}"
  end

  def search_score
    counts_score = (articles_count + comments_count + reactions_count + badge_achievements_count) * 10
    score = (counts_score + tag_keywords_for_search.size) * reputation_modifier
    score.to_i
  end

  def destroy_follows
    follower_relationships = Follow.followable_user(id)
    follower_relationships.destroy_all
    follows.destroy_all
  end

  def index_roles(_role)
    index_to_elasticsearch_inline
  end

  def can_send_confirmation_email
    return if changes[:email].blank? || id.blank?

    rate_limiter.track_limit_by_action(:send_email_confirmation)
    rate_limiter.check_limit!(:send_email_confirmation)
  rescue RateLimitChecker::LimitReached => e
    errors.add(:email, "confirmation could not be sent. #{e.message}")
  end

  def update_rate_limit
    return unless persisted?

    rate_limiter.track_limit_by_action(:user_update)
    rate_limiter.check_limit!(:user_update)
  rescue RateLimitChecker::LimitReached => e
    errors.add(:base, "User could not be saved. #{e.message}")
  end

  def password_matches_confirmation
    return true if password == password_confirmation

    errors.add(:password, "doesn't match password confirmation")
  end
end<|MERGE_RESOLUTION|>--- conflicted
+++ resolved
@@ -298,10 +298,6 @@
   end
 
   def any_admin?
-<<<<<<< HEAD
-    # done this way for performance improvement
-=======
->>>>>>> 437a9b2d
     @any_admin ||= (has_role?(:super_admin) || has_role?(:admin))
   end
 
