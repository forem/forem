--- conflicted
+++ resolved
@@ -156,19 +156,9 @@
   field :mailchimp_incoming_webhook_secret, type: :string, default: ""
 
   # Onboarding
-<<<<<<< HEAD
-  field :onboarding_background_image, type: :string
-=======
-  field :onboarding_logo_image, type: :string, validates: {
-    format: { with: VALID_URL, message: URL_MESSAGE }
-  }
   field :onboarding_background_image, type: :string, validates: {
     format: { with: VALID_URL, message: URL_MESSAGE }
   }
-  field :onboarding_taskcard_image, type: :string, validates: {
-    format: { with: VALID_URL, message: URL_MESSAGE }
-  }
->>>>>>> d2d15291
   field :suggested_tags, type: :array, default: %w[]
   field :suggested_users, type: :array, default: %w[]
   field :prefer_manual_suggested_users, type: :boolean, default: false
