--- conflicted
+++ resolved
@@ -230,20 +230,6 @@
     app_domain == "dev.to"
   end
 
-<<<<<<< HEAD
-  # Apple uses different keys than the usual `PROVIDER_NAME_key` or
-  # `PROVIDER_NAME_secret` so these will help the generalized authentication
-  # code to work, i.e. https://github.com/forem/forem/blob/main/app/helpers/authentication_helper.rb#L26-L29
-  def self.apple_key
-    return unless apple_client_id.present? && apple_key_id.present? &&
-      apple_pem.present? && apple_team_id.present?
-
-    "present"
-  end
-  singleton_class.__send__(:alias_method, :apple_secret, :apple_key)
-
-=======
->>>>>>> c842d1a0
   # To get default values
   def self.get_default(field)
     get_field(field)[:default]
