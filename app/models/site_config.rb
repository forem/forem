# Site configuration based on RailsSettings models,
# see <https://github.com/huacnlee/rails-settings-cached> for further info

class SiteConfig < RailsSettings::Base
  self.table_name = "site_configs"

  validates :var, presence: true

  # the site configuration is cached, change this if you want to force update
  # the cache, or call SiteConfig.clear_cache
  cache_prefix { "v1" }

  STACK_ICON = File.read(Rails.root.join("app/assets/images/stack.svg")).freeze
  LIGHTNING_ICON = File.read(Rails.root.join("app/assets/images/lightning.svg")).freeze

  # Core setup
  field :waiting_on_first_user, type: :boolean, default: !User.exists?
  field :app_domain, type: :string, default: ApplicationConfig["APP_DOMAIN"]

  # API Tokens
  field :health_check_token, type: :string
  field :video_encoder_key, type: :string

  # Authentication
  field :allow_email_password_registration, type: :boolean, default: false
<<<<<<< HEAD
  field :allow_email_password_login, type: :boolean, default: false
  field :require_captcha_for_email_password_registration, type: :boolean, default: false
=======
  field :allow_email_password_login, type: :boolean, default: true
>>>>>>> b5f20c0a
  field :authentication_providers, type: :array, default: proc { Authentication::Providers.available }
  field :invite_only_mode, type: :boolean, default: false
  field :twitter_key, type: :string, default: ApplicationConfig["TWITTER_KEY"]
  field :twitter_secret, type: :string, default: ApplicationConfig["TWITTER_SECRET"]
  field :github_key, type: :string, default: ApplicationConfig["GITHUB_KEY"]
  field :github_secret, type: :string, default: ApplicationConfig["GITHUB_SECRET"]
  field :facebook_key, type: :string
  field :facebook_secret, type: :string

  # Campaign
  field :campaign_hero_html_variant_name, type: :string, default: ""
  field :campaign_featured_tags, type: :array, default: %w[]
  field :campaign_sidebar_enabled, type: :boolean, default: 0
  field :campaign_sidebar_image, type: :string, default: nil
  field :campaign_url, type: :string, default: nil
  field :campaign_articles_require_approval, type: :boolean, default: 0

  # Community Content
  field :community_name, type: :string, default: ApplicationConfig["COMMUNITY_NAME"] || "New Forem"
  field :community_description, type: :string
  field :community_member_label, type: :string, default: "user"
  field :tagline, type: :string
  field :community_copyright_start_year, type: :integer,
                                         default: ApplicationConfig["COMMUNITY_COPYRIGHT_START_YEAR"] ||
                                           Time.zone.today.year
  field :staff_user_id, type: :integer, default: 1

  # Emails
  field :email_addresses, type: :hash, default: {
    default: ApplicationConfig["DEFAULT_EMAIL"],
    business: ApplicationConfig["DEFAULT_EMAIL"],
    privacy: ApplicationConfig["DEFAULT_EMAIL"],
    members: ApplicationConfig["DEFAULT_EMAIL"]
  }

  # Email digest frequency
  field :periodic_email_digest_max, type: :integer, default: 0
  field :periodic_email_digest_min, type: :integer, default: 2

  # Jobs
  field :jobs_url, type: :string
  field :display_jobs_banner, type: :boolean, default: false

  # Google Analytics Tracking ID, e.g. UA-71991000-1
  field :ga_tracking_id, type: :string, default: ApplicationConfig["GA_TRACKING_ID"]

  # Google ReCATPCHA keys
  field :recaptcha_site_key, type: :string, default: ApplicationConfig["RECAPTCHA_SITE"]
  field :recaptcha_secret_key, type: :string, default: ApplicationConfig["RECAPTCHA_SECRET"]

  # Images
  field :main_social_image, type: :string
  field :favicon_url, type: :string, default: "favicon.ico"
  field :logo_png, type: :string
  field :logo_svg, type: :string
  field :secondary_logo_url, type: :string

  field :left_navbar_svg_icon, type: :string, default: STACK_ICON
  field :right_navbar_svg_icon, type: :string, default: LIGHTNING_ICON

  # Mascot
  field :mascot_user_id, type: :integer, default: 1
  field :mascot_image_url, type: :string
  field :mascot_image_description, type: :string, default: "The community mascot"
  field :mascot_footer_image_url, type: :string
  field :mascot_footer_image_width, type: :integer, default: 52
  field :mascot_footer_image_height, type: :integer, default: 120

  # Meta keywords
  field :meta_keywords, type: :hash, default: {
    default: nil,
    article: nil,
    tag: nil
  }

  # Monetization
  field :payment_pointer, type: :string
  field :stripe_api_key, type: :string, default: ApplicationConfig["STRIPE_SECRET_KEY"]
  field :stripe_publishable_key, type: :string, default: ApplicationConfig["STRIPE_PUBLISHABLE_KEY"]
  field :shop_url, type: :string

  # Newsletter
  # <https://mailchimp.com/developer/>
  field :mailchimp_api_key, type: :string, default: ApplicationConfig["MAILCHIMP_API_KEY"]
  field :mailchimp_newsletter_id, type: :string, default: ""
  field :mailchimp_sustaining_members_id, type: :string, default: ""
  field :mailchimp_tag_moderators_id, type: :string, default: ""
  field :mailchimp_community_moderators_id, type: :string, default: ""
  # Mailchimp webhook secret. Part of the callback URL in the Mailchimp settings.
  # <https://mailchimp.com/developer/guides/about-webhooks/#Webhooks_security>
  field :mailchimp_incoming_webhook_secret, type: :string, default: ""

  # Onboarding
  field :onboarding_logo_image, type: :string
  field :onboarding_background_image, type: :string
  field :onboarding_taskcard_image, type: :string
  field :suggested_tags, type: :array, default: %w[]
  field :suggested_users, type: :array, default: %w[]

  # Rate limits and spam prevention
  field :rate_limit_follow_count_daily, type: :integer, default: 500
  field :rate_limit_comment_creation, type: :integer, default: 9
  field :rate_limit_listing_creation, type: :integer, default: 1
  field :rate_limit_published_article_creation, type: :integer, default: 9
  field :rate_limit_published_article_antispam_creation, type: :integer, default: 1
  field :rate_limit_organization_creation, type: :integer, default: 1
  field :rate_limit_reaction_creation, type: :integer, default: 10
  field :rate_limit_image_upload, type: :integer, default: 9
  field :rate_limit_email_recipient, type: :integer, default: 5
  field :rate_limit_article_update, type: :integer, default: 30
  field :rate_limit_send_email_confirmation, type: :integer, default: 2
  field :rate_limit_feedback_message_creation, type: :integer, default: 5
  field :rate_limit_user_update, type: :integer, default: 5
  field :rate_limit_user_subscription_creation, type: :integer, default: 3

  field :spam_trigger_terms, type: :array, default: []

  # Social Media
  field :social_media_handles, type: :hash, default: {
    twitter: nil,
    facebook: nil,
    github: nil,
    instagram: nil,
    twitch: nil
  }
  field :twitter_hashtag, type: :string

  # Sponsors
  field :sponsor_headline, default: "Community Sponsors"

  # Tags
  field :sidebar_tags, type: :array, default: %w[]

  # User Experience
  # These are the default UX settings, which can be overridded by individual user preferences.
  # basic (current default), rich (cover image on all posts), compact (more minimal)
  field :feed_style, type: :string, default: "basic"
  # a non-public forem will redirect all unauthenticated pages to the registration page.
  # a public forem could have more fine-grained authentication (listings ar private etc.) in future
  field :public, type: :boolean, default: 0
  # The default font for all users that have not chosen a custom font yet
  field :default_font, type: :string, default: "sans_serif"
  field :primary_brand_color_hex, type: :string, default: "#3b49df"
  field :feed_strategy, type: :string, default: "basic"

  # Broadcast
  field :welcome_notifications_live_at, type: :date

  # Credits
  field :credit_prices_in_cents, type: :hash, default: {
    small: 500,
    medium: 400,
    large: 300,
    xlarge: 250
  }

  # Returns true if we are operating on a local installation, false otherwise
  def self.local?
    app_domain.include?("localhost")
  end

  # Used where we need to keep old DEV features around but don't want to/cannot
  # expose them to other communities.
  def self.dev_to?
    app_domain == "dev.to"
  end
end<|MERGE_RESOLUTION|>--- conflicted
+++ resolved
@@ -23,12 +23,8 @@
 
   # Authentication
   field :allow_email_password_registration, type: :boolean, default: false
-<<<<<<< HEAD
-  field :allow_email_password_login, type: :boolean, default: false
+  field :allow_email_password_login, type: :boolean, default: true
   field :require_captcha_for_email_password_registration, type: :boolean, default: false
-=======
-  field :allow_email_password_login, type: :boolean, default: true
->>>>>>> b5f20c0a
   field :authentication_providers, type: :array, default: proc { Authentication::Providers.available }
   field :invite_only_mode, type: :boolean, default: false
   field :twitter_key, type: :string, default: ApplicationConfig["TWITTER_KEY"]
