--- conflicted
+++ resolved
@@ -12,11 +12,10 @@
   ALLOWED_CATEGORIES = %w[uncategorized language library tool site_mechanic location subcommunity].freeze
 
   belongs_to :badge, optional: true
-<<<<<<< HEAD
+  belongs_to :mod_chat_channel, class_name: "ChatChannel", optional: true
+
   has_many :buffer_updates, dependent: :nullify
-=======
-  belongs_to :mod_chat_channel, class_name: "ChatChannel", optional: true
->>>>>>> 53deac75
+  
   has_one :sponsorship, as: :sponsorable, inverse_of: :sponsorable, dependent: :destroy
 
   mount_uploader :profile_image, ProfileImageUploader
