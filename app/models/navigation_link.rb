class NavigationLink < ApplicationRecord
  SVG_REGEXP = /<svg .*>/im

  before_validation :allow_relative_url, if: :url?
  before_save :strip_local_hostname, if: :url?

  enum section: { default: 0, other: 1 }, _suffix: true

  validates :name, :url, :icon, presence: true
  validates :url, url: { schemes: %w[https http] }, uniqueness: { scope: :name }
  validates :icon, format: SVG_REGEXP
  validates :display_only_when_signed_in, inclusion: { in: [true, false] }

  scope :ordered, -> { order(position: :asc, name: :asc) }

  # With the given :url either create a NavigationLink or update an existing NavigationLink with the
  # given :attributes.
  #
  # @param url [String] the URL of the navigation link.
  # @param name [String] the name of the navigation link.
  #
  # @param attributes [Hash<Symbol, Object>] the attributes to create or update the given :url.
  #        Note, this assumes hash keys.
  #
  # @return [NavigationLink]
  #
  # @note In constructing this function, the named args (e.g., :url and :name) are what we check for
  #       "equality" with other NavigationLinks.  We can say that two NavigationLink object's that
  #       have the same :name and :url are the same.  This way, when we update the NavigationLink's
  #       position we ensure that we're not create new records (as per the past `first_or_create`
  #       methodology.)
  def self.create_or_update_by_identity(url:, name:, **attributes)
    find_or_initialize_by(url: normalize_url(url), name: name).update(attributes)
  end

  # A helper function to ensure that we're normalizing URLs that we store (or query from storage).
  #
  # @param url [String]
  #
  # @return [String]
  #
  # @see NavigationLink.create_or_update_by_identity
  # @see NavigationLink#strip_local_hostname
  def self.normalize_url(url)
    parsed_url = URI.parse(url)
    return url unless url.match?(/^#{URL.url}/i)

    parsed_url.path
  end

  private

  # We want to allow relative URLs (e.g. /contact) for navigation links while
  # still going through the normal validation process.
  def allow_relative_url
    parsed_url = Addressable::URI.parse(url)
    return unless parsed_url.relative? && url.starts_with?("/")

    self.url = Addressable::URI.parse(URL.url).join(parsed_url).to_s
  end

  # When persisting to the database we store local links as relative URLs which
  # makes it easier to switch from a forem.cloud subdomain to the live domain.
  def strip_local_hostname
<<<<<<< HEAD
    parsed_url = Addressable::URI.parse(url)
    return unless url.match?(/^#{URL.url}/i)

    self.url = parsed_url.path
=======
    self.url = self.class.normalize_url(url)
>>>>>>> 96a935ff
  end
end<|MERGE_RESOLUTION|>--- conflicted
+++ resolved
@@ -42,7 +42,7 @@
   # @see NavigationLink.create_or_update_by_identity
   # @see NavigationLink#strip_local_hostname
   def self.normalize_url(url)
-    parsed_url = URI.parse(url)
+    parsed_url = Addressable::URI.parse(url)
     return url unless url.match?(/^#{URL.url}/i)
 
     parsed_url.path
@@ -62,13 +62,6 @@
   # When persisting to the database we store local links as relative URLs which
   # makes it easier to switch from a forem.cloud subdomain to the live domain.
   def strip_local_hostname
-<<<<<<< HEAD
-    parsed_url = Addressable::URI.parse(url)
-    return unless url.match?(/^#{URL.url}/i)
-
-    self.url = parsed_url.path
-=======
     self.url = self.class.normalize_url(url)
->>>>>>> 96a935ff
   end
 end