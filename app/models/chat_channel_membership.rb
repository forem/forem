class ChatChannelMembership < ApplicationRecord
<<<<<<< HEAD
  include AlgoliaSearch

  attr_accessor :invitation_usernames
=======
  include Searchable
  SEARCH_SERIALIZER = Search::ChatChannelMembershipSerializer
  SEARCH_CLASS = Search::ChatChannelMembership
>>>>>>> bac84780

  belongs_to :chat_channel
  belongs_to :user

  validates :user_id, presence: true, uniqueness: { scope: :chat_channel_id }
  validates :chat_channel_id, presence: true, uniqueness: { scope: :user_id }
  validates :status, inclusion: { in: %w[active inactive pending rejected left_channel removed_from_channel] }
  validates :role, inclusion: { in: %w[member mod] }
  validate  :permission

  after_commit :index_to_elasticsearch, on: %i[create update]
  after_commit :remove_from_elasticsearch, on: [:destroy]

  delegate :channel_type, to: :chat_channel

  def channel_last_message_at
    chat_channel.last_message_at
  end

  def channel_status
    chat_channel.status
  end

  def channel_text
    parsed_channel_name = chat_channel.channel_name&.gsub("chat between", "")&.gsub("and", "")
    "#{parsed_channel_name} #{chat_channel.slug} #{chat_channel.channel_human_names.join(' ')}"
  end

  def channel_name
    if chat_channel.channel_type == "direct"
      "@#{other_user&.username}"
    else
      chat_channel.channel_name
    end
  end

  def channel_image
    if chat_channel.channel_type == "direct"
      ProfileImage.new(other_user).get(width: 90)
    else
      ActionController::Base.helpers.asset_path("organization.svg")
    end
  end

  def channel_messages_count
    chat_channel.messages.size
  end

  def channel_username
    other_user&.username if chat_channel.channel_type == "direct"
  end

  def channel_modified_slug
    if chat_channel.channel_type == "direct"
      "@" + other_user&.username
    else
      chat_channel.slug
    end
  end

  def viewable_by
    user_id
  end

  private

  def channel_color
    if chat_channel.channel_type == "direct"
      other_user&.decorate&.darker_color
    else
      "#111111"
    end
  end

  def other_user
    chat_channel.users.where.not(id: user_id).first
  end

  def permission
    errors.add(:user_id, "is not allowed in chat") if chat_channel.direct? && chat_channel.slug.split("/").exclude?(user.username)
    # To be possibly implemented in future
    # if chat_channel.users.size > 128
    #   errors.add(:base, "too many members in channel")
    # end
  end
end<|MERGE_RESOLUTION|>--- conflicted
+++ resolved
@@ -1,14 +1,9 @@
 class ChatChannelMembership < ApplicationRecord
-<<<<<<< HEAD
-  include AlgoliaSearch
-
-  attr_accessor :invitation_usernames
-=======
   include Searchable
   SEARCH_SERIALIZER = Search::ChatChannelMembershipSerializer
   SEARCH_CLASS = Search::ChatChannelMembership
->>>>>>> bac84780
 
+  attr_accessor :invitation_usernames
   belongs_to :chat_channel
   belongs_to :user
 
