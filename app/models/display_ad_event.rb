#  @note When we destroy the related user, it's using dependent:
#        :delete for the relationship.  That means no before/after
#        destroy callbacks will be called on this object.
class DisplayAdEvent < ApplicationRecord
  belongs_to :display_ad
  belongs_to :user, optional: true

  CATEGORY_IMPRESSION = "impression".freeze
  CATEGORY_CLICK = "click".freeze
  VALID_CATEGORIES = [CATEGORY_CLICK, CATEGORY_IMPRESSION].freeze

  CONTEXT_TYPE_HOME = "home".freeze
<<<<<<< HEAD
  VALID_CONTEXT_TYPES = [CONTEXT_TYPE_HOME].freeze
=======
>>>>>>> 09291b42
  CONTEXT_TYPE_ARTICLE = "article".freeze
  VALID_CONTEXT_TYPES = [CONTEXT_TYPE_HOME, CONTEXT_TYPE_ARTICLE].freeze

  validates :category, inclusion: { in: VALID_CATEGORIES }
  validates :context_type, inclusion: { in: VALID_CONTEXT_TYPES }

  scope :impressions, -> { where(category: CATEGORY_IMPRESSION) }
  scope :clicks, -> { where(category: CATEGORY_CLICK) }
end<|MERGE_RESOLUTION|>--- conflicted
+++ resolved
@@ -10,10 +10,6 @@
   VALID_CATEGORIES = [CATEGORY_CLICK, CATEGORY_IMPRESSION].freeze
 
   CONTEXT_TYPE_HOME = "home".freeze
-<<<<<<< HEAD
-  VALID_CONTEXT_TYPES = [CONTEXT_TYPE_HOME].freeze
-=======
->>>>>>> 09291b42
   CONTEXT_TYPE_ARTICLE = "article".freeze
   VALID_CONTEXT_TYPES = [CONTEXT_TYPE_HOME, CONTEXT_TYPE_ARTICLE].freeze
 
