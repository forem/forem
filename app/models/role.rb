--- conflicted
+++ resolved
@@ -27,11 +27,8 @@
                 workshop_pass
                 video_permission
                 chatroom_beta_tester
-<<<<<<< HEAD
                 banned_from_mentorship
-=======
                 comment_banned
->>>>>>> 01204771
               ),
             }
   scopify
