--- conflicted
+++ resolved
@@ -12,11 +12,8 @@
   has_many :display_ads
   has_many :notifications
   has_many :credits
-<<<<<<< HEAD
   has_many :unspent_credits, -> { where spent: false }, class_name: "Credit", inverse_of: :organization
-=======
   has_many :classified_listings
->>>>>>> 8765de85
 
   validates :name, :summary, :url, :profile_image, presence: true
   validates :name,
