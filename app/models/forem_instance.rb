--- conflicted
+++ resolved
@@ -13,7 +13,10 @@
     ApplicationConfig["DEFAULT_EMAIL"]
   end
 
-<<<<<<< HEAD
+  def self.contact_email
+    Settings::General.contact_email
+  end
+
   def self.reply_to_email_address
     # Some business logic context:
     # For a Forem Cloud Account, ApplicationConfig["DEFAULT_EMAIL"] will already be set to noreply@forem.com
@@ -29,10 +32,6 @@
   def self.from_email_address
     # same comment applies from self.reply_to_email_address
     Settings::SMTP.provided_minimum_settings? ? Settings::SMTP.from_email_address : email
-=======
-  def self.contact_email
-    Settings::General.contact_email
->>>>>>> 7b7035c1
   end
 
   # Return true if we are operating on a local installation, false otherwise
