class Message < ApplicationRecord
  belongs_to :user
  belongs_to :chat_channel

  validates :message_html, presence: true
  validates :message_markdown, presence: true, length: { maximum: 1024 }
  validate :channel_permission

  before_validation :determine_user_validity
  before_validation :evaluate_markdown
  after_create      :send_email_if_appropriate
  after_create      :update_chat_channel_last_message_at
  after_create      :update_all_has_unopened_messages_statuses

  def preferred_user_color
    color_options = [user.bg_color_hex || "#000000", user.text_color_hex || "#000000"]
    HexComparer.new(color_options).brightness(0.9)
  end

  def direct_receiver
    return if chat_channel.group?

    chat_channel.users.where.not(id: user.id).first
  end

  private

  def update_chat_channel_last_message_at
    chat_channel.touch(:last_message_at)
    chat_channel.chat_channel_memberships.each(&:index_to_elasticsearch)
  end

  def update_all_has_unopened_messages_statuses
    chat_channel.
      chat_channel_memberships.
      where("last_opened_at < ?", 10.seconds.ago).
      where.not(user_id: user_id).
      update_all(has_unopened_messages: true)
  end

  def evaluate_markdown
    html = MarkdownParser.new(message_markdown).evaluate_markdown
    html = target_blank_links(html)
    html = append_rich_links(html)
    html = wrap_mentions_with_links(html)
    html = handle_call(html)
    self.message_html = html
  end

  def wrap_mentions_with_links(html)
    return unless html

    html_doc = Nokogiri::HTML(html)

    # looks for nodes that isn't <code>, <a>, and contains "@"
    targets = html_doc.xpath('//html/body/*[not (self::code) and not(self::a) and contains(., "@")]').to_a

    # A Queue system to look for and replace possible usernames
    until targets.empty?
      node = targets.shift

      # only focus on portion of text with "@"
      node.xpath("text()[contains(.,'@')]").each do |el|
        el.replace(el.text.gsub(/\B@[a-z0-9_-]+/i) { |text| user_link_if_exists(text) })
      end

      # enqueue children that has @ in it's text
      children = node.xpath('*[not(self::code) and not(self::a) and contains(., "@")]').to_a
      targets.concat(children)
    end

    if html_doc.at_css("body")
      html_doc.at_css("body").inner_html
    else
      html_doc.to_html
    end
  end

  def user_link_if_exists(mention)
    username = mention.delete("@").downcase
    if User.find_by(username: username) && chat_channel.group?
      <<~HTML
        <a class='comment-mentioned-user' data-content="sidecar-user" href='/#{username}' target="_blank" rel="noopener">@#{username}</a>
      HTML
    elsif username == "all" && chat_channel.channel_type == "invite_only"
      <<~HTML
        <a class='comment-mentioned-user comment-mentioned-all' data-content="sidecar_all" href="#">@#{username}</a>
      HTML
    else
      mention
    end
  end

  def target_blank_links(html)
    return html if html.blank?

    html = html.gsub("<a href", "<a target='_blank' rel='noopener nofollow' href")
    html
  end

  def append_rich_links(html)
    doc = Nokogiri::HTML(html)
    doc.css("a").each do |anchor|
      if (article = rich_link_article(anchor))
        html += "<a href='#{article.current_state_path}'
        class='chatchannels__richlink'
          target='_blank' rel='noopener' data-content='sidecar-article'>
            #{"<div class='chatchannels__richlinkmainimage' style='background-image:url(" + cl_path(article.main_image) + ")' data-content='sidecar-article' ></div>" if article.main_image.present?}
          <h1 data-content='sidecar-article'>#{article.title}</h1>
          <h4 data-content='sidecar-article'><img src='#{ProfileImage.new(article.cached_user).get(width: 90)}' /> #{article.cached_user.name}・#{article.readable_publish_date || 'Draft Post'}</h4>
          </a>".html_safe
      elsif (tag = rich_link_tag(anchor))
        html += "<a href='/t/#{tag.name}'
        class='chatchannels__richlink'
          target='_blank' rel='noopener' data-content='sidecar-tag'>
          <h1 data-content='sidecar-tag'>
            #{"<img src='" + cl_path(tag.badge.badge_image_url) + "' data-content='sidecar-tag' style='transform:rotate(-5deg)' />" if tag.badge_id.present?}
            ##{tag.name}
          </h1>
          </a>".html_safe
      elsif (user = rich_user_link(anchor))
        html += "<a href='#{user.path}'
        class='chatchannels__richlink'
          target='_blank' rel='noopener' data-content='sidecar-user'>
          <h1 data-content='sidecar-user'>
            <img src='#{ProfileImage.new(user).get(width: 90)}' data-content='sidecar-user' class='chatchannels__richlinkprofilepic' />
            #{user.name}
          </h1>
          </a>".html_safe
      elsif anchor["href"].include?("https://www.figma.com/file/") # Proof of concept
        html += "<a href='https://www.figma.com/embed?embed_host=astra&url=#{anchor['href']}' class='chatchannels__richlink chatchannels__richlink--base' data-content='sidecar-embeddable' target='_blank'>
        <h1 data-content='sidecar-embeddable'>Figma File</h1>
          </a>".html_safe
      elsif anchor["href"].starts_with?("https://docs.google.com/") # Proof of concept
        html += "<a href='#{anchor['href']}' class='chatchannels__richlink chatchannels__richlink--base' data-content='sidecar-embeddable' target='_blank'>
        <h1 data-content='sidecar-embeddable'>Google Docs</h1>
          </a>".html_safe
      end
    end
    html
  end

  def handle_call(html)
    return html if html.to_s.exclude?("<p>/call</p>")

    "<a href='/video_chats/#{chat_channel_id}'
<<<<<<< HEAD
        class='chatchannels__richlink'
        target='_blank' rel='noopener' data-content='sidecar-video'>
        <h1 data-content='sidecar-video' style='margin: 18px auto;'>
=======
        class='chatchannels__richlink chatchannels__richlink--base'
        target='_blank' data-content='sidecar-video'>
        <h1 data-content='sidecar-video'>
>>>>>>> 540dd21e
          Let's video chat 😄
        </h1>
        </a>".html_safe
  end

  def cl_path(img_src)
    ActionController::Base.helpers.
      cl_image_path(img_src,
                    type: "fetch",
                    width: 725,
                    crop: "limit",
                    flags: "progressive",
                    fetch_format: "auto",
                    sign_url: true)
  end

  def determine_user_validity
    return unless chat_channel

    user_ok = chat_channel.status == "active" && (chat_channel.has_member?(user) || chat_channel.channel_type == "open")
    errors.add(:base, "You are not a participant of this chat channel.") unless user_ok
  end

  def channel_permission
    errors.add(:base, "Must be part of channel.") if chat_channel_id.blank?

    channel = ChatChannel.find(chat_channel_id)
    return if channel.open?

    errors.add(:base, "You are not a participant of this chat channel.") unless channel.has_member?(user)
    errors.add(:base, "Something went wrong") if channel.status == "blocked"
  end

  def rich_link_article(link)
    Article.find_by(slug: link["href"].split("/")[4].split("?")[0]) if link["href"].include?("//#{ApplicationConfig['APP_DOMAIN']}/") && link["href"].split("/")[4]
  end

  def rich_link_tag(link)
    Tag.find_by(name: link["href"].split("/t/")[1].split("/")[0]) if link["href"].include?("//#{ApplicationConfig['APP_DOMAIN']}/t/")
  end

  def rich_user_link(link)
    User.find_by(username: link["href"].split("/")[3].split("/")[0]) if link["href"].include?("//#{ApplicationConfig['APP_DOMAIN']}/")
  end

  def send_email_if_appropriate
    recipient = direct_receiver
    return if !chat_channel.direct? ||
      recipient.updated_at > 1.hour.ago ||
      recipient.chat_channel_memberships.order("last_opened_at DESC").
        first.last_opened_at > 15.hours.ago ||
      chat_channel.last_message_at > 30.minutes.ago ||
      recipient.email_connect_messages == false

    NotifyMailer.new_message_email(self).deliver
  end
end<|MERGE_RESOLUTION|>--- conflicted
+++ resolved
@@ -144,15 +144,9 @@
     return html if html.to_s.exclude?("<p>/call</p>")
 
     "<a href='/video_chats/#{chat_channel_id}'
-<<<<<<< HEAD
-        class='chatchannels__richlink'
+        class='chatchannels__richlink chatchannels__richlink--base'
         target='_blank' rel='noopener' data-content='sidecar-video'>
-        <h1 data-content='sidecar-video' style='margin: 18px auto;'>
-=======
-        class='chatchannels__richlink chatchannels__richlink--base'
-        target='_blank' data-content='sidecar-video'>
         <h1 data-content='sidecar-video'>
->>>>>>> 540dd21e
           Let's video chat 😄
         </h1>
         </a>".html_safe
