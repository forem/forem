class DisplayAd < ApplicationRecord
  include Taggable
  acts_as_taggable_on :tags
  resourcify
  belongs_to :creator, class_name: "User", optional: true
  belongs_to :audience_segment, optional: true

  # rubocop:disable Layout/LineLength
  ALLOWED_PLACEMENT_AREAS = %w[sidebar_left sidebar_left_2 sidebar_right feed_first feed_second feed_third post_sidebar post_comments].freeze
  # rubocop:enable Layout/LineLength
  ALLOWED_PLACEMENT_AREAS_HUMAN_READABLE = ["Sidebar Left (First Position)",
                                            "Sidebar Left (Second Position)",
                                            "Sidebar Right (Home)",
                                            "Home Feed First",
                                            "Home Feed Second",
                                            "Home Feed Third",
                                            "Sidebar Right (Individual Post)",
                                            "Below the comment section"].freeze

  MAX_TAG_LIST_SIZE = 10
  POST_WIDTH = 775
  SIDEBAR_WIDTH = 350
  LOW_IMPRESSION_COUNT = 1_000
  RARELY = (0...5) # 5 percent chance
  SELDOM = (5...35) # 30 percent chance

  enum display_to: { all: 0, logged_in: 1, logged_out: 2 }, _prefix: true
  enum type_of: { in_house: 0, community: 1, external: 2 }

  belongs_to :organization, optional: true
  has_many :display_ad_events, dependent: :destroy

  validates :placement_area, presence: true,
                             inclusion: { in: ALLOWED_PLACEMENT_AREAS }
  validates :body_markdown, presence: true
  validates :organization, presence: true, if: :community?
  validate :validate_tag

  before_save :process_markdown
  after_save :generate_display_ad_name
  after_save :refresh_audience_segment, if: :should_refresh_audience_segment?

  scope :approved_and_published, -> { where(approved: true, published: true) }

  scope :search_ads, lambda { |term|
                       where "name ILIKE :search OR processed_html ILIKE :search OR placement_area ILIKE :search",
                             search: "%#{term}%"
                     }

<<<<<<< HEAD
  def self.for_display(area:, user_signed_in:, user_id: nil, article: nil)
    permit_adjacent = article ? article.permit_adjacent_sponsors? : true
=======
  scope :seldom_seen, -> { where("impressions_count < ?", LOW_IMPRESSION_COUNT) }

  def self.for_display(area:, user_signed_in:, organization_id: nil, article_id: nil,
                       article_tags: [], permit_adjacent_sponsors: true, user_id: nil)
>>>>>>> 793c6b75
    ads_for_display = DisplayAds::FilteredAdsQuery.call(
      display_ads: self,
      area: area,
      user_signed_in: user_signed_in,
      article_id: article&.id,
      article_tags: article&.cached_tag_list_array || [],
      organization_id: article&.organization_id,
      permit_adjacent_sponsors: permit_adjacent,
      user_id: user_id,
    )

    case rand(99) # output integer from 0-99
    when RARELY # smallest range, 5%
      # We are always showing more of the good stuff — but we are also always testing the system to give any a chance to
      # rise to the top. 5 out of every 100 times we show an ad (5%), it is totally random. This gives "not yet
      # evaluated" stuff a chance to get some engagement and start showing up more. If it doesn't get engagement, it
      # stays in this area.
      ads_for_display.sample
    when SELDOM # medium range, 30%
      # Here we sample from only billboards with fewer than 1000 impressions (with a fallback
      # if there are none of those, causing an extra query, but that shouldn't happen very often).
      ads_for_display.seldom_seen.sample || ads_for_display.sample
    else # large range, 65%

      # Ads that get engagement have a higher "success rate", and among this category, we sample from the top 15 that
      # meet that criteria. Within those 15 top "success rates" likely to be clicked, there is a weighting towards the
      # top ranked outcome as well, and a steady decline over the next 15 — that's because it's not "Here are the top 15
      # pick one randomly", it is actually "Let's cut off the query at a random limit between 1 and 15 and sample from
      # that". So basically the "limit" logic will result in 15 sets, and then we sample randomly from there. The
      # "first ranked" ad will show up in all 15 sets, where as 15 will only show in 1 of the 15.
      ads_for_display.limit(rand(1..15)).sample
    end
  end

  def human_readable_placement_area
    ALLOWED_PLACEMENT_AREAS_HUMAN_READABLE[ALLOWED_PLACEMENT_AREAS.find_index(placement_area)]
  end

  def validate_tag
    # check there are not too many tags
    return errors.add(:tag_list, I18n.t("models.article.too_many_tags")) if tag_list.size > MAX_TAG_LIST_SIZE

    validate_tag_name(tag_list)
  end

  def audience_segment_type=(type)
    self.audience_segment = if type.blank?
                              nil
                            elsif (segment = AudienceSegment.find_by(type_of: type))
                              segment
                            end
  end

  # This needs to correspond with Rails built-in method signature
  # rubocop:disable Style/OptionHash
  def as_json(options = {})
    overrides = {
      "audience_segment_type" => audience_segment&.type_of,
      "tag_list" => cached_tag_list,
      "exclude_article_ids" => exclude_article_ids.join(",")
    }
    super(options.merge(except: %i[tags tag_list audience_segment_id])).merge(overrides)
  end
  # rubocop:enable Style/OptionHash

  # exclude_article_ids is an integer array, web inputs are comma-separated strings
  # ActiveRecord normalizes these in a bad way, so we are intervening
  def exclude_article_ids=(input)
    adjusted_input = input.is_a?(String) ? input.split(",") : input
    adjusted_input = adjusted_input&.filter_map { |value| value.presence&.to_i }
    write_attribute :exclude_article_ids, (adjusted_input || [])
  end

  private

  def generate_display_ad_name
    return unless name.nil?

    self.name = "Display Ad #{id}"
    save!
  end

  def process_markdown
    return unless body_markdown_changed?

    if FeatureFlag.enabled?(:consistent_rendering)
      extracted_process_markdown
    else
      original_process_markdown
    end
  end

  def extracted_process_markdown
    renderer = ContentRenderer.new(body_markdown || "", source: self)
    self.processed_html = renderer.process(prefix_images_options: { width: prefix_width,
                                                                    synchronous_detail_detection: true }).processed_html
    self.processed_html = processed_html.delete("\n")
  end

  def original_process_markdown
    renderer = Redcarpet::Render::HTMLRouge.new(hard_wrap: true, filter_html: false)
    markdown = Redcarpet::Markdown.new(renderer, Constants::Redcarpet::CONFIG)
    initial_html = markdown.render(body_markdown)
    stripped_html = ActionController::Base.helpers.sanitize initial_html,
                                                            tags: MarkdownProcessor::AllowedTags::DISPLAY_AD,
                                                            attributes: MarkdownProcessor::AllowedAttributes::DISPLAY_AD
    html = stripped_html.delete("\n")
    self.processed_html = Html::Parser.new(html)
      .prefix_all_images(width: prefix_width, synchronous_detail_detection: true).html
  end

  def prefix_width
    placement_area.include?("sidebar") ? SIDEBAR_WIDTH : POST_WIDTH
  end

  def refresh_audience_segment
    AudienceSegmentRefreshWorker.perform_async(audience_segment_id)
  end

  def should_refresh_audience_segment?
    change_relevant_to_audience = saved_change_to_approved? ||
      saved_change_to_published? ||
      saved_change_to_audience_segment_id?

    change_relevant_to_audience &&
      audience_segment &&
      audience_segment.updated_at < 1.day.ago
  end
end<|MERGE_RESOLUTION|>--- conflicted
+++ resolved
@@ -47,15 +47,10 @@
                              search: "%#{term}%"
                      }
 
-<<<<<<< HEAD
+  scope :seldom_seen, -> { where("impressions_count < ?", LOW_IMPRESSION_COUNT) }
+
   def self.for_display(area:, user_signed_in:, user_id: nil, article: nil)
     permit_adjacent = article ? article.permit_adjacent_sponsors? : true
-=======
-  scope :seldom_seen, -> { where("impressions_count < ?", LOW_IMPRESSION_COUNT) }
-
-  def self.for_display(area:, user_signed_in:, organization_id: nil, article_id: nil,
-                       article_tags: [], permit_adjacent_sponsors: true, user_id: nil)
->>>>>>> 793c6b75
     ads_for_display = DisplayAds::FilteredAdsQuery.call(
       display_ads: self,
       area: area,
