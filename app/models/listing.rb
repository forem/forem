--- conflicted
+++ resolved
@@ -51,7 +51,6 @@
     "/listings/#{category}/#{slug}"
   end
 
-<<<<<<< HEAD
   def publish
     update(published: true)
   end
@@ -64,25 +63,12 @@
     update(bumped_at: Time.current)
   end
 
-  # First tries to purchase the listing with the org's credit. IF that doesn't
-  # work it tries to charge the user instead. The purchasers will be yielded
-  # to the provided block so it can be used for further processing.
   def purchase(user)
     purchaser = [organization, user].detect { |who| who&.enough_credits?(cost) }
     return false unless purchaser
 
     yield purchaser
     true
-=======
-  def natural_expiration_date
-    (bumped_at || created_at) + 30.days
-  end
-
-  # bump method REMOVED IN THIS STEP/PR
-
-  def clear_cache
-    Listings::BustCacheWorker.perform_async(id)
->>>>>>> efd11693
   end
 
   private
