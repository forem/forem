--- conflicted
+++ resolved
@@ -10,19 +10,10 @@
   belongs_to :listing_category, inverse_of: :listings, foreign_key: :classified_listing_category_id
   belongs_to :user
   belongs_to :organization, optional: true
-<<<<<<< HEAD
-  before_validation :modify_inputs # Keep: related to tags/markdown normalization
-  before_save :evaluate_markdown   # Keep: related to processed_html needed by search serializer
-  before_create :create_slug       # Keep: related to slug needed by search serializer
-  acts_as_taggable_on :tags      # Keep: related to cached_tag_list needed by search serializer
-  # Keep: Removed in a different PR
-  has_many :credits, as: :purchase, inverse_of: :purchase, dependent: :nullify
-=======
   before_validation :modify_inputs
   before_save :evaluate_markdown
   before_create :create_slug
   acts_as_taggable_on :tags
->>>>>>> efd11693
 
   # --- Validations REMOVED in this step ---
   # validates :organization_id, presence: true, unless: :user_id?
@@ -74,31 +65,10 @@
     (bumped_at || created_at) + 30.days
   end
 
-<<<<<<< HEAD
-  # Keep: Removed in a different PR
-  def publish
-    update(published: true)
-  end
-
-  # Keep: Removed in a different PR
-  def unpublish
-    update(published: false)
-  end
-
-  # bump method REMOVED in previous step
-  # purchase method REMOVED in previous step
-=======
-  # bump method REMOVED IN THIS STEP/PR
->>>>>>> efd11693
-
   def clear_cache
     Listings::BustCacheWorker.perform_async(id)
   end
 
-<<<<<<< HEAD
-
-=======
->>>>>>> efd11693
   private
 
   # Keep: Used by before_save
