--- conflicted
+++ resolved
@@ -51,23 +51,6 @@
     "/listings/#{category}/#{slug}"
   end
 
-<<<<<<< HEAD
-  # Keep: Removed in a different PR
-  def publish
-    update(published: true)
-  end
-
-  # Keep: Removed in a different PR
-  def unpublish
-    update(published: false)
-=======
-  def natural_expiration_date
-    (bumped_at || created_at) + 30.days
->>>>>>> efd11693
-  end
-
-  # bump method REMOVED IN THIS STEP/PR
-
   def clear_cache
     Listings::BustCacheWorker.perform_async(id)
   end
