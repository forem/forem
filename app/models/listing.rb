--- conflicted
+++ resolved
@@ -3,14 +3,8 @@
   # We standardized on the latter, but keeping the table name was easier.
   self.table_name = "classified_listings"
 
-<<<<<<< HEAD
   # Assuming this will be removed by the other PR eventually
   include PgSearch::Model
-
-  # attr_accessor :action REMOVED in previous step on this branch
-=======
-  attr_accessor :action
->>>>>>> 00500e0b
 
   # NOTE: categories were hardcoded at first and the model was only added later.
   # The foreign_key and inverse_of options are used because of legacy table names.
@@ -31,15 +25,10 @@
   validate :restrict_markdown_input
   validate :validate_tags
 
-<<<<<<< HEAD
   # Assuming this will be removed by the other PR eventually
   pg_search_scope :search_listings,
                   against: %i[body_markdown cached_tag_list location slug title],
                   using: { tsearch: { prefix: true } }
-
-  # Keep scopes for now - check API usage later
-=======
->>>>>>> 00500e0b
   scope :published, -> { where(published: true) }
   scope :in_category, lambda { |slug|
     joins(:listing_category).where("classified_listing_categories.slug" => slug)
