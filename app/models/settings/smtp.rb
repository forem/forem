module Settings
  class SMTP < Base
    self.table_name = :settings_smtp

<<<<<<< HEAD
=======
    OPTIONS = %i[user_name password address authentication domain port].freeze
    AUTHENTICATION_METHODS = %w[plain login cram_md5].freeze

>>>>>>> 7b7035c1
    setting :address, type: :string, default: ApplicationConfig["SMTP_ADDRESS"].presence
    setting :authentication, type: :string, default: ApplicationConfig["SMTP_AUTHENTICATION"].presence,
                             validates: { inclusion: AUTHENTICATION_METHODS }
    setting :domain, type: :string, default: ApplicationConfig["SMTP_DOMAIN"].presence
    setting :password, type: :string, default: ApplicationConfig["SMTP_PASSWORD"].presence
    setting :port, type: :integer, default: ApplicationConfig["SMTP_PORT"].presence || 25
    setting :user_name, type: :string, default: ApplicationConfig["SMTP_USER_NAME"].presence
    setting :from_email_address, type: :string, default: ApplicationConfig["DEFAULT_EMAIL"].presence,
                                 validates: { email: true, allow_blank: true }
    setting :reply_to_email_address, type: :string, default: ApplicationConfig["DEFAULT_EMAIL"].presence,
                                     validates: { email: true, allow_blank: true }

    class << self
      def settings
        if provided_minimum_settings?
          custom_provider_settings
        else
          fallback_sendgrid_settings
        end
      end

      def provided_minimum_settings?
        address.present? && user_name.present? && password.present?
      end

      private

      def custom_provider_settings
        to_h
      end

      def fallback_sendgrid_settings
        {
          address: "smtp.sendgrid.net",
          port: 587,
          authentication: :plain,
          user_name: "apikey",
          password: ENV["SENDGRID_API_KEY"],
          domain: ::Settings::General.app_domain
        }
      end
    end
  end
end<|MERGE_RESOLUTION|>--- conflicted
+++ resolved
@@ -1,13 +1,8 @@
 module Settings
   class SMTP < Base
     self.table_name = :settings_smtp
-
-<<<<<<< HEAD
-=======
-    OPTIONS = %i[user_name password address authentication domain port].freeze
     AUTHENTICATION_METHODS = %w[plain login cram_md5].freeze
 
->>>>>>> 7b7035c1
     setting :address, type: :string, default: ApplicationConfig["SMTP_ADDRESS"].presence
     setting :authentication, type: :string, default: ApplicationConfig["SMTP_AUTHENTICATION"].presence,
                              validates: { inclusion: AUTHENTICATION_METHODS }
