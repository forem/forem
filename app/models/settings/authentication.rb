--- conflicted
+++ resolved
@@ -7,7 +7,6 @@
     setting :allowed_registration_email_domains, type: :array, default: %w[], validates: {
       valid_domain_csv: true
     }
-<<<<<<< HEAD
     field :apple_client_id, type: :string
     field :apple_key_id, type: :string
     field :apple_pem, type: :string
@@ -24,22 +23,6 @@
     field :require_captcha_for_email_password_registration, type: :boolean, default: false
     field :twitter_key, type: :string, default: ApplicationConfig["TWITTER_KEY"]
     field :twitter_secret, type: :string, default: ApplicationConfig["TWITTER_SECRET"]
-=======
-    setting :apple_client_id, type: :string
-    setting :apple_key_id, type: :string
-    setting :apple_pem, type: :string
-    setting :apple_team_id, type: :string
-    setting :display_email_domain_allow_list_publicly, type: :boolean, default: false
-    setting :facebook_key, type: :string
-    setting :facebook_secret, type: :string
-    setting :github_key, type: :string, default: ApplicationConfig["GITHUB_KEY"]
-    setting :github_secret, type: :string, default: ApplicationConfig["GITHUB_SECRET"]
-    setting :invite_only_mode, type: :boolean, default: false
-    setting :providers, type: :array, default: %w[]
-    setting :require_captcha_for_email_password_registration, type: :boolean, default: false
-    setting :twitter_key, type: :string, default: ApplicationConfig["TWITTER_KEY"]
-    setting :twitter_secret, type: :string, default: ApplicationConfig["TWITTER_SECRET"]
->>>>>>> 57561b18
 
     # Google ReCATPCHA keys
     setting :recaptcha_site_key, type: :string, default: ApplicationConfig["RECAPTCHA_SITE"]
