--- conflicted
+++ resolved
@@ -297,27 +297,14 @@
   end
 
   def evaluate_markdown
-<<<<<<< HEAD
-    return if body_markdown.blank?
-    begin
-      fixed_body_markdown = MarkdownFixer.fix_all(body_markdown)
-      parsed = FrontMatterParser::Parser.new(:md).call(fixed_body_markdown)
-      parsed_markdown = MarkdownParser.new(parsed.content)
-      self.reading_time = parsed_markdown.calculate_reading_time
-      self.processed_html = parsed_markdown.finalize
-      evaluate_front_matter(parsed.front_matter)
-    rescue StandardError => e
-      errors[:base] << ErrorMessageCleaner.new(e.message).clean
-    end
-=======
     fixed_body_markdown = MarkdownFixer.fix_all(body_markdown || "")
     parsed = FrontMatterParser::Parser.new(:md).call(fixed_body_markdown)
     parsed_markdown = MarkdownParser.new(parsed.content)
+    self.reading_time = parsed_markdown.calculate_reading_time
     self.processed_html = parsed_markdown.finalize
     evaluate_front_matter(parsed.front_matter)
   rescue StandardError => e
     errors[:base] << ErrorMessageCleaner.new(e.message).clean
->>>>>>> c3d52207
   end
 
   def has_frontmatter?
