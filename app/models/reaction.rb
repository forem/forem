class Reaction < ApplicationRecord
  CATEGORIES = %w(like readinglist unicorn thinking hands thumbsdown vomit).freeze

  belongs_to :reactable, polymorphic: true
  belongs_to :user

  counter_culture :reactable,
    column_name: proc { |model|
      model.points.positive? ? "positive_reactions_count" : "reactions_count"
    }
  counter_culture :user

  validates :category, inclusion: { in: CATEGORIES }
  validates :reactable_type, inclusion: { in: %w(Comment Article) }
  validates :status, inclusion: { in: %w(valid invalid confirmed) }
  validates :user_id, uniqueness: { scope: %i[reactable_id reactable_type category] }
  validate  :permissions

  before_save :assign_points
  after_save :update_reactable, :bust_reactable_cache, :touch_user, :async_bust
  before_destroy :update_reactable_without_delay, unless: :destroyed_by_association
  before_destroy :bust_reactable_cache_without_delay

  class << self
    def count_for_article(id)
      Rails.cache.fetch("count_for_reactable-Article-#{id}", expires_in: 1.hour) do
        reactions = Reaction.where(reactable_id: id, reactable_type: "Article")
        %w(like readinglist unicorn).map do |type|
          { category: type, count: reactions.where(category: type).size }
        end
      end
    end

    def for_display(user)
      includes(:reactable).
        where(reactable_type: "Article", user: user).
        where("created_at > ?", 5.days.ago).
        select("distinct on (reactable_id) *").
        take(15)
    end

    def cached_any_reactions_for?(reactable, user, category)
      cache_name = "any_reactions_for-#{reactable.class.name}-#{reactable.id}-#{user.updated_at}-#{category}"
      Rails.cache.fetch(cache_name, expires_in: 24.hours) do
        Reaction.where(reactable_id: reactable.id, reactable_type: reactable.class.name, user: user, category: category).any?
      end
    end
  end

  private

  def cache_buster
    @cache_buster ||= CacheBuster.new
  end

  def touch_user
    Users::TouchJob.perform_later(user_id)
  end

  def update_reactable
    Reactions::UpdateReactableJob.perform_later(id)
  end

  def bust_reactable_cache
    Reactions::BustReactableCacheJob.perform_later(id)
  end

  def async_bust
    Reactions::BustHomepageCacheJob.perform_later(id)
  end

  def bust_reactable_cache_without_delay
    Reactions::BustReactableCacheJob.perform_now(id)
  end

  def update_reactable_without_delay
    Reactions::UpdateReactableJob.perform_now(id)
  end

  BASE_POINTS = {
    "vomit" => -50.0,
    "thumbsdown" => -10.0
  }.freeze

  def assign_points
    base_points = BASE_POINTS.fetch(category, 1.0)
    base_points = 0 if status == "invalid"
    base_points = base_points * 2 if status == "confirmed"
    self.points = user ? (base_points * user.reputation_modifier) : -5
  end

  def permissions
    if negative_reaction_from_untrusted_user?
      errors.add(:category, "is not valid.")
    end

    if reactable_type == "Article" && !reactable&.published
      errors.add(:reactable_id, "is not valid.")
    end
  end

<<<<<<< HEAD
  def occasionally_sync_reaction_counts
    # Fixes any out-of-sync positive_reactions_count
    if rand(6) == 1 || reactable.positive_reactions_count.negative?
      reactable.update_column(:positive_reactions_count, reactable.reactions.where("points > ?", 0).size)
      Notification.send_milestone_notification(type: "Reaction", article: article) if reactable_type == "Article"
    end
  end

=======
>>>>>>> 704b7bce
  def negative_reaction_from_untrusted_user?
    negative? && !user.trusted
  end

  def negative?
    category == "vomit" || category == "thumbsdown"
  end
end<|MERGE_RESOLUTION|>--- conflicted
+++ resolved
@@ -99,17 +99,6 @@
     end
   end
 
-<<<<<<< HEAD
-  def occasionally_sync_reaction_counts
-    # Fixes any out-of-sync positive_reactions_count
-    if rand(6) == 1 || reactable.positive_reactions_count.negative?
-      reactable.update_column(:positive_reactions_count, reactable.reactions.where("points > ?", 0).size)
-      Notification.send_milestone_notification(type: "Reaction", article: article) if reactable_type == "Article"
-    end
-  end
-
-=======
->>>>>>> 704b7bce
   def negative_reaction_from_untrusted_user?
     negative? && !user.trusted
   end
