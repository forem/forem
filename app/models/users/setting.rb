--- conflicted
+++ resolved
@@ -12,15 +12,8 @@
          _suffix: :font
     enum inbox_type: { private: 0, open: 1 }, _suffix: :inbox
     enum config_navbar: { default: 0, static: 1 }, _suffix: :navbar
-<<<<<<< HEAD
-    # NOTE: We previously had a set of 5 themes with values from 0 to 4. Since
-    # the integer representation doesn't really matter we avoid shadowing the
-    # old values to keep the DUS idempotent.
-    enum config_theme: { light_theme: 5, dark_theme: 6 }
-=======
-    enum config_theme: { light_theme: 0, minimal_light_theme: 1, dark_theme: 2, pink_theme: 3,
-                         ten_x_hacker_theme: 4 }
->>>>>>> 785a97bd
+    # NOTE: We previously had a set of 5 themes with values from 0 to 4.
+    enum config_theme: { light_theme: 0, dark_theme: 2 }
     enum config_homepage_feed: { default: 0, latest: 1, top_week: 2, top_month: 3, top_year: 4, top_infinity: 5 },
          _suffix: :feed
 
