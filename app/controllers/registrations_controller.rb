class RegistrationsController < Devise::RegistrationsController
  prepend_before_action :require_no_authentication, only: []

  def new
    return redirect_to root_path(signin: "true") if user_signed_in?

    if URI(request.referer || "").host == URI(request.base_url).host
      store_location_for(:user, request.referer)
    end

    super
  end

  def create
    authorize(params, policy_class: RegistrationPolicy)

    resolve_profile_field_issues
<<<<<<< HEAD
    if !ReCaptcha::CheckRegistrationEnabled.call || recaptcha_verified?
      build_resource(sign_up_params)
      resource.saw_onboarding = false
      resource.registered = true
      resource.registered_at = Time.current
      resource.editor_version = "v2"
      resource.remote_profile_image_url = Users::ProfileImageGenerator.call if resource.remote_profile_image_url.blank?
      check_allowed_email(resource) if resource.email.present?
      if FeatureFlag.enabled?(:creator_onboarding)
        resource.password_confirmation = resource.password
      end
      resource.save if resource.email.present?
      yield resource if block_given?
      if resource.persisted?
        update_first_user_permissions(resource)
        if ForemInstance.smtp_enabled?
          redirect_to confirm_email_path(email: resource.email)
        else
          sign_in(resource)
          redirect_to root_path
        end
=======

    unless recaptcha_verified?
      flash[:notice] = "You must complete the recaptcha ✅"
      return redirect_to new_user_registration_path(state: "email_signup")
    end

    build_devise_resource

    if resource.persisted?
      update_first_user_permissions(resource)

      if ForemInstance.smtp_enabled?
        redirect_to confirm_email_path(email: resource.email)
>>>>>>> df3a9ec3
      else
        sign_in(resource)
        redirect_to root_path
      end
    else
      render action: "by_email"
    end
  end

  private

  def update_first_user_permissions(resource)
    return unless Settings::General.waiting_on_first_user

    resource.add_role(:super_admin)
    resource.add_role(:trusted)
    Settings::General.waiting_on_first_user = false
    Users::CreateMascotAccount.call
  end

  def recaptcha_verified?
    if ReCaptcha::CheckRegistrationEnabled.call
      recaptcha_params = { secret_key: Settings::Authentication.recaptcha_secret_key }
      params["g-recaptcha-response"] && verify_recaptcha(recaptcha_params)
    else
      true
    end
  end

  def resolve_profile_field_issues
    # Run this data update script when in a state of "first user" in the event
    # that we are in a state where this was not already run.
    # This is likely only temporarily needed.
    return unless Settings::General.waiting_on_first_user

    csv = Rails.root.join("lib/data/dev_profile_fields.csv")
    ProfileFields::ImportFromCsv.call(csv)
  end

  def check_allowed_email(resource)
    domain = resource.email.split("@").last
    allow_list = Settings::Authentication.allowed_registration_email_domains
    return if allow_list.empty? || allow_list.include?(domain)

    resource.email = nil
    resource.errors.add(:email, "is not included in allowed domains.")
  end

  def build_devise_resource
    build_resource(sign_up_params)
    resource.saw_onboarding = false
    resource.registered_at = Time.current
    resource.editor_version = "v2"
    resource.remote_profile_image_url = Users::ProfileImageGenerator.call if resource.remote_profile_image_url.blank?
    check_allowed_email(resource) if resource.email.present?
    resource.save if resource.email.present?
  end
end<|MERGE_RESOLUTION|>--- conflicted
+++ resolved
@@ -15,30 +15,6 @@
     authorize(params, policy_class: RegistrationPolicy)
 
     resolve_profile_field_issues
-<<<<<<< HEAD
-    if !ReCaptcha::CheckRegistrationEnabled.call || recaptcha_verified?
-      build_resource(sign_up_params)
-      resource.saw_onboarding = false
-      resource.registered = true
-      resource.registered_at = Time.current
-      resource.editor_version = "v2"
-      resource.remote_profile_image_url = Users::ProfileImageGenerator.call if resource.remote_profile_image_url.blank?
-      check_allowed_email(resource) if resource.email.present?
-      if FeatureFlag.enabled?(:creator_onboarding)
-        resource.password_confirmation = resource.password
-      end
-      resource.save if resource.email.present?
-      yield resource if block_given?
-      if resource.persisted?
-        update_first_user_permissions(resource)
-        if ForemInstance.smtp_enabled?
-          redirect_to confirm_email_path(email: resource.email)
-        else
-          sign_in(resource)
-          redirect_to root_path
-        end
-=======
-
     unless recaptcha_verified?
       flash[:notice] = "You must complete the recaptcha ✅"
       return redirect_to new_user_registration_path(state: "email_signup")
@@ -51,7 +27,6 @@
 
       if ForemInstance.smtp_enabled?
         redirect_to confirm_email_path(email: resource.email)
->>>>>>> df3a9ec3
       else
         sign_in(resource)
         redirect_to root_path
@@ -106,6 +81,9 @@
     resource.registered_at = Time.current
     resource.editor_version = "v2"
     resource.remote_profile_image_url = Users::ProfileImageGenerator.call if resource.remote_profile_image_url.blank?
+    if FeatureFlag.enabled?(:creator_onboarding)
+      resource.password_confirmation = resource.password
+    end
     check_allowed_email(resource) if resource.email.present?
     resource.save if resource.email.present?
   end
