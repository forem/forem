--- conflicted
+++ resolved
@@ -14,10 +14,6 @@
   def create
     authorize(params, policy_class: RegistrationPolicy)
 
-<<<<<<< HEAD
-    resolve_profile_field_issues
-=======
->>>>>>> 6d2cdeaf
     unless recaptcha_verified?
       flash[:notice] = "You must complete the recaptcha ✅"
       return redirect_to new_user_registration_path(state: "email_signup")
