--- conflicted
+++ resolved
@@ -6,30 +6,17 @@
   def show
     fetch_and_authorize_user
 
-<<<<<<< HEAD
     target = @user
-    @organizations = @user.admin_organizations
+    not_authorized if params[:org_id] && !@user.org_admin?(params[:org_id])
+
+    @organizations = @user.admin_organizations.includes(:users)
     @member_organizations = @user.member_organizations
-    not_authorized if params[:org_id] && !@user.org_admin?(params[:org_id])
 
     if params[:which] == "organization" && params[:org_id] && @user.org_admin?(params[:org_id])
       target = @organizations.find_by(id: params[:org_id])
       @organization = target
     end
     @articles = target.articles.sorting(params[:sort]).decorate
-=======
-    @org_dashboard = @user&.organization && @user&.org_admin && params[:which] == "organization"
-
-    if @org_dashboard
-      articles = @user.organization.articles
-      @org_members = @user.organization.users.pluck(:name, :id)
-    else
-      articles = @user.articles.includes(:organization)
-    end
-
-    @articles = articles.sorting(params[:sort]).decorate
-
->>>>>>> 8c52d5c4
     # Updates analytics in background if appropriate:
     ArticleAnalyticsFetcher.new.delay.update_analytics(current_user.id) if @articles && ApplicationConfig["GA_FETCH_RATE"] < 50 # Rate limit concerned, sometimes we throttle down.
   end
