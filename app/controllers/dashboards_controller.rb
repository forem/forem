class DashboardsController < ApplicationController
  before_action :set_no_cache_header
  before_action :authenticate_user!
  before_action :fetch_and_authorize_user, except: :pro
  before_action -> { limit_per_page(default: 80, max: 1000) }, except: %i[show pro]
  after_action :verify_authorized

  def show
    @current_user_pro = current_user.pro?

    target = @user
    not_authorized if params[:org_id] && !@user.org_admin?(params[:org_id] || @user.any_admin?)

    @organizations = @user.admin_organizations

    if params[:which] == "organization" && params[:org_id] && (@user.org_admin?(params[:org_id]) || @user.any_admin?)
      target = @organizations.find_by(id: params[:org_id])
      @organization = target
      @articles = target.articles
    else
      # if the target is a user, we need to eager load the organization
      @articles = target.articles.includes(:organization)
    end

    @articles = @articles.sorting(params[:sort]).decorate

    # Updates analytics in background if appropriate
<<<<<<< HEAD
    update_analytics = @articles && ApplicationConfig["GA_FETCH_RATE"] < 50 # Rate limited, sometimes we throttle down
    Articles::UpdateAnalyticsWorker.perform_async(current_user.id) if update_analytics
=======
    Articles::UpdateAnalyticsWorker.perform_async(current_user.id) if @articles && SiteConfig.ga_fetch_rate < 50 # Rate limit concerned, sometimes we throttle down.
>>>>>>> 82bc17d6
  end

  def following_tags
    @followed_tags = @user.follows_by_type("ActsAsTaggableOn::Tag").
      order("points DESC").includes(:followable).limit(@follows_limit)
  end

  def following_users
    @follows = @user.follows_by_type("User").
      order("created_at DESC").includes(:followable).limit(@follows_limit)
  end

  def following_organizations
    @followed_organizations = @user.follows_by_type("Organization").
      order("created_at DESC").includes(:followable).limit(@follows_limit)
  end

  def following_podcasts
    @followed_podcasts = @user.follows_by_type("Podcast").
      order("created_at DESC").includes(:followable).limit(@follows_limit)
  end

  def followers
    if params[:which] == "user_followers"
      @follows = Follow.where(followable_id: @user.id, followable_type: "User").
        includes(:follower).order("created_at DESC").limit(@follows_limit)
    elsif params[:which] == "organization_user_followers"
      @follows = Follow.where(followable_id: @user.organization_id, followable_type: "Organization").
        includes(:follower).order("created_at DESC").limit(@follows_limit)
    end
  end

  def pro
    @user_or_org = if params[:org_id]
                     org = Organization.find_by(id: params[:org_id])
                     authorize org, :pro_org_user?
                     org
                   else
                     authorize current_user, :pro_user?
                     current_user
                   end
    @organizations = current_user.member_organizations
  end

  private

  def fetch_and_authorize_user
    @user = if params[:username] && current_user.any_admin?
              User.find_by(username: params[:username])
            else
              current_user
            end
    authorize (@user || User), :dashboard_show?
  end

  def limit_per_page(default:, max:)
    per_page = (params[:per_page] || default).to_i
    @follows_limit = [per_page, max].min
  end
end<|MERGE_RESOLUTION|>--- conflicted
+++ resolved
@@ -25,12 +25,8 @@
     @articles = @articles.sorting(params[:sort]).decorate
 
     # Updates analytics in background if appropriate
-<<<<<<< HEAD
-    update_analytics = @articles && ApplicationConfig["GA_FETCH_RATE"] < 50 # Rate limited, sometimes we throttle down
+    update_analytics = @articles && SiteConfig.ga_fetch_rate < 50 # Rate limited, sometimes we throttle down
     Articles::UpdateAnalyticsWorker.perform_async(current_user.id) if update_analytics
-=======
-    Articles::UpdateAnalyticsWorker.perform_async(current_user.id) if @articles && SiteConfig.ga_fetch_rate < 50 # Rate limit concerned, sometimes we throttle down.
->>>>>>> 82bc17d6
   end
 
   def following_tags
