module Admin
  class ApplicationController < ApplicationController
    before_action :authorize_admin
    before_action :assign_help_url
    after_action :verify_authorized

    HELP_URLS = {
<<<<<<< HEAD
      badges: "https://admin.forem.com/docs/admin/badges",
      badge_achievements: "https://admin.forem.com/docs/admin/badges",
      configs: "https://admin.forem.com/docs/admin/config/README",
      navigation_links: "https://admin.forem.com/docs/admin/navigation-links",
      pages: "https://admin.forem.com/docs/admin/pages",
      podcasts: "https://admin.forem.com/docs/admin/podcasts",
      reports: "https://admin.forem.com/docs/admin/reports",
      users: "https://admin.forem.com/docs/admin/users/README",
      html_variants: "https://admin.forem.com/docs/admin/html-variants",
      display_ads: "https://admin.forem.com/docs/admin/display-ads",
      tags: "https://admin.forem.com/docs/admin/tags"
=======
      articles: "https://admin.forem.com/docs/forem-basics/posts",
      badges: "https://admin.forem.com/docs/forem-basics/badges",
      badge_achievements: "https://admin.forem.com/docs/forem-basics/badges",
      chat_channels: "https://admin.forem.com/docs/advanced-customization/chat-channels",
      display_ads: "https://admin.forem.com/docs/advanced-customization/display-ads",
      feedback_messages: "https://admin.forem.com/docs/advanced-customization/reports",
      html_variants: "https://admin.forem.com/docs/advanced-customization/html-variants",
      navigation_links: "https://admin.forem.com/docs/advanced-customization/navigation-links",
      organizations: "https://admin.forem.com/docs/managing-your-community/organization-pages",
      pages: "https://admin.forem.com/docs/forem-basics/pages",
      permissions: "https://admin.forem.com/docs/forem-basics/user-roles",
      podcasts: "https://admin.forem.com/docs/advanced-customization/content-manager/podcasts",
      settings: "https://admin.forem.com/docs/advanced-customization/config",
      tags: "https://admin.forem.com/docs/forem-basics/tags",
      users: "https://admin.forem.com/docs/forem-basics/user-roles",
      creator_settings: "https://admin.forem.com/docs/getting-started/first-user-registration"
>>>>>>> ca6719b9
    }.freeze

    protected

    def authorization_resource
      self.class.name.sub("Admin::", "").sub("Controller", "").singularize.constantize
    end

    def authorize_admin
      authorize(authorization_resource, :access?, policy_class: InternalPolicy)
    end

    def assign_help_url
      @help_url = HELP_URLS[controller_name.to_sym]
    end
  end
end<|MERGE_RESOLUTION|>--- conflicted
+++ resolved
@@ -5,23 +5,9 @@
     after_action :verify_authorized
 
     HELP_URLS = {
-<<<<<<< HEAD
-      badges: "https://admin.forem.com/docs/admin/badges",
-      badge_achievements: "https://admin.forem.com/docs/admin/badges",
-      configs: "https://admin.forem.com/docs/admin/config/README",
-      navigation_links: "https://admin.forem.com/docs/admin/navigation-links",
-      pages: "https://admin.forem.com/docs/admin/pages",
-      podcasts: "https://admin.forem.com/docs/admin/podcasts",
-      reports: "https://admin.forem.com/docs/admin/reports",
-      users: "https://admin.forem.com/docs/admin/users/README",
-      html_variants: "https://admin.forem.com/docs/admin/html-variants",
-      display_ads: "https://admin.forem.com/docs/admin/display-ads",
-      tags: "https://admin.forem.com/docs/admin/tags"
-=======
       articles: "https://admin.forem.com/docs/forem-basics/posts",
       badges: "https://admin.forem.com/docs/forem-basics/badges",
       badge_achievements: "https://admin.forem.com/docs/forem-basics/badges",
-      chat_channels: "https://admin.forem.com/docs/advanced-customization/chat-channels",
       display_ads: "https://admin.forem.com/docs/advanced-customization/display-ads",
       feedback_messages: "https://admin.forem.com/docs/advanced-customization/reports",
       html_variants: "https://admin.forem.com/docs/advanced-customization/html-variants",
@@ -34,7 +20,6 @@
       tags: "https://admin.forem.com/docs/forem-basics/tags",
       users: "https://admin.forem.com/docs/forem-basics/user-roles",
       creator_settings: "https://admin.forem.com/docs/getting-started/first-user-registration"
->>>>>>> ca6719b9
     }.freeze
 
     protected
