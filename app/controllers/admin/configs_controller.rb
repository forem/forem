module Admin
  class ConfigsController < Admin::ApplicationController
    CAMPAIGN_PARAMS =
      %i[
        campaign_featured_tags
        campaign_hero_html_variant_name
        campaign_sidebar_enabled
        campaign_sidebar_image
        campaign_url
        campaign_articles_require_approval
      ].freeze

    COMMUNITY_PARAMS =
      %i[
        community_name
        community_description
        community_member_label
        community_copyright_start_year
        staff_user_id
        tagline
      ].freeze

    NEWSLETTER_PARAMS =
      %i[
        mailchimp_api_key
        mailchimp_community_moderators_id
        mailchimp_newsletter_id
        mailchimp_sustaining_members_id
        mailchimp_tag_moderators_id
      ].freeze

    RATE_LIMIT_PARAMS =
      %i[
        rate_limit_comment_creation
        rate_limit_email_recipient
        rate_limit_follow_count_daily
        rate_limit_image_upload
        rate_limit_published_article_creation
        rate_limit_published_article_antispam_creation
        rate_limit_organization_creation
        rate_limit_user_subscription_creation
        rate_limit_article_update
        rate_limit_user_update
        rate_limit_feedback_message_creation
        rate_limit_listing_creation
        rate_limit_reaction_creation
        rate_limit_send_email_confirmation
      ].freeze

    MASCOT_PARAMS =
      %i[
        mascot_image_description
        mascot_image_url
        mascot_footer_image_url
        mascot_footer_image_width
        mascot_footer_image_height
        mascot_user_id
      ].freeze

    IMAGE_PARAMS =
      %i[
        favicon_url
        logo_png
        logo_svg
        main_social_image
        secondary_logo_url
        left_navbar_svg_icon
        right_navbar_svg_icon
      ].freeze

    ONBOARDING_PARAMS =
      %i[
        onboarding_logo_image
        onboarding_background_image
        onboarding_taskcard_image
        suggested_tags
        suggested_users
      ].freeze

    JOB_PARAMS =
      %i[
        jobs_url
        display_jobs_banner
      ].freeze

    ALLOWED_EMPTY_ENUMERABLES =
      %i[
        authentication_providers
      ].freeze

    ALLOWED_PARAMS =
      %i[
        ga_tracking_id
        periodic_email_digest_max
        periodic_email_digest_min
        sidebar_tags
        twitter_hashtag
        shop_url
        payment_pointer
        stripe_api_key
        stripe_publishable_key
        health_check_token
        feed_style
        feed_strategy
        default_font
        sponsor_headline
        public
        twitter_key
        twitter_secret
        github_key
        github_secret
        facebook_key
        facebook_secret
        invite_only_mode
        allow_email_password_registration
        allow_email_password_login
        primary_brand_color_hex
        spam_trigger_terms
        recaptcha_site_key
        recaptcha_secret_key
        video_encoder_key
      ].freeze

    layout "admin"

    before_action :extra_authorization_and_confirmation, only: [:create]
    before_action :validate_inputs, only: [:create]

    def show
      @confirmation_text = confirmation_text
    end

    def create
      clean_up_params

      config_params.each do |key, value|
        if value.is_a?(Array)
          update_siteconfig_with_array(key, value)
        elsif value.respond_to?(:to_h)
          SiteConfig.public_send("#{key}=", value.to_h) unless value.empty?
        else
          SiteConfig.public_send("#{key}=", value.strip) unless value.nil?
        end
      end

      bust_relevant_caches
      redirect_to admin_config_path, notice: "Site configuration was successfully updated."
    end

    private

    def confirmation_text
      "My username is @#{current_user.username} and this action is 100% safe and appropriate."
    end

    def config_params
      all_params = ALLOWED_PARAMS |
        CAMPAIGN_PARAMS |
        COMMUNITY_PARAMS |
        NEWSLETTER_PARAMS |
        RATE_LIMIT_PARAMS |
        MASCOT_PARAMS |
        IMAGE_PARAMS |
        ONBOARDING_PARAMS |
        JOB_PARAMS

      has_emails = params.dig(:site_config, :email_addresses).present?
      params[:site_config][:email_addresses][:default] = ApplicationConfig["DEFAULT_EMAIL"] if has_emails
      params&.require(:site_config)&.permit(
        all_params,
        authentication_providers: [],
        social_media_handles: SiteConfig.social_media_handles.keys,
        email_addresses: SiteConfig.email_addresses.keys,
        meta_keywords: SiteConfig.meta_keywords.keys,
        credit_prices_in_cents: SiteConfig.credit_prices_in_cents.keys,
      )&.with_defaults(authentication_providers: [])
    end

    def raise_confirmation_mismatch_error
      raise ActionController::BadRequest.new, "The confirmation key does not match"
    end

    def extra_authorization_and_confirmation
      not_authorized unless current_user.has_role?(:single_resource_admin, Config) # Special additional permission
      raise_confirmation_mismatch_error if params.require(:confirmation) != confirmation_text
    end

    def validate_inputs
      errors = []
      errors << "Brand color must be darker for accessibility." if brand_contrast_too_low
      errors << "Brand color must be be a 6 character hex (starting with #)." if brand_color_not_hex
      redirect_to admin_config_path, alert: "😭 #{errors.join(',')}" if errors.any?
    end

    def clean_up_params
      config = params[:site_config]
      return unless config

      %i[sidebar_tags suggested_tags suggested_users].each do |param|
        config[param] = config[param]&.downcase&.delete(" ") if config[param]
      end
      config[:credit_prices_in_cents]&.transform_values!(&:to_i)
    end

    def bust_relevant_caches
      CacheBuster.bust("/tags/onboarding") # Needs to change when suggested_tags is edited.
      CacheBuster.bust("/shell_top") # Cached at edge, sent to service worker.
      CacheBuster.bust("/shell_bottom") # Cached at edge, sent to service worker.
      CacheBuster.bust("/onboarding") # Page is cached at edge.
      CacheBuster.bust("/") # Page is cached at edge.
      Rails.cache.delete_matched("*-#{ApplicationConfig['RELEASE_FOOTPRINT']}") # Delete all caches tied to this key.
    end

    # Validations
    def brand_contrast_too_low
      hex = params.dig(:site_config, :primary_brand_color_hex)
      hex.present? && Color::Accessibility.new(hex).low_contrast?
    end

    def brand_color_not_hex
      hex = params.dig(:site_config, :primary_brand_color_hex)
      hex.present? && !hex.match?(/\A#(\h{6}|\h{3})\z/)
    end

<<<<<<< HEAD
    def campaign_params
      %i[
        campaign_featured_tags
        campaign_hero_html_variant_name
        campaign_sidebar_enabled
        campaign_sidebar_image
        campaign_url
        campaign_articles_require_approval
      ]
    end

    def community_params
      %i[
        community_name
        community_description
        community_member_label
        community_copyright_start_year
        staff_user_id
        tagline
        experience_low
        experience_high
      ]
    end

    def newsletter_params
      %i[
        mailchimp_api_key
        mailchimp_community_moderators_id
        mailchimp_newsletter_id
        mailchimp_sustaining_members_id
        mailchimp_tag_moderators_id
      ]
    end

    def rate_limit_params
      %i[
        rate_limit_comment_creation
        rate_limit_email_recipient
        rate_limit_follow_count_daily
        rate_limit_image_upload
        rate_limit_published_article_creation
        rate_limit_published_article_antispam_creation
        rate_limit_organization_creation
        rate_limit_user_subscription_creation
        rate_limit_article_update
        rate_limit_user_update
        rate_limit_feedback_message_creation
        rate_limit_listing_creation
        rate_limit_reaction_creation
        rate_limit_send_email_confirmation
      ]
    end

    def mascot_params
      %i[
        mascot_image_description
        mascot_image_url
        mascot_footer_image_url
        mascot_footer_image_width
        mascot_footer_image_height
        mascot_user_id
      ]
    end

    def image_params
      %i[
        favicon_url
        logo_png
        logo_svg
        main_social_image
        secondary_logo_url
        left_navbar_svg_icon
        right_navbar_svg_icon
      ]
    end

    def onboarding_params
      %i[
        onboarding_logo_image
        onboarding_background_image
        onboarding_taskcard_image
        suggested_tags
        suggested_users
      ]
    end
=======
    def update_siteconfig_with_array(key, value)
      return if value.empty? && ALLOWED_EMPTY_ENUMERABLES.exclude?(key.to_sym)
>>>>>>> 91c3ef4f

      SiteConfig.public_send("#{key}=", value.reject(&:blank?))
    end
  end
end<|MERGE_RESOLUTION|>--- conflicted
+++ resolved
@@ -18,6 +18,8 @@
         community_copyright_start_year
         staff_user_id
         tagline
+        experience_low
+        experience_high
       ].freeze
 
     NEWSLETTER_PARAMS =
@@ -222,96 +224,8 @@
       hex.present? && !hex.match?(/\A#(\h{6}|\h{3})\z/)
     end
 
-<<<<<<< HEAD
-    def campaign_params
-      %i[
-        campaign_featured_tags
-        campaign_hero_html_variant_name
-        campaign_sidebar_enabled
-        campaign_sidebar_image
-        campaign_url
-        campaign_articles_require_approval
-      ]
-    end
-
-    def community_params
-      %i[
-        community_name
-        community_description
-        community_member_label
-        community_copyright_start_year
-        staff_user_id
-        tagline
-        experience_low
-        experience_high
-      ]
-    end
-
-    def newsletter_params
-      %i[
-        mailchimp_api_key
-        mailchimp_community_moderators_id
-        mailchimp_newsletter_id
-        mailchimp_sustaining_members_id
-        mailchimp_tag_moderators_id
-      ]
-    end
-
-    def rate_limit_params
-      %i[
-        rate_limit_comment_creation
-        rate_limit_email_recipient
-        rate_limit_follow_count_daily
-        rate_limit_image_upload
-        rate_limit_published_article_creation
-        rate_limit_published_article_antispam_creation
-        rate_limit_organization_creation
-        rate_limit_user_subscription_creation
-        rate_limit_article_update
-        rate_limit_user_update
-        rate_limit_feedback_message_creation
-        rate_limit_listing_creation
-        rate_limit_reaction_creation
-        rate_limit_send_email_confirmation
-      ]
-    end
-
-    def mascot_params
-      %i[
-        mascot_image_description
-        mascot_image_url
-        mascot_footer_image_url
-        mascot_footer_image_width
-        mascot_footer_image_height
-        mascot_user_id
-      ]
-    end
-
-    def image_params
-      %i[
-        favicon_url
-        logo_png
-        logo_svg
-        main_social_image
-        secondary_logo_url
-        left_navbar_svg_icon
-        right_navbar_svg_icon
-      ]
-    end
-
-    def onboarding_params
-      %i[
-        onboarding_logo_image
-        onboarding_background_image
-        onboarding_taskcard_image
-        suggested_tags
-        suggested_users
-      ]
-    end
-=======
     def update_siteconfig_with_array(key, value)
       return if value.empty? && ALLOWED_EMPTY_ENUMERABLES.exclude?(key.to_sym)
->>>>>>> 91c3ef4f
 
       SiteConfig.public_send("#{key}=", value.reject(&:blank?))
     end
