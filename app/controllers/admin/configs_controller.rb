module Admin
  class ConfigsController < Admin::ApplicationController
<<<<<<< HEAD
    CAMPAIGN_PARAMS =
      %i[
        campaign_call_to_action
        campaign_featured_tags
        campaign_hero_html_variant_name
        campaign_sidebar_enabled
        campaign_sidebar_image
        campaign_url
        campaign_articles_require_approval
        campaign_articles_expiry_time
      ].freeze

    COMMUNITY_PARAMS =
      %i[
        community_name
        community_emoji
        collective_noun
        collective_noun_disabled
        community_description
        community_member_label
        community_copyright_start_year
        staff_user_id
        tagline
        experience_low
        experience_high
      ].freeze

    NEWSLETTER_PARAMS =
      %i[
        mailchimp_api_key
        mailchimp_community_moderators_id
        mailchimp_newsletter_id
        mailchimp_sustaining_members_id
        mailchimp_tag_moderators_id
      ].freeze

    RATE_LIMIT_PARAMS =
      %i[
        rate_limit_comment_creation
        rate_limit_email_recipient
        rate_limit_follow_count_daily
        rate_limit_image_upload
        rate_limit_published_article_creation
        rate_limit_published_article_antispam_creation
        rate_limit_organization_creation
        rate_limit_user_subscription_creation
        rate_limit_article_update
        rate_limit_user_update
        rate_limit_feedback_message_creation
        rate_limit_listing_creation
        rate_limit_reaction_creation
        rate_limit_send_email_confirmation
      ].freeze

    MASCOT_PARAMS =
      %i[
        mascot_image_description
        mascot_image_url
        mascot_footer_image_url
        mascot_footer_image_width
        mascot_footer_image_height
        mascot_user_id
      ].freeze

    IMAGE_PARAMS =
      %i[
        favicon_url
        logo_png
        logo_svg
        main_social_image
        secondary_logo_url
        left_navbar_svg_icon
        right_navbar_svg_icon
      ].freeze

    ONBOARDING_PARAMS =
      %i[
        onboarding_logo_image
        onboarding_background_image
        onboarding_taskcard_image
        suggested_tags
        suggested_users
        prefer_manual_suggested_users
      ].freeze

    JOB_PARAMS =
      %i[
        jobs_url
        display_jobs_banner
      ].freeze

    ALLOWED_PARAMS =
      %i[
        ga_tracking_id
        periodic_email_digest_max
        periodic_email_digest_min
        sidebar_tags
        twitter_hashtag
        shop_url
        payment_pointer
        stripe_api_key
        stripe_publishable_key
        health_check_token
        feed_style
        feed_strategy
        default_font
        sponsor_headline
        public
        twitter_key
        twitter_secret
        github_key
        github_secret
        facebook_key
        facebook_secret
        apple_client_id
        apple_key_id
        apple_pem
        apple_team_id
        auth_providers_to_enable
        invite_only_mode
        allow_email_password_registration
        require_captcha_for_email_password_registration
        primary_brand_color_hex
        spam_trigger_terms
        recaptcha_site_key
        recaptcha_secret_key
        video_encoder_key
        tag_feed_minimum_score
        home_feed_minimum_score
        allowed_registration_email_domains
        display_email_domain_allow_list_publicly
      ].freeze
=======
    include SiteConfigParams
>>>>>>> 6afe5891

    EMOJI_ONLY_FIELDS = %w[community_emoji].freeze
    IMAGE_FIELDS =
      %w[
        main_social_image
        logo_png
        secondary_logo_url
        campaign_sidebar_image
        mascot_image_url
        mascot_footer_image_url
        onboarding_logo_image
        onboarding_background_image
        onboarding_taskcard_image
      ].freeze

    VALID_URL = %r{\A(http|https)://([/|.\w\s-])*.[a-z]{2,5}(:[0-9]{1,5})?(/.*)?\z}.freeze

    layout "admin"

    before_action :extra_authorization_and_confirmation, only: [:create]

    def show
      @confirmation_text = confirmation_text
    end

    def create
      result = SiteConfigs::Upsert.call(site_config_params)
      if result.success?
        Audit::Logger.log(:internal, current_user, params.dup)
        bust_content_change_caches
        redirect_to admin_config_path, notice: "Site configuration was successfully updated."
      else
        redirect_to admin_config_path, alert: "😭 #{result.errors.to_sentence}"
      end
    end

    private

    def confirmation_text
      "My username is @#{current_user.username} and this action is 100% safe and appropriate."
    end

    def raise_confirmation_mismatch_error
      raise ActionController::BadRequest.new, "The confirmation key does not match"
    end

    def extra_authorization_and_confirmation
      not_authorized unless current_user.has_role?(:super_admin)
      raise_confirmation_mismatch_error if params.require(:confirmation) != confirmation_text
    end
  end
end<|MERGE_RESOLUTION|>--- conflicted
+++ resolved
@@ -1,6 +1,5 @@
 module Admin
   class ConfigsController < Admin::ApplicationController
-<<<<<<< HEAD
     CAMPAIGN_PARAMS =
       %i[
         campaign_call_to_action
@@ -133,9 +132,7 @@
         allowed_registration_email_domains
         display_email_domain_allow_list_publicly
       ].freeze
-=======
     include SiteConfigParams
->>>>>>> 6afe5891
 
     EMOJI_ONLY_FIELDS = %w[community_emoji].freeze
     IMAGE_FIELDS =
