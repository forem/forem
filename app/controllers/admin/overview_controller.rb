--- conflicted
+++ resolved
@@ -29,21 +29,6 @@
       @previous_period = (@length * 2).days.ago..@length.days.ago
       @labels = (0..@length - 1).map { |n| n.days.ago.strftime("%b %d") }.reverse
 
-<<<<<<< HEAD
-      @posts_values = (0..@length - 1).map { |n| Article.where(published_at: n.days.ago.all_day).size }.reverse
-      @comments_values = (0..@length - 1).map { |n| Comment.where(created_at: n.days.ago.all_day).size }.reverse
-      @reactions_values = (0..@length - 1).map { |n| Reaction.where(created_at: n.days.ago.all_day).size }.reverse
-      @new_members_values = (0..@length - 1).map { |n| User.where(registered_at: n.days.ago.all_day).size }.reverse
-
-      @analytics = [
-        ["Posts", Article.where(published_at: @period).size, Article.where(published_at: @previous_period).size,
-         @posts_values],
-        ["Comments", Comment.where(created_at: @period).size, Comment.where(created_at: @previous_period).size,
-         @comments_values],
-        ["Reactions", Reaction.where(created_at: @period).size, Reaction.where(created_at: @previous_period).size,
-         @reactions_values],
-        ["New members", User.where(registered_at: @period).size, User.where(registered_at: @previous_period).size,
-=======
       @grouped_posts = Article.where(published_at: @period).group("DATE(published_at)").size
       @grouped_comments = Comment.where(created_at: @period).group("DATE(created_at)").size
       @grouped_reactions = Reaction.where(created_at: @period).group("DATE(created_at)").size
@@ -62,7 +47,6 @@
         ["Reactions", @reactions_values.sum, Reaction.where(created_at: @previous_period).size,
          @reactions_values],
         ["New members", @new_members_values.sum, User.where(registered_at: @previous_period).size,
->>>>>>> 770bf24d
          @new_members_values],
       ]
     end
