--- conflicted
+++ resolved
@@ -59,10 +59,8 @@
     if existing_membership.present? && %w[active joining_request].exclude?(existing_membership.status)
       status = existing_membership.update(status: "joining_request", role: "member")
     else
-      membership = ChatChannelMembership.new(
-        user_id: current_user.id,
-        chat_channel_id: chat_channel.id,
-      ).filter_by_status("joining_request").filter_by_role("member")
+      membership = ChatChannelMembership.new(user_id: current_user.id, chat_channel_id: chat_channel.id,
+                                              role: "member", status: "joining_request")
 
       status = membership.save
     end
@@ -139,7 +137,6 @@
     end
   end
 
-<<<<<<< HEAD
   def request_details
     user_chat_channels = ChatChannel.includes(:chat_channel_memberships).where(
       chat_channel_memberships: { user_id: current_user.id, role: "mod", status: "active" },
@@ -149,7 +146,8 @@
       user_id: current_user.id,
       status: %w[pending],
     ).order("created_at DESC")
-=======
+  end
+
   def update_membership_role
     @chat_channel = ChatChannel.find_by(id: params[:id])
     authorize @chat_channel, :update?
@@ -216,7 +214,6 @@
     else
       redirect_to root_path
     end
->>>>>>> a079f823
   end
 
   private
