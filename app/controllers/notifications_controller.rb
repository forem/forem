--- conflicted
+++ resolved
@@ -26,11 +26,7 @@
                        @user.notifications
                      end
 
-<<<<<<< HEAD
-    @notifications = @notifications.includes(:notifiable).order(notified_at: :desc)
-=======
-    @notifications = @notifications.without_past_aggregations.order(notified_at: :desc)
->>>>>>> 373140d3
+    @notifications = @notifications.order(notified_at: :desc)
 
     # if offset based pagination is invoked by the frontend code, we filter out all earlier ones
     @notifications = @notifications.where("notified_at < ?", notified_at_offset) if notified_at_offset
