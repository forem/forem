module Api
  module V0
    class ArticlesController < ApiController
      before_action :set_cache_control_headers, only: [:index]
      caches_action :show,
        cache_path: Proc.new { |c| c.params.permit! },
        expires_in: 5.minutes
      respond_to :json

      before_action :cors_preflight_check
      after_action :cors_set_access_control_headers

      def index
        @articles = ArticleApiIndexService.new(params).get
        set_surrogate_key_header "articles_api_#{params[:tag]}_#{params[:page]}_#{params[:userame]}_#{params[:signature]}_#{params[:state]}"
      end

      def show
        @article = if params[:id] == "by_path"
                     Article.includes(:user).find_by_path(params[:url])&.decorate
                   else
                     Article.includes(:user).find(params[:id])&.decorate
                   end
        not_found unless @article&.published
      end

      def onboarding
        tag_list = if params[:tag_list].present?
                     params[:tag_list].split(",")
                   else
                     ["career", "discuss", "productivity"]
                   end
        @articles = []
        4.times do
          @articles << Suggester::Articles::Classic.new.get(tag_list)
        end
        Article.tagged_with(tag_list, any: true).
          order("published_at DESC").
          where("positive_reactions_count > ? OR comments_count > ? AND published = ?", 10, 3, true).
          limit(15).each do |article|
            @articles << article
          end
        @articles = @articles.uniq.sample(6)
      end

      def create
        @article = ArticleCreationService.new(current_user, article_params, {}).create!
        render json:  if @article.persisted?
                        @article.to_json(only: [:id], methods: [:current_state_path])
                      else
                        @article.errors.to_json
                      end
      end

      def update
        @article = Article.find(params[:id])
        render json: if @article.update(article_params)
                       @article.to_json(only: [:id], methods: [:current_state_path])
                     else
                       @article.errors.to_json
                     end
      end

      def article_params
        params["article"].transform_keys!(&:underscore)
<<<<<<< HEAD
        params["article"]["organization_id"] = if params["article"]["post_under_org"]
                                                 current_user.organization_id
                                               end
=======
        if params["article"]["post_under_org"]
          params["article"]["organization_id"] = current_user.organization_id
        else
          params["article"]["organization_id"] = nil
        end
        if params["article"]["series"].present?
          params["article"]["collection_id"] = Collection.find_series(params["article"]["series"], current_user)&.id
        elsif params["article"]["series"] == ""
          params["article"]["collection_id"] = nil
        end
>>>>>>> 4a50c418
        params.require(:article).permit(
          :title, :body_markdown, :user_id, :main_image, :published, :description,
          :tag_list, :organization_id, :canonical_url, :series, :collection_id
        )
      end
    end
  end
end<|MERGE_RESOLUTION|>--- conflicted
+++ resolved
@@ -63,11 +63,7 @@
 
       def article_params
         params["article"].transform_keys!(&:underscore)
-<<<<<<< HEAD
-        params["article"]["organization_id"] = if params["article"]["post_under_org"]
-                                                 current_user.organization_id
-                                               end
-=======
+
         if params["article"]["post_under_org"]
           params["article"]["organization_id"] = current_user.organization_id
         else
@@ -78,7 +74,7 @@
         elsif params["article"]["series"] == ""
           params["article"]["collection_id"] = nil
         end
->>>>>>> 4a50c418
+
         params.require(:article).permit(
           :title, :body_markdown, :user_id, :main_image, :published, :description,
           :tag_list, :organization_id, :canonical_url, :series, :collection_id
