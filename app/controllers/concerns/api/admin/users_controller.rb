module Api
  module Admin
    module UsersController
      extend ActiveSupport::Concern

      def create
        # NOTE: We can add an inviting user here, e.g. User.invite!(current_user, user_params).
<<<<<<< HEAD
        options = {
          custom_invite_subject: params[:custom_invite_subject],
          custom_invite_message: params[:custom_invite_message],
          custom_invite_footnote: params[:custom_invite_footnote]
        }

        User.invite!(user_params, nil, options)
=======
        User.invite!(user_params.merge(registered: false))
>>>>>>> ed853f7e

        head :ok
      end

      private

      # Given that we expect creators to use tools (e.g. their existing SSO,
      # Zapier, etc) to post to this endpoint I wanted to keep the param
      # structure as simple and flat as possible, hence slightly more manual
      # param handling.
      #
      # NOTE: username is required for the validations on User to succeed.
      def user_params
        {
          email: params.require(:email),
          name: params[:name],
          username: params[:email]
        }.compact_blank
      end
    end
  end
end<|MERGE_RESOLUTION|>--- conflicted
+++ resolved
@@ -5,17 +5,13 @@
 
       def create
         # NOTE: We can add an inviting user here, e.g. User.invite!(current_user, user_params).
-<<<<<<< HEAD
         options = {
           custom_invite_subject: params[:custom_invite_subject],
           custom_invite_message: params[:custom_invite_message],
           custom_invite_footnote: params[:custom_invite_footnote]
         }
 
-        User.invite!(user_params, nil, options)
-=======
-        User.invite!(user_params.merge(registered: false))
->>>>>>> ed853f7e
+        User.invite!(user_params.merge(registered: false), nil, options)
 
         head :ok
       end
