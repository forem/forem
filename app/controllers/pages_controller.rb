--- conflicted
+++ resolved
@@ -87,29 +87,12 @@
     )
   end
 
-<<<<<<< HEAD
-  def shecoded
-    @top_articles = Article.published.tagged_with(%w[shecoded shecodedally theycoded], any: true).
-      where(approved: true).where("published_at > ? AND score > ?", 3.weeks.ago, 28).
-      order(Arel.sql("RANDOM()")).
-      includes(:user).decorate
-    @articles = Article.published.tagged_with(%w[shecoded shecodedally theycoded], any: true).
-      where(approved: true).where("published_at > ? AND score > ?", 3.weeks.ago, -8).
-      order(Arel.sql("RANDOM()")).
-      where.not(id: @top_articles).
-      includes(:user).decorate
-    render layout: false
-    set_surrogate_key_header "shecoded_page"
-  end
-
   def crayons
     @page = Page.find_by(slug: "crayons")
     render :show if @page
     set_surrogate_key_header "crayons_page"
   end
 
-=======
->>>>>>> 26ed2964
   private
 
   def latest_published_thread(tag_name)
