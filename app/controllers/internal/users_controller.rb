--- conflicted
+++ resolved
@@ -96,8 +96,6 @@
     redirect_to "/internal/users/#{@user.id}/edit"
   end
 
-<<<<<<< HEAD
-=======
   def strip_user(user)
     return unless user.comments.where("created_at < ?", 150.days.ago).empty?
     new_name = "spam_#{rand(10000)}"
@@ -149,7 +147,6 @@
     flash[:error] = e.message
   end
 
->>>>>>> 912b6e75
   private
 
   def user_params
