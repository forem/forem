module Internal
  class ConfigsController < Internal::ApplicationController
    layout "internal"

    before_action :extra_authorization_and_confirmation, only: [:create]

    def create
      clean_up_params

      config_params.each do |key, value|
        if value.is_a?(Array)
          SiteConfig.public_send("#{key}=", value.reject(&:blank?)) unless value.empty?
        elsif value.respond_to?(:to_h)
          SiteConfig.public_send("#{key}=", value.to_h) unless value.empty?
        else
          SiteConfig.public_send("#{key}=", value.strip) unless value.nil?
        end
      end

      bust_relevant_caches
      redirect_to internal_config_path, notice: "Site configuration was successfully updated."
    end

    private

    def config_params
      allowed_params = %i[
        ga_view_id ga_fetch_rate
        periodic_email_digest_max
        periodic_email_digest_min
        sidebar_tags
        twitter_hashtag
        shop_url
        payment_pointer
        health_check_token
        feed_style
      ]

      allowed_params = allowed_params |
        campaign_params |
        community_params |
        newsletter_params |
        rate_limit_params |
        mascot_params |
        image_params |
        onboarding_params |
        job_params

      has_emails = params[:site_config][:email_addresses].present?
      params[:site_config][:email_addresses][:default] = ApplicationConfig["DEFAULT_EMAIL"] if has_emails
      params.require(:site_config).permit(
        allowed_params,
        authentication_providers: [],
        social_media_handles: SiteConfig.social_media_handles.keys,
        email_addresses: SiteConfig.email_addresses.keys,
        meta_keywords: SiteConfig.meta_keywords.keys,
      )
    end

    def extra_authorization_and_confirmation
      not_authorized unless current_user.has_role?(:single_resource_admin, Config) # Special additional permission
      confirmation_message = "My username is @#{current_user.username} and this action is 100% safe and appropriate."
      not_authorized if params[:confirmation] != confirmation_message
    end

    def clean_up_params
      config = params[:site_config]
      %i[sidebar_tags suggested_tags suggested_users].each do |param|
        config[param] = config[param].downcase.delete(" ") if config[param]
      end
    end

    def bust_relevant_caches
      # Needs to change when suggested_tags is edited.
      CacheBuster.bust("/tags/onboarding")
    end

<<<<<<< HEAD
  private

  def config_params
    allowed_params = %i[
      default_site_email mascot_user_id
      campaign_hero_html_variant_name campaign_sidebar_enabled campaign_featured_tags
      campaign_sidebar_image
      main_social_image favicon_url logo_svg logo_png primary_sticker_image_url
      mascot_image_url mascot_image_description
      rate_limit_follow_count_daily
      ga_view_id community_description authentication_providers
      community_member_description tagline
      mailchimp_newsletter_id mailchimp_sustaining_members_id
      mailchimp_tag_moderators_id mailchimp_community_moderators_id
      periodic_email_digest_max periodic_email_digest_min suggested_tags
      rate_limit_comment_creation rate_limit_published_article_creation
      rate_limit_image_upload rate_limit_email_recipient sidebar_tags shop_url
    ]
    params.require(:site_config).permit(allowed_params, social_media_handles: SiteConfig.social_media_handles.keys)
  end
=======
    def campaign_params
      %i[
        campaign_featured_tags
        campaign_hero_html_variant_name
        campaign_sidebar_enabled
        campaign_sidebar_image
        campaign_url
        campaign_articles_require_approval
      ]
    end
>>>>>>> aa8e6e29

    def community_params
      %i[
        community_description
        community_member_label
        community_action
        tagline
      ]
    end

    def newsletter_params
      %i[
        mailchimp_community_moderators_id
        mailchimp_newsletter_id
        mailchimp_sustaining_members_id
        mailchimp_tag_moderators_id
      ]
    end

    def rate_limit_params
      %i[
        rate_limit_comment_creation
        rate_limit_email_recipient
        rate_limit_follow_count_daily
        rate_limit_image_upload
        rate_limit_published_article_creation
        rate_limit_organization_creation
        rate_limit_user_subscription_creation
      ]
    end

    def mascot_params
      %i[
        mascot_image_description
        mascot_image_url
        mascot_footer_image_url
        mascot_user_id
      ]
    end

    def image_params
      %i[
        favicon_url
        logo_png
        logo_svg
        main_social_image
        secondary_logo_url
        left_navbar_svg_icon
        right_navbar_svg_icon
      ]
    end

    def onboarding_params
      %i[
        onboarding_logo_image
        onboarding_background_image
        onboarding_taskcard_image
        suggested_tags
        suggested_users
      ]
    end

    def job_params
      %i[
        jobs_url
        display_jobs_banner
      ]
    end
  end
end<|MERGE_RESOLUTION|>--- conflicted
+++ resolved
@@ -75,28 +75,6 @@
       CacheBuster.bust("/tags/onboarding")
     end
 
-<<<<<<< HEAD
-  private
-
-  def config_params
-    allowed_params = %i[
-      default_site_email mascot_user_id
-      campaign_hero_html_variant_name campaign_sidebar_enabled campaign_featured_tags
-      campaign_sidebar_image
-      main_social_image favicon_url logo_svg logo_png primary_sticker_image_url
-      mascot_image_url mascot_image_description
-      rate_limit_follow_count_daily
-      ga_view_id community_description authentication_providers
-      community_member_description tagline
-      mailchimp_newsletter_id mailchimp_sustaining_members_id
-      mailchimp_tag_moderators_id mailchimp_community_moderators_id
-      periodic_email_digest_max periodic_email_digest_min suggested_tags
-      rate_limit_comment_creation rate_limit_published_article_creation
-      rate_limit_image_upload rate_limit_email_recipient sidebar_tags shop_url
-    ]
-    params.require(:site_config).permit(allowed_params, social_media_handles: SiteConfig.social_media_handles.keys)
-  end
-=======
     def campaign_params
       %i[
         campaign_featured_tags
@@ -107,7 +85,6 @@
         campaign_articles_require_approval
       ]
     end
->>>>>>> aa8e6e29
 
     def community_params
       %i[
