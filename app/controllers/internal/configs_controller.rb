--- conflicted
+++ resolved
@@ -56,11 +56,8 @@
         social_media_handles: SiteConfig.social_media_handles.keys,
         email_addresses: SiteConfig.email_addresses.keys,
         meta_keywords: SiteConfig.meta_keywords.keys,
-<<<<<<< HEAD
+        credit_prices_in_cents: SiteConfig.credit_prices_in_cents.keys,
         navigation: [:name, :url, :icon]
-=======
-        credit_prices_in_cents: SiteConfig.credit_prices_in_cents.keys,
->>>>>>> b40af82b
       )
     end
 
