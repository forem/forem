class Internal::ConfigsController < Internal::ApplicationController
  layout "internal"

  before_action :extra_authorization_and_confirmation, only: [:create]

  def show
    @logo_svg = SiteConfig.logo_svg.html_safe # rubocop:disable Rails/OutputSafety
  end

  def create
    clean_up_params
    config_params.keys.each do |key|
      SiteConfig.public_send("#{key}=", config_params[key].strip) unless config_params[key].nil?
    end
    bust_relevant_caches
    redirect_to internal_config_path, notice: "Site configuration was successfully updated."
  end

  private

  def config_params
    allowed_params = %i[
      default_site_email social_networks_handle mascot_user_id
      campaign_hero_html_variant_name campaign_sidebar_enabled campaign_featured_tags
      campaign_sidebar_image
      main_social_image favicon_url logo_svg
      rate_limit_follow_count_daily
      ga_view_id ga_fetch_rate authentication_providers
      mailchimp_newsletter_id mailchimp_sustaining_members_id
      mailchimp_tag_moderators_id mailchimp_community_moderators_id
      periodic_email_digest_max periodic_email_digest_min suggested_tags
      rate_limit_comment_creation rate_limit_published_article_creation
      rate_limit_image_upload rate_limit_email_recipient sidebar_tags
    ]
    params.require(:site_config).permit(allowed_params)
  end

  def extra_authorization_and_confirmation
    not_authorized unless current_user.has_role?(:single_resource_admin, Config) # Special additional permission
    not_authorized if params[:confirmation] != "My username is @#{current_user.username} and this action is 100% safe and appropriate."
  end

  def clean_up_params
    config = params[:site_config]
    config[:suggested_tags] = config[:suggested_tags].downcase.delete(" ") if config[:suggested_tags]
<<<<<<< HEAD
    config[:authentication_providers] = config[:authentication_providers].downcase.delete(" ") if config[:authentication_providers]
=======
    config[:sidebar_tags] = config[:sidebar_tags].downcase.delete(" ") if config[:sidebar_tags]
>>>>>>> 58e524ac
  end

  def bust_relevant_caches
    CacheBuster.bust("/tags/onboarding") # Needs to change when suggested_tags is edited
  end
end<|MERGE_RESOLUTION|>--- conflicted
+++ resolved
@@ -43,11 +43,8 @@
   def clean_up_params
     config = params[:site_config]
     config[:suggested_tags] = config[:suggested_tags].downcase.delete(" ") if config[:suggested_tags]
-<<<<<<< HEAD
     config[:authentication_providers] = config[:authentication_providers].downcase.delete(" ") if config[:authentication_providers]
-=======
     config[:sidebar_tags] = config[:sidebar_tags].downcase.delete(" ") if config[:sidebar_tags]
->>>>>>> 58e524ac
   end
 
   def bust_relevant_caches
