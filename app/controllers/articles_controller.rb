--- conflicted
+++ resolved
@@ -181,13 +181,7 @@
 
   def destroy
     authorize @article
-<<<<<<< HEAD
-    @article.destroy!
-    Notification.remove_all_without_delay(notifiable_id: @article.id, notifiable_type: "Article")
-    Notification.remove_all(notifiable_id: @article.comments.pluck(:id), notifiable_type: "Comment")
-=======
     Articles::Destroyer.call(@article)
->>>>>>> fd017a0b
     respond_to do |format|
       format.html { redirect_to "/dashboard", notice: "Article was successfully deleted." }
       format.json { head :no_content }
