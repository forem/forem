class ArticlesController < ApplicationController
  include ApplicationHelper
  before_action :authenticate_user!, except: %i[feed new]
  before_action :set_article, only: %i[edit manage update destroy]
  before_action :raise_banned, only: %i[new create update]
  before_action :set_cache_control_headers, only: %i[feed]
  after_action :verify_authorized

  def feed
    skip_authorization

    @articles = Article.published.
      select(:published_at, :processed_html, :user_id, :organization_id, :title, :path).
      order(published_at: :desc).
      page(params[:page].to_i).per(12)

    @articles = if params[:username]
                  handle_user_or_organization_feed
                elsif params[:tag]
                  handle_tag_feed
                else
                  @articles.where(featured: true).includes(:user)
                end

    unless @articles
      render body: nil
      return
    end

    set_surrogate_key_header "feed"
    response.headers["Surrogate-Control"] = "max-age=600, stale-while-revalidate=30, stale-if-error=86400"

    render layout: false
  end

  def new
    @user = current_user
<<<<<<< HEAD
    @organizations = @user&.organizations
=======
    @version = @user.editor_version if @user
    @organization = @user&.organization
>>>>>>> 2aa01d44
    @tag = Tag.find_by(name: params[:template])
    @prefill = params[:prefill].to_s.gsub("\\n ", "\n").gsub("\\n", "\n")
    @article = if @tag.present? && @user&.editor_version == "v2"
                 authorize Article
                 submission_template = @tag.submission_template_customized(@user.name).to_s
                 Article.new(body_markdown: submission_template.split("---").last.to_s.strip, cached_tag_list: @tag.name,
                             processed_html: "", user_id: current_user&.id, title: submission_template.split("title:")[1].to_s.split("\n")[0].to_s.strip)
               elsif @tag&.submission_template.present? && @user
                 authorize Article
                 Article.new(body_markdown: @tag.submission_template_customized(@user.name),
                             processed_html: "", user_id: current_user&.id)
               elsif @prefill.present? && @user&.editor_version == "v2"
                 authorize Article
                 Article.new(body_markdown: @prefill.split("---").last.to_s.strip, cached_tag_list: @prefill.split("tags:")[1].to_s.split("\n")[0].to_s.strip,
                             processed_html: "", user_id: current_user&.id, title: @prefill.split("title:")[1].to_s.split("\n")[0].to_s.strip)
               elsif @prefill.present? && @user
                 authorize Article
                 Article.new(body_markdown: @prefill,
                             processed_html: "", user_id: current_user&.id)
               elsif @tag.present?
                 skip_authorization
                 Article.new(
                   body_markdown: "---\ntitle: \npublished: false\ndescription: \ntags: " + @tag.name + "\n---\n\n",
                   processed_html: "", user_id: current_user&.id
                 )
               else
                 skip_authorization
                 if @user&.editor_version == "v2"
                   Article.new(user_id: current_user&.id)
                 else
                   Article.new(
                     body_markdown: "---\ntitle: \npublished: false\ndescription: \ntags: \n---\n\n",
                     processed_html: "", user_id: current_user&.id
                   )
                 end
               end
  end

  def edit
    authorize @article
    @user = @article.user
<<<<<<< HEAD
    @organizations = @user&.organizations
=======
    @version = @article.has_frontmatter? ? "v1" : "v2"
    @organization = @user&.organization
>>>>>>> 2aa01d44
  end

  def manage
    @article = @article.decorate
    authorize @article
    @user = @article.user
    @rating_vote = RatingVote.where(article_id: @article.id, user_id: @user.id).first
    @buffer_updates = BufferUpdate.where(composer_user_id: @user.id, article_id: @article.id)
    @organizations = @user&.organizations
  end

  def preview
    authorize Article
    begin
      fixed_body_markdown = MarkdownFixer.fix_for_preview(params[:article_body])
      parsed = FrontMatterParser::Parser.new(:md).call(fixed_body_markdown)
      parsed_markdown = MarkdownParser.new(parsed.content)
      processed_html = parsed_markdown.finalize
    rescue StandardError => e
      @article = Article.new(body_markdown: params[:article_body])
      @article.errors[:base] << ErrorMessageCleaner.new(e.message).clean
    end
    respond_to do |format|
      if @article
        format.json { render json: @article.errors, status: :unprocessable_entity }
      else
        format.json do
          render json: {
            processed_html: processed_html,
            title: parsed["title"],
            tags: (Article.new.tag_list.add(parsed["tags"], parser: ActsAsTaggableOn::TagParser) if parsed["tags"]),
            cover_image: (ApplicationController.helpers.cloud_cover_url(parsed["cover_image"]) if parsed["cover_image"])
          }
        end
      end
    end
  end

  def create
    authorize Article

    @user = current_user

    @article = ArticleCreationService.new(@user, article_params_json).create!

    render json: if @article.persisted?
                   @article.to_json(only: [:id], methods: [:current_state_path])
                 else
                   @article.errors.to_json
                 end
  end

  def update
    authorize @article
    @user = @article.user || current_user
    not_found if @article.user_id != @user.id && !@user.has_role?(:super_admin)
    edited_at_date = if @article.user == current_user && @article.published
                       Time.current
                     else
                       @article.edited_at
                     end

    updated = @article.update(article_params_json.merge(edited_at: edited_at_date))
    Notification.send_to_followers(@article, "Published") if updated && @article.published && @article.saved_changes["published_at"]&.include?(nil)

    respond_to do |format|
      format.html do
        # NOTE: destination is used by /dashboard/organization when it re-assigns an article
        # not a great solution but for now it will do
        redirect_to(params[:destination] || @article.path)
      end

      format.json do
        render json: if updated
                       @article.to_json(only: [:id], methods: [:current_state_path])
                     else
                       @article.errors.to_json
                     end
      end
    end
  end

  def delete_confirm
    @article = current_user.articles.find_by(slug: params[:slug])
    authorize @article
  end

  def destroy
    authorize @article
    @article.destroy!
    Notification.remove_all_without_delay(notifiable_id: @article.id, notifiable_type: "Article", action: "Published")
    Notification.remove_all(notifiable_id: @article.id, notifiable_type: "Article", action: "Reaction")
    respond_to do |format|
      format.html { redirect_to "/dashboard", notice: "Article was successfully deleted." }
      format.json { head :no_content }
    end
  end

  private

  def handle_org_assignment
    if @user.organization_id.present? && article_params[:publish_under_org].to_i == 1
      @article.organization_id = @user.organization_id
      @article.save
    elsif article_params[:publish_under_org].present?
      @article.organization_id = nil
      @article.save
    end
  end

  def handle_user_or_organization_feed
    if (@user = User.find_by(username: params[:username]))
      @articles = @articles.where(user_id: @user.id)
    elsif (@user = Organization.find_by(slug: params[:username]))
      @articles = @articles.where(organization_id: @user.id).includes(:user)
    end
  end

  def handle_tag_feed
    tag = Tag.find_by(name: params[:tag].downcase)

    return unless tag

    @tag = tag.alias_for.presence || tag
    @articles = @articles.cached_tagged_with(@tag)
  end

  def set_article
    owner = User.find_by(username: params[:username]) || Organization.find_by(slug: params[:username])
    found_article = if params[:slug]
                      owner.articles.includes(:user).find_by(slug: params[:slug])
                    else
                      Article.includes(:user).find(params[:id])
                    end
    @article = found_article || not_found
  end

  def article_params
    params[:article][:published] = true if params[:submit_button] == "PUBLISH"
    modified_params = policy(Article).permitted_attributes
    modified_params << :user_id if org_admin_user_change_privilege
    modified_params << :comment_template if current_user.has_role?(:admin)
    params.require(:article).permit(modified_params)
  end

  # TODO: refactor all of this update logic into the Articles::Updater possibly,
  # ideally there should only be one place to handle the update logic
  def article_params_json
    params.require(:article) # to trigger the correct exception in case `:article` is missing

    params["article"].transform_keys!(&:underscore)

    # handle series/collections
    if params["article"]["series"].present?
      params["article"]["collection_id"] = Collection.find_series(params["article"]["series"], @user)&.id
    elsif params["article"]["series"] == ""
      params["article"]["collection_id"] = nil
    end

    allowed_params = if params["article"]["version"] == "v1"
                       %i[body_markdown organization_id]
                     else
                       %i[
                         title body_markdown main_image published description
                         tag_list organization_id canonical_url series collection_id
                       ]
                     end

    # NOTE: the organization logic is still a little counter intuitive but this should
    # fix the bug <https://github.com/thepracticaldev/dev.to/issues/2871>
    if params["article"]["user_id"] && org_admin_user_change_privilege
      allowed_params << :user_id
    elsif params["article"]["post_under_org"]
      # change the organization of the article only if explicitly asked to do so
      params["article"]["organization_id"] = @user.organization_id
    end

    params.require(:article).permit(allowed_params)
  end

  def redirect_after_creation
    @article.decorate
    if @article.persisted?
      redirect_to @article.current_state_path, notice: "Article was successfully created."
    else
      if @article.errors.to_h[:body_markdown] == "has already been taken"
        @article = current_user.articles.find_by(body_markdown: @article.body_markdown)
        redirect_to @article.current_state_path
        return
      end
      render :new
    end
  end

  def org_admin_user_change_privilege
    params[:article][:user_id] &&
      current_user.org_admin &&
      current_user.organization_id == @article.organization_id &&
      User.find(params[:article][:user_id])&.organization_id == @article.organization_id
  end
end<|MERGE_RESOLUTION|>--- conflicted
+++ resolved
@@ -35,12 +35,8 @@
 
   def new
     @user = current_user
-<<<<<<< HEAD
+    @version = @user.editor_version if @user
     @organizations = @user&.organizations
-=======
-    @version = @user.editor_version if @user
-    @organization = @user&.organization
->>>>>>> 2aa01d44
     @tag = Tag.find_by(name: params[:template])
     @prefill = params[:prefill].to_s.gsub("\\n ", "\n").gsub("\\n", "\n")
     @article = if @tag.present? && @user&.editor_version == "v2"
@@ -82,12 +78,8 @@
   def edit
     authorize @article
     @user = @article.user
-<<<<<<< HEAD
+    @version = @article.has_frontmatter? ? "v1" : "v2"
     @organizations = @user&.organizations
-=======
-    @version = @article.has_frontmatter? ? "v1" : "v2"
-    @organization = @user&.organization
->>>>>>> 2aa01d44
   end
 
   def manage
