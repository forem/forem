class ArticlesController < ApplicationController
  include ApplicationHelper

  before_action :authenticate_user!, except: %i[feed new]
<<<<<<< HEAD
  before_action :set_article, only: %i[edit manage update destroy stats admin_unpublish admin_featured_toggle]
  before_action :raise_suspended, only: %i[new create update]
=======
  before_action :set_article, only: %i[edit manage update destroy stats admin_unpublish]
  before_action :check_suspended, only: %i[new create update]
>>>>>>> b08ce7a0
  before_action :set_cache_control_headers, only: %i[feed]
  after_action :verify_authorized

  def feed
    skip_authorization

    @articles = Article.feed.order(published_at: :desc).page(params[:page].to_i).per(12)
    @articles = if params[:username]
                  handle_user_or_organization_feed
                elsif params[:tag]
                  handle_tag_feed
                elsif request.path == latest_feed_path
                  @articles
                    .where("score > ?", Articles::Feeds::Latest::MINIMUM_SCORE)
                    .includes(:user)
                else
                  @articles
                    .with_at_least_home_feed_minimum_score
                    .includes(:user)
                end

    not_found unless @articles&.any?

    set_surrogate_key_header "feed"
    set_cache_control_headers(10.minutes.to_i, stale_while_revalidate: 30, stale_if_error: 1.day.to_i)

    render layout: false, locals: {
      articles: @articles,
      user: @user,
      tag: @tag,
      allowed_tags: MarkdownProcessor::AllowedTags::FEED,
      allowed_attributes: MarkdownProcessor::AllowedAttributes::FEED
    }
  end

  def new
    base_editor_assignments

    @article, needs_authorization = Articles::Builder.call(@user, @tag, @prefill)

    if needs_authorization
      authorize(Article)
    else
      skip_authorization
      store_location_for(:user, request.path)
    end
  end

  def edit
    authorize @article

    @version = @article.has_frontmatter? ? "v1" : "v2"
    @user = @article.user
    @organizations = @user&.organizations
    @user_approved_liquid_tags = Users::ApprovedLiquidTags.call(@user)
  end

  def manage
    authorize @article

    @article = @article.decorate
    @discussion_lock = @article.discussion_lock
    @user = @article.user
    @rating_vote = RatingVote.where(article_id: @article.id, user_id: @user.id).first
    @organizations = @user&.organizations
    # TODO: fix this for multi orgs
    @org_members = @organization.users.pluck(:name, :id) if @organization
  end

  def preview
    authorize Article

    begin
      fixed_body_markdown = MarkdownProcessor::Fixer::FixForPreview.call(params[:article_body])
      parsed = FrontMatterParser::Parser.new(:md).call(fixed_body_markdown)
      parsed_markdown = MarkdownProcessor::Parser.new(parsed.content, source: Article.new, user: current_user)
      processed_html = parsed_markdown.finalize
    rescue StandardError => e
      @article = Article.new(body_markdown: params[:article_body])
      @article.errors.add(:base, ErrorMessages::Clean.call(e.message))
    end

    respond_to do |format|
      if @article
        format.json { render json: @article.errors, status: :unprocessable_entity }
      else
        format.json do
          render json: {
            processed_html: processed_html,
            title: parsed["title"],
            tags: (Article.new.tag_list.add(parsed["tags"], parser: ActsAsTaggableOn::TagParser) if parsed["tags"]),
            cover_image: (ApplicationController.helpers.cloud_cover_url(parsed["cover_image"]) if parsed["cover_image"])
          }, status: :ok
        end
      end
    end
  end

  def create
    authorize Article

    @user = current_user
    article = Articles::Creator.call(@user, article_params_json)

    render json: if article.persisted?
                   { id: article.id, current_state_path: article.decorate.current_state_path }.to_json
                 else
                   article.errors.to_json
                 end
  end

  def update
    authorize @article
    @user = @article.user || current_user

    updated = Articles::Updater.call(@user, @article, article_params_json)

    respond_to do |format|
      format.html do
        # TODO: JSON should probably not be returned in the format.html section
        if article_params_json[:archived] && @article.archived # just to get archived working
          render json: @article.to_json(only: [:id], methods: [:current_state_path])
          return
        end
        if params[:destination]
          redirect_to(Addressable::URI.parse(params[:destination]).path)
          return
        end
        if params[:article][:video_thumbnail_url]
          redirect_to("#{@article.path}/edit")
          return
        end
        render json: { status: 200 }
      end

      format.json do
        render json: if updated.success
                       @article.to_json(only: [:id], methods: [:current_state_path])
                     else
                       @article.errors.to_json
                     end
      end
    end
  end

  def delete_confirm
    @article = Article.find_by(slug: params[:slug])
    not_found unless @article
    authorize @article
  end

  def destroy
    authorize @article
    Articles::Destroyer.call(@article)
    respond_to do |format|
      format.html { redirect_to "/dashboard", notice: I18n.t("articles_controller.deleted") }
      format.json { head :no_content }
    end
  end

  def stats
    authorize @article
    @organization_id = @article.organization_id
  end

  def admin_unpublish
    authorize @article
    if @article.has_frontmatter?
      @article.body_markdown.sub!(/\npublished:\s*true\s*\n/, "\npublished: false\n")
    else
      @article.published = false
    end

    if @article.save
      render json: { message: "success", path: @article.current_state_path }, status: :ok
    else
      render json: { message: @article.errors.full_messages }, status: :unprocessable_entity
    end
  end

  def admin_featured_toggle
    authorize @article

    @article.featured = params[:article][:featured].to_i == 1

    if @article.save
      render json: { message: "success", path: @article.current_state_path }, status: :ok
    else
      render json: { message: @article.errors.full_messages }, status: :unprocessable_entity
    end
  end

  def discussion_lock_confirm
    # This allows admins to also use this action vs searching only in the current_user.articles scope
    @article = Article.find_by(slug: params[:slug])
    not_found unless @article
    authorize @article

    @discussion_lock = DiscussionLock.new
  end

  def discussion_unlock_confirm
    # This allows admins to also use this action vs searching only in the current_user.articles scope
    @article = Article.find_by(slug: params[:slug])
    not_found unless @article
    authorize @article

    @discussion_lock = @article.discussion_lock
  end

  private

  def base_editor_assignments
    @user = current_user
    @version = @user.setting.editor_version if @user
    @organizations = @user&.organizations
    @tag = Tag.find_by(name: params[:template])
    @prefill = params[:prefill].to_s.gsub("\\n ", "\n").gsub("\\n", "\n")
    @user_approved_liquid_tags = Users::ApprovedLiquidTags.call(@user)
  end

  def handle_user_or_organization_feed
    if (@user = User.find_by(username: params[:username]))
      Honeycomb.add_field("articles_route", "user")
      @articles = @articles.where(user_id: @user.id)
    elsif (@user = Organization.find_by(slug: params[:username]))
      Honeycomb.add_field("articles_route", "org")
      @articles = @articles.where(organization_id: @user.id).includes(:user)
    end
  end

  def handle_tag_feed
    @tag = Tag.aliased_name(params[:tag])
    return unless @tag

    @articles = @articles.cached_tagged_with(@tag)
  end

  def set_article
    owner = User.find_by(username: params[:username]) || Organization.find_by(slug: params[:username])
    found_article = if params[:slug] && owner
                      owner.articles.find_by(slug: params[:slug])
                    else
                      Article.includes(:user).find(params[:id])
                    end
    @article = found_article || not_found
    Honeycomb.add_field("article_id", @article.id)
  end

  # TODO: refactor all of this update logic into the Articles::Updater possibly,
  # ideally there should only be one place to handle the update logic
  def article_params_json
    params.require(:article) # to trigger the correct exception in case `:article` is missing

    params["article"].transform_keys!(&:underscore)

    allowed_params = if params["article"]["version"] == "v1"
                       %i[body_markdown]
                     else
                       %i[
                         title body_markdown main_image published description video_thumbnail_url
                         tag_list canonical_url series collection_id archived
                       ]
                     end

    # NOTE: the organization logic is still a little counter intuitive but this should
    # fix the bug <https://github.com/thepracticaldev/dev.to/issues/2871>
    if params["article"]["user_id"] && org_admin_user_change_privilege
      allowed_params << :user_id
    elsif params["article"]["organization_id"] && allowed_to_change_org_id?
      # change the organization of the article only if explicitly asked to do so
      allowed_params << :organization_id
    end

    params.require(:article).permit(allowed_params)
  end

  def allowed_to_change_org_id?
    potential_user = @article&.user || current_user
    potential_org_id = params["article"]["organization_id"].presence || @article&.organization_id
    OrganizationMembership.exists?(user: potential_user, organization_id: potential_org_id) ||
      current_user.any_admin?
  end

  def org_admin_user_change_privilege
    params[:article][:user_id] &&
      # if current_user is an org admin of the article's org
      current_user.org_admin?(@article.organization_id) &&
      # and if the author being changed to belongs to the article's org
      OrganizationMembership.exists?(user_id: params[:article][:user_id], organization_id: @article.organization_id)
  end
end<|MERGE_RESOLUTION|>--- conflicted
+++ resolved
@@ -2,13 +2,8 @@
   include ApplicationHelper
 
   before_action :authenticate_user!, except: %i[feed new]
-<<<<<<< HEAD
   before_action :set_article, only: %i[edit manage update destroy stats admin_unpublish admin_featured_toggle]
-  before_action :raise_suspended, only: %i[new create update]
-=======
-  before_action :set_article, only: %i[edit manage update destroy stats admin_unpublish]
   before_action :check_suspended, only: %i[new create update]
->>>>>>> b08ce7a0
   before_action :set_cache_control_headers, only: %i[feed]
   after_action :verify_authorized
 
