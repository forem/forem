class ArticlesController < ApplicationController
  include ApplicationHelper

  # NOTE: It seems quite odd to not authenticate the user for the :new action.
  before_action :authenticate_user!, except: %i[feed new]
<<<<<<< HEAD
  before_action :set_article, only: %i[edit manage update destroy stats admin_unpublish admin_featured_toggle]
=======
  before_action :set_article, only: %i[edit manage update destroy stats admin_unpublish]
  # NOTE: Consider pushing this check into the associated Policy.  We could choose to raise a
  #       different error which we could then rescue as part of our exception handling.
>>>>>>> 59198146
  before_action :check_suspended, only: %i[new create update]
  before_action :set_cache_control_headers, only: %i[feed]
  after_action :verify_authorized

  def feed
    skip_authorization

    @articles = Article.feed.order(published_at: :desc).page(params[:page].to_i).per(12)
    @articles = if params[:username]
                  handle_user_or_organization_feed
                elsif params[:tag]
                  handle_tag_feed
                elsif request.path == latest_feed_path
                  @articles
                    .where("score > ?", Articles::Feeds::Latest::MINIMUM_SCORE)
                    .includes(:user)
                else
                  @articles
                    .with_at_least_home_feed_minimum_score
                    .includes(:user)
                end

    not_found unless @articles&.any?

    set_surrogate_key_header "feed"
    set_cache_control_headers(10.minutes.to_i, stale_while_revalidate: 30, stale_if_error: 1.day.to_i)

    render layout: false, locals: {
      articles: @articles,
      user: @user,
      tag: @tag,
      allowed_tags: MarkdownProcessor::AllowedTags::FEED,
      allowed_attributes: MarkdownProcessor::AllowedAttributes::FEED
    }
  end

  def new
    base_editor_assignments

    @article, store_location = Articles::Builder.call(@user, @tag, @prefill)

    authorize(Article)
    store_location_for(:user, request.path) if store_location
  end

  def edit
    authorize @article

    @version = @article.has_frontmatter? ? "v1" : "v2"
    @user = @article.user
    @organizations = @user&.organizations
    @user_approved_liquid_tags = Users::ApprovedLiquidTags.call(@user)
  end

  def manage
    authorize @article

    @article = @article.decorate
    @discussion_lock = @article.discussion_lock
    @user = @article.user
    @rating_vote = RatingVote.where(article_id: @article.id, user_id: @user.id).first
    @organizations = @user&.organizations
    # TODO: fix this for multi orgs
    @org_members = @organization.users.pluck(:name, :id) if @organization
  end

  def preview
    authorize Article

    begin
      fixed_body_markdown = MarkdownProcessor::Fixer::FixForPreview.call(params[:article_body])
      parsed = FrontMatterParser::Parser.new(:md).call(fixed_body_markdown)
      parsed_markdown = MarkdownProcessor::Parser.new(parsed.content, source: Article.new, user: current_user)
      processed_html = parsed_markdown.finalize
    rescue StandardError => e
      @article = Article.new(body_markdown: params[:article_body])
      @article.errors.add(:base, ErrorMessages::Clean.call(e.message))
    end

    respond_to do |format|
      if @article
        format.json { render json: @article.errors, status: :unprocessable_entity }
      else
        format.json do
          front_matter = parsed.front_matter.to_h
          if front_matter["tags"]
            tags = Article.new.tag_list.add(front_matter["tags"], parser: ActsAsTaggableOn::TagParser)
          end
          if front_matter["cover_image"]
            cover_image = ApplicationController.helpers.cloud_cover_url(front_matter["cover_image"])
          end

          render json: {
            processed_html: processed_html,
            title: front_matter["title"],
            tags: tags,
            cover_image: cover_image
          }, status: :ok
        end
      end
    end
  end

  def create
    authorize Article

    @user = current_user
    article = Articles::Creator.call(@user, article_params_json)

    render json: if article.persisted?
                   { id: article.id, current_state_path: article.decorate.current_state_path }.to_json
                 else
                   article.errors.to_json
                 end
  end

  def update
    authorize @article
    @user = @article.user || current_user

    updated = Articles::Updater.call(@user, @article, article_params_json)

    respond_to do |format|
      format.html do
        # TODO: JSON should probably not be returned in the format.html section
        if article_params_json[:archived] && @article.archived # just to get archived working
          render json: @article.to_json(only: [:id], methods: [:current_state_path])
          return
        end
        if params[:destination]
          redirect_to(Addressable::URI.parse(params[:destination]).path)
          return
        end
        if params[:article][:video_thumbnail_url]
          redirect_to("#{@article.path}/edit")
          return
        end
        render json: { status: 200 }
      end

      format.json do
        render json: if updated.success
                       @article.to_json(only: [:id], methods: [:current_state_path])
                     else
                       @article.errors.to_json
                     end
      end
    end
  end

  def delete_confirm
    @article = Article.find_by(slug: params[:slug])
    not_found unless @article
    authorize @article
  end

  def destroy
    authorize @article
    Articles::Destroyer.call(@article)
    respond_to do |format|
      format.html { redirect_to "/dashboard", notice: I18n.t("articles_controller.deleted") }
      format.json { head :no_content }
    end
  end

  def stats
    authorize @article
    @organization_id = @article.organization_id
  end

  def admin_unpublish
    authorize @article
    if @article.has_frontmatter?
      @article.body_markdown.sub!(/\npublished:\s*true\s*\n/, "\npublished: false\n")
    else
      @article.published = false
    end

    if @article.save
      render json: { message: "success", path: @article.current_state_path }, status: :ok
    else
      render json: { message: @article.errors.full_messages }, status: :unprocessable_entity
    end
  end

  def admin_featured_toggle
    authorize @article

    @article.featured = params.dig(:article, :featured) == "1"

    if @article.save
      render json: { message: "success", path: @article.current_state_path }, status: :ok
    else
      render json: { message: @article.errors.full_messages }, status: :unprocessable_entity
    end
  end

  def discussion_lock_confirm
    # This allows admins to also use this action vs searching only in the current_user.articles scope
    @article = Article.find_by(slug: params[:slug])
    not_found unless @article
    authorize @article

    @discussion_lock = DiscussionLock.new
  end

  def discussion_unlock_confirm
    # This allows admins to also use this action vs searching only in the current_user.articles scope
    @article = Article.find_by(slug: params[:slug])
    not_found unless @article
    authorize @article

    @discussion_lock = @article.discussion_lock
  end

  private

  def base_editor_assignments
    @user = current_user
    @version = @user.setting.editor_version if @user
    @organizations = @user&.organizations
    @tag = Tag.find_by(name: params[:template])
    @prefill = params[:prefill].to_s.gsub("\\n ", "\n").gsub("\\n", "\n")
    @user_approved_liquid_tags = Users::ApprovedLiquidTags.call(@user)
  end

  def handle_user_or_organization_feed
    if (@user = User.find_by(username: params[:username]))
      Honeycomb.add_field("articles_route", "user")
      @articles = @articles.where(user_id: @user.id)
    elsif (@user = Organization.find_by(slug: params[:username]))
      Honeycomb.add_field("articles_route", "org")
      @articles = @articles.where(organization_id: @user.id).includes(:user)
    end
  end

  def handle_tag_feed
    @tag = Tag.aliased_name(params[:tag])
    return unless @tag

    @articles = @articles.cached_tagged_with(@tag)
  end

  def set_article
    owner = User.find_by(username: params[:username]) || Organization.find_by(slug: params[:username])
    found_article = if params[:slug] && owner
                      owner.articles.find_by(slug: params[:slug])
                    else
                      Article.includes(:user).find(params[:id])
                    end
    @article = found_article || not_found
    Honeycomb.add_field("article_id", @article.id)
  end

  # TODO: refactor all of this update logic into the Articles::Updater possibly,
  # ideally there should only be one place to handle the update logic
  def article_params_json
    params.require(:article) # to trigger the correct exception in case `:article` is missing

    params["article"].transform_keys!(&:underscore)

    allowed_params = if params["article"]["version"] == "v1"
                       %i[body_markdown]
                     else
                       %i[
                         title body_markdown main_image published description video_thumbnail_url
                         tag_list canonical_url series collection_id archived
                       ]
                     end

    # NOTE: the organization logic is still a little counter intuitive but this should
    # fix the bug <https://github.com/thepracticaldev/dev.to/issues/2871>
    if params["article"]["user_id"] && org_admin_user_change_privilege
      allowed_params << :user_id
    elsif params["article"]["organization_id"] && allowed_to_change_org_id?
      # change the organization of the article only if explicitly asked to do so
      allowed_params << :organization_id
    end

    params.require(:article).permit(allowed_params)
  end

  def allowed_to_change_org_id?
    potential_user = @article&.user || current_user
    potential_org_id = params["article"]["organization_id"].presence || @article&.organization_id
    OrganizationMembership.exists?(user: potential_user, organization_id: potential_org_id) ||
      current_user.any_admin?
  end

  def org_admin_user_change_privilege
    params[:article][:user_id] &&
      # if current_user is an org admin of the article's org
      current_user.org_admin?(@article.organization_id) &&
      # and if the author being changed to belongs to the article's org
      OrganizationMembership.exists?(user_id: params[:article][:user_id], organization_id: @article.organization_id)
  end
end<|MERGE_RESOLUTION|>--- conflicted
+++ resolved
@@ -3,13 +3,9 @@
 
   # NOTE: It seems quite odd to not authenticate the user for the :new action.
   before_action :authenticate_user!, except: %i[feed new]
-<<<<<<< HEAD
   before_action :set_article, only: %i[edit manage update destroy stats admin_unpublish admin_featured_toggle]
-=======
-  before_action :set_article, only: %i[edit manage update destroy stats admin_unpublish]
   # NOTE: Consider pushing this check into the associated Policy.  We could choose to raise a
   #       different error which we could then rescue as part of our exception handling.
->>>>>>> 59198146
   before_action :check_suspended, only: %i[new create update]
   before_action :set_cache_control_headers, only: %i[feed]
   after_action :verify_authorized
