--- conflicted
+++ resolved
@@ -21,21 +21,13 @@
     not_authorized if params[:organization_id].present? && !current_user.org_admin?(params[:organization_id])
 
     @number_to_purchase = params[:credit][:number_to_purchase].to_i
-<<<<<<< HEAD
+
+    return unless make_payment
+
     make_payment
     credit_objects = Array.new(@number_to_purchase) do
       if params[:organization_id].present?
         Credit.new(organization_id: params[:organization_id], cost: cost_per_credit / 100.0)
-=======
-    return unless make_payment
-
-    credit_objects = []
-    @number_to_purchase.times do
-      if params[:user_type] == "organization"
-        raise unless current_user.org_admin
-
-        credit_objects << Credit.new(organization_id: current_user.organization_id, cost: cost_per_credit / 100.0)
->>>>>>> 8765de85
       else
         Credit.new(user_id: current_user.id, cost: cost_per_credit / 100.0)
       end
