class OmniauthCallbacksController < Devise::OmniauthCallbacksController
  include Devise::Controllers::Rememberable

  # Each available authentication method needs a related action that will be called
  # as a callback on successful redirect from the upstream OAuth provider
  Authentication::Providers.available.each do |provider_name|
    define_method(provider_name) do
      callback_for(provider_name)
    end
  end

  # Callback for third party failures (shared by all providers)
  def failure
    error = request.env["omniauth.error"]
    class_name = error.present? ? error.class.name : ""

    DatadogStatsClient.increment(
      "omniauth.failure",
      tags: [
        "class:#{class_name}",
        "message:#{error&.message}",
        "reason:#{error.try(:error_reason)}",
        "type:#{error.try(:error)}",
        "uri:#{error.try(:error_uri)}",
        "provider:#{request.env['omniauth.strategy'].name}",
        "origin:#{request.env['omniauth.strategy.origin']}",
        "params:#{request.env['omniauth.params']}",
      ],
    )

    super
  end

  private

  def callback_for(provider)
<<<<<<< HEAD
    # Deleting the session cookie with the legacy app domain, which does NOT include a preceding dot.
    # This should fix the double cookie scenario.
    # TODO: this code is a hotfix, we should remove it after 09/18/2020.
    legacy_cookie_domain = Rails.env.production? ? SiteConfig.app_domain : nil
    cookies.delete(ApplicationConfig["SESSION_KEY"], domain: legacy_cookie_domain)

=======
>>>>>>> 94869bc8
    auth_payload = request.env["omniauth.auth"]
    cta_variant = request.env["omniauth.params"]["state"].to_s

    @user = Authentication::Authenticator.call(
      auth_payload,
      current_user: current_user,
      cta_variant: cta_variant,
    )

    if user_persisted_and_valid?
      # Devise's Omniauthable does not automatically remember users
      # see <https://github.com/heartcombo/devise/wiki/Omniauthable,-sign-out-action-and-rememberable>
      remember_me(@user)

      set_flash_message(:notice, :success, kind: provider.to_s.titleize) if is_navigational_format?

      # `event: authentication` is only needed for Warden callbacks
      # see <config/initializers/persistent_csrf_token_cookie.rb>
      sign_in_and_redirect(@user, event: :authentication)
    # NOTE: I can't find a way to test this path
    # as `User` will assign a temporary username if the username already exists
    # see https://github.com/thepracticaldev/dev.to/blob/27131f6f420df347a467f8e9afc84a6af2fcb13a/app/models/user.rb#L532-L555
    elsif user_persisted_but_username_taken?
      redirect_to "/settings?state=previous-registration"
    # NOTE: I can't find a way to test this path
    # as `Authentication::Authenticator.call` invokes `User.save!` which will
    # raise errors for a validation error.
    # In the past we had 1 path (update_user) which would have ended up
    # here in case of validation errors, see:
    # https://github.com/thepracticaldev/dev.to/blob/80737b540453afe8775128cb37bd379b7c09c7e8/app/services/authorization_service.rb#L77
    else
      # Devise will clean this data when the user is not persisted
      session["devise.#{provider}_data"] = request.env["omniauth.auth"]

      user_errors = @user.errors.full_messages

      Honeybadger.context({
                            username: @user.username,
                            user_id: @user.id,
                            auth_data: request.env["omniauth.auth"],
                            auth_error: request.env["omniauth.error"]&.inspect,
                            user_errors: user_errors
                          })
      Honeybadger.notify("Omniauth log in error")

      flash[:alert] = user_errors
      redirect_to new_user_registration_url
    end
  rescue StandardError => e
    Honeybadger.notify(e)

    flash[:alert] = "Log in error: #{e}"
    redirect_to new_user_registration_url
  end

  def user_persisted_and_valid?
    @user.persisted? && @user.valid?
  end

  def user_persisted_but_username_taken?
    @user.persisted? && @user.errors_as_sentence.include?("username has already been taken")
  end
end<|MERGE_RESOLUTION|>--- conflicted
+++ resolved
@@ -34,15 +34,6 @@
   private
 
   def callback_for(provider)
-<<<<<<< HEAD
-    # Deleting the session cookie with the legacy app domain, which does NOT include a preceding dot.
-    # This should fix the double cookie scenario.
-    # TODO: this code is a hotfix, we should remove it after 09/18/2020.
-    legacy_cookie_domain = Rails.env.production? ? SiteConfig.app_domain : nil
-    cookies.delete(ApplicationConfig["SESSION_KEY"], domain: legacy_cookie_domain)
-
-=======
->>>>>>> 94869bc8
     auth_payload = request.env["omniauth.auth"]
     cta_variant = request.env["omniauth.params"]["state"].to_s
 
