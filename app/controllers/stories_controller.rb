--- conflicted
+++ resolved
@@ -205,11 +205,7 @@
 
   def handle_article_show
     @article_show = true
-<<<<<<< HEAD
-=======
     @variant_number = params[:variant_version] || rand(2)
-    @comment = Comment.new
->>>>>>> 2b779d15
     assign_user_and_org
     @comments_to_show_count = @article.cached_tag_list_array.include?("discuss") ? 50 : 30
     assign_second_and_third_user
