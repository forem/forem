class ListingsController < ApplicationController
  include ListingsToolkit
  before_action :check_limit, only: [:create]

  INDEX_JSON_OPTIONS = {
    only: %i[
      title processed_html tag_list category id user_id slug contact_via_connect location
    ],
    include: {
      author: { only: %i[username name], methods: %i[username profile_image_90] },
<<<<<<< HEAD
      listing_endorsements: { only: %i[content user_id approved], methods: %i[author_profile_image_90] }
=======
      user: { only: %i[username], methods: %i[username] }
>>>>>>> 2e5eeeb2
    }
  }.freeze

  DASHBOARD_JSON_OPTIONS = {
    only: %i[
      title tag_list created_at expires_at bumped_at updated_at category id
      user_id slug organization_id location published
    ],
    include: {
      author: { only: %i[username name], methods: %i[username profile_image_90] }
    }
  }.freeze

  before_action :set_listing, only: %i[edit update destroy]
  before_action :set_cache_control_headers, only: %i[index]
  before_action :raise_suspended, only: %i[new create update]
  before_action :authenticate_user!, only: %i[edit update new dashboard]
  after_action :verify_authorized, only: %i[edit update]

  def index
    published_listings = Listing.where(published: true)
    @displayed_listing = published_listings.find_by(slug: params[:slug]) if params[:slug]

    if params[:view] == "moderate"
      not_found unless @displayed_listing
      return redirect_to edit_admin_listing_path(id: @displayed_listing.id)
    end

    @listings =
      if params[:category].blank?
        published_listings
          .order(bumped_at: :desc)
          .includes(:user, :organization, :taggings, :listing_endorsements)
          .limit(12)
      else
        Listing.none
      end

    @listings_json = @listings.to_json(INDEX_JSON_OPTIONS)
    @displayed_listing_json = @displayed_listing.to_json(INDEX_JSON_OPTIONS)

    # TODO: [mkohl] Can we change this to listings-#{params[:category]}?
    set_surrogate_key_header "classified-listings-#{params[:category]}"
  end

  def new
    @listing = Listing.new
    @organizations = current_user.organizations
    @credits = current_user.credits.unspent
  end

  def create
    super
  end

  def update
    super
  end

  def edit
    authorize @listing
    @organizations = current_user.organizations
    @credits = current_user.credits.unspent
  end

  def dashboard
    listings = current_user.listings
      .includes(:organization, :taggings)
    @listings_json = listings.to_json(DASHBOARD_JSON_OPTIONS)

    organizations_ids = current_user.organization_memberships
      .where(type_of_user: "admin")
      .pluck(:organization_id)
    orgs = Organization.where(id: organizations_ids)
    @orgs_json = orgs.to_json(only: %i[id name slug unspent_credits_count])
    org_listings = Listing.where(organization_id: organizations_ids)
    @org_listings_json = org_listings.to_json(DASHBOARD_JSON_OPTIONS)
    @user_credits = current_user.unspent_credits_count
  end

  def delete_confirm
    @listing = Listing.find_by(slug: params[:slug])
    not_found unless @listing
    authorize @listing
  end

  def destroy
    authorize @listing
    @listing.destroy!
    redirect_to "/listings/dashboard", notice: "Listing was successfully deleted."
  end

  private

  def process_no_credit_left
    redirect_to credits_path, notice: "Not enough available credits"
  end

  def process_successful_draft
    redirect_to "/listings/dashboard"
  end

  def process_unsuccessful_draft
    render :new
  end

  def process_successful_creation
    redirect_to listings_path
  end

  def process_unsuccessful_creation
    render :new
  end

  def process_unsuccessful_update
    render :edit
  end

  def process_after_update
    redirect_to "/listings"
  end

  def process_after_unpublish
    redirect_to "/listings/dashboard"
  end

  def check_limit
    rate_limit!(:listing_creation)
  end
end<|MERGE_RESOLUTION|>--- conflicted
+++ resolved
@@ -8,11 +8,8 @@
     ],
     include: {
       author: { only: %i[username name], methods: %i[username profile_image_90] },
-<<<<<<< HEAD
-      listing_endorsements: { only: %i[content user_id approved], methods: %i[author_profile_image_90] }
-=======
+      listing_endorsements: { only: %i[content user_id approved], methods: %i[author_profile_image_90] },
       user: { only: %i[username], methods: %i[username] }
->>>>>>> 2e5eeeb2
     }
   }.freeze
 
