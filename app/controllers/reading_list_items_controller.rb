class ReadingListItemsController < ApplicationController
<<<<<<< HEAD
=======

>>>>>>> e639f376
  def index
    @reading_list_items_index = true
    set_view
    generate_algolia_search_key
  end

  def update
    @reaction = Reaction.find(params[:id])
    raise if @reaction.user_id != current_user.id # Lazy but I'm tired. HACK
    @reaction.status = params[:current_status] == "archived" ? "valid" : "archived"
    @reaction.save
    head :ok
  end

  def generate_algolia_search_key
    params = { filters: "viewable_by:#{current_user.id}" }
    @secured_algolia_key = Algolia.generate_secured_api_key(
      ApplicationConfig["ALGOLIASEARCH_SEARCH_ONLY_KEY"], params
    )
  end

  def set_view
    @view = if params[:view] == "archive"
              "archived"
            else
              "valid"
            end
  end
end<|MERGE_RESOLUTION|>--- conflicted
+++ resolved
@@ -1,8 +1,5 @@
 class ReadingListItemsController < ApplicationController
-<<<<<<< HEAD
-=======
-
->>>>>>> e639f376
+  
   def index
     @reading_list_items_index = true
     set_view
