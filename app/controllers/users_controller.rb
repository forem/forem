class UsersController < ApplicationController
  before_action :set_no_cache_header
  before_action :raise_suspended, only: %i[update]
  before_action :set_user, only: %i[
    update update_language_settings confirm_destroy request_destroy full_delete remove_identity
  ]
  after_action :verify_authorized, except: %i[index signout_confirm add_org_admin remove_org_admin remove_from_org]
  before_action :authenticate_user!, only: %i[onboarding_update onboarding_checkbox_update]
  before_action :set_suggested_users, only: %i[index]
  before_action :initialize_stripe, only: %i[edit]

  INDEX_ATTRIBUTES_FOR_SERIALIZATION = %i[id name username summary profile_image].freeze
  private_constant :INDEX_ATTRIBUTES_FOR_SERIALIZATION

  def index
    @users =
      case params[:state]
      when "follow_suggestions"
        determine_follow_suggestions(current_user)
      when "sidebar_suggestions"
        Suggester::Users::Sidebar.new(current_user, params[:tag]).suggest.sample(3)
      else
        User.none
      end
  end

  # GET /settings/@tab
  def edit
    unless current_user
      skip_authorization
      return redirect_to sign_up_path
    end
    set_user
    set_current_tab(params["tab"] || "profile")
    handle_settings_tab
  end

  # PATCH/PUT /users/:id.:format
  def update
    set_current_tab(params["user"]["tab"])

    if @user.update(permitted_attributes(@user))
      RssReaderFetchUserWorker.perform_async(@user.id) if @user.feed_url.present?
      notice = "Your profile was successfully updated."
      if config_changed?
        notice = "Your config has been updated. Refresh to see all changes."
      end
      if @user.export_requested?
        notice += " The export will be emailed to you shortly."
        ExportContentWorker.perform_async(@user.id)
      end
      cookies.permanent[:user_experience_level] = @user.experience_level.to_s if @user.experience_level.present?
      flash[:settings_notice] = notice
      @user.touch(:profile_updated_at)
      redirect_to "/settings/#{@tab}"
    else
      Honeycomb.add_field("error", @user.errors.messages.reject { |_, v| v.empty? })
      Honeycomb.add_field("errored", true)

      if @tab
        render :edit, status: :bad_request
      else
        flash[:error] = @user.errors.full_messages.join(", ")
        redirect_to "/settings"
      end
    end
  end

  def update_language_settings
    set_current_tab("misc")
    @user.language_settings["preferred_languages"] = Languages::LIST.keys & params[:user][:preferred_languages].to_a
    if @user.save
      flash[:settings_notice] = "Your language settings were successfully updated."
      @user.touch(:profile_updated_at)
      redirect_to "/settings/#{@tab}"
    else
      render :edit
    end
  end

  def request_destroy
    set_current_tab("account")

    if destroy_request_in_progress?
      notice = "You have already requested account deletion. Please, check your email for further instructions."
      flash[:settings_notice] = notice
      redirect_to user_settings_path(@tab)
    elsif @user.email?
      Users::RequestDestroy.call(@user)
      notice = "You have requested account deletion. Please, check your email for further instructions."
      flash[:settings_notice] = notice
      redirect_to user_settings_path(@tab)
    else
      flash[:settings_notice] = "Please, provide an email to delete your account."
      redirect_to user_settings_path("account")
    end
  end

  def confirm_destroy
    destroy_token = Rails.cache.read("user-destroy-token-#{@user.id}")
    raise ActionController::RoutingError, "Not Found" unless destroy_token.present? && destroy_token == params[:token]

    set_current_tab("account")
  end

  def full_delete
    set_current_tab("account")
    if @user.email?
      Users::DeleteWorker.perform_async(@user.id)
      sign_out @user
      flash[:global_notice] = "Your account deletion is scheduled. You'll be notified when it's deleted."
      redirect_to root_path
    else
      flash[:settings_notice] = "Please, provide an email to delete your account"
      redirect_to user_settings_path("account")
    end
  end

  def remove_identity
    set_current_tab("account")

    error_message = "An error occurred. Please try again or send an email to: #{SiteConfig.email_addresses[:default]}"
    unless Authentication::Providers.enabled?(params[:provider])
      flash[:error] = error_message
      redirect_to user_settings_path(@tab)
      return
    end

    provider = Authentication::Providers.get!(params[:provider])

    identity = @user.identities.find_by(provider: provider.provider_name)

    if identity && @user.identities.size > 1
      identity.destroy

      @user.update(
        provider.user_username_field => nil,
        :profile_updated_at => Time.current,
      )

      flash[:settings_notice] = "Your #{provider.official_name} account was successfully removed."
    else
      flash[:error] = error_message
    end

    redirect_to user_settings_path(@tab)
  end

  def onboarding_update
    if params[:user]
      sanitize_user_params
      permitted_params = %i[summary location employment_title employer_name last_onboarding_page]
      current_user.assign_attributes(params[:user].permit(permitted_params))
      current_user.profile_updated_at = Time.current
    end
    current_user.saw_onboarding = true
    authorize User
    render_update_response
  end

  def onboarding_checkbox_update
    if params[:user]
      permitted_params = %i[
        checked_code_of_conduct checked_terms_and_conditions email_newsletter email_digest_periodic
      ]
      current_user.assign_attributes(params[:user].permit(permitted_params))
    end

    current_user.saw_onboarding = true
    authorize User
    render_update_response
  end

  def join_org
    authorize User
    if (@organization = Organization.find_by(secret: params[:org_secret].strip))
      OrganizationMembership.create(user_id: current_user.id, organization_id: @organization.id, type_of_user: "member")
      flash[:settings_notice] = "You have joined the #{@organization.name} organization."
      redirect_to "/settings/organization/#{@organization.id}"
    else
      flash[:error] = "The given organization secret was invalid."
      redirect_to "/settings/organization/new"
    end
  end

  def leave_org
    org = Organization.find_by(id: params[:organization_id])
    authorize org
    OrganizationMembership.find_by(organization_id: org.id, user_id: current_user.id)&.delete
    flash[:settings_notice] = "You have left your organization."
    redirect_to "/settings/organization/new"
  end

  def add_org_admin
    adminable = User.find(params[:user_id])
    org = Organization.find_by(id: params[:organization_id])

    not_authorized unless current_user.org_admin?(org) && OrganizationMembership.exists?(user: adminable,
                                                                                         organization: org)

    OrganizationMembership.find_by(user_id: adminable.id, organization_id: org.id).update(type_of_user: "admin")
    flash[:settings_notice] = "#{adminable.name} is now an admin."
    redirect_to "/settings/organization/#{org.id}"
  end

  def remove_org_admin
    unadminable = User.find(params[:user_id])
    org = Organization.find_by(id: params[:organization_id])

    not_authorized unless current_user.org_admin?(org) && unadminable.org_admin?(org)

    OrganizationMembership.find_by(user_id: unadminable.id, organization_id: org.id).update(type_of_user: "member")
    flash[:settings_notice] = "#{unadminable.name} is no longer an admin."
    redirect_to "/settings/organization/#{org.id}"
  end

  def remove_from_org
    removable = User.find(params[:user_id])
    org = Organization.find_by(id: params[:organization_id])
    removable_org_membership = OrganizationMembership.find_by(user_id: removable.id, organization_id: org.id)

    not_authorized unless current_user.org_admin?(org) && removable_org_membership

    removable_org_membership.delete
    flash[:settings_notice] = "#{removable.name} is no longer part of your organization."
    redirect_to "/settings/organization/#{org.id}"
  end

  def signout_confirm; end

<<<<<<< HEAD
  def follow_hiring_tag(user)
    return unless SiteConfig.dev_to? && user.profile.looking_for_work?

    hiring_tag = Tag.find_by(name: "hiring")
    return if !hiring_tag || user.following?(hiring_tag)

    Users::FollowWorker.perform_async(user.id, hiring_tag.id, "Tag")
  end

=======
>>>>>>> 5457f0c0
  def handle_settings_tab
    return @tab = "profile" if @tab.blank?

    case @tab
    when "organization"
      handle_organization_tab
    when "integrations"
      handle_integrations_tab
    when "billing"
      handle_billing_tab
    when "response-templates"
      handle_response_templates_tab
    else
      not_found unless @tab.in?(Constants::Settings::TAB_LIST.map { |t| t.downcase.tr(" ", "-") })
    end
  end

  private

  def sanitize_user_params
    params[:user].delete_if { |_k, v| v.blank? }
  end

  def set_suggested_users
    @suggested_users = SiteConfig.suggested_users
  end

  def default_suggested_users
    @default_suggested_users ||= User.where(username: @suggested_users)
  end

  def determine_follow_suggestions(current_user)
    recent_suggestions = Suggester::Users::Recent.new(
      current_user,
      attributes_to_select: INDEX_ATTRIBUTES_FOR_SERIALIZATION,
    ).suggest

    recent_suggestions.presence || default_suggested_users
  end

  def render_update_response
    if current_user.save
      respond_to do |format|
        format.json { render json: { outcome: "updated successfully" } }
      end
    else
      respond_to do |format|
        format.json { render json: { outcome: "update failed" } }
      end
    end
  end

  def handle_organization_tab
    @organizations = @current_user.organizations.order(name: :asc)
    if params[:org_id] == "new" || params[:org_id].blank? && @organizations.size.zero?
      @organization = Organization.new
    elsif params[:org_id].blank? || params[:org_id].match?(/\d/)
      @organization = Organization.find_by(id: params[:org_id]) || @organizations.first
      authorize @organization, :part_of_org?

      @org_organization_memberships = @organization.organization_memberships.includes(:user)
      @organization_membership = OrganizationMembership.find_by(user_id: current_user.id,
                                                                organization_id: @organization.id)
    end
  end

  def handle_integrations_tab
    @github_repositories_show = current_user.authenticated_through?(:github)
  end

  def handle_billing_tab
    stripe_code = current_user.stripe_id_code
    return if stripe_code == "special"

    @customer = Payments::Customer.get(stripe_code) if stripe_code.present?
  end

  def handle_response_templates_tab
    @response_templates = current_user.response_templates
    @response_template = ResponseTemplate.find_or_initialize_by(id: params[:id], user: current_user)
  end

  def set_user
    @user = current_user
    not_found unless @user
    authorize @user
  end

  def set_current_tab(current_tab = "profile")
    @tab = current_tab
  end

  def config_changed?
    params[:user].include?(:config_theme)
  end

  def less_than_one_day_old?(user)
    # we check all the `_created_at` fields for all available providers
    # we use `.available` and not `.enabled` to avoid a situation in which
    # an admin disables an authentication method after users have already
    # registered, risking that they would be flagged as new
    # the last one is a fallback in case all created_at fields are nil
    user_identity_age = Authentication::Providers.available.map do |provider|
      user.public_send("#{provider}_created_at")
    end.detect(&:present?)

    user_identity_age = user_identity_age.presence || 8.days.ago

    range = 1.day.ago.beginning_of_day..Time.current
    range.cover?(user_identity_age)
  end

  def destroy_request_in_progress?
    Rails.cache.exist?("user-destroy-token-#{@user.id}")
  end
end<|MERGE_RESOLUTION|>--- conflicted
+++ resolved
@@ -228,18 +228,6 @@
 
   def signout_confirm; end
 
-<<<<<<< HEAD
-  def follow_hiring_tag(user)
-    return unless SiteConfig.dev_to? && user.profile.looking_for_work?
-
-    hiring_tag = Tag.find_by(name: "hiring")
-    return if !hiring_tag || user.following?(hiring_tag)
-
-    Users::FollowWorker.perform_async(user.id, hiring_tag.id, "Tag")
-  end
-
-=======
->>>>>>> 5457f0c0
   def handle_settings_tab
     return @tab = "profile" if @tab.blank?
 
