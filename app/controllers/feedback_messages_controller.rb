class FeedbackMessagesController < ApplicationController
  # No authorization required for entirely public controller
  skip_before_action :verify_authenticity_token

  def create
    flash.clear
    rate_limit!(:feedback_message_creation)

    params = feedback_message_params.merge(reporter_id: current_user&.id)
    @feedback_message = FeedbackMessage.new(params)
<<<<<<< HEAD
    if (recaptcha_disabled? || recaptcha_verified? || connect_feedback?) && @feedback_message.save
=======

    recaptcha_enabled = ReCaptcha::CheckEnabled.call(current_user)
    if (!recaptcha_enabled || recaptcha_verified? || connect_feedback?) && @feedback_message.save
>>>>>>> 8872d92c
      Slack::Messengers::Feedback.call(
        user: current_user,
        type: feedback_message_params[:feedback_type],
        category: feedback_message_params[:category],
        reported_url: feedback_message_params[:reported_url],
        message: feedback_message_params[:message],
      )
      rate_limiter.track_limit_by_action(:feedback_message_creation)

      respond_to do |format|
        format.html { redirect_to feedback_messages_path }
        format.json { render json: { success: true, message: "Your report is submitted" } }
      end
    else
      @previous_message = feedback_message_params[:message]
      flash[:notice] = "Make sure the forms are filled 🤖"

      respond_to do |format|
        format.html { render "pages/report_abuse" }
        format.json do
          render json: {
            success: false,
            message: @feedback_message.errors_as_sentence,
            status: :bad_request
          }
        end
      end
    end
  end

  private

  def recaptcha_disabled?
    SiteConfig.recaptcha_site_key.blank? && SiteConfig.recaptcha_secret_key.blank?
  end

  def recaptcha_verified?
    recaptcha_params = { secret_key: SiteConfig.recaptcha_secret_key }
    params["g-recaptcha-response"] && verify_recaptcha(recaptcha_params)
  end

  def connect_feedback?
<<<<<<< HEAD
    feedback_message_params[:feedback_type] == "connect"
=======
    params[:feedback_type] == "connect"
>>>>>>> 8872d92c
  end

  def feedback_message_params
    allowed_params = %i[message feedback_type category reported_url offender_id]
    params.require(:feedback_message).permit(allowed_params)
  end
end<|MERGE_RESOLUTION|>--- conflicted
+++ resolved
@@ -8,13 +8,9 @@
 
     params = feedback_message_params.merge(reporter_id: current_user&.id)
     @feedback_message = FeedbackMessage.new(params)
-<<<<<<< HEAD
-    if (recaptcha_disabled? || recaptcha_verified? || connect_feedback?) && @feedback_message.save
-=======
 
     recaptcha_enabled = ReCaptcha::CheckEnabled.call(current_user)
     if (!recaptcha_enabled || recaptcha_verified? || connect_feedback?) && @feedback_message.save
->>>>>>> 8872d92c
       Slack::Messengers::Feedback.call(
         user: current_user,
         type: feedback_message_params[:feedback_type],
@@ -47,21 +43,13 @@
 
   private
 
-  def recaptcha_disabled?
-    SiteConfig.recaptcha_site_key.blank? && SiteConfig.recaptcha_secret_key.blank?
-  end
-
   def recaptcha_verified?
     recaptcha_params = { secret_key: SiteConfig.recaptcha_secret_key }
     params["g-recaptcha-response"] && verify_recaptcha(recaptcha_params)
   end
 
   def connect_feedback?
-<<<<<<< HEAD
     feedback_message_params[:feedback_type] == "connect"
-=======
-    params[:feedback_type] == "connect"
->>>>>>> 8872d92c
   end
 
   def feedback_message_params
