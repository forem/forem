class FeedbackMessagesController < ApplicationController
  # No authorization required for entirely public controller
  skip_before_action :verify_authenticity_token
  include FeedbackMessagesHelper

  def create
    flash.clear
    rate_limit!(:feedback_message_creation)

    params = feedback_message_params.merge(reporter_id: current_user&.id)
    @feedback_message = FeedbackMessage.new(params)

<<<<<<< HEAD
    if (bypass_recaptcha? || recaptcha_verified?) && @feedback_message.save
=======
    if (recaptcha_disabled? || recaptcha_verified?) && @feedback_message.save
>>>>>>> ebd77128
      Slack::Messengers::Feedback.call(
        user: current_user,
        type: feedback_message_params[:feedback_type],
        category: feedback_message_params[:category],
        reported_url: feedback_message_params[:reported_url],
        message: feedback_message_params[:message],
      )
      rate_limiter.track_limit_by_action(:feedback_message_creation)

      redirect_to feedback_messages_path
    else
      @previous_message = feedback_message_params[:message]

      flash[:notice] = "Make sure the forms are filled 🤖"
      render "pages/report_abuse"
    end
  end

  private

  def recaptcha_disabled?
    SiteConfig.recaptcha_site_key.blank? && SiteConfig.recaptcha_secret_key.blank?
  end

  def recaptcha_verified?
    recaptcha_params = { secret_key: SiteConfig.recaptcha_secret_key }
    params["g-recaptcha-response"] && verify_recaptcha(recaptcha_params)
  end

  def feedback_message_params
    allowed_params = %i[message feedback_type category reported_url]
    params.require(:feedback_message).permit(allowed_params)
  end
end<|MERGE_RESOLUTION|>--- conflicted
+++ resolved
@@ -10,11 +10,8 @@
     params = feedback_message_params.merge(reporter_id: current_user&.id)
     @feedback_message = FeedbackMessage.new(params)
 
-<<<<<<< HEAD
-    if (bypass_recaptcha? || recaptcha_verified?) && @feedback_message.save
-=======
-    if (recaptcha_disabled? || recaptcha_verified?) && @feedback_message.save
->>>>>>> ebd77128
+    disabled_recaptcha = ReCaptcha.call(current_user).disabled?
+    if (disabled_recaptcha || recaptcha_verified?) && @feedback_message.save
       Slack::Messengers::Feedback.call(
         user: current_user,
         type: feedback_message_params[:feedback_type],
@@ -35,10 +32,6 @@
 
   private
 
-  def recaptcha_disabled?
-    SiteConfig.recaptcha_site_key.blank? && SiteConfig.recaptcha_secret_key.blank?
-  end
-
   def recaptcha_verified?
     recaptcha_params = { secret_key: SiteConfig.recaptcha_secret_key }
     params["g-recaptcha-response"] && verify_recaptcha(recaptcha_params)
