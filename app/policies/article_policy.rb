class ArticlePolicy < ApplicationPolicy
  # @return [TrueClass] when only Forem admins can post an Article.
  # @return [FalseClass] when most any Forem user can post an Article.
  #
  # @note This is for Authorization System: use case 1-1.  At present, this is the quickest way to
  #       refactor our code to deliver on that feature.
  #
  # @see https://github.com/forem/forem/pull/16437 for pattern of adding a predicate method to the
  #      "most relevant" class.
  # @see https://github.com/orgs/forem/projects/46 for project details
  def self.limit_post_creation_to_admins?
    FeatureFlag.enabled?(:limit_post_creation_to_admins)
  end

  # @note [@jeremyf] I am re-implemnenting the initialize method, but removing the Pundit
  #       authorization.  There's an assumption that all policy questions will require a user,
  #       unless you know specifically that they don't.
  #
  # @todo [@jeremyf] I don't like altering the initializer and its core assumption.  But the other
  #       option to get Articles working for https://github.com/forem/forem/issues/16529 is to
  #       address the at present fundamental assumption regarding "Policies are for authorizing when
  #       you have a user, otherwise let the controller decide."
  #
  # rubocop:disable Lint/MissingSuper
  #
  # @see even Rubocop thinks this is a bad idea.  But the short-cut gets me unstuck.  I hope there's
  # enough breadcrumbs to undo this short-cut.
  def initialize(user, record)
    @user = user
    @record = record
  end
  # rubocop:enable Lint/MissingSuper

  def update?
    require_user!
    user_author? || user_super_admin? || user_org_admin? || user_any_admin?
  end

  def admin_unpublish?
    require_user!
    user_any_admin?
  end

<<<<<<< HEAD
  def admin_featured_toggle?
    minimal_admin?
  end

=======
  # @note It is likely that we want this to mirror `:create?` in the future.  As it stands, we can
  #       use this value to "triangulate" towards a simplifying solution to
  #       https://github.com/forem/forem/issues/16529 (Also, I added this comment so that this code
  #       appears with the pull request)
  #
  # @note For backwards compatability purposes, we're not checking if there's a user.
>>>>>>> 59198146
  def new?
    true
  end

  def create?
    require_user!
    !user_suspended?
  end

  alias delete_confirm? update?

  alias discussion_lock_confirm? update?

  alias discussion_unlock_confirm? update?

  alias destroy? update?

  alias edit? update?

  alias preview? new?

  def stats?
    require_user!
    user_author? || user_super_admin? || user_org_admin?
  end

  def permitted_attributes
    %i[title body_html body_markdown main_image published canonical_url
       description tag_list publish_under_org
       video video_code video_source_url video_thumbnail_url receive_notifications
       archived]
  end

  def subscriptions?
    require_user!
    user_author? || user_super_admin?
  end

  private

  def require_user!
    return if user

    raise Pundit::NotAuthorizedError, I18n.t("policies.application_policy.you_must_be_logged_in")
  end

  def user_author?
    if record.instance_of?(Article)
      record.user_id == user.id
    else
      record.pluck(:user_id).uniq == [user.id]
    end
  end

  def user_org_admin?
    user.org_admin?(record.organization_id)
  end
end<|MERGE_RESOLUTION|>--- conflicted
+++ resolved
@@ -41,19 +41,16 @@
     user_any_admin?
   end
 
-<<<<<<< HEAD
   def admin_featured_toggle?
     minimal_admin?
   end
 
-=======
   # @note It is likely that we want this to mirror `:create?` in the future.  As it stands, we can
   #       use this value to "triangulate" towards a simplifying solution to
   #       https://github.com/forem/forem/issues/16529 (Also, I added this comment so that this code
   #       appears with the pull request)
   #
   # @note For backwards compatability purposes, we're not checking if there's a user.
->>>>>>> 59198146
   def new?
     true
   end
