--- conflicted
+++ resolved
@@ -30,11 +30,7 @@
   def permitted_attributes
     %i[title body_html body_markdown main_image published canonical_url
        description allow_small_edits allow_big_edits tag_list publish_under_org
-<<<<<<< HEAD
-       video video_code video_source_url video_thumbnail_url comment_template]
-=======
        video video_code video_source_url video_thumbnail_url receive_notifications]
->>>>>>> 2b779d15
   end
 
   private
