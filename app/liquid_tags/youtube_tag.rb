--- conflicted
+++ resolved
@@ -1,16 +1,13 @@
 class YoutubeTag < LiquidTagBase
   PARTIAL = "liquids/youtube".freeze
-<<<<<<< HEAD
   # rubocop:disable Layout/LineLength
   YOUTUBE_URL_REGEX = %r{https?://(www\.)?(youtube|youtu)\.(com|be)/(embed|watch)?(\?v=)?(/)?[a-zA-Z0-9_-]{11}((\?t=)?(\d{1,})?)?}
   # rubocop:enable Layout/LineLength
-=======
   MARKER_TO_SECONDS_MAP = {
     "h" => 60 * 60,
     "m" => 60,
     "s" => 1
   }.freeze
->>>>>>> 460d2f43
 
   def initialize(_tag_name, id, _parse_context)
     super
@@ -61,14 +58,6 @@
   end
 
   def translate_start_time(id)
-<<<<<<< HEAD
-    time_in_seconds = id.split("?t=")[-1]
-    "#{id.split('?t=')[0]}?start=#{time_in_seconds}"
-  end
-
-  def valid_id?(id)
-    id =~ /[a-zA-Z0-9_-]{11}((\?t=)?(\d{1,})?)/
-=======
     time = id.split("?t=")[-1]
     return "#{id.split('?t=')[0]}?start=#{time}" if time.match?(/\A\d+\Z/)
 
@@ -81,7 +70,6 @@
     end
 
     "#{id.split('?t=')[0]}?start=#{seconds}"
->>>>>>> 460d2f43
   end
 end
 
