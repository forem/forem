--- conflicted
+++ resolved
@@ -47,46 +47,25 @@
       klass.__send__(:new, tag_name, stripped_input, parse_context)
     end
 
-    def self.validate_link!(link, limit = 2)
-      raise ArgumentError, "too many HTTP redirects" if limit.zero?
-
+    def self.validate_link!(link)
       uri = URI.parse(link)
       http = Net::HTTP.new(uri.host, uri.port)
       http.use_ssl = true if http.port == 443
       path = uri.path.presence || "/"
       response = http.request_head(path)
 
-      # puts "\n\n\n\n\n\n#{response.inspect}\n#{response['location']}\n\n\n\n\n\n\n"
-
       case response
       when Net::HTTPSuccess
         response
       when Net::HTTPRedirection
-        location = response["location"]
-<<<<<<< HEAD
-        warn "redirected to #{location}"
-        validate_link!(location, limit - 1)
+        warn "redirected to #{response['location']}"
+      when Net::HTTPNotFound
+        raise StandardError, I18n.t("liquid_tags.unified_embed.tag.not_found")
       else
-        raise StandardError, I18n.t("liquid_tags.unified_embed.tag.not_found")
+        raise StandardError, I18n.t("liquid_tags.unified_embed.tag.invalid_url")
       end
     rescue SocketError
       raise StandardError, I18n.t("liquid_tags.unified_embed.tag.invalid_url")
-=======
-        validate_link!(location)
-      else
-        raise StandardError, I18n.t("liquid_tags.unified_embed.tag.invalid_url")
-      end
-
-      # unless accepted_response?(response)
-      #   raise StandardError, I18n.t("liquid_tags.unified_embed.tag.not_found")
-      # end
->>>>>>> 21c812a6
-    end
-
-    def self.accepted_response?(response)
-      response.is_a?(Net::HTTPSuccess) ||
-        response.is_a?(Net::HTTPMovedPermanently) ||
-        response.is_a?(Net::HTTPFound)
     end
 
     def self.extract_only_url(input)
