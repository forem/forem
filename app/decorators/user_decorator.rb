--- conflicted
+++ resolved
@@ -124,11 +124,8 @@
   def profile_summary
     profile.summary.presence || DEFAULT_PROFILE_SUMMARY
   end
-<<<<<<< HEAD
-=======
 
   delegate :display_sponsors, to: :setting
 
   delegate :display_announcements, to: :setting
->>>>>>> fdaa324f
 end