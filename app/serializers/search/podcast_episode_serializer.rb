--- conflicted
+++ resolved
@@ -2,15 +2,10 @@
   class PodcastEpisodeSerializer
     include FastJsonapi::ObjectSerializer
 
-<<<<<<< HEAD
-    attributes :id, :body_text, :class_name, :comments_count,
-               :featured, :featured_number, :hotness_score, :path,
-=======
     attribute :id, &:search_id
 
     attributes :body_text, :class_name, :comments_count,
-               :featured, :featured_number, :hotness_score, :main_image, :path,
->>>>>>> bff4050c
+               :featured, :featured_number, :hotness_score, :path,
                :positive_reactions_count, :published, :published_at, :quote,
                :reactions_count, :search_score, :subtitle, :summary, :title,
                :website_url
