class CacheBuster
  TIMEFRAMES = [
    [1.week.ago, "week"], [1.month.ago, "month"], [1.year.ago, "year"], [5.years.ago, "infinity"]
  ].freeze

  def bust(path)
    return unless Rails.env.production?

    HTTParty.post("https://api.fastly.com/purge/https://dev.to#{path}",
                  headers: { "Fastly-Key" => ApplicationConfig["FASTLY_API_KEY"] })
    HTTParty.post("https://api.fastly.com/purge/https://dev.to#{path}?i=i",
                  headers: { "Fastly-Key" => ApplicationConfig["FASTLY_API_KEY"] })
  end

  def bust_comment(commentable, username)
<<<<<<< HEAD
    bust("/") if Article.published.order("hotness_score DESC").limit(3).pluck(:id).include?(commentable.id)
    if commentable.decorate.cached_tag_list_array.include?("discuss") &&
        commentable.featured_number.to_i > 35.hours.ago.to_i
      bust("/")
      bust("/?i=i")
      bust("?i=i")
    end
    commentable.touch(:last_comment_at)
    bust("#{commentable.path}/comments/")
    bust(commentable.path.to_s)
    commentable.comments.includes(:user).find_each do |c|
      bust(c.path)
      bust(c.path + "?i=i")
=======
    if commentable
      bust("/") if Article.published.order("hotness_score DESC").limit(3).pluck(:id).include?(commentable.id)
      if commentable.decorate.cached_tag_list_array.include?("discuss") &&
          commentable.featured_number.to_i > 35.hours.ago.to_i
        bust("/")
        bust("/?i=i")
        bust("?i=i")
      end
      bust("#{commentable.path}/comments/")
      bust(commentable.path.to_s)
      commentable.comments.includes(:user).find_each do |c|
        bust(c.path)
        bust(c.path + "?i=i")
      end
      bust("#{commentable.path}/comments/*")
>>>>>>> 8c52d5c4
    end

    return unless username

    paths = [
      "/#{username}", "/#{username}/comments",
      "/#{username}/comments?i=i", "/#{username}/comments/?i=i"
    ]
    paths.each { |path| bust(path) }
  end

  def bust_article(article)
    bust("/" + article.user.username)
    bust(article.path + "/")
    bust(article.path + "?i=i")
    bust(article.path + "/?i=i")
    bust(article.path + "/comments")
    bust(article.path + "?preview=" + article.password)
    bust(article.path + "?preview=" + article.password + "&i=i")
    bust("/#{article.organization.slug}") if article.organization.present?
    bust_home_pages(article)
    bust_tag_pages(article)
    bust("/api/articles/#{article.id}")
    bust("/api/articles/by_path?url=#{article.path}")
    return unless article.collection_id

    article.collection&.articles&.find_each do |a|
      bust(a.path)
    end
  end

  def bust_home_pages(article)
    if article.featured_number.to_i > Time.current.to_i
      bust("/")
      bust("?i=i")
    end
    if article.video.present? && article.featured_number.to_i > 10.days.ago.to_i
      CacheBuster.new.bust "/videos"
      CacheBuster.new.bust "/videos?i=i"
    end
    TIMEFRAMES.each do |timeframe|
      if Article.published.where("published_at > ?", timeframe[0]).
          order("positive_reactions_count DESC").limit(3).pluck(:id).include?(article.id)
        bust("/top/#{timeframe[1]}")
        bust("/top/#{timeframe[1]}?i=i")
        bust("/top/#{timeframe[1]}/?i=i")
      end
    end
    if article.published && article.published_at > 1.hour.ago
      bust("/latest")
      bust("/latest?i=i")
    end
    bust("/") if Article.published.order("hotness_score DESC").limit(4).pluck(:id).include?(article.id)
  end

  def bust_tag_pages(article)
    return unless article.published

    article.tag_list.each do |tag|
      if article.published_at.to_i > 2.minutes.ago.to_i
        bust("/t/#{tag}/latest")
        bust("/t/#{tag}/latest?i=i")
      end
      TIMEFRAMES.each do |timeframe|
        if Article.published.where("published_at > ?", timeframe[0]).tagged_with(tag).
            order("positive_reactions_count DESC").limit(3).pluck(:id).include?(article.id)
          bust("/top/#{timeframe[1]}")
          bust("/top/#{timeframe[1]}?i=i")
          bust("/top/#{timeframe[1]}/?i=i")
          12.times do |i|
            bust("/api/articles?tag=#{tag}&top=#{i}")
          end
        end
      end
      if rand(2) == 1 &&
          Article.published.tagged_with(tag).
              order("hotness_score DESC").limit(2).pluck(:id).include?(article.id)
        bust("/t/#{tag}")
        bust("/t/#{tag}?i=i")
      end
    end
  end
end<|MERGE_RESOLUTION|>--- conflicted
+++ resolved
@@ -13,21 +13,6 @@
   end
 
   def bust_comment(commentable, username)
-<<<<<<< HEAD
-    bust("/") if Article.published.order("hotness_score DESC").limit(3).pluck(:id).include?(commentable.id)
-    if commentable.decorate.cached_tag_list_array.include?("discuss") &&
-        commentable.featured_number.to_i > 35.hours.ago.to_i
-      bust("/")
-      bust("/?i=i")
-      bust("?i=i")
-    end
-    commentable.touch(:last_comment_at)
-    bust("#{commentable.path}/comments/")
-    bust(commentable.path.to_s)
-    commentable.comments.includes(:user).find_each do |c|
-      bust(c.path)
-      bust(c.path + "?i=i")
-=======
     if commentable
       bust("/") if Article.published.order("hotness_score DESC").limit(3).pluck(:id).include?(commentable.id)
       if commentable.decorate.cached_tag_list_array.include?("discuss") &&
@@ -36,6 +21,7 @@
         bust("/?i=i")
         bust("?i=i")
       end
+      commentable.touch(:last_comment_at)
       bust("#{commentable.path}/comments/")
       bust(commentable.path.to_s)
       commentable.comments.includes(:user).find_each do |c|
@@ -43,7 +29,6 @@
         bust(c.path + "?i=i")
       end
       bust("#{commentable.path}/comments/*")
->>>>>>> 8c52d5c4
     end
 
     return unless username
