class CacheBuster
  TIMEFRAMES = [
    [1.week.ago, "week"], [1.month.ago, "month"], [1.year.ago, "year"], [5.years.ago, "infinity"]
  ].freeze

  def bust(path)
    return unless Rails.env.production?
    HTTParty.post("https://api.fastly.com/purge/https://dev.to#{path}",
    headers: { "Fastly-Key" => ApplicationConfig["FASTLY_API_KEY"] })
    HTTParty.post("https://api.fastly.com/purge/https://dev.to#{path}?i=i",
    headers: { "Fastly-Key" => ApplicationConfig["FASTLY_API_KEY"] })
  end

<<<<<<< HEAD
  def bust_comment(comment)
    if comment.commentable.featured_number.to_i > 5.hours.ago.to_i
=======
  def bust_comment(commentable, username)
    if commentable.featured_number.to_i > (Time.now.to_i - 5.hours.to_i)
>>>>>>> ca403ee0
      bust("/")
      bust("/?i=i")
      bust("?i=i")
    end
<<<<<<< HEAD
    if comment.commentable.decorate.cached_tag_list_array.include?("discuss") &&
        comment.commentable.featured_number.to_i > 35.hours.ago.to_i
=======
    if commentable.decorate.cached_tag_list_array.include?("discuss") &&
        commentable.featured_number.to_i > (Time.now.to_i - 35.hours.to_i)
>>>>>>> ca403ee0
      bust("/")
      bust("/?i=i")
      bust("?i=i")
    end
    bust("#{commentable.path}/comments/")
    bust(commentable.path.to_s)
    commentable.comments.each do |c|
      bust(c.path)
      bust(c.path + "?i=i")
    end
    bust("#{commentable.path}/comments/*")
    bust("/#{username}")
    bust("/#{username}/comments")
    bust("/#{username}/comments?i=i")
    bust("/#{username}/comments/?i=i")
  end

  def bust_article(article)
    bust("/" + article.user.username)
    bust(article.path + "/")
    bust(article.path + "?i=i")
    bust(article.path + "/?i=i")
    bust(article.path + "/comments")
    bust(article.path + "?preview=" + article.password)
    bust(article.path + "?preview=" + article.password + "&i=i")
    if article.organization.present?
      bust("/#{article.organization.slug}")
    end
    bust_home_pages(article)
    bust_tag_pages(article)
    bust("/api/articles/#{article.id}")
    bust("/api/articles/by_path?url=#{article.path}")

    article.collection&.articles&.each do |a|
      bust(a.path)
    end
  end

  def bust_home_pages(article)
    if article.featured_number.to_i > Time.current.to_i
      bust("/")
      bust("?i=i")
    end
    TIMEFRAMES.each do |timeframe|
      if Article.where(published: true).where("published_at > ?", timeframe[0]).
          order("positive_reactions_count DESC").limit(3).pluck(:id).include?(article.id)
        bust("/top/#{timeframe[1]}")
        bust("/top/#{timeframe[1]}?i=i")
        bust("/top/#{timeframe[1]}/?i=i")
      end
      if Article.where(published: true).where("published_at > ?", timeframe[0]).
          order("hotness_score DESC").limit(2).pluck(:id).include?(article.id)
        bust("/")
        bust("?i=i")
      end
    end
    if article.published && article.published_at > 1.hour.ago
      bust("/latest")
      bust("/latest?i=i")
    end
  end

  def bust_tag_pages(article)
    return unless article.published
    article.tag_list.each do |tag|
      if article.published_at.to_i > 3.minutes.ago.to_i
        bust("/t/#{tag}/latest")
        bust("/t/#{tag}/latest?i=i")
      end
      TIMEFRAMES.each do |timeframe|
        if Article.where(published: true).where("published_at > ?", timeframe[0]).tagged_with(tag).
            order("positive_reactions_count DESC").limit(3).pluck(:id).include?(article.id)
          bust("/top/#{timeframe[1]}")
          bust("/top/#{timeframe[1]}?i=i")
          bust("/top/#{timeframe[1]}/?i=i")
          12.times do |i|
            bust("/api/articles?tag=#{tag}&top=#{i}")
          end
        end
        if Article.where(published: true).where("published_at > ?", timeframe[0]).tagged_with(tag).
            order("hotness_score DESC").limit(3).pluck(:id).include?(article.id)
          bust("/")
          bust("?i=i")
        end
      end
    end
  end
end<|MERGE_RESOLUTION|>--- conflicted
+++ resolved
@@ -11,24 +11,14 @@
     headers: { "Fastly-Key" => ApplicationConfig["FASTLY_API_KEY"] })
   end
 
-<<<<<<< HEAD
-  def bust_comment(comment)
-    if comment.commentable.featured_number.to_i > 5.hours.ago.to_i
-=======
   def bust_comment(commentable, username)
-    if commentable.featured_number.to_i > (Time.now.to_i - 5.hours.to_i)
->>>>>>> ca403ee0
+    if commentable.featured_number.to_i > 5.hours.ago.to_i
       bust("/")
       bust("/?i=i")
       bust("?i=i")
     end
-<<<<<<< HEAD
-    if comment.commentable.decorate.cached_tag_list_array.include?("discuss") &&
-        comment.commentable.featured_number.to_i > 35.hours.ago.to_i
-=======
     if commentable.decorate.cached_tag_list_array.include?("discuss") &&
-        commentable.featured_number.to_i > (Time.now.to_i - 35.hours.to_i)
->>>>>>> ca403ee0
+        commentable.featured_number.to_i > 35.hours.ago.to_i
       bust("/")
       bust("/?i=i")
       bust("?i=i")
