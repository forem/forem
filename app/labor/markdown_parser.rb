class MarkdownParser
  include ApplicationHelper
  include CloudinaryHelper

  def initialize(content)
    @content = content
  end

  def finalize
    parse_it
  end

  def evaluate_markdown
    return if @content.blank?
    renderer = Redcarpet::Render::HTMLRouge.new(
      hard_wrap: true,
      filter_html: false,
      with_toc_data: true,
    )
    markdown = Redcarpet::Markdown.new(renderer, REDCARPET_CONFIG)
    tag_whitelist = %w(strong abbr aside em p h1 h2 h3 h4 h5 h6 i u b code pre
                       br ul ol li small sup sub img a span hr blockquote)
    attribute_whitelist = %w(href strong em ref rel src title alt class)
    ActionController::Base.helpers.sanitize markdown.render(@content).html_safe,
    tags: tag_whitelist,
    attributes: attribute_whitelist
  end

  def evaluate_limited_markdown
    return if @content.blank?
    renderer = Redcarpet::Render::HTMLRouge.new(
      hard_wrap: true,
      filter_html: false,
      with_toc_data: true,
    )
    markdown = Redcarpet::Markdown.new(renderer, REDCARPET_CONFIG)
    tag_whitelist = %w(strong i u b em p br)
    attribute_whitelist = %w(href strong em ref rel src title alt class)
    ActionController::Base.helpers.sanitize markdown.render(@content).html_safe,
    tags: tag_whitelist,
    attributes: attribute_whitelist
  end

  def evaluate_inline_markdown
    return if @content.blank?
    renderer_options = {
      hard_wrap: true,
      filter_html: false,
<<<<<<< HEAD
      with_toc_data: true,
      link_attributes: {
        rel: "noopener noreferrer",
        target: "_blank"
      }
=======
      link_attributes: { rel: "noopener noreferrer", target: "_blank" }
>>>>>>> 329b46d4
    }
    renderer = Redcarpet::Render::HTMLRouge.new(renderer_options)
    markdown = Redcarpet::Markdown.new(renderer, REDCARPET_CONFIG)
    ActionController::Base.helpers.sanitize(markdown.render(@content).html_safe,
      tags: %w(strong i u b em code a br pre), attributes: %w(href rel target))
  end

  def tags_used
    return [] unless @content.present?
    cleaned_parsed = escape_liquid_tags_in_codeblock(@content)
    tags = []
    Liquid::Template.parse(cleaned_parsed).root.nodelist.each do |node|
      if node.class.superclass.to_s == LiquidTagBase.to_s
        tags << node.class
      end
    end
    tags.uniq
  end

  def prefix_all_images(html, width = 880)
    doc = Nokogiri::HTML.fragment(html)
    doc.css("img").each do |img|
      if img.attr("src") && check_image_rehost_whitelist(img.attr("src"))
        src = img.attr("src")
        img["src"] = img_of_size(src, width)
      end
    end
    doc.to_html
  end

  private

  def parse_it
    renderer = Redcarpet::Render::HTMLRouge.new(
      hard_wrap: true,
      filter_html: false,
      with_toc_data: true,
    )
    markdown = Redcarpet::Markdown.new(renderer, REDCARPET_CONFIG)
    catch_xss_attempts(@content)
    escaped_content = escape_liquid_tags_in_codeblock(@content)
    html = markdown.render(escaped_content)
    sanitized_content = sanitize_rendered_markdown(html)
    begin
      parsed_liquid = Liquid::Template.parse(sanitized_content)
    rescue StandardError => e
      raise StandardError, e.message
    end
    html = markdown.render(parsed_liquid.render)
    html = remove_nested_linebreak_in_list(html)
    html = prefix_all_images(html)
    html = wrap_all_images_in_links(html)
    html = wrap_all_tables(html)
    html = remove_empty_paragraphs(html)
    wrap_mentions_with_links!(html)
  end

  def catch_xss_attempts(markdown)
    bad_xss = ['src="data', "src='data", "src='&", 'src="&', "data:text/html"]
    bad_xss.each do |xss_attempt|
      raise if markdown.include?(xss_attempt)
    end
  end

  def check_image_rehost_whitelist(src)
    # GitHub camo image won't parse but should be safe to host direct
    !src.start_with?("https://camo.githubusercontent.com/")
  end

  def remove_nested_linebreak_in_list(html)
    html_doc = Nokogiri::HTML(html)
    html_doc.xpath("//*[self::ul or self::ol or self::li]/br").each(&:remove)
    html_doc.to_html
  end

  def escape_liquid_tags_in_codeblock(content)
    # Escape BOTH codeblock and inline code
    content.gsub(/`{3}.*?`{3}|`{1}.+?`{1}/m) do |codeblock|
      if codeblock.include?("```")
        "\n{% raw %}\n" + codeblock + "\n{% endraw %}\n"
      else
        "{% raw %}" + codeblock + "{% endraw %}"
      end
      # Below is the old implementation that replaces all liquid tag.
      # codeblock.gsub(/{%.{1,}[^}]{2}%}/) do |liquid_tag|
      #   liquid_tag.gsub(/{%/, '{{ "{%').gsub(/%}/, '" }}%}')
      # end
    end
  end

  def wrap_mentions_with_links!(html)
    html_doc = Nokogiri::HTML(html)
    html_doc.xpath("//body/*[not (@class='highlight')]").each do |el|
      el.children.each do |child|
        if child.text?
          new_child = child.text.gsub(/\B@[a-z0-9_-]+/i) do |s|
            user_link_if_exists(s)
          end
          child.replace(new_child) if new_child != child.text
        end
      end
    end
    html_doc.to_html
  end

  def user_link_if_exists(mention)
    username = mention.gsub("@", "").downcase
    if User.find_by_username(username)
      <<~HTML
        <a class='comment-mentioned-user' href='#{ApplicationConfig['APP_PROTOCOL']}#{ApplicationConfig['APP_DOMAIN']}/#{username}'>@#{username}</a>
      HTML
    else
      mention
    end
  end

  def img_of_size(source, width = 880)
    quality = if source && (source.include? ".gif")
                66
              else
                "auto"
              end
    cl_image_path(source,
      type: "fetch",
      width: width,
      crop: "limit",
      quality: quality,
      flags: "progressive",
      fetch_format: "auto",
      sign_url: true).gsub(",", "%2C")
  end

  def wrap_all_images_in_links(html)
    doc = Nokogiri::HTML.fragment(html)
    doc.search("p img").each do |i|
      unless i.parent.name == "a"
        i.swap("<a href='#{i.attr('src')}' class='article-body-image-wrapper'>#{i}</a>")
      end
    end
    doc.to_html
  end

  def remove_empty_paragraphs(html)
    doc = Nokogiri::HTML.fragment(html)
    doc.css("p").select { |p| all_children_are_blank?(p) }.each(&:remove)
    doc.to_html
  end

  def wrap_all_tables(html)
    doc = Nokogiri::HTML.fragment(html)
    doc.search("table").each { |i| i.swap("<div class='table-wrapper-paragraph'>#{i}</div>") }
    doc.to_html
  end

  def all_children_are_blank?(node)
    node.children.all? { |child| blank?(child) }
  end

  def blank?(node)
    (node.text? && node.content.strip == "") || (node.element? && node.name == "br")
  end
end<|MERGE_RESOLUTION|>--- conflicted
+++ resolved
@@ -46,15 +46,11 @@
     renderer_options = {
       hard_wrap: true,
       filter_html: false,
-<<<<<<< HEAD
       with_toc_data: true,
       link_attributes: {
         rel: "noopener noreferrer",
         target: "_blank"
       }
-=======
-      link_attributes: { rel: "noopener noreferrer", target: "_blank" }
->>>>>>> 329b46d4
     }
     renderer = Redcarpet::Render::HTMLRouge.new(renderer_options)
     markdown = Redcarpet::Markdown.new(renderer, REDCARPET_CONFIG)
