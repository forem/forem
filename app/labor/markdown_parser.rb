class MarkdownParser
  include ApplicationHelper
  include CloudinaryHelper

  WORDS_READ_PER_MINUTE = 275.0

  def initialize(content)
    @content = content
  end

  def finalize(link_attributes: {})
    options = { hard_wrap: true, filter_html: false, link_attributes: link_attributes }
    renderer = Redcarpet::Render::HTMLRouge.new(options)
    markdown = Redcarpet::Markdown.new(renderer, REDCARPET_CONFIG)
    catch_xss_attempts(@content)
    escaped_content = escape_liquid_tags_in_codeblock(@content)
    html = markdown.render(escaped_content)
    sanitized_content = sanitize_rendered_markdown(html)
    begin
      parsed_liquid = Liquid::Template.parse(sanitized_content)
    rescue StandardError => e
      raise StandardError, e.message
    end
    html = markdown.render(parsed_liquid.render)
    html = remove_nested_linebreak_in_list(html)
    html = prefix_all_images(html)
    html = wrap_all_images_in_links(html)
    html = wrap_all_tables(html)
    html = remove_empty_paragraphs(html)
    html = escape_colon_emojis_in_codeblock(html)
    wrap_mentions_with_links!(html)
  end

  def calculate_reading_time
    word_count = @content.split(/\W+/).count
    (word_count / WORDS_READ_PER_MINUTE).ceil
  end

  def evaluate_markdown
    return if @content.blank?

    renderer = Redcarpet::Render::HTMLRouge.new(hard_wrap: true, filter_html: false)
    markdown = Redcarpet::Markdown.new(renderer, REDCARPET_CONFIG)
    allowed_tags = %w[strong abbr aside em p h1 h2 h3 h4 h5 h6 i u b code pre
                      br ul ol li small sup sub img a span hr blockquote kbd]
    allowed_attributes = %w[href strong em ref rel src title alt class]
    ActionController::Base.helpers.sanitize markdown.render(@content).html_safe,
                                            tags: allowed_tags,
                                            attributes: allowed_attributes
  end

  def evaluate_limited_markdown
    return if @content.blank?

    renderer = Redcarpet::Render::HTMLRouge.new(hard_wrap: true, filter_html: false)
    markdown = Redcarpet::Markdown.new(renderer, REDCARPET_CONFIG)
    allowed_tags = %w[strong i u b em p br code]
    allowed_attributes = %w[href strong em ref rel src title alt class]
    ActionController::Base.helpers.sanitize markdown.render(@content).html_safe,
                                            tags: allowed_tags,
                                            attributes: allowed_attributes
  end

  def evaluate_inline_limited_markdown
    return if @content.blank?

    renderer = Redcarpet::Render::HTMLRouge.new(hard_wrap: true, filter_html: false)
    markdown = Redcarpet::Markdown.new(renderer, REDCARPET_CONFIG)
    allowed_tags = %w[strong i u b em code]
    allowed_attributes = %w[href strong em ref rel src title alt class]
    ActionController::Base.helpers.sanitize markdown.render(@content).html_safe,
                                            tags: allowed_tags,
                                            attributes: allowed_attributes
  end

  def evaluate_listings_markdown
    return if @content.blank?

    renderer = Redcarpet::Render::HTMLRouge.new(hard_wrap: true, filter_html: false)
    markdown = Redcarpet::Markdown.new(renderer, REDCARPET_CONFIG)
    allowed_tags = %w[strong abbr aside em p h1 h2 h3 h4 h5 h6 i u b code pre
                      br ul ol li small sup sub a span hr blockquote kbd]
    allowed_attributes = %w[href strong em ref rel src title alt class]
    ActionController::Base.helpers.sanitize markdown.render(@content).html_safe,
                                            tags: allowed_tags,
                                            attributes: allowed_attributes
  end

  def tags_used
    return [] if @content.blank?

    cleaned_parsed = escape_liquid_tags_in_codeblock(@content)
    tags = []
    Liquid::Template.parse(cleaned_parsed).root.nodelist.each do |node|
      tags << node.class if node.class.superclass.to_s == LiquidTagBase.to_s
    end
    tags.uniq
  end

  def prefix_all_images(html, width = 880)
    # wrap with Cloudinary or allow if from giphy or githubusercontent.com
    doc = Nokogiri::HTML.fragment(html)
    doc.css("img").each do |img|
      src = img.attr("src")
      next unless src
      # allow image to render as-is
      next if allowed_image_host?(src)

      img["loading"] = "lazy"
      img["src"] = if giphy_img?(src)
                     src.gsub("https://media.", "https://i.")
                   else
                     img_of_size(src, width)
                   end
    end
    doc.to_html
  end

  private

  def escape_colon_emojis_in_codeblock(html)
    html_doc = Nokogiri::HTML.fragment(html)

    html_doc.children.each do |el|
      next if el.name == "code"

      if el.search("code").empty?
        el.swap(EmojiConverter.call(el.to_html))
      else
        el.children = escape_colon_emojis_in_codeblock(el.children.to_html)
      end
    end
    html_doc.to_html
  end

  def catch_xss_attempts(markdown)
    bad_xss = ['src="data', "src='data", "src='&", 'src="&', "data:text/html"]
    bad_xss.each do |xss_attempt|
      raise ArgumentError, "Invalid markdown detected" if markdown.include?(xss_attempt)
    end
  end

  def allowed_image_host?(src)
    # GitHub camo image won't parse but should be safe to host direct
    src.start_with?("https://camo.githubusercontent.com/")
  end

  def giphy_img?(source)
    uri = URI.parse(source)
    return false if uri.scheme != "https"
    return false if uri.userinfo || uri.fragment || uri.query
    return false if uri.host != "media.giphy.com" && uri.host != "i.giphy.com"
    return false if uri.port != 443 # I think it has to be this if its https?

    uri.path.ends_with?(".gif")
  end

  def remove_nested_linebreak_in_list(html)
    html_doc = Nokogiri::HTML(html)
    html_doc.xpath("//*[self::ul or self::ol or self::li]/br").each(&:remove)
    html_doc.to_html
  end

  def escape_liquid_tags_in_codeblock(content)
    # Escape codeblocks, code spans, and inline code
    content.gsub(/[[:space:]]*`{3}.*?`{3}|`{2}.+?`{2}|`{1}.+?`{1}/m) do |codeblock|
      if codeblock.match?(/[[:space:]]*`{3}/)
        "\n{% raw %}\n" + codeblock + "\n{% endraw %}\n"
      else
        "{% raw %}" + codeblock + "{% endraw %}"
      end
    end
  end

  def wrap_mentions_with_links!(html)
    html_doc = Nokogiri::HTML(html)
<<<<<<< HEAD
    # looks for node that isn't <code>, <a>, and contains "@"
    html_doc.xpath('//*[not (self::code) and not(self::a) and contains(text(), "@")]').each do |node|
      # if the target node is a <p>, <ul>, or <li>, it will have more than 1 child
      # otherwise inner_html can be use when there's only 1 child
      if node.children.count > 1
        # only focus on portion of text with "@"
        node.xpath("text()[contains(.,'@')]").each do |el|
          el.replace(el.text.gsub(/\B@[a-z0-9_-]+/i) do |s|
            user_link_if_exists(s)
          end)
        end
      else
        node.inner_html = node.inner_html.gsub(/\B@[a-z0-9_-]+/i) do |s|
          user_link_if_exists(s)
=======
    html_doc.xpath("//body/*[not (@class='highlight')]").each do |el|
      el.children.each do |child|
        if child.text?
          new_child = child.text.gsub(/\B@[a-z0-9_-]+/i) do |text|
            user_link_if_exists(text)
          end
          child.replace(new_child) if new_child != child.text
>>>>>>> 5e75bf3a
        end
      end
    end

    if html_doc.at_css("body")
      html_doc.at_css("body").inner_html
    else
      html_doc.to_html
    end
  end

  def user_link_if_exists(mention)
    username = mention.delete("@").downcase
    if User.find_by(username: username)
      <<~HTML
        <a class='comment-mentioned-user' href='#{ApplicationConfig['APP_PROTOCOL']}#{ApplicationConfig['APP_DOMAIN']}/#{username}'>@#{username}</a>
      HTML
    else
      mention
    end
  end

  def img_of_size(source, width = 880)
    quality = if source && (source.include? ".gif")
                66
              else
                "auto"
              end
    cl_image_path(source,
                  type: "fetch",
                  width: width,
                  crop: "limit",
                  quality: quality,
                  flags: "progressive",
                  fetch_format: "auto",
                  sign_url: true).gsub(",", "%2C")
  end

  def wrap_all_images_in_links(html)
    doc = Nokogiri::HTML.fragment(html)
    doc.search("p img").each do |image|
      image.swap("<a href='#{image.attr('src')}' class='article-body-image-wrapper'>#{image}</a>") unless image.parent.name == "a"
    end
    doc.to_html
  end

  def remove_empty_paragraphs(html)
    doc = Nokogiri::HTML.fragment(html)
    doc.css("p").select { |paragraph| all_children_are_blank?(paragraph) }.each(&:remove)
    doc.to_html
  end

  def wrap_all_tables(html)
    doc = Nokogiri::HTML.fragment(html)
    doc.search("table").each { |table| table.swap("<div class='table-wrapper-paragraph'>#{table}</div>") }
    doc.to_html
  end

  def all_children_are_blank?(node)
    node.children.all? { |child| blank?(child) }
  end

  def blank?(node)
    (node.text? && node.content.strip == "") || (node.element? && node.name == "br")
  end
end<|MERGE_RESOLUTION|>--- conflicted
+++ resolved
@@ -174,7 +174,6 @@
 
   def wrap_mentions_with_links!(html)
     html_doc = Nokogiri::HTML(html)
-<<<<<<< HEAD
     # looks for node that isn't <code>, <a>, and contains "@"
     html_doc.xpath('//*[not (self::code) and not(self::a) and contains(text(), "@")]').each do |node|
       # if the target node is a <p>, <ul>, or <li>, it will have more than 1 child
@@ -182,22 +181,13 @@
       if node.children.count > 1
         # only focus on portion of text with "@"
         node.xpath("text()[contains(.,'@')]").each do |el|
-          el.replace(el.text.gsub(/\B@[a-z0-9_-]+/i) do |s|
-            user_link_if_exists(s)
+          el.replace(el.text.gsub(/\B@[a-z0-9_-]+/i) do |text|
+            user_link_if_exists(text)
           end)
         end
       else
-        node.inner_html = node.inner_html.gsub(/\B@[a-z0-9_-]+/i) do |s|
-          user_link_if_exists(s)
-=======
-    html_doc.xpath("//body/*[not (@class='highlight')]").each do |el|
-      el.children.each do |child|
-        if child.text?
-          new_child = child.text.gsub(/\B@[a-z0-9_-]+/i) do |text|
-            user_link_if_exists(text)
-          end
-          child.replace(new_child) if new_child != child.text
->>>>>>> 5e75bf3a
+        node.inner_html = node.inner_html.gsub(/\B@[a-z0-9_-]+/i) do |text|
+          user_link_if_exists(text)
         end
       end
     end
