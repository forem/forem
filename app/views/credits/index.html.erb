<% title "Credits" %>

<div class="credits-container">
  <% if flash[:notice].present? %>
    <div class="notice" id="notice">
      <%= flash[:notice] %>
    </div>
  <% end %>

  <div class="existing-credits">
<<<<<<< HEAD
    <div class="existing-credits-status">You have <%= @credits.size %> personal credits to spend</div>
    <a href="/credits/purchase" data-no-instant>Purchase additional credits</a>
=======
    <div class="existing-credits-status">You have <%= @user_unspent_credits_count %> credits to spend</div>
    <a href="<%= purchase_credits_path %>" data-no-instant>Purchase additional credits</a>

    <% if @user_unspent_credits_count.positive? %>
      <%= render "ledger", items: @ledger[["User", current_user.id]] %>
    <% end %>
>>>>>>> 90f54773
  </div>

  <% if @organizations.present? %>
    <% @organizations.find_each do |org| %>
      <div class="existing-credits">
        <div class="existing-credits-status">
          <%= org.name %> has <span id="org-credits-number"><%= org.unspent_credits_count %></span> credits to spend
        </div>
        <a id="org-credits-purchase-link" href="<%= purchase_credits_path(organization_id: org.id) %>" data-no-instant>
          Purchase additional credits
        </a>

        <% if org.unspent_credits_count.positive? %>
          <%= render "ledger", items: @ledger[["Organization", org.id]] %>
        <% end %>
      </div>
    <% end %>
  <% end %>

  <% if @user_unspent_credits_count.positive? %>
    <center>
      <p>
        <a href="<%= new_classified_listing_path %>">Create a Listing</a>
      </p>

      <% if @organizations.present? %>
        <p>
          <a href="<%= partnerships_path %>">View Partnership Opportunities</a>
        </p>
      <% end %>
    </center>
  <% end %>
</div><|MERGE_RESOLUTION|>--- conflicted
+++ resolved
@@ -8,17 +8,12 @@
   <% end %>
 
   <div class="existing-credits">
-<<<<<<< HEAD
-    <div class="existing-credits-status">You have <%= @credits.size %> personal credits to spend</div>
-    <a href="/credits/purchase" data-no-instant>Purchase additional credits</a>
-=======
-    <div class="existing-credits-status">You have <%= @user_unspent_credits_count %> credits to spend</div>
+    <div class="existing-credits-status">You have <%= @user_unspent_credits_count %> personal credits to spend</div>
     <a href="<%= purchase_credits_path %>" data-no-instant>Purchase additional credits</a>
 
     <% if @user_unspent_credits_count.positive? %>
       <%= render "ledger", items: @ledger[["User", current_user.id]] %>
     <% end %>
->>>>>>> 90f54773
   </div>
 
   <% if @organizations.present? %>
