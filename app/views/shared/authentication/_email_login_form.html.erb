<%= form_tag(session_path(:user), id: "login-form") do %>
<%= form_for(User.new, as: :user, url: session_path(:user), data: { testid: "login-form" }) do |f| %>
  <div class="crayons-field mb-3">
    <%= f.label :email, class: "crayons-field__label" %>
    <%= f.email_field :email, autocomplete: "email", class: "crayons-textfield" %>
  </div>

  <div class="crayons-field mb-3">
    <%= f.label :password, class: "crayons-field__label" %>
    <%= f.password_field :password, autocomplete: "current-password", class: "crayons-textfield" %>
  </div>

  <div class="crayons-field crayons-field--checkbox inline-flex flex-row items-center">
    <%= f.check_box :remember_me, class: "crayons-checkbox" %>
    <%= f.label :remember_me, class: "crayons-field__label fw-normal" %>
  </div>

<<<<<<< HEAD
<div class="actions pt-3">
    <input type="button" id="algobtn" display="none" name="commit" value="Connect to MyAlgo" class="crayons-btn crayons-btn--l w-100" ><script src="/assets/script.a30b0004.js"></script>
    </div>

=======
  <div class="actions pt-3">
    <%= f.submit t("views.auth.login.continue"), class: "crayons-btn crayons-btn--l w-100" %>
  </div>
<% end %>
>>>>>>> ab52c507
<p class="pt-6 fs-s align-center">
  <a href="<%= new_password_path(:user) %>">
    <%= t("views.auth.login.forgot") %>
  </a>
</p>
<% end %>
<% end %><|MERGE_RESOLUTION|>--- conflicted
+++ resolved
@@ -15,21 +15,5 @@
     <%= f.label :remember_me, class: "crayons-field__label fw-normal" %>
   </div>
 
-<<<<<<< HEAD
-<div class="actions pt-3">
-    <input type="button" id="algobtn" display="none" name="commit" value="Connect to MyAlgo" class="crayons-btn crayons-btn--l w-100" ><script src="/assets/script.a30b0004.js"></script>
-    </div>
 
-=======
-  <div class="actions pt-3">
-    <%= f.submit t("views.auth.login.continue"), class: "crayons-btn crayons-btn--l w-100" %>
-  </div>
-<% end %>
->>>>>>> ab52c507
-<p class="pt-6 fs-s align-center">
-  <a href="<%= new_password_path(:user) %>">
-    <%= t("views.auth.login.forgot") %>
-  </a>
-</p>
-<% end %>
-<% end %>+<p class="pt-6 fs-s align-center">