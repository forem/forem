--- conflicted
+++ resolved
@@ -51,22 +51,13 @@
 
         <div class="js-creator-signup-username-hint-row hidden">
           <div class="fs-xs color-base-60 flex">
-<<<<<<< HEAD
             <%= t("views.auth.creator.hint.text_html", start: tag("span", nil, true), end: "</span>".html_safe, # rubocop:disable Rails/ContentTag
                                                        button: tag.button(
                                                          [tag.span(class: "js-creator-signup-username-hint"), inline_svg_tag("pencil.svg", class: "cursor-pointer crayons-icon opacity-75 ml-1", aria_hidden: true, title: t("views.auth.creator.hint.icon"))],
                                                          class: "cursor-pointer border-none bg-transparent p-0 js-creator-edit-username flex color-base-90",
-                                                         role: "button",
+                                                         role: "button", type: "button",
                                                          aria: { label: t("views.auth.creator.hint.aria_label") },
                                                        )) %>
-=======
-            <span>Your username will be&nbsp;</span>
-            <button type="button" aria-label="Edit username" class="cursor-pointer border-none bg-transparent p-0 js-creator-edit-username flex color-base-90" role="button">
-              <span class="js-creator-signup-username-hint"></span>
-              <%= inline_svg_tag("pencil.svg", class: "cursor-pointer crayons-icon opacity-75 ml-1", aria_hidden: true, title: "Edit username") %>
-            </button>
-          </div>
->>>>>>> e826fabf
           </div>
       </div>
 
@@ -85,17 +76,10 @@
       <div class="crayons-field mt-6">
         <%= f.label :password, t("views.auth.register.field.password.label"), class: "crayons-field__label" %>
         <div class="relative">
-<<<<<<< HEAD
           <%= f.password_field :password, minlength: "8", class: "crayons-textfield js-password", placeholder: t("views.auth.register.field.password.placeholder"), required: true, aria: { describedby: "password-helper-text" } %>
-          <button class="crayons-btn crayons-btn--ghost crayons-btn--s js-creator-password-visibility h-100 absolute z-elevate right-0" aria-label="<%= t("views.auth.register.field.password.show") %>" aria-pressed="false">
+          <button type="button" class="crayons-btn crayons-btn--ghost crayons-btn--s js-creator-password-visibility h-100 absolute z-elevate right-0" aria-label="<%= t("views.auth.register.field.password.show") %>" aria-pressed="false">
             <%= inline_svg_tag("eye.svg", class: "crayons-icon js-eye", data: { testid: "mask-icon" }, aria_hidden: true, title: t("views.auth.register.field.password.show")) %>
             <%= inline_svg_tag("eye-off.svg", class: "crayons-icon hidden js-eye-off", data: { testid: "unmask-icon" }, aria_hidden: true, title: t("views.auth.register.field.password.hide")) %>
-=======
-          <%= f.password_field :password, minlength: "8", class: "crayons-textfield js-password", placeholder: "••••••••", required: true, aria: { describedby: "password-helper-text" } %>
-          <button type="button" class="crayons-btn crayons-btn--ghost crayons-btn--s js-creator-password-visibility h-100 absolute z-elevate right-0" aria-label="Show password" aria-pressed="false">
-            <%= inline_svg_tag("eye.svg", class: "crayons-icon js-eye", data: { testid: "mask-icon" }, aria_hidden: true, title: "Show password") %>
-            <%= inline_svg_tag("eye-off.svg", class: "crayons-icon hidden js-eye-off", data: { testid: "unmask-icon" }, aria_hidden: true, title: "Hide password") %>
->>>>>>> e826fabf
           </button>
         </div>
         <p id="password-helper-text" class="fs-xs color-base-60 mt-1"><%= t("views.auth.register.field.password.desc") %></p>
