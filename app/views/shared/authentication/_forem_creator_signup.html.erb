--- conflicted
+++ resolved
@@ -102,9 +102,5 @@
       </div>
     <% end %>
   </div>
-<<<<<<< HEAD
-  <%= inline_svg_tag("forem-background.svg", aria: true, title: t("views.auth.background"), class: "absolute bottom-0 right-0 hidden m:block") %>
-=======
-  <%= inline_svg_tag("forem-background.svg", aria: true, title: "forem background", class: "forem-background absolute bottom-0 right-0 hidden m:block") %>
->>>>>>> be97f2fc
+  <%= inline_svg_tag("forem-background.svg", aria: true, title: t("views.auth.background"), class: "forem-background absolute bottom-0 right-0 hidden m:block") %>
 </main>