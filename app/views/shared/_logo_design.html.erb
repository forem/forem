--- conflicted
+++ resolved
@@ -1,15 +1,5 @@
-<% if account.respond_to?(:setting) %>
-  <% account.bg_color_hex = user_colors(account)[:bg] if account.setting.brand_color1.blank? %>
-  <% account.text_color_hex = user_colors(account)[:text] if account.setting.brand_color2.blank? %>
-<% else %>
-  <% account.bg_color_hex = user_colors(account)[:bg] if account.bg_color_hex.blank? %>
-  <% account.text_color_hex = user_colors(account)[:text] if account.text_color_hex.blank? %>
-<% end %>
-
 <div class="grid gap-6 m:grid-cols-2">
   <div class="grid gap-6">
-<<<<<<< HEAD
-=======
     <% if account.class.name == "User" %>
       <% account.setting.brand_color1 = user_colors(account)[:bg] if account.setting && account.setting.brand_color1.blank? %>
       <% account.setting.brand_color2 = user_colors(account)[:text] if account.setting && account.setting.brand_color2.blank? %>
@@ -17,7 +7,6 @@
       <% account.bg_color_hex = user_colors(account)[:bg] if account.bg_color_hex.blank? %>
       <% account.text_color_hex = user_colors(account)[:text] if account.text_color_hex.blank? %>
     <% end %>
->>>>>>> fdaa324f
     <div class="crayons-field">
       <%= f.label :bg_color_hex, "Brand color 1", class: "crayons-field__label" %>
       <p class="crayons-field__description">Used for backgrounds, borders etc.</p>
@@ -31,14 +20,11 @@
     </div>
 
     <div class="crayons-field">
-<<<<<<< HEAD
-=======
       <% if account.class.name == "User" %>
         <% account.setting.brand_color1 = user_colors(account)[:text] if account.setting && account.setting.brand_color2.blank? %>
       <% else %>
         <% account.bg_color_hex = user_colors(account)[:text] if account.text_color_hex.blank? %>
       <% end %>
->>>>>>> fdaa324f
       <%= f.label :text_color_hex, "Brand color 2", class: "crayons-field__label" %>
       <p class="crayons-field__description">Used for texts (usually put on <em>Brand color 1</em>).</p>
       <div class="flex items-center">
