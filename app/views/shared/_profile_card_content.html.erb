--- conflicted
+++ resolved
@@ -13,11 +13,7 @@
 <% end %>
 
 <div class="print-hidden">
-<<<<<<< HEAD
-  <%= follow_button(actor, style = "", classes = "w-100 follow-user") %>&nbsp;
-=======
-  <%= follow_button(actor, style = "", classes = "w-100") %>
->>>>>>> 311206ab
+  <%= follow_button(actor, style = "", classes = "w-100") %>&nbsp;
 </div>
 
 <% if actor.class.name == "User" %>
