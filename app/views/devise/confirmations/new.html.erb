--- conflicted
+++ resolved
@@ -23,8 +23,6 @@
   <div id="confirm-email-modal" class="hidden">
     <div>Re-enter the email address below to resend the confirmation link</div>
 
-<<<<<<< HEAD
-=======
   <% if came_from_sign_up? %>
     <h1 class="fs-5xl mb-5">Welcome to <%= community_name %>! 🎉</h1>
   <% end %>
@@ -35,7 +33,6 @@
 
   <div class="mt-8 mb-6 crayons-card p-7 align-left mx-auto">
     <h2 class="pb-4">Didn't get the email?</h2>
->>>>>>> f36459e8
     <%= form_for(resource, as: resource_name, url: confirmation_path(resource_name), html: { method: :post }, data: { testid: "resend-confirmation-form" }) do |f| %>
       <%= render "devise/shared/error_messages", resource: resource %>
 
