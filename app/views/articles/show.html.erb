--- conflicted
+++ resolved
@@ -255,13 +255,8 @@
   <% end %>
 <% end %>
 
-<<<<<<< HEAD
-
-<div class="mod-actions-menu"><iframe src="<%= "#{@article.path}/mod" %>"></iframe></div>
-=======
 <div class="mod-actions-menu hidden"></div>
 <div id="mod-actions-menu-btn-area"></div>
->>>>>>> 47a0a700
 
 <% cache("article-show-scripts", expires_in: 8.hours) do %>
   <script async>
