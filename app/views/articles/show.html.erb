--- conflicted
+++ resolved
@@ -88,11 +88,6 @@
     class="container article"
     id="article-show-container"
     data-author-id="<%= @article.user_id %>"
-<<<<<<< HEAD
-    data-author-class-name="User"
-    data-live="<%= @article.live_now %>"
-=======
->>>>>>> be5f80a0
     data-path="<%= @article.path %>"
     data-published="<%= @article.published? %>">
     <% if @article.video_state == "PROGRESSING" %>
