--- conflicted
+++ resolved
@@ -26,7 +26,7 @@
       Reading list <span id="reading-list-count" class="crayons-indicator"></span>
     </a>
   <% end %>
-  <a href="<%= classified_listings_path %>" class="crayons-link crayons-link--block">
+  <a href="<%= listings_path %>" class="crayons-link crayons-link--block">
     <%= inline_svg_tag("twemoji/listing.svg", aria: true, class: "crayons-icon crayons-icon--default", title: "Listings") %>
     Listings
   </a>
@@ -60,15 +60,9 @@
       <%= community_name %> Shop
     </a>
     <% end %>
-<<<<<<< HEAD
     <a href="/sponsors" class="crayons-link crayons-link--block">
       <%= inline_svg_tag("twemoji/heart.svg", aria: true, class: "crayons-icon crayons-icon--default", title: "Sponsors") %>
       Sponsors
-=======
-    <a href="<%= listings_path %>" class="crayons-link crayons-link--block">
-      <%= inline_svg_tag("twemoji/listing.svg", aria: true, class: "crayons-icon crayons-icon--default", title: "Listings") %>
-      Listings
->>>>>>> 353bf592
     </a>
     <a href="/about" class="crayons-link crayons-link--block">
       <%= inline_svg_tag("rainbowdev.svg", aria: true, width: 24, height: 24, class: "crayons-icon crayons-icon--default p-1", title: "About") %>
