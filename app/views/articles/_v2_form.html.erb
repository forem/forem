--- conflicted
+++ resolved
@@ -1,16 +1,16 @@
 <div class="articleformcontainer">
   <div class="articleform"
-<<<<<<< HEAD
        id="article-form"
        data-article="<%= @article.to_json(only: %i[id title cached_tag_list published body_markdown main_image organization_id canonical_url], methods: %i[series all_series]) %>"
        data-organization="<%= @organization&.to_json(only: %i[name bg_color_hex text_color_hex], methods: [:profile_image_90]) %>">
-
     <form class="articleform__form">
       <% if @organization %>
         <div class="articleform__orgsettings">
           <img src="<%= @organization.profile_image_90 %>" style="opacity: <%= @article.organization ? "1.0" : "0.7" %>" />
           <%= @organization.name %>
-          <button class="<%= @article.organization ? "yes" : "no" %>"><%= @article.organization ? "✅ YES" : "◻️ NO" %></button>
+          <button class="<%= @article.organization ? "yes" : "no" %>">
+            <%= @article.organization ? "✅ YES" : "◻️ NO" %>
+          </button>
         </div>
       <% end %>
       <% if @article.main_image.present? %>
@@ -19,97 +19,47 @@
       <input class="articleform__title" type="text" value="<%= @article.title %>" placeholder="Title" />
       <div class="articleform__detailfields">
         <div class="articleform__tagswrapper">
-          <textarea type="text" class="articleform__tags" placeholder="tags"><%= @article.cached_tag_list %></textarea>
+          <textarea type="text" class="articleform__tags" placeholder="tags">
+            <%= @article.cached_tag_list %>
+          </textarea>
         </div>
         <button class="articleform__detailsButton articleform__detailsButton--image">
-          <img src="<%= asset_path "image-upload.svg" %>" /> IMAGES
+          <img src="<%= asset_path "image-upload.svg" %>"> IMAGES
         </button>
         <button class="articleform__detailsButton articleform__detailsButton--moreconfig">
-          <img src="<%= asset_path "three-dots.svg" %>" /></button>
+          <img src="<%= asset_path "three-dots.svg" %>">
+        </button>
       </div>
-      <textarea class="articleform__body" placeholder="Body" name="body_markdown"><%= @article.body_markdown %></textarea>
+      <textarea class="articleform__body" placeholder="Body" name="body_markdown">
+        <%= @article.body_markdown %>
+      </textarea>
       <button class="articleform__detailsButton articleform__detailsButton--image articleform__detailsButton--bottom">
-        <img src="<%= asset_path "image-upload.svg" %>" /> IMAGES
+        <img src="<%= asset_path "image-upload.svg" %>"> IMAGES
       </button>
       <button class="articleform__detailsButton articleform__detailsButton--moreconfig articleform__detailsButton--bottom">
-        <img src="<%= asset_path "three-dots.svg" %>" /></button>
+        <img src="<%= asset_path "three-dots.svg" %>">
+      </button>
       <% if @article.published %>
         <div class="articleform__buttons">
           <button class="articleform__buttons--small inactive">?</button>
           <button class="inactive">PREVIEW</button>
-          <button class="articleform__buttons--publish">SAVE CHANGES</button>
+          <span>
+            <p style="visibility:hidden;">New Changes <button class="clear-button">clear</button></p>
+            <button class="articleform__buttons--publish">SAVE CHANGES</button>
+          </span>
         </div>
       <% else %>
         <div class="articleform__buttons">
           <button class="articleform__buttons--small inactive">?</button>
           <button class="inactive">PREVIEW</button>
           <button>SAVE DRAFT</button>
-          <button class="articleform__buttons--publish">PUBLISH</button>
+          <span>
+            <p style="visibility:hidden;">New Changes (clear)</p>
+            <button class="articleform__buttons--publish">PUBLISH</button>
+          </span>
         </div>
       <% end %>
     </form>
-=======
-    id="article-form"
-    data-article="<%= @article.
-    to_json(only: [:id, :title, :cached_tag_list, :published, :body_markdown, :main_image, :organization_id, :canonical_url], methods: [:series, :all_series]) %>"
-    data-organization="<%= @organization&.to_json(only: [:name, :bg_color_hex, :text_color_hex], methods: [:profile_image_90]) %>"
-    >
-    <form class="articleform__form">
-    <% if @organization %>
-      <div class="articleform__orgsettings">
-        <img src=<%= @organization.profile_image_90 %> style="opacity: <%= @article.organization ? "1.0" : "0.7" %>" />
-        <%= @organization.name %>
-        <button class="<%= @article.organization ? "yes" : "no" %>">
-          <%= @article.organization ? "✅ YES" : "◻️ NO" %>
-        </button>
-      </div>
-    <% end %>
-    <% if @article.main_image.present? %>
-      <div class="articleform__mainimage"><img src="<%= @article.main_image %>"></div>
-    <% end %>
-    <input class="articleform__title" type="text" value="<%= @article.title %>" placeholder="Title" />
-    <div class="articleform__detailfields">
-      <div class="articleform__tagswrapper">
-        <textarea type="text" class="articleform__tags" placeholder="tags">
-          <%= @article.cached_tag_list %>
-        </textarea>
-      </div>
-      <button class="articleform__detailsButton articleform__detailsButton--image">
-        <img src="<%= asset_path 'image-upload.svg' %>"> IMAGES</button>
-        <button class="articleform__detailsButton articleform__detailsButton--moreconfig">
-          <img src="<%= asset_path 'three-dots.svg' %>">
-      </button>
-    </div>
-    <textarea class="articleform__body" placeholder="Body" name="body_markdown">
-      <%= @article.body_markdown %>
-    </textarea>
-    <button class="articleform__detailsButton articleform__detailsButton--image articleform__detailsButton--bottom">
-      <img src="<%= asset_path 'image-upload.svg' %>"> IMAGES</button>
-      <button class="articleform__detailsButton articleform__detailsButton--moreconfig articleform__detailsButton--bottom">
-        <img src="<%= asset_path 'three-dots.svg' %>">
-      </button>
-    <% if @article.published %>
-      <div class="articleform__buttons">
-        <button class="articleform__buttons--small inactive">?</button>
-        <button class="inactive">PREVIEW</button>
-        <span>
-          <p style="visibility:hidden;">New Changes <button class="clear-button">clear</button></p>
-          <button class="articleform__buttons--publish">SAVE CHANGES</button>
-        </span>
-      </div>
-    </form>
-    <% else %>
-      <div class="articleform__buttons">
-        <button class="articleform__buttons--small inactive">?</button>
-        <button class="inactive">PREVIEW</button>
-        <button>SAVE DRAFT</button>
-        <span><p style="visibility:hidden;">New Changes (clear)</p>
-        <button class="articleform__buttons--publish">PUBLISH</button>
-        </span>
-      </div>
-    </form>
-    <% end %>
->>>>>>> d33c6072
     <div style="display:none">
       <%= render "pages/editor_guide_text", version: "2" %>
     </div>
