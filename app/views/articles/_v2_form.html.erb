<%= javascript_include_tag "https://embed.runkit.com", defer: true %>

<div class="articleformcontainer">
  <div class="articleform"
       id="article-form"
       data-article="<%= article.to_json(only: %i[id title cached_tag_list published body_markdown main_image organization_id canonical_url updated_at], methods: %i[series all_series]) %>"
       data-organizations="<%= organizations&.to_json(only: %i[id name bg_color_hex text_color_hex], methods: [:profile_image_90]) %>"
       data-version="<%= version %>">
    <form class="articleform__form articleform__form--<%= version %>">
<<<<<<< HEAD
=======
      <% if organizations && organizations.size > 0 %>
        <div class="articleform__orgsettings">
          Publish under an organization:<select name="article[organization_id]" id="article_publish_under_org">
            <%= options_for_select({ "None" => "" }.merge(organizations.pluck(:name, :id).to_h), article.organization_id || "") %>
          </select>
        </div>
      <% end %>
      <% if version == "v2" %>
        <% if article.main_image.present? %>
          <div class="articleform__mainimage"><img src="<%= article.main_image %>"></div>
        <% end %>
        <input class="articleform__title articleform__titlepreview" type="text" value="<%= article.title %>" placeholder="Title" name="title" />
        <div class="articleform__detailfields">
          <div class="articleform__tagswrapper">
            <textarea type="text" class="articleform__tags" placeholder="4 tags max, comma separated, no spaces or special characters" name="tags"><%= article.cached_tag_list %></textarea>
          </div>
          <button class="articleform__detailsButton articleform__detailsButton--image"></button>
          <button class="articleform__detailsButton articleform__detailsButton--moreconfig"></button>
        </div>
      <% end %>
      <textarea class="articleform__body" placeholder="Body Markdown" name="body_markdown"><%= article.body_markdown %></textarea>
>>>>>>> 239edd52
      <div>
        <% if organizations && organizations.size > 0 %>
          <div class="articleform__orgsettings">
            Publish under an organization:<select name="article[organization_id]" id="article_publish_under_org">
              <%= options_for_select({ "None" => "" }.merge(organizations.pluck(:name, :id).to_h), article.organization_id || "") %>
            </select>
          </div>
        <% end %>
        <% if version == "v2" %>
          <% if article.main_image.present? %>
            <div class="articleform__mainimage"><img src="<%= article.main_image %>"></div>
          <% end %>
          <input class="articleform__title articleform__titlepreview" type="text" value="<%= article.title %>" placeholder="Title" />
          <div class="articleform__detailfields">
            <div class="articleform__tagswrapper">
              <textarea type="text" class="articleform__tags" placeholder="4 tags max, comma separated, no spaces or special characters"><%= article.cached_tag_list %></textarea>
            </div>
            <button class="articleform__detailsButton articleform__detailsButton--image"></button>
            <button class="articleform__detailsButton articleform__detailsButton--moreconfig"></button>
          </div>
        <% end %>
        <textarea class="articleform__body" placeholder="Body Markdown" name="body_markdown"><%= article.body_markdown %></textarea>
        <div>
          <button class="articleform__detailsButton articleform__detailsButton--image articleform__detailsButton--bottom"></button>
          <% if version == "v2" %>
            <button class="articleform__detailsButton articleform__detailsButton--moreconfig articleform__detailsButton--bottom"></button>
          <% end %>
        </div>
        <div class="articleform__buttons">
          <span style="visibility:hidden;">
            <p>New Changes <button class="clear-button">clear</button></p>
            <button class="articleform__buttons--publish">SAVE CHANGES</button>
          </span>
        </div>
      </div>
    </form>
    <div style="display:none">
      <% if version == "v2" %>
        <%= render "pages/editor_guide_text", version: "2" %>
      <% else %>
        <%= render "pages/editor_guide_text", version: "1" %>
      <% end %>
    </div>
  </div>
</div>

<style>
  #footer-container {
    display: none
  }
</style><|MERGE_RESOLUTION|>--- conflicted
+++ resolved
@@ -7,8 +7,6 @@
        data-organizations="<%= organizations&.to_json(only: %i[id name bg_color_hex text_color_hex], methods: [:profile_image_90]) %>"
        data-version="<%= version %>">
     <form class="articleform__form articleform__form--<%= version %>">
-<<<<<<< HEAD
-=======
       <% if organizations && organizations.size > 0 %>
         <div class="articleform__orgsettings">
           Publish under an organization:<select name="article[organization_id]" id="article_publish_under_org">
@@ -30,7 +28,6 @@
         </div>
       <% end %>
       <textarea class="articleform__body" placeholder="Body Markdown" name="body_markdown"><%= article.body_markdown %></textarea>
->>>>>>> 239edd52
       <div>
         <% if organizations && organizations.size > 0 %>
           <div class="articleform__orgsettings">
