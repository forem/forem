--- conflicted
+++ resolved
@@ -56,12 +56,7 @@
               <input id="cover-image-input" type="file" accept="image/*" class="w-100 h-100 absolute left-0 right-0 top-0 bottom-0 overflow-hidden opacity-0 cursor-pointer" data-max-file-size-mb="25">
             </button>
           </div>
-<<<<<<< HEAD
-          <div class="crayons-article-form__title">
-            <textarea class="crayons-textfield crayons-textfield--ghost fs-3xl s:fs-4xl l:fs-5xl fw-bold s:fw-heavy lh-tight" type="text" id="article-form-title" placeholder="New post title here..." autocomplete="off" style="height: 60px; "><%= article.title %></textarea>
-=======
           <textarea class="crayons-article-form__body__field crayons-textfield crayons-textfield--ghost" id="article_body_markdown" placeholder="Write your post content here..." name="body_markdown"><%= article.body_markdown %></textarea>
->>>>>>> 96177e35
           </div>
           <div class="crayons-article-form__tagsfield">
             <input type="text" class="crayons-textfield crayons-textfield--ghost ff-accent" placeholder="Add up to 4 tags..." name="tags" value="<%= article.cached_tag_list %>" />
