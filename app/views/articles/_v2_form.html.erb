<div class="articleformcontainer">
  <div class="articleform"
       id="article-form"
       data-article="<%= @article.to_json(only: %i[id title cached_tag_list published body_markdown main_image organization_id canonical_url], methods: %i[series all_series]) %>"
<<<<<<< HEAD
       data-organizations="<%= @organizations&.to_json(only: %i[id name bg_color_hex text_color_hex], methods: [:profile_image_90]) %>"
       data-version="<%= @user.editor_version %>">
    <form class="articleform__form--<%= current_user.editor_version %>">
      <% if @organizations %>
=======
       data-organization="<%= @organization&.to_json(only: %i[name bg_color_hex text_color_hex], methods: [:profile_image_90]) %>"
       data-version="<%= @version%>">
    <form class="articleform__form articleform__form--<%= @version %>">
      <% if @organization %>
>>>>>>> 2aa01d44
        <div class="articleform__orgsettings">
          Publish under an organization:
          <select name="article[publish_under_org]" id="article_publish_under_org">
            <%= options_for_select({ "None" => "" }.merge(@organizations.pluck(:name, :id).to_h), @article.organization_id || "") %>
          </select>
        </div>
      <% end %>
      <% if @version == "v2" %>
        <% if @article.main_image.present? %>
          <div class="articleform__mainimage"><img src="<%= @article.main_image %>"></div>
        <% end %>
        <input class="articleform__title articleform__titlepreview" type="text" value="<%= @article.title %>" placeholder="Title"  />
        <div class="articleform__detailfields">
          <div class="articleform__tagswrapper">
            <textarea type="text" class="articleform__tags" placeholder="tags"><%= @article.cached_tag_list %></textarea>
          </div>
          <button class="articleform__detailsButton articleform__detailsButton--image"></button>
          <button class="articleform__detailsButton articleform__detailsButton--moreconfig"></button>
        </div>
      <% end %>
      <textarea class="articleform__body" placeholder="Body Markdown" name="body_markdown"><%= @article.body_markdown %></textarea>
      <div>
        <button class="articleform__detailsButton articleform__detailsButton--image articleform__detailsButton--bottom"></button>
        <% if @version == "v2" %>
          <button class="articleform__detailsButton articleform__detailsButton--moreconfig articleform__detailsButton--bottom"></button>
        <% end %>
      </div>
      <div class="articleform__buttons">
        <span style="visibility:hidden;">
          <p>New Changes <button class="clear-button">clear</button></p>
          <button class="articleform__buttons--publish">SAVE CHANGES</button>
        </span>
      </div>
    </form>
    <div style="display:none">
      <% if @version == "v2" %>
        <%= render "pages/editor_guide_text", version: "2" %>
      <% else %>
        <%= render "pages/editor_guide_text", version: "1" %>
      <% end %>
    </div>
  </div>
</div>

<style>
  #footer-container {
    display: none
  }
</style><|MERGE_RESOLUTION|>--- conflicted
+++ resolved
@@ -2,17 +2,10 @@
   <div class="articleform"
        id="article-form"
        data-article="<%= @article.to_json(only: %i[id title cached_tag_list published body_markdown main_image organization_id canonical_url], methods: %i[series all_series]) %>"
-<<<<<<< HEAD
        data-organizations="<%= @organizations&.to_json(only: %i[id name bg_color_hex text_color_hex], methods: [:profile_image_90]) %>"
-       data-version="<%= @user.editor_version %>">
-    <form class="articleform__form--<%= current_user.editor_version %>">
+       data-version="<%= @version %>">
+    <form class="articleform__form articleform__form--<%= @version %>">
       <% if @organizations %>
-=======
-       data-organization="<%= @organization&.to_json(only: %i[name bg_color_hex text_color_hex], methods: [:profile_image_90]) %>"
-       data-version="<%= @version%>">
-    <form class="articleform__form articleform__form--<%= @version %>">
-      <% if @organization %>
->>>>>>> 2aa01d44
         <div class="articleform__orgsettings">
           Publish under an organization:
           <select name="article[publish_under_org]" id="article_publish_under_org">
