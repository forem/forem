--- conflicted
+++ resolved
@@ -75,19 +75,11 @@
               <%= sanitized_sidebar @organization.tech_stack %>
             </div>
           </div>
-<<<<<<< HEAD
-        <% end %>
-    <% elsif @query %>
-      <div class="widget">
-        <header>
-          <h4>&lt;FILTERS&gt;</h4>
-=======
         <% end %>              
     <% elsif @query %>    
       <div class="widget fixed-widget">
         <header>
-          search results
->>>>>>> 6b962012
+          <h4>search results</h4>
         </header>
         <div class="widget-body" style="margin-bottom:16px;">
           <a class="query-filter-button" data-filter="class_name:Article">POSTS</a>
