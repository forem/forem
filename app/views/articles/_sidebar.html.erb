<div id="sidebar-wrapper-left" class="sidebar-wrapper sidebar-wrapper-left">
  <div class="sidebar-bg" id="sidebar-bg-left"></div>
  <div class="side-bar">
    <% cache(cache_key_heroku_slug("main-sidebar-nav--#{user_signed_in?}"), expires_in: 5.days) do %>
      <%= render "articles/sidebar_nav" %>
      <div class="<%= "hidden" if user_signed_in? %> px-2" id="sponsorship-widget">
        <h4 class="flex align-center fs-s ff-accent fw-bold tt-uppercase mb-4">
          Community Sponsors
          <%= inline_svg_tag("twemoji/heart.svg", aria: true, class: "crayons-icon crayons-icon--default ml-1", title: "Love") %>
        </h4>
        <% @sponsorships = Sponsorship.gold.live.includes(:organization).order(featured_number: :asc) %>
        <%# the pattern .present?/.each has the advantage of issuing only a single SQL query to load objects in memory %>
        <% if @sponsorships.present? %>
          <div class="grid grid-cols-1 gap-6">
            <% @sponsorships.each do |sponsorship| %>
              <%= render "articles/single_sponsor", sponsorship: sponsorship %>
            <% end %>
            <a href="/partnerships" class="crayons-btn crayons-btn--secondary fs-s">Become a sponsor</a>
          </div>
        <% end %>
      </div>
<<<<<<< HEAD
      <div class="widget">
        <header>
          <h4>Key links</h4>
        </header>
        <div class="widget-body social-icons">
          <% SiteConfig.social_media_handles.keys.each do |social_media_type| %>
            <% if SiteConfig.social_media_handles[social_media_type].present? %>
              <a href="<%= "https://#{social_media_type}.com/#{SiteConfig.social_media_handles[social_media_type]}" %>" target="_blank" rel="noopener">
                <%= inline_svg_tag("#{social_media_type}.svg", aria: true, title: social_media_type.capitalize.to_s, class: "crayons-icon") %>
              </a>
            <% end %>
          <% end %>
        </div>

        <div class="side-footer">
          <a href="/about">About</a>
          <a href="/sponsors">Sponsors</a>
          <% if SiteConfig.shop_url.present? %>
            <a href="<%= SiteConfig.shop_url %>"><%= community_name %> Shop</a>
          <% end %>
          <a href="/privacy">Privacy Policy</a>
          <a href="/terms">Terms of Use</a>
          <a href="/contact">Contact</a>
          <a href="/faq">FAQ</a>
          <a href="/code-of-conduct">Code of Conduct</a>
        </div>
      </div>
=======
>>>>>>> 2c28bcb2
    <% end %>
    <% cache("display-area-left-#{rand(5)}", expires_in: 5.minutes) do %>
      <% @left_sidebar_ad = DisplayAd.for_display("sidebar_left") %>
      <% if @left_sidebar_ad %>
        <div class="widget" id="sponsorship-arbitrary-display-widget" data-id="<%= @left_sidebar_ad.id %>">
          <div class="widget-body widget-body--sponsorship-arbitrary">
            <%= @left_sidebar_ad.processed_html.html_safe %>
          </div>
        </div>
      <% end %>
    <% end %>
  </div>
</div><|MERGE_RESOLUTION|>--- conflicted
+++ resolved
@@ -19,36 +19,6 @@
           </div>
         <% end %>
       </div>
-<<<<<<< HEAD
-      <div class="widget">
-        <header>
-          <h4>Key links</h4>
-        </header>
-        <div class="widget-body social-icons">
-          <% SiteConfig.social_media_handles.keys.each do |social_media_type| %>
-            <% if SiteConfig.social_media_handles[social_media_type].present? %>
-              <a href="<%= "https://#{social_media_type}.com/#{SiteConfig.social_media_handles[social_media_type]}" %>" target="_blank" rel="noopener">
-                <%= inline_svg_tag("#{social_media_type}.svg", aria: true, title: social_media_type.capitalize.to_s, class: "crayons-icon") %>
-              </a>
-            <% end %>
-          <% end %>
-        </div>
-
-        <div class="side-footer">
-          <a href="/about">About</a>
-          <a href="/sponsors">Sponsors</a>
-          <% if SiteConfig.shop_url.present? %>
-            <a href="<%= SiteConfig.shop_url %>"><%= community_name %> Shop</a>
-          <% end %>
-          <a href="/privacy">Privacy Policy</a>
-          <a href="/terms">Terms of Use</a>
-          <a href="/contact">Contact</a>
-          <a href="/faq">FAQ</a>
-          <a href="/code-of-conduct">Code of Conduct</a>
-        </div>
-      </div>
-=======
->>>>>>> 2c28bcb2
     <% end %>
     <% cache("display-area-left-#{rand(5)}", expires_in: 5.minutes) do %>
       <% @left_sidebar_ad = DisplayAd.for_display("sidebar_left") %>
