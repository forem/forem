--- conflicted
+++ resolved
@@ -3,15 +3,11 @@
   <div class="side-bar">
     <% cache(cache_key_heroku_slug("main-sidebar-nav--#{user_signed_in?}"), expires_in: 5.days) do %>
       <%= render "articles/sidebar_nav" %>
-<<<<<<< HEAD
-      <div class="widget widget-sponsorship <%= "showing" unless user_signed_in? %>" id="sponsorship-widget">
-        <header class="flex items-center">
-          <a href="/sponsors"><h4>Community sponsors</h4></a>
-          <%= inline_svg_tag("twemoji/heart.svg", aria: true, class: "crayons-icon crayons-icon--default pl-1", title: "Sponsors") %>
-        </header>
-=======
-      <div class="px-2" id="sponsorship-widget">
->>>>>>> 884e69fa
+      <div class="<%= "hidden" if user_signed_in? %> px-2" id="sponsorship-widget">
+        <h4 class="flex align-center fs-s ff-accent fw-bold tt-uppercase mb-4">
+          Community Sponsors
+          <%= inline_svg_tag("twemoji/heart.svg", aria: true, class: "crayons-icon crayons-icon--default ml-1", title: "Love") %>
+        </h4>
         <% @sponsorships = Sponsorship.gold.live.includes(:organization).order(featured_number: :asc) %>
         <%# the pattern .present?/.each has the advantage of issuing only a single SQL query to load objects in memory %>
         <% if @sponsorships.present? %>
