--- conflicted
+++ resolved
@@ -1,13 +1,8 @@
 <div id="sidebar-wrapper-left" class="sidebar-wrapper sidebar-wrapper-left crayons-layout__sidebar-left">
   <aside class="side-bar" aria-label="Primary sidebar">
-<<<<<<< HEAD
-    <% cache(release_adjusted_cache_key("main-sidebar-nav--#{user_signed_in?}--#{current_user&.following_tags_count&.positive?}"), expires_in: 15.minutes) do %>
+    <% cache(release_adjusted_cache_key("main-sidebar-nav--#{user_signed_in?}"), expires_in: 15.minutes) do %>
       <%= render "shared/auth_widget" unless user_signed_in? %>
-      <%= render "layouts/sidebar_nav" %>
-=======
-    <% cache(release_adjusted_cache_key("main-sidebar-nav--#{user_signed_in?}"), expires_in: 15.minutes) do %>
       <%= render "articles/sidebar_nav" %>
->>>>>>> 28f86ba5
       <% @sponsorships = Sponsorship.gold.live.includes(:organization).order(featured_number: :asc) %>
       <%# the pattern .present?/.each has the advantage of issuing only a single SQL query to load objects in memory %>
       <% if @sponsorships.present? %>
