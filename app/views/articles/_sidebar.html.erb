--- conflicted
+++ resolved
@@ -1,143 +1,6 @@
 <div id="sidebar-wrapper-left" class="sidebar-wrapper sidebar-wrapper-left">
   <div class="sidebar-bg" id="sidebar-bg-left"></div>
   <div class="side-bar">
-<<<<<<< HEAD
-    <% if @user && @user.class.name == "User" %>
-      <div class="user-sidebar">
-        <% if @user.mostly_work_with.present? %>
-          <div class="widget">
-            <header>
-              <h4>skills/languages</h4>
-            </header>
-            <div class="widget-body">
-              <%= sanitized_sidebar @user.mostly_work_with %>
-            </div>
-          </div>
-        <% end %>
-        <% if @user.currently_learning.present? %>
-          <div class="widget">
-            <header>
-              <h4>learning/trying</h4>
-            </header>
-            <div class="widget-body">
-              <%= sanitized_sidebar @user.currently_learning %>
-            </div>
-          </div>
-        <% end %>
-        <% if @user.currently_hacking_on.present? %>
-          <div class="widget">
-            <header>
-              <h4>projects and hacks</h4>
-            </header>
-            <div class="widget-body">
-              <%= sanitized_sidebar @user.currently_hacking_on %>
-            </div>
-          </div>
-        <% end %>
-        <% if @user.available_for.present? %>
-          <div class="widget">
-            <header>
-              <h4>available for</h4>
-            </header>
-            <div class="widget-body">
-              <%= sanitized_sidebar @user.available_for %>
-            </div>
-          </div>
-        <% end %>
-        <div class="sidebar-data">
-          <div>
-            <%= pluralize @user.articles.where(published: true).size, "Post" %> Published
-          </div>
-          <div>
-            <%= pluralize @user.comments.where(deleted: false).size, "Comment" %> Written
-          </div>
-          <div>
-            <%= pluralize @user.decorate.cached_followed_tags.size, "Tag" %> Followed
-          </div>
-        </div>
-      </div>
-    <% elsif @user && @user.class.name == "Organization" %>
-        <% if @organization.story.present? %>
-          <div class="widget">
-            <header>
-              <h4>our story</h4>
-            </header>
-            <div class="widget-body">
-              <%= sanitized_sidebar @organization.story %>
-            </div>
-          </div>
-        <% end %>
-        <% if @organization.tech_stack.present? %>
-          <div class="widget">
-            <header>
-              <h4>our stack</h4>
-            </header>
-            <div class="widget-body">
-              <%= sanitized_sidebar @organization.tech_stack %>
-            </div>
-          </div>
-        <% end %>              
-    <% elsif @query %>    
-      <div class="widget fixed-widget">
-        <header>
-          <h4>search results</h4>
-        </header>
-        <div class="widget-body" style="margin-bottom:16px;">
-          <a class="query-filter-button" data-filter="class_name:Article">POSTS</a>
-          <a class="query-filter-button" data-filter="class_name:PodcastEpisode">PODCASTS</a>
-          <a class="query-filter-button" data-filter="class_name:User">PEOPLE</a>
-          <hr style="opacity:0.2" />
-          <a class="query-filter-button my-posts-query-button" data-filter="MY_POSTS">ONLY MY POSTS</a>
-        </div>
-      </div>
-    <% elsif @tag %>
-      <% if @tag_model && @tag_model.short_summary.present? %>
-        <div class="widget">
-          <header>
-            <h4>#<%= @tag %> 👋</h4>
-          </header>
-          <div class="widget-body">
-            <%= @tag_model.short_summary.html_safe %>
-          </div>
-        </div>
-      <% end %>
-      <% if @tag_model && @tag_model.rules_html.present? %>
-        <div class="widget">
-          <header>
-            <h4>submission guidelines</h4>
-          </header>
-          <div class="widget-body">
-            <%= @tag_model.rules_html.html_safe %>
-            <a class="cta cta-button" href="/new/<%= @tag %>" >
-              WRITE A POST
-            </a>
-          </div>
-        </div>
-      <% end %>
-      <% if @tag_model && @tag_model.wiki_body_html.present? %>
-        <div class="widget">
-          <header>
-            <h4>about #<%= @tag %></h4>
-          </header>
-          <div class="widget-body">
-            <%= @tag_model.wiki_body_html.html_safe %>
-          </div>
-        </div>
-      <% end %>
-      <% if @tag == "javascript" %>
-        <div class="widget sponsorship-widget <%= "showing" unless user_signed_in? %>" id="sponsorship-widget">
-          <header>
-            <a href="/sponsors"><h4>community sponsors</h4></a>
-            <span class="emoji">
-              <img alt="emoji heart" src="<%= asset_path "emoji/emoji-one-heart.png" %>" />
-            </span>
-          </header>
-          <div class="widget-body">
-            <div class="sidebar-sponsor">
-              <a class="partner-link" href="https://developer.jwplayer.com/jw-player/demos/?utm_source=dev.to" target="_blank" data-details="jwplayer__image">
-                <img src="<%= cloudinary("https://thepracticaldev.s3.amazonaws.com/i/lc2gkdj9dbmkul4z26g0.png") %>" style="margin-bottom:8px;" alt="Cloudinary K" />
-
-=======
     <% cache("main-sidebar-nav--#{user_signed_in?}", :expires_in => 5.days) do %>
       <%= render "articles/sidebar_nav" %>
       <div class="widget sponsorship-widget <%= "showing" unless user_signed_in? %>" id="sponsorship-widget">
@@ -156,63 +19,9 @@
               The all-in-one cloud platform developers & their teams love.
               <a class="partner-link sponsor-learn-more" href="https://try.digitalocean.com/performance/?utm_source=devto&utm_medium=display&utm_campaign=Devto_2018_Brand" target="_blank" data-details="digitalocean__learn-more">
                 Learn More
->>>>>>> 8fb35e84
               </a>
             </div>
           </div>
-<<<<<<< HEAD
-        </div>
-      <% end %>
-        <div class="sidebar-data">
-          <div>
-            <%= pluralize Article.tagged_with(@tag).where(published: true).size, "Post" %> Published
-          </div>
-        </div>
-    <% elsif @podcast_index && @podcasts %>
-      <div class="widget podcast-pic-widget">
-        <header>
-          <h4>&lt;ALL SHOWS&gt;</h4>
-        </header>
-        <div class="widget-body">
-          <% @podcasts.each do |podcast| %>
-            <a href="/<%= podcast.slug %>">
-              <span class="podcast-pic" id="podcast-pic-<%=podcast.slug %>">
-                <img src="<%= cl_image_path(podcast.image_url,
-                :type=>"fetch",
-                :crop => "fill",
-                :width => 100,
-                :height => 100,
-                :flags => "progressive",
-                :quality => "auto",
-                :fetch_format => "auto",
-                :sign_url => true) %>"
-                alt="<%= podcast.title %>" />
-                <div class="podcast-name">
-                  <div class="podcast-name-inner">
-                    <%= podcast.title %>
-                  </div>
-                </div>
-              </span>
-            </a>
-          <% end %>
-        </div>
-      </div>
-    <% elsif @podcast %>
-    <% else %>
-      <% cache("main-sidebar-nav--#{user_signed_in?}", :expires_in => 5.days) do %>
-        <%= render "articles/sidebar_nav" %>
-        <div class="widget sponsorship-widget <%= "showing" unless user_signed_in? %>" id="sponsorship-widget">
-          <header>
-            <a href="/sponsors"><h4>community sponsors</h4></a>
-            <span class="emoji">
-              <img src="<%= asset_path "emoji/emoji-one-heart.png" %>" alt="emoji heart"/>
-            </span>
-          </header>
-          <div class="widget-body">
-            <div class="sidebar-sponsor">
-              <a class="partner-link" href="https://try.digitalocean.com/performance/?utm_source=devto&utm_medium=display&utm_campaign=Devto_2018_Brand" target="_blank" data-details="digitalocean__image">
-                <img src="<%= cloudinary("https://thepracticaldev.s3.amazonaws.com/i/85318v8gv77kzr8r2e58.png") %>" style="margin-bottom:8px;" alt="Digital Ocean logo" />
-=======
           <div class="sidebar-sponsor">
             <a class="partner-link" href="https://www.twilio.com/?utm_source=devto&utm_medium=banner&utm_campaign=summer_awareness_campaign" target="_blank" data-details="twilio__image">
               <img src="<%= cloudinary("https://thepracticaldev.s3.amazonaws.com/i/lgumfafaywo0zz90ciig.png") %>" alt="Twilio logo" />
@@ -221,7 +30,6 @@
               APIs for communicating with anyone on planet Earth.
               <a class="partner-link sponsor-learn-more" href="https://www.twilio.com/?utm_source=devto&utm_medium=banner&utm_campaign=summer_awareness_campaign" target="_blank" data-details="twilio__learn-more">
                 Learn More
->>>>>>> 8fb35e84
               </a>
             </div>
           </div>
@@ -236,22 +44,8 @@
               </a>
             </div>
           </div>
-<<<<<<< HEAD
-        </div>
-        <div class="widget">
-          <header>
-            <h4>key links</h4>
-          </header>
-          <div class="widget-body">
-            <a href="https://twitter.com/thepracticaldev" target="_blank" rel="noopener"><img src="<%= asset_path("twitter-logo.svg") %>" alt="Twitter logo" class="social-icon" /></a>
-            <a href="https://github.com/thepracticaldev" target="_blank" rel="noopener"><img src="<%= asset_path("github-logo.svg") %>" alt="GitHub logo" class="social-icon" /></a>
-            <a href="https://instagram.com/thepracticaldev" target="_blank" rel="noopener"><img src="<%= asset_path("instagram-logo.svg") %>" alt="Instagram logo" class="social-icon" /></a>
-            <a href="https://facebook.com/thepracticaldev" target="_blank" rel="noopener"><img src="<%= asset_path("facebook-logo.svg") %>" alt="Facebook logo" class="social-icon" /></a>
-            <a href="https://twitch.tv/thepracticaldev" target="_blank" rel="noopener"><img src="<%= asset_path("twitch-logo.svg") %>" alt="Twitch logo" class="social-icon" /></a>
-=======
           <div class="sponsors-love-message">
             We are grateful for wonderful sponsors who help sustain the dev community.
->>>>>>> 8fb35e84
           </div>
           <div class="sponsor-footer">
             <p>
