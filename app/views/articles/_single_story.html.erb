<div class="crayons-story <% if featured == true %>crayons-story--featured<% end %>" data-content-user-id="<%= story.user_id %>">
  <a href="<%= story.path %>" aria-labelledby="article-link-<%= story.id %>" class="crayons-story__hidden-navigation-link"><%= story.title %></a>
  <% if featured == true %>
    <div id="featured-story-marker" data-featured-article="articles-<%= story.id %>"></div>
  <% end %>
  <% if featured == true || (feed_style_preference == "rich" && story.main_image.present?) %>
    <a href="<%= story.path %>" title="<%= story.title %>" aria-label="article"
      style="background-color: <%= story.main_image_background_hex_color %>; background-image: url(<%= cloud_cover_url(story.main_image) %>);"
      class="crayons-story__cover crayons-story__cover__image">
      <span class="hidden"><%= story.title %></span>
    </a>
  <% end %>

  <% if story.video.present? && story.video_thumbnail_url.present? %>
  <a href="<%= story.path %>" class="crayons-story__video" style="background-image:url(<%= story.cloudinary_video_url %>)">
    <span class="crayons-story__video__time">
      <%= story.video_duration_in_minutes %>
    </span>
  </a>
  <% end %>

  <div class="crayons-story__body">
    <div class="crayons-story__top">
      <div class="crayons-story__meta">
        <div class="crayons-story__author-pic">
          <% if story.cached_organization && !@organization_article_index %>
          <a class="crayons-logo crayons-logo--l" href="/<%= story.cached_organization.slug %>">
            <img alt="<%= story.cached_organization.name %> logo" src="<%= story.cached_organization.profile_image_90 %>" class="crayons-logo__image" loading="lazy" />
          </a>
          <% end %>

          <a href="/<%= story.cached_user.username %>" class="crayons-avatar <% if story.cached_organization && !@organization_article_index %> crayons-avatar--s absolute -right-2 -bottom-2 border-solid border-2 border-base-inverted <% else %> crayons-avatar--l <% end %> ">
            <img src="<%= Images::Profile.call(story.cached_user.profile_image_url, length: 90) %>" alt="<%= story.cached_user.username %> profile" class="crayons-avatar__image" loading="lazy" />
          </a>
        </div>
        <div>
          <div>
            <a href="/<%= story.cached_user.username %>" class="crayons-story__secondary fw-medium m:hidden">
              <%= story.cached_user.name %>
            </a>
            <div class="profile-preview-card relative mb-4 s:mb-0 fw-medium hidden m:inline-block">
              <button id="story-author-preview-trigger-<%= story.id %>" aria-controls="story-author-preview-content-<%= story.id %>" class="profile-preview-card__trigger fs-s p-1 -ml-1 -my-2 crayons-btn crayons-btn--ghost" aria-label="<%= story.cached_user.name %> profile details">
                <%= story.cached_user.name %>
              </button>
              <div
                id="story-author-preview-content-<%= story.id %>"
                class="profile-preview-card__content crayons-dropdown"
                style="border-top: var(--su-7) solid var(--card-color);"
                data-repositioning-dropdown="true"
                data-testid="profile-preview-card">
                <div class="gap-4 grid">
                  <div class="-mt-4">
                    <a href="/<%= story.cached_user.username %>" class="flex">
                      <span class="crayons-avatar crayons-avatar--xl mr-2 shrink-0">
                        <img
                          src="<%= Images::Profile.call(story.cached_user.profile_image_url, length: 90) %>"
                          class="crayons-avatar__image"
                          alt=""
                          loading="lazy" />
                      </span>
                      <span class="crayons-link crayons-subtitle-2 mt-5"><%= story.cached_user.name %></span>
                    </a>
                  </div>
                  <div class="print-hidden">
                    <button
                      class="crayons-btn follow-action-button whitespace-nowrap follow-user w-100"
                      data-info='{"id": <%= story.user_id %>, "className": "User", "style": "full", "name": "<%= story.cached_user.name %>"}'>
                      <%= t("core.follow") %>
                    </button>
                  </div>
                  <div
                    class="author-preview-metadata-container"
                    data-author-id="<%= story.user_id %>"></div>
                </div>
              </div>
            </div>

            <% if story.cached_organization && !@organization_article_index %>
            <span>
              <span class="crayons-story__tertiary fw-normal"> for </span>
              <a href="/<%= story.cached_organization.slug %>" class="crayons-story__secondary fw-medium"><%= story.cached_organization.name %></a>
            </span>
            <% end %>
          </div>
          <a href="<%= story.path %>" class="crayons-story__tertiary fs-xs"><time datetime="<%= story.published_timestamp %>"><%= story.readable_publish_date %></time><span class="time-ago-indicator-initial-placeholder" data-seconds="<%= story.published_at_int %>"></span></a>
        </div>
      </div>

      <% if local_assigns[:pinned] == true %>
        <div
          class="pinned color-accent-brand fw-bold"
          data-testid="pinned-article">
          <%= inline_svg_tag("pin.svg", alt: "", aria_hidden: true, class: "mr-1 align-text-bottom color-accent-brand") %><%= t("views.pins.article") %>
        </div>
      <% end %>
    </div>

    <div class="crayons-story__indention">
      <h2 class="crayons-story__title">
        <a href="<%= story.path %>" data-preload-image="<%= cloud_cover_url(story.main_image) %>" id="article-link-<%= story.id %>">
          <%= story.title %>
        </a>
      </h2>
      <div class="crayons-story__tags">
        <% flare_tag = FlareTag.new(story, @tag).tag %>
        <% if flare_tag %>
          <a href="<%= URL.tag flare_tag %>" class="crayons-tag" style="background:<%= flare_tag.bg_color_hex %>;color:<%= flare_tag.text_color_hex %>"><span class="crayons-tag__prefix">#</span><%= flare_tag.name %></a>
        <% end %>
        <% tags_to_display = story.cached_tag_list_array
           if flare_tag
             tags_to_display = tags_to_display.reject { |tag| tag == flare_tag.name }
           end %>
        <% tags_to_display.each do |tag| %>
        <a href="/t/<%= tag %>" class="crayons-tag"><span class="crayons-tag__prefix">#</span><%= tag %></a>
        <% end %>
      </div>
      <div class="crayons-story__bottom">
        <div class="crayons-story__details">
          <% if story.public_reactions_count > 0 %>
            <a href="<%= story.path %>" class="crayons-btn crayons-btn--s crayons-btn--ghost crayons-btn--icon-left" data-reaction-count data-reactable-id="<%= story.id %>" aria-label="Comments for post <%= story.title %> (<%= story.public_reactions_count %>)">
<<<<<<< HEAD
              <%= inline_svg_tag("small-heart.svg", aria: true, width: 24, height: 24, class: "crayons-icon", title: t("views.reactions.summary.title")) %>
              <%= t("views.reactions.summary.count_html",
                    count: story.public_reactions_count,
                    start: tag("span", { class: %w[hidden s:inline] }, true),
                    end: "</span>".html_safe) %>
=======
              <%= inline_svg_tag("small-heart.svg", aria: true, width: 24, height: 24, class: "crayons-icon", title: "Reactions") %>
              <%= story.public_reactions_count %>
              <span class="hidden s:inline">&nbsp;<%= t("core.reaction_pluralized", count: story.public_reactions_count) %></span>
>>>>>>> 7eea2b6a
            </a>
          <% end %>
          <% if story.comments_count > 0 %>
            <a href="<%= story.path %>#comments" class="crayons-btn crayons-btn--s crayons-btn--ghost crayons-btn--icon-left" aria-label="Comments for post <%= story.title %> (<%= story.public_reactions_count %>)">
              <%= inline_svg_tag("small-comment.svg", aria: true, width: 24, height: 24, class: "crayons-icon", title: "Comments") %>
              <%= story.comments_count %>
              <span class="hidden s:inline">&nbsp;<%= story.comments_count == 1 ? t("core.comment").downcase : t("core.comment").downcase.pluralize %></span>
            </a>
          <% else %>
            <a href="<%= story.path %>#comments" class="crayons-btn crayons-btn--s crayons-btn--ghost crayons-btn--icon-left" aria-label="Comments for post <%= story.title %> (<%= story.public_reactions_count %>)">
              <%= inline_svg_tag("small-comment.svg", aria: true, width: 24, height: 24, class: "crayons-icon", title: "Comments") %>
              <span class="hidden s:inline">Add&nbsp;<%= t("core.comment") %></span>
            </a>
          <% end %>
        </div>
        <div class="crayons-story__save">
          <small class="crayons-story__tertiary fs-xs mr-2">
            <%= story.reading_time < 1 ? 1 : story.reading_time %> min read
          </small>
          <button type="button" id="article-save-button-<%= story.id %>" class="crayons-btn crayons-btn--secondary crayons-btn--s bookmark-button" data-reactable-id="<%= story.id %>" aria-label="Save to reading list" title="Save to reading list">
            <span class="bm-initial">Save</span>
            <span class="bm-success">Saved</span>
          </button>
        </div>
      </div>
    </div>
  </div>
</div><|MERGE_RESOLUTION|>--- conflicted
+++ resolved
@@ -118,17 +118,11 @@
         <div class="crayons-story__details">
           <% if story.public_reactions_count > 0 %>
             <a href="<%= story.path %>" class="crayons-btn crayons-btn--s crayons-btn--ghost crayons-btn--icon-left" data-reaction-count data-reactable-id="<%= story.id %>" aria-label="Comments for post <%= story.title %> (<%= story.public_reactions_count %>)">
-<<<<<<< HEAD
               <%= inline_svg_tag("small-heart.svg", aria: true, width: 24, height: 24, class: "crayons-icon", title: t("views.reactions.summary.title")) %>
               <%= t("views.reactions.summary.count_html",
                     count: story.public_reactions_count,
                     start: tag("span", { class: %w[hidden s:inline] }, true),
                     end: "</span>".html_safe) %>
-=======
-              <%= inline_svg_tag("small-heart.svg", aria: true, width: 24, height: 24, class: "crayons-icon", title: "Reactions") %>
-              <%= story.public_reactions_count %>
-              <span class="hidden s:inline">&nbsp;<%= t("core.reaction_pluralized", count: story.public_reactions_count) %></span>
->>>>>>> 7eea2b6a
             </a>
           <% end %>
           <% if story.comments_count > 0 %>
