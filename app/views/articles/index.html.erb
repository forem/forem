--- conflicted
+++ resolved
@@ -35,29 +35,17 @@
 
     <%= render "articles/sidebar" %>
 
-<<<<<<< HEAD
     <%# BEGIN Feed menu bar %>
     <div class="articles-list crayons-layout__content" id="articles-list">
       <%= render(partial: "onboardings/task_card") if user_signed_in? %>
 
       <header class="flex items-center p-2 m:p-0 m:pb-2" id="on-page-nav-controls">
         <button type="button" class="crayons-btn crayons-btn--ghost crayons-btn--icon mr-2 inline-block m:hidden" id="on-page-nav-butt-left" aria-label="nav-button-left">
-=======
-    <div class="articles-list" id="articles-list">
-      <%= render(partial: "onboardings/task_card") if user_signed_in? %>
-
-      <header class="flex items-center p-2 m:p-0 m:pb-2" id="on-page-nav-controls">
-        <button type="button" class="crayons-btn crayons-btn--ghost crayons-btn--icon mr-2 inline-block l:hidden" id="on-page-nav-butt-left" aria-label="nav-button-left">
->>>>>>> 9e309718
           <%= inline_svg_tag("stack.svg", aria: true, width: 24, height: 24, class: "crayons-icon", title: "Left sidebar") %>
         </button>
         <div class="flex-1 flex items-center justify-between">
           <h2 class="fs-l fw-heavy">Posts</h2>
-<<<<<<< HEAD
-          <nav class="crayons-tabs crayons-tabs--scrollable hidden s:flex">
-=======
           <nav class="crayons-tabs hidden s:flex">
->>>>>>> 9e309718
             <a href="<%= list_path %>/" class="crayons-tabs__item <%= "crayons-tabs__item--current" if %w[week month year infinity latest].exclude?(params[:timeframe]) %>">Feed</a>
 
             <a href="<%= list_path %>/top/week" class="crayons-tabs__item <%= "crayons-tabs__item--current" if timeframe_check("week") %>">Week</a>
