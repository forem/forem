--- conflicted
+++ resolved
@@ -39,9 +39,8 @@
     <main class="articles-list crayons-layout__content" id="articles-list" role="main">
       <%= render(partial: "onboardings/task_card") if user_signed_in? %>
 
-<<<<<<< HEAD
       <header class="flex justify-between items-center p-2 px-3 m:p-0 m:px-0 m:pb-2">
-        <h1 class="fs-l fw-heavy">Posts</h1>
+        <h1 class="crayons-subtitle-2">Posts</h1>
 
         <nav class="crayons-tabs hidden s:flex">
           <a href="<%= list_path %>/" class="crayons-tabs__item <%= "crayons-tabs__item--current" if %w[week month year infinity latest].exclude?(params[:timeframe]) %>">Feed</a>
@@ -60,42 +59,6 @@
           <option value="<%= list_path %>/top/infinity" <% if timeframe_check("infinity") %> selected<% end %>>Infinity</option>
           <option value="<%= list_path %>/latest" <% if timeframe_check("latest") %> selected<% end %>>Latest</option>
         </select>
-=======
-      <header class="flex items-center p-2 m:p-0 m:pb-2" id="on-page-nav-controls">
-        <button type="button" class="crayons-btn crayons-btn--ghost crayons-btn--icon mr-2 inline-block m:hidden" id="on-page-nav-butt-left" aria-label="nav-button-left">
-          <div class="crayons-icon nav-icon ">
-            <%= SiteConfig.left_navbar_svg_icon.html_safe %>
-          </div>
-        </button>
-        <div class="flex-1 flex items-center justify-between">
-          <h2 class="crayons-subtitle-2">Posts</h2>
-          <nav class="crayons-tabs hidden s:flex">
-            <a href="<%= list_path %>/" class="crayons-tabs__item <%= "crayons-tabs__item--current" if %w[week month year infinity latest].exclude?(params[:timeframe]) %>">Feed</a>
-
-            <a href="<%= list_path %>/top/week" class="crayons-tabs__item <%= "crayons-tabs__item--current" if timeframe_check("week") %>">Week</a>
-            <a href="<%= list_path %>/top/month" class="crayons-tabs__item <%= "crayons-tabs__item--current" if timeframe_check("month") %>">Month</a>
-            <a href="<%= list_path %>/top/year" class="crayons-tabs__item <%= "crayons-tabs__item--current" if timeframe_check("year") %>">Year</a>
-            <a href="<%= list_path %>/top/infinity" class="crayons-tabs__item <%= "crayons-tabs__item--current" if timeframe_check("infinity") %>">Infinity</a>
-
-            <a href="<%= list_path %>/latest" class="crayons-tabs__item <%= "crayons-tabs__item--current" if timeframe_check("latest") %>">Latest</a>
-          </nav>
-
-          <select class="crayons-select s:hidden ml-2 s:ml-auto w-auto" id="feed-filter-select" aria-label="feed-filter-select">
-            <option value="<%= list_path %>" <% if ["week", "month", "year", "infinity", "latest"].exclude?(params[:timeframe]) %> selected<% end %>>Feed</option>
-            <option value="<%= list_path %>/top/week" <% if timeframe_check("week") %> selected<% end %>>Week</option>
-            <option value="<%= list_path %>/top/month" <% if timeframe_check("month") %> selected<% end %>>Month</option>
-            <option value="<%= list_path %>/top/year" <% if timeframe_check("year") %> selected<% end %>>Year</option>
-            <option value="<%= list_path %>/top/infinity" <% if timeframe_check("infinity") %> selected<% end %>>Infinity</option>
-            <option value="<%= list_path %>/latest" <% if timeframe_check("latest") %> selected<% end %>>Latest</option>
-          </select>
-        </div>
-
-        <button type="button" class="crayons-btn crayons-btn--ghost crayons-btn--icon ml-2 inline-block l:hidden" id="on-page-nav-butt-right" aria-label="nav-button-right">
-          <div class="crayons-icon nav-icon ">
-            <%= SiteConfig.right_navbar_svg_icon.html_safe %>
-          </div>
-        </button>
->>>>>>> 07c69b35
       </header>
 
       <% if user_signed_in? %>
