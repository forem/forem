<%= content_for :page_meta do %>
  <% title_with_timeframe(
       page_title: "#{community_qualified_name} 👩‍💻👨‍💻",
       timeframe: params[:timeframe],
       content_for: true,
     ) %>

  <link rel="canonical" href="<%= app_url(request.path) %>" />
  <meta name="description" content="<%= SiteConfig.community_description %>">
  <meta name="keywords" content="<%= SiteConfig.meta_keywords[:default] %>">

  <meta property="og:type" content="website" />
  <meta property="og:url" content="<%= app_url(request.path) %>" />
  <meta property="og:title" content="<%= title_with_timeframe(page_title: community_qualified_name, timeframe: params[:timeframe]) %>" />
  <meta property="og:image" content="<%= SiteConfig.main_social_image %>">
  <meta property="og:description" content="<%= SiteConfig.community_description %>" />
  <meta property="og:site_name" content="<%= community_qualified_name %>" />

  <meta name="twitter:site" content="@<%= SiteConfig.social_media_handles["twitter"] %>">
  <meta name="twitter:title" content="<%= title_with_timeframe(page_title: community_qualified_name, timeframe: params[:timeframe]) %>">
  <meta name="twitter:description" content="<%= SiteConfig.community_description %>">
  <meta name="twitter:image:src" content="<%= SiteConfig.main_social_image %>">
  <meta name="twitter:card" content="summary_large_image">
  <%= auto_discovery_link_tag(:rss, app_url("feed"), title: "#{community_name} RSS Feed") %>
<% end %>

<%= javascript_packs_with_chunks_tag "homePage", defer: true %>

<% cache(cache_key_heroku_slug("main-stories-index-#{params}-#{user_signed_in?}"), expires_in: 90.seconds) do %>
  <div class="crayons-layout crayons-layout--3-asymetric" id="index-container"
      data-params="<%= params.merge(sort_by: "hotness_score", sort_direction: "desc").to_json(only: %i[tag username q sort_by sort_direction]) %>" data-which="<%= @list_of %>"
      data-tag=""
      data-feed="<%= params[:timeframe] || "base-feed" %>"
      data-articles-since="<%= Timeframer.new(params[:timeframe]).datetime&.iso8601 %>">

    <%= render "articles/sidebar" %>

<<<<<<< HEAD
    <%# BEGIN Feed menu bar %>
    <div class="articles-list crayons-layout__content" id="articles-list">
=======
    <div class="articles-list" id="articles-list">
>>>>>>> 50a3b92b
      <%= render(partial: "onboardings/task_card") if user_signed_in? %>

      <header class="flex items-center p-2 m:p-0 m:pb-2" id="on-page-nav-controls">
        <button type="button" class="crayons-btn crayons-btn--ghost crayons-btn--icon mr-2 inline-block l:hidden" id="on-page-nav-butt-left" aria-label="nav-button-left">
          <%= inline_svg_tag("stack.svg", aria: true, width: 24, height: 24, class: "crayons-icon", title: "Left sidebar") %>
        </button>
        <div class="flex-1 flex items-center justify-between">
          <h2 class="fs-l fw-heavy">Posts</h2>
          <nav class="crayons-tabs crayons-tabs--scrollable hidden s:flex">
            <a href="<%= list_path %>/" class="crayons-tabs__item <%= "crayons-tabs__item--current" if %w[week month year infinity latest].exclude?(params[:timeframe]) %>">Feed</a>
            
            <a href="<%= list_path %>/top/week" class="crayons-tabs__item <%= "crayons-tabs__item--current" if timeframe_check("week") %>">Week</a>
            <a href="<%= list_path %>/top/month" class="crayons-tabs__item <%= "crayons-tabs__item--current" if timeframe_check("month") %>">Month</a>
            <a href="<%= list_path %>/top/year" class="crayons-tabs__item <%= "crayons-tabs__item--current" if timeframe_check("year") %>">Year</a>
            <a href="<%= list_path %>/top/infinity" class="crayons-tabs__item <%= "crayons-tabs__item--current" if timeframe_check("infinity") %>">Infinity</a>
            
            <a href="<%= list_path %>/latest" class="crayons-tabs__item <%= "crayons-tabs__item--current" if timeframe_check("latest") %>">Latest</a>
          </nav>

          <select class="crayons-select s:hidden ml-2 s:ml-auto w-auto" id="feed-filter-select" aria-label="feed-filter-select">
            <option value="<%= list_path %>/" <% if ["week", "month", "year", "infinity", "latest"].exclude?(params[:timeframe]) %>selected<% end %>>Feed</option>
            <option value="<%= list_path %>/top/week" <% if timeframe_check("week") %>selected<% end %>>Week</option>
            <option value="<%= list_path %>/top/month" <% if timeframe_check("month") %>selected<% end %>>Month</option>
            <option value="<%= list_path %>/top/year" <% if timeframe_check("year") %>selected<% end %>>Year</option>
            <option value="<%= list_path %>/top/infinity" <% if timeframe_check("infinity") %>selected<% end %>>Infinity</option>
            <option value="<%= list_path %>/latest" <% if timeframe_check("latest") %>selected<% end %>>Latest</option>
          </select>
        </div>

        <button type="button" class="crayons-btn crayons-btn--ghost crayons-btn--icon ml-2 inline-block l:hidden" id="on-page-nav-butt-right" aria-label="nav-button-right">
          <%= inline_svg_tag("lightning.svg", aria: true, width: 24, height: 24, class: "crayons-icon", title: "Right sidebar") %>
        </button>
      </header>

      <% if user_signed_in? %>
        <div id="homepage-feed"></div>
      <% else %>
        <%= render "stories/main_stories_feed" %>
      <% end %>

      <div id="followed-podcasts" data-episodes="<%= @podcast_episodes.to_json(include: { podcast: { only: %i[slug title id], methods: %i[image_90] } }) %>"></div>
      <div class="loading-articles" id="loading-articles">
        loading...
      </div>
    </div>

    <%= render "articles/sidebar_additional" %>
  </div>

  <%= render "stories/narrow_nav_menu" %>
  <%= render "stories/stories_list_script" %>
<% end %><|MERGE_RESOLUTION|>--- conflicted
+++ resolved
@@ -35,12 +35,8 @@
 
     <%= render "articles/sidebar" %>
 
-<<<<<<< HEAD
     <%# BEGIN Feed menu bar %>
     <div class="articles-list crayons-layout__content" id="articles-list">
-=======
-    <div class="articles-list" id="articles-list">
->>>>>>> 50a3b92b
       <%= render(partial: "onboardings/task_card") if user_signed_in? %>
 
       <header class="flex items-center p-2 m:p-0 m:pb-2" id="on-page-nav-controls">
