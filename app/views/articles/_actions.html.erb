--- conflicted
+++ resolved
@@ -22,18 +22,6 @@
                  image_path: "save.svg",
                  image_active_path: "save-filled.svg"
                } %>
-<<<<<<< HEAD
-
-    <% display_name = @article.user.twitter_username ? "@#{@article.user.twitter_username}" : @article.user.name %>
-    <a
-      class="article-actions-tweet-button"
-      rel="noopener"
-      target="_blank"
-      href='https://twitter.com/intent/tweet?text="<%= u @article.title.strip %>" by <%= display_name %> <%= u SiteConfig.twitter_hashtag %> <%= article_url(@article) %>'>
-      <img src="<%= asset_path("twitter.svg") %>" alt="twitter logo">
-    </a>
-=======
->>>>>>> 7536ad29
   <% end %>
 
   <div class="align-center m:relative">
@@ -53,7 +41,7 @@
           target="_blank"
           class="dropdown-link-row crayons-link crayons-link--block"
           rel="noopener"
-          href='https://twitter.com/intent/tweet?text="<%= u @article.title.strip %>" by <%= @article.user.twitter_username ? "@" + @article.user.twitter_username : @article.user.name %> <%= u SiteConfig.twitter_hashtag %> <%= article_url(@article) %>'>
+          href='https://twitter.com/intent/tweet?text="<%= u @article.title.strip %>" by <%= @article.user.twitter_username ? "@#{@article.user.twitter_username}" : @article.user.name %> <%= u SiteConfig.twitter_hashtag %> <%= article_url(@article) %>'>
           Share to Twitter
         </a>
         <a
