<% title t("views.tags.meta.title") %>

<%= content_for :page_meta do %>
  <link rel="canonical" href="<%= app_url("/tags") %>" />
  <meta name="description" content="<%= t("views.tags.meta.description", community: community_name) %>">
  <%= meta_keywords_default %>

  <meta property="og:type" content="article" />
  <meta property="og:url" content="<%= app_url("/tags") %>" />
  <meta property="og:title" content="<%= t("views.tags.meta.description", community: community_name) %>" />
  <meta property="og:image" content="<%= Settings::General.main_social_image %>" />
  <meta property="og:description" content="<%= t("views.tags.meta.og.description", community: community_name) %>" />
  <meta property="og:site_name" content="<%= community_name %>" />

  <meta name="twitter:card" content="summary_large_image">
  <meta name="twitter:site" content="@<%= Settings::General.social_media_handles["twitter"] %>">
  <meta name="twitter:title" content="<%= t("views.tags.meta.description", community: community_name) %>">
  <meta name="twitter:description" content="<%= t("views.tags.meta.og.description", community: community_name) %>">
  <meta name="twitter:image:src" content="<%= Settings::General.main_social_image %>">
<% end %>

<main id="main-content" class="crayons-layout crayons-layout--header-inside">
  <header class="crayons-page-header">
    <h1 class="crayons-title">
      <% if params[:q].present? %>
        <%= t("views.tags.heading.search_results", q: params[:q]) %>
      <% else %>
        <%= t("views.tags.heading.default") %>
      <% end %>
    </h1>
    <form accept-charset="UTF-8" method="get" action="<%= tags_path %>" role="search">
      <div class="crayons-fields crayons-fields--horizontal">
        <%= link_to t("views.tags.following_tags"), dashboard_following_tags_path, class: "crayons-btn crayons-btn--ghost" %>
        <div class="crayons-field flex-1 relative">
          <input class="crayons-header--search-input crayons-textfield js-search-input" type="text" id="nav-search" aria-label="<%= t("views.tags.search.aria_labels.search_input") %>" name="q" placeholder="<%= t("views.tags.search.placeholder") %>" autocomplete="off" />
          <button type="submit" aria-label="<%= t("views.tags.search.aria_labels.submit") %>" class="c-btn c-btn--icon-alone absolute inset-px left-auto mt-0 py-0">
            <%= crayons_icon_tag(:search, aria_hidden: true, title: t("views.search.icon.title")) %>
          </button>
        </div>
      </div>
    </form>
  </header>
  <% if @tags.empty? %>
    <div class="articles-list crayons-layout__content" id="articles-list" data-follow-button-container="true">
      <div id="banner-section"></div>
      <div class="substories search-results-loaded" id="substories"><div class="p-9 align-center crayons-card">No results match that query</div></div>
    </div>
  <% else %>
<<<<<<< HEAD
    <div class="grid gap-3 m:gap-4 l:gap-6 m:grid-cols-2 l:grid-cols-3 px-3 m:px-0 pb-3" data-follow-button-container="true">
      <% @tags.includes([:badge]).each do |tag| %>
        <div class="tag-card crayons-card branded-4 p-3 pt-2 m:p-6 m:pt-4 relative" style="border-top-color: <%= tag.bg_color_hex %>; ">
          <h3 class="mb-1 -ml-2">
            <%= render_tag_link(tag.accessible_name) %>
          </h3>
          <% if tag.short_summary.present? %>
            <p class="mb-2 color-base-70 truncate-at-3"><%= sanitize tag.short_summary %></p>
          <% end %>
          <p class="mb-3 fs-s color-base-60">
            <%= t("views.tags.published", count: tag.taggings_count) %>
          </p>

=======
    <div class="grid gap-3 m:gap-4 l:gap-4 m:grid-cols-2 l:grid-cols-4 px-3 m:px-0 pb-3" data-follow-button-container="true">
      <% @tags.includes([:badge]).each do |tag| %>
        <div class="tag-card crayons-card p-3 pt-2 m:p-5 m:pt-4 relative flex flex-col">
          <div>
            <div class="mb-1 flex items-center justify-between">
              <h4 class="-ml-2">
                <%= render_tag_link(tag.accessible_name) %>
              </h4>
              <div class="fs-xs color-base-60"><%= t("views.tags.published", count: number_with_delimiter(tag.taggings_count, delimiter: ",")) %></div>
            </div>
            <% if tag.short_summary.present? %>
              <p class="mb-6 fs-s color-base-70 truncate-at-3"><%= sanitize tag.short_summary %></p>
            <% end %>
          </div>
>>>>>>> 399a0158
          <% if tag %>
            <div class="mt-auto flex items-end justify-between">
              <button
                class="crayons-btn crayons-btn--primary follow-action-button"
                data-info='<%= DataInfo.to_json(object: tag, class_name: "Tag", followStyle: "primary") %>'>
                <%= t("views.tags.follow") %>
              </button>
              <% if tag.badge_id && tag.badge %>
                <img src="<%= optimized_image_url(tag.badge.badge_image_url, width: 180) %>" class="tag-card__badge" alt="" loading="lazy" />
              <% end %>
            </div>
          <% end %>
        </div>
      <% end %>
    </div>
  <% end %>
</main>
<%= javascript_packs_with_chunks_tag "followButtons", defer: true %><|MERGE_RESOLUTION|>--- conflicted
+++ resolved
@@ -46,21 +46,6 @@
       <div class="substories search-results-loaded" id="substories"><div class="p-9 align-center crayons-card">No results match that query</div></div>
     </div>
   <% else %>
-<<<<<<< HEAD
-    <div class="grid gap-3 m:gap-4 l:gap-6 m:grid-cols-2 l:grid-cols-3 px-3 m:px-0 pb-3" data-follow-button-container="true">
-      <% @tags.includes([:badge]).each do |tag| %>
-        <div class="tag-card crayons-card branded-4 p-3 pt-2 m:p-6 m:pt-4 relative" style="border-top-color: <%= tag.bg_color_hex %>; ">
-          <h3 class="mb-1 -ml-2">
-            <%= render_tag_link(tag.accessible_name) %>
-          </h3>
-          <% if tag.short_summary.present? %>
-            <p class="mb-2 color-base-70 truncate-at-3"><%= sanitize tag.short_summary %></p>
-          <% end %>
-          <p class="mb-3 fs-s color-base-60">
-            <%= t("views.tags.published", count: tag.taggings_count) %>
-          </p>
-
-=======
     <div class="grid gap-3 m:gap-4 l:gap-4 m:grid-cols-2 l:grid-cols-4 px-3 m:px-0 pb-3" data-follow-button-container="true">
       <% @tags.includes([:badge]).each do |tag| %>
         <div class="tag-card crayons-card p-3 pt-2 m:p-5 m:pt-4 relative flex flex-col">
@@ -75,7 +60,6 @@
               <p class="mb-6 fs-s color-base-70 truncate-at-3"><%= sanitize tag.short_summary %></p>
             <% end %>
           </div>
->>>>>>> 399a0158
           <% if tag %>
             <div class="mt-auto flex items-end justify-between">
               <button
