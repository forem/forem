--- conflicted
+++ resolved
@@ -14,11 +14,7 @@
 <div>
   👋 <b>Looking for work?</b> <a href="<%= app_url("/listings/jobs") %>">Browse job openings</a> or create an <a href="<%= app_url("/listings/forhire") %>">available for hire</a> listing.
   <br />
-<<<<<<< HEAD
-  🔍 <b>Hiring <%= community_members_label %>?</b> Post your position(s) on <a href="<%= app_url("/page/post-a-job") %>"><%= community_name %> Listings</a>.
-=======
-  🔍 <b>Hiring developers?</b> Post your position(s) on <a href="<%= app_url(page_post_a_job_url) %>"><%= community_name %> Listings</a>.
->>>>>>> 883eb170
+  🔍 <b>Hiring <%= community_members_label %>?</b> Post your position(s) on <a href="<%= app_url(page_post_a_job_url) %>"><%= community_name %> Listings</a>.
 </div>
 
 <center style="margin-top:50px;">
