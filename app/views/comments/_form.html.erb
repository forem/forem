--- conflicted
+++ resolved
@@ -28,13 +28,8 @@
     <%= f.hidden_field :parent_id, value: @parent_comment.id if @parent_comment %>
   <% end %>
 
-<<<<<<< HEAD
   <span class="crayons-avatar m:crayons-avatar--l mr-2 shrink-0">
-    <img src="<%= SiteConfig.logo_png %>" width="32" height="32" alt="pic" class="crayons-avatar__image" id="comment-primary-user-profile--avatar">
-=======
-  <span class="crayons-avatar crayons-avatar--l mr-2 shrink-0">
     <img src="<%= Images::Optimizer.call(SiteConfig.logo_png, width: 256)  %>" width="32" height="32" alt="pic" class="crayons-avatar__image" id="comment-primary-user-profile--avatar">
->>>>>>> 06fe98f1
   </span>
   <div class="comment-form__inner">
     <div class="comment-form__field">
