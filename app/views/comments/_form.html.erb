<div id="response-templates-data" style="display: none;"></div>
<% flash.each do |type, message| %>
  <div class="alert alert-<%= type %>"><%= message %></div>
<% end %>

<% if @comment.errors.any? %>
  <div id="error_explanation">
    <h2><%= pluralize(@comment.errors.count, "error") %> prohibited this comment from being saved:</h2>
    <ul>
      <% @comment.errors.full_messages.each do |message| %>
        <li><%= message %></li>
      <% end %>
    </ul>
  </div>
  <br><br><br><br>
<% end %>

<%= form_for(@comment, authenticity_token: false) do |f| %>
  <% if @article&.comment_template.present? && @comment.new_record? %>
    <div class="article-comment-form-preamble">
      This post comes with a comment template
    </div>
  <% end %>

  <%# this is used by JS and it will be replaced with the CSRF token received from the server %>
  <input type="hidden" name="authenticity_token" value="NOTHING" id="new_comment_authenticity_token">

  <% unless @comment.persisted? %>
    <%= f.hidden_field :commentable_id, value: commentable&.id %>
    <%= f.hidden_field :commentable_type, value: commentable_type %>
    <%= f.hidden_field :parent_id, value: @parent_comment.id if @parent_comment %>
  <% end %>
  <div class="field" id="textarea-wrapper">
    <div class="mod-responses-container" style="display: none;">
      <%# filled by JS %>
    </div>
    <%= f.text_area :body_markdown,
                    placeholder: "Add to the discussion",
                    onfocus: "handleFocus(event)",
                    onblur: "handleBlur(event)",
                    onkeyup: "handleKeyUp(event)",
                    onkeydown: "handleKeyDown(event)",
                    id: "text-area",
                    autofocus: @comment.persisted?,
                    required: true,
                    'aria-label': "Add a comment to the discussion" %>
    <div class="preview-toggle comment-preview-div" id="preview-div"></div>
  </div>
  <div class="code-of-conduct" id="toggle-code-of-conduct-checkbox">
  </div>
<<<<<<< HEAD
  <input class="uploaded-image" id="uploaded-image-main" />
  <div class="comment-bottom-actions">
    <div class="comment-editing-actions">
      <a href="/p/editor_guide" class="markdown-guide" target="_blank" title="Markdown Guide">
        <img alt="markdown guide" class="icon-image" src="<%= asset_path("info.svg") %>" />
      </a>
      <div class="editor-image-upload">
        <input type="file" id="image-upload-main" name="file" accept="image/*" style="display:none">
        <button class="image-upload-button" id="image-upload-button-main" onclick="handleImageUpload(event,'main')" title="Upload Image">
          <img alt="upload image" class="icon-image" src="<%= asset_path("image-upload.svg") %>" />
        </button>
        <label class="image-upload-file-label" id="image-upload-file-label-main"></label>
        <input type="submit" id='image-upload-submit-main' value="Upload" style="display:none">
      </div>
      <div class="editor-response-templates">
        <button class="response-templates-button" title="Use a response template" type="button">
          <img src="<%= asset_path("response-template.svg") %>" alt="" class="icon-image">
        </button>
      </div>
      <% if user_signed_in? %>
        <%= javascript_pack_tag "responseTemplates", defer: true %>
      <% end %>
    </div>
    <div class="comment-submit-actions" id="submit-wrapper">
      <%= link_to(request.referer.present? ? :back : commentable.path, "aria-label": "Cancel action") do %>
        <button id="cancel-button" class="comment-action-button comment-action-cancel">CANCEL</button>
      <% end %>
      <button id="preview-button" class="comment-action-button comment-action-preview">PREVIEW</button>
      <%= f.submit "SUBMIT", onclick: "validateField(event)", class: "comment-action-button", id: "submit-button" %>
    </div>
=======
  <a href="/p/editor_guide" class="markdown-guide" target="_blank" title="Markdown Guide">
    <img alt="markdown guide" class="icon-image" src="<%= asset_path("info.svg") %>" />
  </a>
  <div class="editor-image-upload">
    <input type="file" id="image-upload-main" name="file" accept="image/*" style="display:none">
    <button class="image-upload-button" id="image-upload-button-main" onclick="handleImageUpload(event,'main')" title="Upload Image">
      <img alt="upload image" class="icon-image" src="<%= asset_path("image-upload.svg") %>" />
    </button>
    <label class="image-upload-file-label" id="image-upload-file-label-main"></label>
    <input type="submit" id='image-upload-submit-main' value="Upload" style="display:none">
    <input class="uploaded-image" id="uploaded-image-main" />
  </div>
  <div class="actions" id="submit-wrapper">
    <%= link_to((:back if request.referer.present?) || (commentable.path if commentable) || @comment.path, "aria-label": "Cancel action") do %>
      <button id="cancel-button" class="comment-action-button comment-action-cancel">CANCEL</button>
    <% end %>
    <button id="preview-button" class="comment-action-button comment-action-preview">PREVIEW</button>
    <%= f.submit "SUBMIT", onclick: "validateField(event)", class: "comment-action-button", id: "submit-button" %>
>>>>>>> 239edd52
  </div>
<% end %>

<% if @comment.persisted? %>
  <script defer>
    if (document.getElementById("edit_comment_<%= @comment&.id %>")) {
      document.getElementById("edit_comment_<%= @comment&.id %>").onsubmit = function (e) {
        e.preventDefault();
        document.getElementById("submit-button").classList.add("submitting");
        document.getElementById("text-area").classList.add("submitting");
        var form = this;
        var waitingOnCSRF = setInterval(function () {
          var metaTag = document.querySelector("meta[name='csrf-token']")
          if (metaTag) {
            clearInterval(waitingOnCSRF);
            authToken = metaTag.getAttribute("content");
            document.getElementById("new_comment_authenticity_token").value = authToken;
            form.submit();
          }
        }, 1);
      }
    }
  </script>

  <script defer>
    var formElement = document.getElementById("edit_comment_<%= @comment&.id %>");
    if (formElement) {
      formElement.getElementsByClassName("comment-action-cancel")[0].style.display = "inline-block";
    }
  </script>
<% end %><|MERGE_RESOLUTION|>--- conflicted
+++ resolved
@@ -48,7 +48,6 @@
   </div>
   <div class="code-of-conduct" id="toggle-code-of-conduct-checkbox">
   </div>
-<<<<<<< HEAD
   <input class="uploaded-image" id="uploaded-image-main" />
   <div class="comment-bottom-actions">
     <div class="comment-editing-actions">
@@ -73,32 +72,12 @@
       <% end %>
     </div>
     <div class="comment-submit-actions" id="submit-wrapper">
-      <%= link_to(request.referer.present? ? :back : commentable.path, "aria-label": "Cancel action") do %>
+      <%= link_to((:back if request.referer.present?) || (commentable.path if commentable) || @comment.path, "aria-label": "Cancel action") do %>
         <button id="cancel-button" class="comment-action-button comment-action-cancel">CANCEL</button>
       <% end %>
       <button id="preview-button" class="comment-action-button comment-action-preview">PREVIEW</button>
       <%= f.submit "SUBMIT", onclick: "validateField(event)", class: "comment-action-button", id: "submit-button" %>
     </div>
-=======
-  <a href="/p/editor_guide" class="markdown-guide" target="_blank" title="Markdown Guide">
-    <img alt="markdown guide" class="icon-image" src="<%= asset_path("info.svg") %>" />
-  </a>
-  <div class="editor-image-upload">
-    <input type="file" id="image-upload-main" name="file" accept="image/*" style="display:none">
-    <button class="image-upload-button" id="image-upload-button-main" onclick="handleImageUpload(event,'main')" title="Upload Image">
-      <img alt="upload image" class="icon-image" src="<%= asset_path("image-upload.svg") %>" />
-    </button>
-    <label class="image-upload-file-label" id="image-upload-file-label-main"></label>
-    <input type="submit" id='image-upload-submit-main' value="Upload" style="display:none">
-    <input class="uploaded-image" id="uploaded-image-main" />
-  </div>
-  <div class="actions" id="submit-wrapper">
-    <%= link_to((:back if request.referer.present?) || (commentable.path if commentable) || @comment.path, "aria-label": "Cancel action") do %>
-      <button id="cancel-button" class="comment-action-button comment-action-cancel">CANCEL</button>
-    <% end %>
-    <button id="preview-button" class="comment-action-button comment-action-preview">PREVIEW</button>
-    <%= f.submit "SUBMIT", onclick: "validateField(event)", class: "comment-action-button", id: "submit-button" %>
->>>>>>> 239edd52
   </div>
 <% end %>
 
