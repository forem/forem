--- conflicted
+++ resolved
@@ -36,16 +36,11 @@
   </div>
   <div class="code-of-conduct" id="toggle-code-of-conduct-checkbox">
   </div>
-<<<<<<< HEAD
   <!-- <a href="/p/editor_guide" class="markdown-guide" target="_blank" title="Markdown Guide">
     <img class="icon-image" src="<%= asset_path('info.svg') %>" />
   </a> -->
   <a id="markdown-guide-button" class="markdown-guide" title="Markdown Guide">
     <img class="icon-image" src="<%= asset_path('info.svg') %>" />
-=======
-  <a href="/p/editor_guide" class="markdown-guide" target="_blank" title="Markdown Guide">
-    <img class="icon-image" src="<%= asset_path("info.svg") %>" />
->>>>>>> 1fc33cdd
   </a>
   <div class="editor-image-upload">
     <input type="file" id="image-upload-main" name="file" accept="image/*" style="display:none">
