<<<<<<< HEAD
<div id="response-templates-data" style="display: none;"></div>
=======
<% flash.each do |type, message| %>
  <div class="alert alert-<%= type %>"><%= message %></div>
<% end %>

>>>>>>> f2d96bac
<% if @comment.errors.any? %>
  <div id="error_explanation">
    <h2><%= pluralize(@comment.errors.count, "error") %> prohibited this comment from being saved:</h2>
    <ul>
      <% @comment.errors.full_messages.each do |message| %>
        <li><%= message %></li>
      <% end %>
    </ul>
  </div>
  <br><br><br><br>
<% end %>

<%= form_for(@comment, authenticity_token: false) do |f| %>
  <% if @article&.comment_template.present? && @comment.new_record? %>
    <div class="article-comment-form-preamble">
      This post comes with a comment template
    </div>
  <% end %>

  <%# this is used by JS and it will be replaced with the CSRF token received from the server %>
  <input type="hidden" name="authenticity_token" value="NOTHING" id="new_comment_authenticity_token">

  <% unless @comment.persisted? %>
    <%= f.hidden_field :commentable_id, value: commentable.id %>
    <%= f.hidden_field :commentable_type, value: commentable_type %>
    <%= f.hidden_field :parent_id, value: @parent_comment.id if @parent_comment %>
  <% end %>
  <div class="field" id="textarea-wrapper">
    <div class="mod-responses-container" style="display: none;">
      <%# filled by JS %>
    </div>
    <%= f.text_area :body_markdown,
                    placeholder: "Add to the discussion",
                    onfocus: "handleFocus(event)",
                    onblur: "handleBlur(event)",
                    onkeyup: "handleKeyUp(event)",
                    onkeydown: "handleKeyDown(event)",
                    id: "text-area",
                    autofocus: @comment.persisted?,
                    required: true,
                    'aria-label': "Add a comment to the discussion" %>
    <div class="preview-toggle comment-preview-div" id="preview-div"></div>
  </div>
  <div class="code-of-conduct" id="toggle-code-of-conduct-checkbox">
  </div>
  <input class="uploaded-image" id="uploaded-image-main" />
  <div class="comment-bottom-actions">
    <div class="comment-editing-actions">
      <a href="/p/editor_guide" class="markdown-guide" target="_blank" title="Markdown Guide">
        <img alt="markdown guide" class="icon-image" src="<%= asset_path("info.svg") %>" />
      </a>
      <div class="editor-image-upload">
        <input type="file" id="image-upload-main" name="file" accept="image/*" style="display:none">
        <button class="image-upload-button" id="image-upload-button-main" onclick="handleImageUpload(event,'main')" title="Upload Image">
          <img alt="upload image" class="icon-image" src="<%= asset_path("image-upload.svg") %>" />
        </button>
        <label class="image-upload-file-label" id="image-upload-file-label-main"></label>
        <input type="submit" id='image-upload-submit-main' value="Upload" style="display:none">
      </div>
      <div class="editor-response-templates">
        <button class="response-templates-button" title="Use a response template" type="button">
          <img src="<%= asset_path("response-template.svg") %>" alt="" class="icon-image">
        </button>
      </div>
      <%= javascript_pack_tag "responseTemplates", defer: true %>
    </div>
    <div class="comment-submit-actions" id="submit-wrapper">
      <%= link_to(request.referer.present? ? :back : commentable.path, "aria-label": "Cancel action") do %>
        <button id="cancel-button" class="comment-action-button comment-action-cancel">CANCEL</button>
      <% end %>
      <button id="preview-button" class="comment-action-button comment-action-preview">PREVIEW</button>
      <%= f.submit "SUBMIT", onclick: "validateField(event)", class: "comment-action-button", id: "submit-button" %>
    </div>
  </div>
<% end %>

<% if @comment.persisted? %>
  <script defer>
    if (document.getElementById("edit_comment_<%= @comment&.id %>")) {
      document.getElementById("edit_comment_<%= @comment&.id %>").onsubmit = function (e) {
        e.preventDefault();
        document.getElementById("submit-button").classList.add("submitting");
        document.getElementById("text-area").classList.add("submitting");
        var form = this;
        var waitingOnCSRF = setInterval(function () {
          var metaTag = document.querySelector("meta[name='csrf-token']")
          if (metaTag) {
            clearInterval(waitingOnCSRF);
            authToken = metaTag.getAttribute("content");
            document.getElementById("new_comment_authenticity_token").value = authToken;
            form.submit();
          }
        }, 1);
      }
    }
  </script>

  <script defer>
    var formElement = document.getElementById("edit_comment_<%= @comment&.id %>");
    if (formElement) {
      formElement.getElementsByClassName("comment-action-cancel")[0].style.display = "inline-block";
    }
  </script>
<% end %><|MERGE_RESOLUTION|>--- conflicted
+++ resolved
@@ -1,11 +1,8 @@
-<<<<<<< HEAD
 <div id="response-templates-data" style="display: none;"></div>
-=======
 <% flash.each do |type, message| %>
   <div class="alert alert-<%= type %>"><%= message %></div>
 <% end %>
 
->>>>>>> f2d96bac
 <% if @comment.errors.any? %>
   <div id="error_explanation">
     <h2><%= pluralize(@comment.errors.count, "error") %> prohibited this comment from being saved:</h2>
