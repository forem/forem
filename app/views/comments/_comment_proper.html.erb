<% decorated_comment = comment.decorate %>
<% color = HexComparer.new([user_colors(comment.user)[:bg], user_colors(comment.user)[:text]]).brightness(0.88) %>
<% if true %>
<li
  class="
    comment
    <%= comment_class(comment, is_view_root: is_view_root) %>
    <%= "flat-node" if comment.depth > 3 %>
    comment-deep-<%= comment.depth %>
  "
  id="comment-node-<%= comment.id %>"
  data-comment-id="<%= comment.id %>"
  data-comment-author-id="<%= comment_user_id_unless_deleted comment %>"
  data-content-user-id="<%= comment_user_id_unless_deleted comment %>">
  <header class="comment__header">
    <% if comment.deleted %>
      Comment deleted...
    <% else %>
      <a href="/<%= comment.user.username %>" class="flex items-center mr-2" title="<%= comment.user.name %> profile">
        <span class="crayons-avatar mr-1 m:mr-2 shrink-0">
          <img src="<%= ProfileImage.new(comment.user).get(width: 50) %>" width="32" height="32" class="crayons-avatar__image" alt="<%= comment.user.name %> profile image">
        </span>
        <strong class="fw-medium"><%= comment.user.name %></strong>

<<<<<<< HEAD
=======
      <div class="details <%= "low-quality-comment" if decorated_comment.low_quality %>">
        <a href="/<%= comment.user.username %>">
          <img class="profile-pic" src="<%= Images::Profile.call(comment.user.profile_image_url, length: 50) %>" alt="<%= comment.user.username %> profile image" />
          <span class="comment-username">
            <span class="comment-username-inner">
              <%= comment.user.name %>
            </span>
          </span>
        </a>
        <% if comment.user.twitter_username.present? %>
          <a href="https://twitter.com/<%= comment.user.twitter_username %>" rel="noopener noreferrer" target="_blank">
            <%= image_tag("twitter-logo.svg", class: "icon-img", alt: "twitter logo") %></a>
        <% end %>
        <% if comment.user.github_username.present? %>
          <a href="https://github.com/<%= comment.user.github_username %>" rel="noopener noreferrer" target="_blank">
            <%= image_tag("github-logo.svg", class: "icon-img", alt: "github logo") %>
          </a>
        <% end %>
>>>>>>> 3bce7533
        <% if commentable_author_is_op?(commentable, comment) %>
          <span class="crayons-indicator crayons-indicator--accent ml-2"><%= get_ama_or_op_banner(commentable) %></span>
        <% end %>
      </a>

      <%= render "comments/comment_date", decorated_comment: decorated_comment %>

      <div class="ml-auto relative -my-1 m:-my-2 comment__dropdown">
        <button type="button" class="crayons-btn crayons-btn--ghost crayons-btn--icon comment__dropdown__trigger dropbtn" aria-label="Toggle dropdown menu">
          <%= inline_svg_tag("overflow-horizontal.svg", class: "crayons-icon pointer-events-none") %>
        </button>
        <div class="dropdown">
          <div class="crayons-dropdown p-1 z-30 right-1 left-1 s:right-0 s:left-auto fs-base">
            <a href="<%= comment.path %>" class="crayons-link crayons-link--block">Permalink</a>
            <span class="comment-actions hidden" data-user-id="<%= comment.user_id %>" data-action="settings-button" data-path="<%= comment.path %>/settings">
            </span>
            <% action = comment.hidden_by_commentable_user ? "Unhide" : "Hide" %>
            <span class="comment-actions hidden" data-action="hide-button" data-commentable-user-id="<%= commentable.user_id %>" data-user-id="<%= comment.user_id %>" style="display: none; width: 100%;">
              <a href="#" class="crayons-link crayons-link--block hide-comment" data-hide-type="<%= action.downcase %>" data-comment-id="<%= comment.id %>">
                <%= action %>
              </a>
            </span>
            <span class="mod-actions hidden mod-actions-comment-button" data-path="<%= comment.path %>/mod"></span>
            <span class="report-abuse-link-wrapper" data-path="/report-abuse?url=<%= comment_url(comment) %>"></span>
            <span class="current-user-actions hidden"></span>
          </div>
        </div>
      </div>
    <% end %>
  </header>
  <div class="comment__body">
    <button class="comment__toggle" style="--comment-brand-hover-color: <%= color %>">
      <span class="comment__toggle__icon">
        <%= inline_svg_tag("collapse.svg", class: "crayons-icon") %>
      </span>
      <span class="comment__toggle__stripe"></span>
    </button>

    <div class="comment__main">
      <% if comment.deleted %>
        ...
      <% else %>
        <div class="comment__content text-styles text-styles--comment">
          <% if decorated_comment.low_quality %>
            <p>Comment marked as low quality/non-constructive by the community. <a href="/code-of-conduct">View code of conduct</a>.</p>
          <% end %>

          <% if comment.hidden_by_commentable_user %>
            <p>Comment hidden by post author - thread only visible in this permalink</p>
          <% end %>

          <%= comment.safe_processed_html %>
        </div>

        <footer class="comment__footer" data-comment-id="<%= comment.id %>" data-path="<%= commentable.path %>/comments/<%= comment.id_code_generated %>">
          <button type="button" class="crayons-btn crayons-btn--ghost crayons-btn--icon-left">
            <%= inline_svg_tag("small-heart.svg", class: "crayons-icon") %>34
          </button>

          <% if comment.depth < 2 || is_childless %>
            <a href="#<%= commentable.path %>/comments/new/<%= comment.id_code_generated %>" class="toggle-reply-form crayons-btn crayons-btn--ghost crayons-btn--icon-left" rel="nofollow">
              <%= inline_svg_tag("small-comment.svg", class: "crayons-icon") %>Reply
            </a>
          <% else %>
            <a href="#<%= commentable.path %>/comments/new/<%= comment.id_code_generated %>" class="toggle-reply-form thread-indication crayons-btn crayons-btn--ghost crayons-btn--icon-left" rel="nofollow">
              <%= inline_svg_tag("small-comment.svg", class: "crayons-icon") %>Thread
            </a>
          <% end %>
        </footer>
      <% end %>

      <%= subtree_html %>
    </div>
  </div>
</li>

<% else %>
  <div id="comment-node-<%= comment.id %>" class="single-comment-node <%= comment_class(comment, is_view_root: is_view_root) %> <%= "flat-node" if comment.depth > 3 %> comment-deep-<%= comment.depth %>" data-comment-id="<%= comment.id %>" data-comment-author-id="<%= comment_user_id_unless_deleted comment %>" data-content-user-id="<%= comment_user_id_unless_deleted comment %>">
    <% if comment.deleted %>
      <div class="inner-comment">
        <div class="body" style="padding-bottom:32px;opacity:0.3;user-select:none;cursor:default">
          [deleted]
        </div>
      </div>
    <% else %>
      <div class="inner-comment">
        <% decorated_comment = comment.decorate %>

        <% if decorated_comment.low_quality %>
          <div class="low-quality-comment-marker">
            <%= image_tag(Images::Optimizer.call(SiteConfig.mascot_image_url,
                                                 type: "fetch",
                                                 width: 50,
                                                 height: 50,
                                                 crop: "imagga_scale",
                                                 quality: "auto",
                                                 flags: "progressive",
                                                 fetch_format: "auto",
                                                 sign_url: true), class: "sloan", alt: "Sloan, the sloth mascot", loading: "lazy") %>
            Comment marked as low quality/non-constructive by the community
            <a href="/code-of-conduct">View code of conduct</a>
          </div>
        <% end %>
        <% if comment.hidden_by_commentable_user %>
          <div class="low-quality-comment-marker">
            Comment hidden by post author - thread only visible in this permalink
          </div>
        <% end %>

        <!-- TODO: low-quality-comment --><div class="details <%= "low-quality-comment" if decorated_comment.low_quality %>">
          <a href="/<%= comment.user.username %>">
            <img class="profile-pic" src="<%= ProfileImage.new(comment.user).get(width: 50) %>" alt="<%= comment.user.username %> profile image" />
            <span class="comment-username">
              <span class="comment-username-inner">
                <%= comment.user.name %>
              </span>
            </span>
          </a>
          <!-- TODO: social links -->
          <% if comment.user.twitter_username.present? %>
            <a href="https://twitter.com/<%= comment.user.twitter_username %>" rel="noopener noreferrer" target="_blank">
              <%= image_tag("twitter-logo.svg", class: "icon-img", alt: "twitter logo") %></a>
          <% end %>
          <% if comment.user.github_username.present? %>
            <a href="https://github.com/<%= comment.user.github_username %>" rel="noopener noreferrer" target="_blank">
              <%= image_tag("github-logo.svg", class: "icon-img", alt: "github logo") %>
            </a>
          <% end %>

          <%= render "comments/comment_date", decorated_comment: decorated_comment %>

        </div>

        <!-- TODO: low-quality-comment --><div class="body <%= "low-quality-comment" if decorated_comment.low_quality %>">
          <%= comment.safe_processed_html %>
          <button class="reaction-button" id="button-for-comment-<%= comment.id %>" data-comment-id="<%= comment.id %>" title="heart">
            <%= image_tag("favorite-heart-outline-button.svg", alt: "Favorite heart outline button") %>
            <img class="voted-heart" src="<%= asset_path("emoji/emoji-one-heart.png") %>" alt="Favorite heart button" />
          </button>
        </div>
        <div class="actions" data-comment-id="<%= comment.id %>" data-path="<%= commentable.path %>/comments/<%= comment.id_code_generated %>">
          <span class="current-user-actions hidden" style="display:none">
          </span>
          <% if comment.depth < 2 || is_childless %>
            <a href="#<%= commentable.path %>/comments/new/<%= comment.id_code_generated %>" class="toggle-reply-form" rel="nofollow">REPLY</a>
          <% else %>
            <a href="#<%= commentable.path %>/comments/new/<%= comment.id_code_generated %>" class="toggle-reply-form thread-indication" rel="nofollow">THREAD</a>
          <% end %>
        </div>
      </div>
    <% end %>
    <%= subtree_html %>
  </div>
<% end %><|MERGE_RESOLUTION|>--- conflicted
+++ resolved
@@ -18,31 +18,10 @@
     <% else %>
       <a href="/<%= comment.user.username %>" class="flex items-center mr-2" title="<%= comment.user.name %> profile">
         <span class="crayons-avatar mr-1 m:mr-2 shrink-0">
-          <img src="<%= ProfileImage.new(comment.user).get(width: 50) %>" width="32" height="32" class="crayons-avatar__image" alt="<%= comment.user.name %> profile image">
+          <img src="<%= Images::Profile.call(comment.user.profile_image_url, length: 50) %>" width="32" height="32" class="crayons-avatar__image" alt="<%= comment.user.name %> profile image">
         </span>
         <strong class="fw-medium"><%= comment.user.name %></strong>
 
-<<<<<<< HEAD
-=======
-      <div class="details <%= "low-quality-comment" if decorated_comment.low_quality %>">
-        <a href="/<%= comment.user.username %>">
-          <img class="profile-pic" src="<%= Images::Profile.call(comment.user.profile_image_url, length: 50) %>" alt="<%= comment.user.username %> profile image" />
-          <span class="comment-username">
-            <span class="comment-username-inner">
-              <%= comment.user.name %>
-            </span>
-          </span>
-        </a>
-        <% if comment.user.twitter_username.present? %>
-          <a href="https://twitter.com/<%= comment.user.twitter_username %>" rel="noopener noreferrer" target="_blank">
-            <%= image_tag("twitter-logo.svg", class: "icon-img", alt: "twitter logo") %></a>
-        <% end %>
-        <% if comment.user.github_username.present? %>
-          <a href="https://github.com/<%= comment.user.github_username %>" rel="noopener noreferrer" target="_blank">
-            <%= image_tag("github-logo.svg", class: "icon-img", alt: "github logo") %>
-          </a>
-        <% end %>
->>>>>>> 3bce7533
         <% if commentable_author_is_op?(commentable, comment) %>
           <span class="crayons-indicator crayons-indicator--accent ml-2"><%= get_ama_or_op_banner(commentable) %></span>
         <% end %>
