<% decorated_comment = comment.decorate %>

<div class="comment__inner">
  <%= render partial: "comments/comment_avatar", locals: { comment: comment } %>

  <div class="inner-comment comment__details">
    <div class="comment__content crayons-card">
      <% if comment.deleted %>
        <div class="p-6 align-center opacity-50 fs-s">
          <span class="js-comment-username">Comment deleted</span>
        </div>
      <% else %>
        <%= render partial: "comments/comment_quality_marker", locals: {
              comment: comment,
              decorated_comment: decorated_comment
            } %>

        <%= render partial: "comments/comment_header", locals: {
              comment: comment,
              commentable: commentable,
              decorated_comment: decorated_comment
            } %>

<<<<<<< HEAD
      <div class="details <%= "low-quality-comment" if decorated_comment.low_quality %>">
        <a href="/<%= comment.user.username %>">
          <img class="profile-pic" src="<%= Images::Profile.call(comment.user.profile_image_url, length: 50) %>" alt="<%= comment.user.username %> profile image" loading="lazy" />
          <span class="comment-username">
            <span class="comment-username-inner">
              <%= comment.user.name %>
            </span>
          </span>
        </a>
        <% if comment.user.twitter_username.present? %>
          <a href="https://twitter.com/<%= comment.user.twitter_username %>" rel="noopener noreferrer" target="_blank">
            <%= image_tag("twitter-logo.svg", class: "icon-img", alt: "twitter logo") %></a>
        <% end %>
        <% if comment.user.github_username.present? %>
          <a href="https://github.com/<%= comment.user.github_username %>" rel="noopener noreferrer" target="_blank">
            <%= image_tag("github-logo.svg", class: "icon-img", alt: "github logo") %>
          </a>
        <% end %>
        <% if commentable_author_is_op?(commentable, comment) %>
          <span class="op-marker"><%= get_ama_or_op_banner(commentable) %></span>
        <% end %>
        <%= render "comments/comment_date", decorated_comment: decorated_comment %>
        <button class="dropbtn" aria-label="Toggle dropdown menu">
          <%= inline_svg_tag("overflow-horizontal.svg", aria: true, class: "dropdown-icon", title: "Dropdown menu") %>
        </button>
        <div class="dropdown">
          <div class="crayons-dropdown p-1 z-30 right-1 left-1 s:right-0 s:left-auto fs-base">
            <a href="<%= comment.path %>" class="crayons-link crayons-link--block">Permalink</a>
            <span class="comment-actions hidden" data-user-id="<%= comment.user_id %>" data-action="settings-button" data-path="<%= comment.path %>/settings">
            </span>
            <% action = comment.hidden_by_commentable_user ? "Unhide" : "Hide" %>
            <span class="comment-actions hidden" data-action="hide-button" data-commentable-user-id="<%= commentable.user_id %>" data-user-id="<%= comment.user_id %>" style="display: none; width: 100%;">
              <a href="#" class="crayons-link crayons-link--block hide-comment" data-hide-type="<%= action.downcase %>" data-comment-id="<%= comment.id %>">
                <%= action %>
              </a>
            </span>
            <span class="mod-actions hidden mod-actions-comment-button" data-path="<%= comment.path %>/mod"></span>
            <span class="report-abuse-link-wrapper" data-path="/report-abuse?url=<%= comment_url(comment) %>"></span>
          </div>
        </div>
      </div>
      <div class="body <%= "low-quality-comment" if decorated_comment.low_quality %>">
        <%= comment.safe_processed_html %>
        <button class="reaction-button" id="button-for-comment-<%= comment.id %>" data-comment-id="<%= comment.id %>" title="heart">
          <%= image_tag("favorite-heart-outline-button.svg", alt: "Favorite heart outline button") %>
          <img class="voted-heart" src="<%= asset_path("emoji/emoji-one-heart.png") %>" alt="Favorite heart button" loading="lazy" />
        </button>
      </div>
      <div class="actions" data-comment-id="<%= comment.id %>" data-path="<%= commentable.path %>/comments/<%= comment.id_code_generated %>">
        <span class="current-user-actions hidden" style="display:none">
        </span>
        <% if comment.depth < 2 || is_childless %>
          <a href="#<%= commentable.path %>/comments/new/<%= comment.id_code_generated %>" class="toggle-reply-form" rel="nofollow">Reply</a>
        <% else %>
          <a href="#<%= commentable.path %>/comments/new/<%= comment.id_code_generated %>" class="toggle-reply-form thread-indication" rel="nofollow">Thread</a>
        <% end %>
      </div>
=======
        <div class="comment__body text-styles text-styles--secondary body">
          <%= comment.safe_processed_html %>
        </div>
      <% end %>
>>>>>>> cf3bde42
    </div>

    <%= unless comment.deleted
          (render partial: "comments/comment_footer", locals: {
            comment: comment,
            commentable: commentable,
            is_childless: is_childless
          })
        end %>
  </div>
</div>
<%= subtree_html %><|MERGE_RESOLUTION|>--- conflicted
+++ resolved
@@ -21,70 +21,10 @@
               decorated_comment: decorated_comment
             } %>
 
-<<<<<<< HEAD
-      <div class="details <%= "low-quality-comment" if decorated_comment.low_quality %>">
-        <a href="/<%= comment.user.username %>">
-          <img class="profile-pic" src="<%= Images::Profile.call(comment.user.profile_image_url, length: 50) %>" alt="<%= comment.user.username %> profile image" loading="lazy" />
-          <span class="comment-username">
-            <span class="comment-username-inner">
-              <%= comment.user.name %>
-            </span>
-          </span>
-        </a>
-        <% if comment.user.twitter_username.present? %>
-          <a href="https://twitter.com/<%= comment.user.twitter_username %>" rel="noopener noreferrer" target="_blank">
-            <%= image_tag("twitter-logo.svg", class: "icon-img", alt: "twitter logo") %></a>
-        <% end %>
-        <% if comment.user.github_username.present? %>
-          <a href="https://github.com/<%= comment.user.github_username %>" rel="noopener noreferrer" target="_blank">
-            <%= image_tag("github-logo.svg", class: "icon-img", alt: "github logo") %>
-          </a>
-        <% end %>
-        <% if commentable_author_is_op?(commentable, comment) %>
-          <span class="op-marker"><%= get_ama_or_op_banner(commentable) %></span>
-        <% end %>
-        <%= render "comments/comment_date", decorated_comment: decorated_comment %>
-        <button class="dropbtn" aria-label="Toggle dropdown menu">
-          <%= inline_svg_tag("overflow-horizontal.svg", aria: true, class: "dropdown-icon", title: "Dropdown menu") %>
-        </button>
-        <div class="dropdown">
-          <div class="crayons-dropdown p-1 z-30 right-1 left-1 s:right-0 s:left-auto fs-base">
-            <a href="<%= comment.path %>" class="crayons-link crayons-link--block">Permalink</a>
-            <span class="comment-actions hidden" data-user-id="<%= comment.user_id %>" data-action="settings-button" data-path="<%= comment.path %>/settings">
-            </span>
-            <% action = comment.hidden_by_commentable_user ? "Unhide" : "Hide" %>
-            <span class="comment-actions hidden" data-action="hide-button" data-commentable-user-id="<%= commentable.user_id %>" data-user-id="<%= comment.user_id %>" style="display: none; width: 100%;">
-              <a href="#" class="crayons-link crayons-link--block hide-comment" data-hide-type="<%= action.downcase %>" data-comment-id="<%= comment.id %>">
-                <%= action %>
-              </a>
-            </span>
-            <span class="mod-actions hidden mod-actions-comment-button" data-path="<%= comment.path %>/mod"></span>
-            <span class="report-abuse-link-wrapper" data-path="/report-abuse?url=<%= comment_url(comment) %>"></span>
-          </div>
-        </div>
-      </div>
-      <div class="body <%= "low-quality-comment" if decorated_comment.low_quality %>">
-        <%= comment.safe_processed_html %>
-        <button class="reaction-button" id="button-for-comment-<%= comment.id %>" data-comment-id="<%= comment.id %>" title="heart">
-          <%= image_tag("favorite-heart-outline-button.svg", alt: "Favorite heart outline button") %>
-          <img class="voted-heart" src="<%= asset_path("emoji/emoji-one-heart.png") %>" alt="Favorite heart button" loading="lazy" />
-        </button>
-      </div>
-      <div class="actions" data-comment-id="<%= comment.id %>" data-path="<%= commentable.path %>/comments/<%= comment.id_code_generated %>">
-        <span class="current-user-actions hidden" style="display:none">
-        </span>
-        <% if comment.depth < 2 || is_childless %>
-          <a href="#<%= commentable.path %>/comments/new/<%= comment.id_code_generated %>" class="toggle-reply-form" rel="nofollow">Reply</a>
-        <% else %>
-          <a href="#<%= commentable.path %>/comments/new/<%= comment.id_code_generated %>" class="toggle-reply-form thread-indication" rel="nofollow">Thread</a>
-        <% end %>
-      </div>
-=======
         <div class="comment__body text-styles text-styles--secondary body">
           <%= comment.safe_processed_html %>
         </div>
       <% end %>
->>>>>>> cf3bde42
     </div>
 
     <%= unless comment.deleted
