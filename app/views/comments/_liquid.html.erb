<div class="liquid-comment">
  <% if comment %>
    <div class="details">
      <a href="/<%= comment.user.username %>">
        <img class="profile-pic" src="<%= Images::Profile.call(comment.user.profile_image_url, length: 50) %>" alt="<%= comment.user.username %> profile image" loading="lazy" />
      </a>
      <a href="/<%= comment.user.username %>">
        <span class="comment-username"><%= comment.user.name %></span>
      </a>
<<<<<<< HEAD
      <% if comment.user.twitter_username.present? %>
        <a href="https://twitter.com/<%= comment.user.twitter_username %>">
          <img src="/assets/twitter-logo.svg" class="icon-img" alt="twitter" loading="lazy" />
        </a>
      <% end %>
      <% if comment.user.github_username.present? %>
        <a href="https://github.com/<%= comment.user.github_username %>">
          <img src="/assets/github-logo.svg" class="icon-img" alt="github" loading="lazy" />
        </a>
      <% end %>
=======
>>>>>>> cf3bde42
      <%= render "comments/comment_date", decorated_comment: comment.decorate %>
    </div>
    <div class="body">
      <%= comment.safe_processed_html %>
    </div>
  <% else %>
    <div class="body">
      <p>Comment Not Found</p>
    </div>
  <% end %>
</div><|MERGE_RESOLUTION|>--- conflicted
+++ resolved
@@ -2,24 +2,11 @@
   <% if comment %>
     <div class="details">
       <a href="/<%= comment.user.username %>">
-        <img class="profile-pic" src="<%= Images::Profile.call(comment.user.profile_image_url, length: 50) %>" alt="<%= comment.user.username %> profile image" loading="lazy" />
+        <img class="profile-pic" src="<%= Images::Profile.call(comment.user.profile_image_url, length: 50) %>" alt="<%= comment.user.username %> profile image" />
       </a>
       <a href="/<%= comment.user.username %>">
         <span class="comment-username"><%= comment.user.name %></span>
       </a>
-<<<<<<< HEAD
-      <% if comment.user.twitter_username.present? %>
-        <a href="https://twitter.com/<%= comment.user.twitter_username %>">
-          <img src="/assets/twitter-logo.svg" class="icon-img" alt="twitter" loading="lazy" />
-        </a>
-      <% end %>
-      <% if comment.user.github_username.present? %>
-        <a href="https://github.com/<%= comment.user.github_username %>">
-          <img src="/assets/github-logo.svg" class="icon-img" alt="github" loading="lazy" />
-        </a>
-      <% end %>
-=======
->>>>>>> cf3bde42
       <%= render "comments/comment_date", decorated_comment: comment.decorate %>
     </div>
     <div class="body">
