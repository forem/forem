--- conflicted
+++ resolved
@@ -16,11 +16,7 @@
     <div class="border-0 border-b-1 border-solid border-base-20 p-1">
       <a href="/enter" data-no-instant id="first-nav-link" class="crayons-link crayons-link--block fw-medium">Sign In/Up</a>
       <% if SiteConfig.auth_allowed?("twitter") %>
-<<<<<<< HEAD
-        <a href="/users/auth/twitter?callback_url=<%= ApplicationConfig["APP_PROTOCOL"] %><%= ApplicationConfig["APP_DOMAIN"] %>/users/auth/twitter/callback" class="crayons-link crayons-link--block pl-5" data-no-instant>Via Twitter</a>
-=======
-        <a href="/users/auth/twitter?callback_url=<%= app_url("/users/auth/twitter/callback") %>" class="crayons-nav-block pl-5" data-no-instant>Via Twitter</a>
->>>>>>> b34c2d62
+        <a href="/users/auth/twitter?callback_url=<%= app_url("/users/auth/twitter/callback") %>" class="crayons-link crayons-link--block pl-5" data-no-instant>Via Twitter</a>
       <% end %>
       <% if SiteConfig.auth_allowed?("github") %>
         <a href="/users/auth/github?state=navbar_basic" class="crayons-link crayons-link--block pl-5" data-no-instant id="second-last-nav-link">Via GitHub</a>
