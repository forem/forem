--- conflicted
+++ resolved
@@ -20,38 +20,8 @@
       <a href="<%= user_settings_path %>" class="crayons-link crayons-link--block" id="second-last-nav-link">Settings</a>
     </li>
 
-<<<<<<< HEAD
-  <% else %>
-    <div class="authentication-header__container border-0 border-b-1 border-solid border-base-20">
-      <figure class="authentication-header__image-container">
-        <img class="authentication-header__image" src="<%= optimized_image_url(safe_logo_url(SiteConfig.secondary_logo_url), width: 190) %>"
-              alt="Secondary <%= community_name %> logo" loading="lazy" />
-      </figure>
-      <div class="authentication-header__content">
-        <h2 class="authentication-header__title">
-          <%= render "shared/authentication_title" %>
-        </h2>
-        <p class="authentication-header__description">
-          <%= render "shared/authentication_description" %>
-        </p>
-        <div class="authentication-header__actions">
-          <%= render "shared/authentication_actions" %>
-        </div>
-      </div>
-    </div>
-    <div class="border-0 border-b-1 border-solid border-base-20 p-1">
-      <a href="<%= about_path %>" class="crayons-link crayons-link--block" id="last-nav-link">
-        About <%= community_name %>
-      </a>
-      <a href="<%= information_path %>" class="crayons-link crayons-link--block" id="last-nav-link">
-        Learn more
-      </a>
-    </div>
-  <% end %>
-=======
     <li class="px-1 py-1">
       <a href="<%= signout_confirm_path %>" class="crayons-link crayons-link--block" id="last-nav-link">Sign Out</a>
     </li>
   </ul>
->>>>>>> cf3bde42
 </div>