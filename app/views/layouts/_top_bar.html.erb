--- conflicted
+++ resolved
@@ -45,20 +45,8 @@
           </a>
         </span>
 
-<<<<<<< HEAD
-        <a href="<%= notifications_path %>" id="notifications-link" class="crayons-header__link crayons-btn crayons-btn--ghost crayons-btn--icon-rounded" aria-label="Notifications">
-          <%= inline_svg_tag("bell.svg", aria: true, class: "crayons-icon", title: "Notifications") %>
-=======
-        <% if FeatureFlag.enabled?(:connect) %>
-          <a href="<%= connect_path %>" id="connect-link" class="crayons-header__link crayons-btn crayons-btn--ghost crayons-btn--icon-rounded" aria-label="<%= t("views.main.header.connect.aria_label") %>">
-            <%= inline_svg_tag("connect.svg", aria: true, class: "crayons-icon", title: t("views.main.header.connect.icon")) %>
-            <span class="crayons-indicator crayons-indicator--accent hidden" id="connect-number"></span>
-          </a>
-        <% end %>
-
         <a href="<%= notifications_path %>" id="notifications-link" class="crayons-header__link crayons-btn crayons-btn--ghost crayons-btn--icon-rounded" aria-label="<%= t("views.main.header.notifications.aria_label") %>">
           <%= inline_svg_tag("bell.svg", aria: true, class: "crayons-icon", title: t("views.main.header.notifications.icon")) %>
->>>>>>> ca6719b9
           <span class="crayons-indicator crayons-indicator--critical hidden" id="notifications-number"></span>
         </a>
 
