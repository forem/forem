<div class="navigation-progress" id="navigation-progress"></div>
<header class="crayons-header print-hidden" role="banner">
  <a href="#main-content" class="skip-content-link">Skip to content</a>
  <div class="crayons-header__container">
    <button class="crayons-btn crayons-btn--ghost crayons-btn--icon-rounded js-hamburger-trigger inline-block m:hidden mx-2">
      <%= inline_svg_tag("hamburger.svg", aria: true, class: "crayons-icon", title: "Navigation menu") %>
    </button>
    <%= render "layouts/logo" %>

    <div id="pwa-nav-buttons" class="pwa-nav-buttons">
      <button type="button" id="app-back-button">
        <%= inline_svg_tag("keyboard-left-arrow-button.svg", aria: true, width: 16, height: 16, class: "crayons-icon", title: "Back") %>
      </button>
      <button type="button" id="app-forward-button">
        <%= inline_svg_tag("keyboard-right-arrow-button.svg", aria: true, width: 16, height: 16, class: "crayons-icon", title: "Forward") %>
      </button>
      <button type="button" id="app-refresh-button">
        <%= inline_svg_tag("refresh-button.svg", aria: true, width: 16, height: 16, class: "crayons-icon", title: "Refresh") %>
      </button>
    </div>

    <div class="crayons-header--search js-search-form" id="header-search">
      <form accept-charset="UTF-8" method="get" action="<%= search_path %>">
        <input class="crayons-header--search-input crayons-textfield js-search-input" type="text" id="nav-search" name="q" placeholder="Search..." autocomplete="off" />
      </form>
    </div>

    <div class="flex items-center h-100 ml-auto">
      <a class="crayons-header__link crayons-btn crayons-btn--ghost crayons-btn--icon-rounded m:hidden <% unless user_signed_in? %>mx-2<% end %>" id="search-link" aria-label="Search" href="<%= search_path %>">
        <%= inline_svg_tag("search.svg", aria: true, class: "crayons-icon", title: "Search") %>
      </a>
      <% if user_signed_in? %>
        <a href="<%= new_path %>" class="crayons-btn hidden mr-2 whitespace-nowrap m:block ml-auto">Write a post</a>

        <span class="trusted-visible-block">
          <a id="moderation-link" class="crayons-header__link crayons-btn crayons-btn--ghost crayons-btn--icon-rounded m:flex hidden" aria-label="Moderation" href="<%= mod_path %>">
            <%= inline_svg_tag("mod.svg", aria: true, class: "crayons-icon", title: "Moderation") %>
          </a>
        </span>

        <a href="<%= connect_path %>" id="connect-link" class="crayons-header__link crayons-btn crayons-btn--ghost crayons-btn--icon-rounded" aria-label="Connect">
          <%= inline_svg_tag("connect.svg", aria: true, class: "crayons-icon", title: "Connect") %>
          <span class="crayons-indicator crayons-indicator--accent hidden" id="connect-number"></span>
        </a>

        <a href="<%= notifications_path %>" id="notifications-link" class="crayons-header__link crayons-btn crayons-btn--ghost crayons-btn--icon-rounded" aria-label="Notifications">
          <%= inline_svg_tag("bell.svg", aria: true, class: "crayons-icon", title: "Notifications") %>
          <span class="crayons-indicator crayons-indicator--critical hidden" id="notifications-number"></span>
        </a>

        <div class="crayons-header__menu" id="crayons-header__menu">
          <button type="button" class="crayons-header__menu__trigger" id="member-menu-button" aria-label="Navigation menu">
            <span class="crayons-avatar crayons-avatar--l"><img class="crayons-avatar__image" alt="" id="nav-profile-image" /></span>
          </button>
          <%= render "layouts/nav_menu" %>
        </div>
      <% else %>
        <a href="<%= sign_up_path %>" class="crayons-btn crayons-btn--ghost-brand mr-2 hidden m:block whitespace-nowrap ml-auto" data-no-instant>
          Log in
        </a>

        <a href="<%= sign_up_path(state: "new-user") %>" class="crayons-btn mr-2 whitespace-nowrap fs-s s:fs-base" data-no-instant>
          Create account
        </a>
      <% end %>
<<<<<<< HEAD
      <div class="crayons-header__menu <% unless user_signed_in? %>s:hidden<% end %>" id="crayons-header__menu">
        <button type="button" class="crayons-header__menu__trigger" id="navigation-butt" aria-label="Navigation menu">
          <% if user_signed_in? %>
            <span class="crayons-avatar crayons-avatar--l"><img class="crayons-avatar__image" id="nav-profile-image" loading="lazy" /></span>
          <% else %>
            <%= inline_svg_tag("hamburger.svg", aria: true, class: "crayons-icon", title: "Navigation menu") %>
          <% end %>
        </button>
        <%= render "layouts/nav_menu" %>
      </div>
=======
>>>>>>> cf3bde42
    </div>
  </div>
  <% if user_signed_in? %>
    <script async>
      // Here we have some scripts we want to get working on before
      // waiting for the page to stream in.

      // Load the current user's pic as quickly as it's available
      var currentUser = localStorage.getItem('current_user')
      var navProfilePic = document.getElementById('nav-profile-image')
      if (currentUser && navProfilePic) {
        navProfilePic.src = JSON.parse(currentUser).profile_image_90;
      }

      // Load notifications count as quickly as it's available.
      // Not if we're on the notifications page itself
      if (
        window.location.pathname !== '/notifications'
      ) {
        var xmlhttp;
        if (window.XMLHttpRequest) {
          xmlhttp = new XMLHttpRequest();
        } else {
          xmlhttp = new ActiveXObject('Microsoft.XMLHTTP');
        }
        xmlhttp.onreadystatechange = function() {
          if (xmlhttp.readyState == XMLHttpRequest.DONE) {
            var count = xmlhttp.response;
            if (isNaN(count)) {
              document
                .getElementById('notifications-number')
                .classList.add('hidden');
            } else if (count != '0' && count != undefined && count != '') {
              document.getElementById('notifications-number').innerHTML =
                xmlhttp.response;
              document
                .getElementById('notifications-number')
                .classList.remove('hidden');
            } else {
              document
                .getElementById('notifications-number')
                .classList.add('hidden');
            }
          }
        };

        xmlhttp.open('GET', '/notifications/counts', true);
        xmlhttp.send();
      }
    </script>
  <% end %>
</header>

<%= render "shared/hamburger" %><|MERGE_RESOLUTION|>--- conflicted
+++ resolved
@@ -63,19 +63,6 @@
           Create account
         </a>
       <% end %>
-<<<<<<< HEAD
-      <div class="crayons-header__menu <% unless user_signed_in? %>s:hidden<% end %>" id="crayons-header__menu">
-        <button type="button" class="crayons-header__menu__trigger" id="navigation-butt" aria-label="Navigation menu">
-          <% if user_signed_in? %>
-            <span class="crayons-avatar crayons-avatar--l"><img class="crayons-avatar__image" id="nav-profile-image" loading="lazy" /></span>
-          <% else %>
-            <%= inline_svg_tag("hamburger.svg", aria: true, class: "crayons-icon", title: "Navigation menu") %>
-          <% end %>
-        </button>
-        <%= render "layouts/nav_menu" %>
-      </div>
-=======
->>>>>>> cf3bde42
     </div>
   </div>
   <% if user_signed_in? %>
