<div class="navigation-progress" id="navigation-progress"></div>
<header class="crayons-header print-hidden" role="banner">
  <a href="#articles-list" class="skip-content-link">Skip to content</a>
<<<<<<< HEAD
  <div class="crayons-header__container <% unless user_signed_in? %>justify-between m:justify-start<% end %>">
    <button class="crayons-btn crayons-btn--ghost crayons-btn--icon-rounded js-hamburger-trigger inline-block m:hidden mx-2">
      <%= inline_svg_tag("hamburger.svg", aria: true, class: "crayons-icon", title: "Navigation menu") %>
    </button>
    <a href="/" class="site-logo" aria-label="<%= community_name %> Home"><%= logo_svg %></a>
=======
  <div class="crayons-header__container">
    <%= render "layouts/logo" %>
>>>>>>> 7ba7529e

    <div id="pwa-nav-buttons" class="pwa-nav-buttons">
      <button type="button" id="app-back-button">
        <%= inline_svg_tag("keyboard-left-arrow-button.svg", aria: true, width: 16, height: 16, class: "crayons-icon", title: "Back") %>
      </button>
      <button type="button" id="app-forward-button">
        <%= inline_svg_tag("keyboard-right-arrow-button.svg", aria: true, width: 16, height: 16, class: "crayons-icon", title: "Forward") %>
      </button>
      <button type="button" id="app-refresh-button">
        <%= inline_svg_tag("refresh-button.svg", aria: true, width: 16, height: 16, class: "crayons-icon", title: "Refresh") %>
      </button>
    </div>

    <div class="crayons-header--search js-search-form">
      <form acceptCharset="UTF-8" method="get" action="/search">
        <input class="crayons-header--search-input crayons-textfield js-search-input" type="text" name="q" placeholder="Search..." autoComplete="off" />
      </form>
    </div>

    <div class="flex items-center h-100 m:mr-0 <% if user_signed_in? %>ml-auto<% end %>">
      <a class="crayons-header__link crayons-btn crayons-btn--ghost crayons-btn--icon-rounded m:hidden <% unless user_signed_in? %>mx-2<% end %>" id="search-link" aria-label="Search" href="<%= search_path %>">
        <%= inline_svg_tag("search.svg", aria: true, class: "crayons-icon", title: "Search") %>
      </a>
      <% if user_signed_in? %>
        <a href="/new" class="crayons-btn hidden mr-2 whitespace-nowrap m:block ml-auto">Write a post</a>

        <a id="moderation-link" class="crayons-header__link crayons-btn crayons-btn--ghost crayons-btn--icon-rounded hidden m:flex" aria-label="Moderation" href="<%= mod_path %>">
          <%= inline_svg_tag("mod.svg", aria: true, class: "crayons-icon", title: "Moderation") %>
        </a>

        <a href="/connect" id="connect-link" class="crayons-header__link crayons-btn crayons-btn--ghost crayons-btn--icon-rounded" aria-label="Connect">
          <%= inline_svg_tag("connect.svg", aria: true, class: "crayons-icon", title: "Connect") %>
          <span class="crayons-indicator crayons-indicator--accent hidden" id="connect-number"></span>
        </a>

        <a href="/notifications" id="notifications-link" class="crayons-header__link crayons-btn crayons-btn--ghost crayons-btn--icon-rounded" aria-label="Notifications">
          <%= inline_svg_tag("bell.svg", aria: true, class: "crayons-icon", title: "Notifications") %>
          <span class="crayons-indicator crayons-indicator--critical hidden" id="notifications-number"></span>
        </a>

        <div class="crayons-header__menu" id="crayons-header__menu">
          <button type="button" class="crayons-header__menu__trigger navigation-butt" id="navigation-butt" aria-label="Navigation menu">
            <span class="crayons-avatar crayons-avatar--l"><img class="crayons-avatar__image" alt="" id="nav-profile-image" /></span>
          </button>
          <%= render "layouts/nav_menu" %>
        </div>
      <% end %>
    </div>
    <% unless user_signed_in? %>
      <a href="<%= sign_up_path %>" class="crayons-btn crayons-btn--ghost-brand hidden mr-2 whitespace-nowrap m:block ml-auto" data-no-instant>
        Log in
      </a>

      <a href="<%= sign_up_path(state: "new-user") %>" class="crayons-btn hidden whitespace-nowrap m:block" data-no-instant>
        Create account
      </a>
    <% end %>
  </div>
  <% if user_signed_in? %>
    <script async>
      // Here we have some scripts we want to get working on before
      // waiting for the page to stream in.

      // Load the current user's pic as quickly as it's available
      var currentUser = localStorage.getItem('current_user')
      var navProfilePic = document.getElementById('nav-profile-image')
      if (currentUser && navProfilePic) {
        navProfilePic.src = JSON.parse(currentUser).profile_image_90;
      }

      // Load notifications count as quickly as it's available.
      // Not if we're on the notifications page itself
      if (
        window.location.pathname !== '/notifications'
      ) {
        var xmlhttp;
        if (window.XMLHttpRequest) {
          xmlhttp = new XMLHttpRequest();
        } else {
          xmlhttp = new ActiveXObject('Microsoft.XMLHTTP');
        }
        xmlhttp.onreadystatechange = function() {
          if (xmlhttp.readyState == XMLHttpRequest.DONE) {
            var count = xmlhttp.response;
            if (isNaN(count)) {
              document
                .getElementById('notifications-number')
                .classList.add('hidden');
            } else if (count != '0' && count != undefined && count != '') {
              document.getElementById('notifications-number').innerHTML =
                xmlhttp.response;
              document
                .getElementById('notifications-number')
                .classList.remove('hidden');
            } else {
              document
                .getElementById('notifications-number')
                .classList.add('hidden');
            }
          }
        };

        xmlhttp.open('GET', '/notifications/counts', true);
        xmlhttp.send();
      }
    </script>
  <% end %>
</header>

<%= render "shared/hamburger" %><|MERGE_RESOLUTION|>--- conflicted
+++ resolved
@@ -1,16 +1,11 @@
 <div class="navigation-progress" id="navigation-progress"></div>
 <header class="crayons-header print-hidden" role="banner">
   <a href="#articles-list" class="skip-content-link">Skip to content</a>
-<<<<<<< HEAD
   <div class="crayons-header__container <% unless user_signed_in? %>justify-between m:justify-start<% end %>">
     <button class="crayons-btn crayons-btn--ghost crayons-btn--icon-rounded js-hamburger-trigger inline-block m:hidden mx-2">
       <%= inline_svg_tag("hamburger.svg", aria: true, class: "crayons-icon", title: "Navigation menu") %>
     </button>
-    <a href="/" class="site-logo" aria-label="<%= community_name %> Home"><%= logo_svg %></a>
-=======
-  <div class="crayons-header__container">
     <%= render "layouts/logo" %>
->>>>>>> 7ba7529e
 
     <div id="pwa-nav-buttons" class="pwa-nav-buttons">
       <button type="button" id="app-back-button">
