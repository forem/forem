--- conflicted
+++ resolved
@@ -1,16 +1,11 @@
 <div class="navigation-progress" id="navigation-progress"></div>
 <header class="crayons-header print-hidden" role="banner">
   <a href="#articles-list" class="skip-content-link">Skip to content</a>
-<<<<<<< HEAD
-  <div class="top-bar__container <% unless user_signed_in? %>justify-between m:justify-start<% end %>">
+  <div class="crayons-header__container <% unless user_signed_in? %>justify-between m:justify-start<% end %>">
     <button class="crayons-btn crayons-btn--ghost crayons-btn--icon-rounded js-hamburger-trigger inline-block m:hidden mx-2">
       <%= inline_svg_tag("hamburger.svg", aria: true, class: "crayons-icon", title: "Navigation menu") %>
     </button>
-    <a href="/" class="top-bar--logo" aria-label="<%= community_name %> Home"><%= logo_svg %></a>
-=======
-  <div class="crayons-header__container">
     <a href="/" class="site-logo" aria-label="<%= community_name %> Home"><%= logo_svg %></a>
->>>>>>> 07c69b35
 
     <div id="pwa-nav-buttons" class="pwa-nav-buttons">
       <button type="button" id="app-back-button">
@@ -24,67 +19,35 @@
       </button>
     </div>
 
-<<<<<<< HEAD
-    <div class="top-bar--search js-search-form">
+    <div class="crayons-header--search js-search-form">
       <form acceptCharset="UTF-8" method="get" action="/search">
-        <input class="crayons-textfield js-search-input" type="text" name="q" placeholder="Search..." autoComplete="off" />
+        <input class="crayons-header--search-input crayons-textfield js-search-input" type="text" name="q" placeholder="Search..." autoComplete="off" />
       </form>
     </div>
 
     <div class="flex items-center h-100 m:mr-0 <% if user_signed_in? %>ml-auto<% end %>">
-      <a class="top-bar__icon crayons-btn crayons-btn--ghost crayons-btn--icon-rounded m:hidden <% unless user_signed_in? %>mx-2<% end %>" id="search-link" aria-label="Search" href="<%= search_path %>">
+      <a class="crayons-header__link crayons-btn crayons-btn--ghost crayons-btn--icon-rounded m:hidden <% unless user_signed_in? %>mx-2<% end %>" id="search-link" aria-label="Search" href="<%= search_path %>">
         <%= inline_svg_tag("search.svg", aria: true, class: "crayons-icon", title: "Search") %>
       </a>
-=======
-    <div class="crayons-header--search" id="header-search">
-      <form acceptCharset="UTF-8" method="get" action="/search">
-        <input class="crayons-header--search-input crayons-textfield" type="text" name="q" id="nav-search" placeholder="Search..." autoComplete="off" />
-      </form>
-    </div>
-
-    <div class="crayons-header__links">
->>>>>>> 07c69b35
       <% if user_signed_in? %>
         <a href="/new" class="crayons-btn hidden mr-2 whitespace-nowrap m:block ml-auto">Write a post</a>
 
-<<<<<<< HEAD
-        <a id="moderation-link" class="top-bar__icon crayons-btn crayons-btn--ghost crayons-btn--icon-rounded hidden m:flex" aria-label="Moderation" href="<%= mod_path %>">
+        <a id="moderation-link" class="crayons-header__link crayons-btn crayons-btn--ghost crayons-btn--icon-rounded hidden m:flex" aria-label="Moderation" href="<%= mod_path %>">
           <%= inline_svg_tag("mod.svg", aria: true, class: "crayons-icon", title: "Moderation") %>
         </a>
 
-        <a href="/connect" id="connect-link" class="top-bar__icon crayons-btn crayons-btn--ghost crayons-btn--icon-rounded" aria-label="Connect">
-=======
-        <a id="moderation-link" class="crayons-header__link trusted-visible-block" aria-label="Moderation" href="<%= mod_path %>">
-          <%= inline_svg_tag("mod.svg", aria: true, class: "crayons-icon", title: "Moderation") %>
-        </a>
-
-        <a href="/connect" id="connect-link" class="crayons-header__link" aria-label="Connect">
->>>>>>> 07c69b35
+        <a href="/connect" id="connect-link" class="crayons-header__link crayons-btn crayons-btn--ghost crayons-btn--icon-rounded" aria-label="Connect">
           <%= inline_svg_tag("connect.svg", aria: true, class: "crayons-icon", title: "Connect") %>
           <span class="crayons-indicator crayons-indicator--accent hidden" id="connect-number"></span>
         </a>
 
-<<<<<<< HEAD
-        <a href="/notifications" id="notifications-link" class="top-bar__icon crayons-btn crayons-btn--ghost crayons-btn--icon-rounded" aria-label="Notifications">
-=======
-        <a href="/notifications" id="notifications-link" class="crayons-header__link" aria-label="Notifications">
->>>>>>> 07c69b35
+        <a href="/notifications" id="notifications-link" class="crayons-header__link crayons-btn crayons-btn--ghost crayons-btn--icon-rounded" aria-label="Notifications">
           <%= inline_svg_tag("bell.svg", aria: true, class: "crayons-icon", title: "Notifications") %>
           <span class="crayons-indicator crayons-indicator--critical hidden" id="notifications-number"></span>
         </a>
 
-<<<<<<< HEAD
-        <div class="top-bar__menu" id="top-bar__menu">
-          <button type="button" class="top-bar__menu__trigger" id="navigation-butt" aria-label="Navigation menu">
-=======
-        <a href="<%= sign_up_path(state: "new-user") %>" class="crayons-btn hidden mr-2 whitespace-nowrap s:block" data-no-instant>
-          Create account
-        </a>
-      <% end %>
-      <div class="crayons-header__menu <% unless user_signed_in? %>s:hidden<% end %>" id="crayons-header__menu">
-        <button type="button" class="crayons-header__menu__trigger" id="navigation-butt" aria-label="Navigation menu">
-          <% if user_signed_in? %>
->>>>>>> 07c69b35
+        <div class="crayons-header__menu">
+          <button type="button" class="crayons-header__menu__trigger" id="navigation-butt" aria-label="Navigation menu">
             <span class="crayons-avatar crayons-avatar--l"><img class="crayons-avatar__image" alt="" id="nav-profile-image" /></span>
           </button>
           <%= render "layouts/nav_menu" %>
