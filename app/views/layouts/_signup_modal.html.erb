<div id="global-signup-modal" class="authentication-modal hidden">
<div class="authentication-modal__container">
  <figure class="authentication-modal__image-container">
<<<<<<< HEAD
    <img class="authentication-modal__image" src="<%= optimized_image_url(SiteConfig.logo_png, width: 190) %>"
      alt="<%= community_name %>" loading="lazy" />
=======
    <img class="authentication-modal__image" src="<%= optimized_image_url(Settings::General.logo_png, width: 190) %>"
      alt="<%= community_name %>" />
>>>>>>> 967c6555
  </figure>
  <div class="authentication-modal__content">
    <p class="authentication-modal__description">
      <% if Settings::Community.tagline.present? %>
        <%= Settings::Community.tagline %>
      <% else %>
        We’d love for you to be a part of this community.
      <% end %>
    </p>
  </div>
  <div class="authentication-modal__actions">
    <a href="<%= sign_up_path %>" class="crayons-btn" aria-label="Log in" data-no-instant>
      Log in
    </a>
    <a href="<%= sign_up_path(state: "new-user") %>" class="crayons-btn crayons-btn--ghost-brand" aria-label="Create new account" data-no-instant>
      Create new account
    </a>
  </div>
  <footer class="authentication-modal__footer">
    <p class="authentication-modal__footer-label">
      We strive for transparency and don't collect excess data.
    </p>
  </footer>
  </div>
</div>

<%= javascript_packs_with_chunks_tag "signupModalShortcuts", defer: true %><|MERGE_RESOLUTION|>--- conflicted
+++ resolved
@@ -1,13 +1,8 @@
 <div id="global-signup-modal" class="authentication-modal hidden">
 <div class="authentication-modal__container">
   <figure class="authentication-modal__image-container">
-<<<<<<< HEAD
-    <img class="authentication-modal__image" src="<%= optimized_image_url(SiteConfig.logo_png, width: 190) %>"
+    <img class="authentication-modal__image" src="<%= optimized_image_url(Settings::General.logo_png, width: 190) %>"
       alt="<%= community_name %>" loading="lazy" />
-=======
-    <img class="authentication-modal__image" src="<%= optimized_image_url(Settings::General.logo_png, width: 190) %>"
-      alt="<%= community_name %>" />
->>>>>>> 967c6555
   </figure>
   <div class="authentication-modal__content">
     <p class="authentication-modal__description">
