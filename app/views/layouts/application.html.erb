<!DOCTYPE html>
<html lang="en">
  <head>
    <meta charset="utf-8">
    <% title = yield(:title) %>
    <title><%= title || community_name.to_s %></title>
    <% unless internal_navigation? %>
      <meta name="last-updated" content="<%= Time.current %>">
      <meta name="user-signed-in" content="<%= user_signed_in? %>">
      <meta name="head-cached-at" content="<%= Time.current.to_i %>">
      <% if Settings::General.payment_pointer.present? %>
        <!-- Experimental web monetization payment pointer for micropayments -->
        <!-- It lets readers make micropayments to websites they visit. -->
        <!-- This is step 1: Get live in production to test for platform-wide payment pointer. -->
        <!-- Step 2: Allow authors to set their payment pointer so they can directly monetize their content based on visitors. -->
        <!-- Step 3: Enable further functionality based on what we learn from this experimentation and how the ecosystem evolves. -->
        <meta name="monetization" content="<%= Settings::General.payment_pointer %>">
      <% end %>
      <meta name="environment" content="<%= Rails.env %>">
      <%= render "layouts/styles", qualifier: "main" %>
      <% unless user_signed_in? %>
        <%= javascript_packs_with_chunks_tag "base", "Search", "runtimeBanner", defer: true %>
      <% end %>
      <%= javascript_include_tag "base", defer: true %>
      <% if user_signed_in? %>
        <%= javascript_packs_with_chunks_tag "base", "Search", "runtimeBanner", "onboardingRedirectCheck", "contentDisplayPolicy", defer: true %>
      <% end %>
      <%= yield(:page_meta) %>
      <meta name="viewport" content="width=device-width, initial-scale=1.0, viewport-fit=cover">
      <%= favicon_link_tag Images::Optimizer.call(Settings::General.favicon_url, width: 32) %>
      <link rel="apple-touch-icon" href="<%= optimized_image_url(Settings::General.logo_png, width: 180, fetch_format: "png") %>">
      <link rel="apple-touch-icon" sizes="152x152" href="<%= optimized_image_url(Settings::General.logo_png, width: 152, fetch_format: "png") %>">
      <link rel="apple-touch-icon" sizes="180x180" href="<%= optimized_image_url(Settings::General.logo_png, width: 180, fetch_format: "png") %>">
      <link rel="apple-touch-icon" sizes="167x167" href="<%= optimized_image_url(Settings::General.logo_png, width: 167, fetch_format: "png") %>">
      <link href="<%= optimized_image_url(Settings::General.logo_png, width: 192, fetch_format: "png") %>" rel="icon" sizes="192x192" />
      <link href="<%= optimized_image_url(Settings::General.logo_png, width: 128, fetch_format: "png") %>" rel="icon" sizes="128x128" />
      <meta name="apple-mobile-web-app-title" content="<%= Settings::General.app_domain %>">
      <meta name="application-name" content="<%= Settings::General.app_domain %>">
      <meta name="theme-color" content="#000000" />
      <link rel="search" href="<%= URL.url("open-search.xml") %>" type="application/opensearchdescription+xml" title="<%= community_name %>" />

      <meta property="forem:name" content="<%= community_name %>" />
      <meta property="forem:logo" content="<%= optimized_image_url(Settings::General.logo_png, width: 512, fetch_format: "png") %>" />
      <meta property="forem:domain" content="<%= Settings::General.app_domain %>" />
    <% end %>
  </head>
  <% unless internal_navigation? %>
    <% cache(release_adjusted_cache_key("top-html-and-config--#{user_signed_in?}")) do %>
      <body
        data-user-status="<%= user_logged_in_status %>"
        class="<%= Settings::UserExperience.default_font.tr("_", "-") %>-article-body default-header"
<<<<<<< HEAD
=======
        data-locale="<%= I18n.locale %>"
        data-pusher-key="<%= ApplicationConfig["PUSHER_KEY"] %>"
        data-app-domain="<%= ChatChannel.urlsafe_encoded_app_domain %>"
>>>>>>> ca6719b9
        data-honeybadger-key="<%= ApplicationConfig["HONEYBADGER_JS_API_KEY"] %>"
        data-deployed-at="<%= ForemInstance.deployed_at %>"
        data-latest-commit-id="<%= ForemInstance.latest_commit_id %>"
        data-ga-tracking="<%= Settings::General.ga_tracking_id %>">
        <%# Repeat of stylesheets in <head> to fix rendering glitch: https://github.com/forem/forem/issues/12377 %>
        <%= render "layouts/styles", qualifier: "secondary" %>
        <div id="body-styles">
          <style>
            :root {
              --accent-brand: <%= Settings::UserExperience.primary_brand_color_hex %>;
              --accent-brand-darker: <%= Color::CompareHex.new([Settings::UserExperience.primary_brand_color_hex]).brightness(0.85) %>;
              --accent-brand-lighter: <%= Color::CompareHex.new([Settings::UserExperience.primary_brand_color_hex]).brightness(1.1) %>;
              --accent-brand-a10: <%= Color::CompareHex.new([Settings::UserExperience.primary_brand_color_hex]).opacity(0.1) %>;
            }
          </style>
        </div>
        <% if user_signed_in? %>
          <%= render "layouts/user_config" %>
        <% end %>
        <div id="audiocontent" data-podcast="">
          <%= yield(:audio) %>
        </div>
        <%= render "layouts/top_bar" %>
        <div id="active-broadcast" class="broadcast-wrapper"></div>
        <div id="message-notice"></div>
    <% end %>
  <% end %>
<% if Settings::General.payment_pointer.present? %>
  <div id="base-payment-pointer" data-payment-pointer="<%= Settings::General.payment_pointer %>"></div>
<% end %>
<div id="page-content" class="wrapper <%= view_class %>" data-current-page="<%= current_page %>">
  <% if flash[:global_notice] %>
    <div class="crayons-banner" aria-live="polite">
      <%= flash[:global_notice] %>
    </div>
  <% end %>
  <div id="page-content-inner">
    <div id="page-route-change" class="screen-reader-only" aria-live="polite" aria-atomic="true"></div>
    <% if @hero_html %>
      <aside id="hero-html-wrapper" aria-label="Campaign banner" class="overflow-x-hidden" data-name="<%= @hero_area.name %>">
        <script>
          // Make sure html variant element has id hero-html-wrapper and data-name as its name
          if (localStorage.getItem('exited_hero') === '<%= @hero_area.name.html_safe %>') {
            document.getElementById('hero-html-wrapper').style.display = 'none';
          }
        </script>
        <%= @hero_html.html_safe %>
      </aside>
    <% end %>
    <%= yield %>
    <div id="runtime-banner-container"></div>
  </div>
</div>
<% unless internal_navigation? %>
  <% cache("footer-and-signup-modal-#{user_signed_in?}-#{ForemInstance.deployed_at}-#{Settings::General.admin_action_taken_at&.rfc3339}", expires_in: 24.hours) do %>
    <%= render "layouts/footer" %>
    <%= render "layouts/signup_modal" unless user_signed_in? %>
  <% end %>
  <div id="i18n-translations" data-translations="<%= { I18n.locale.to_sym => { core: I18n::JS.translations[I18n.locale.to_sym][:core] } }.to_json %>"></div>
  </body>
  </html>
<% end %><|MERGE_RESOLUTION|>--- conflicted
+++ resolved
@@ -49,12 +49,7 @@
       <body
         data-user-status="<%= user_logged_in_status %>"
         class="<%= Settings::UserExperience.default_font.tr("_", "-") %>-article-body default-header"
-<<<<<<< HEAD
-=======
         data-locale="<%= I18n.locale %>"
-        data-pusher-key="<%= ApplicationConfig["PUSHER_KEY"] %>"
-        data-app-domain="<%= ChatChannel.urlsafe_encoded_app_domain %>"
->>>>>>> ca6719b9
         data-honeybadger-key="<%= ApplicationConfig["HONEYBADGER_JS_API_KEY"] %>"
         data-deployed-at="<%= ForemInstance.deployed_at %>"
         data-latest-commit-id="<%= ForemInstance.latest_commit_id %>"
