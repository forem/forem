--- conflicted
+++ resolved
@@ -20,15 +20,9 @@
       <%= render "layouts/styles", qualifier: "main" %>
       <%= javascript_include_tag "base", defer: true %>
       <% if user_signed_in? %>
-<<<<<<< HEAD
-        <%= javascript_packs_with_chunks_tag "base", "baseInitializers", "Search", "runtimeBanner", "onboardingRedirectCheck", "contentDisplayPolicy", defer: true %>
+        <%= javascript_packs_with_chunks_tag "base", "baseInitializers", "Search", "runtimeBanner", "onboardingRedirectCheck", "contentDisplayPolicy", "baseTracking", defer: true %>
       <% else %>
-        <%= javascript_packs_with_chunks_tag "base", "baseInitializers", "Search", "runtimeBanner", defer: true %>
-=======
-        <%= javascript_packs_with_chunks_tag "base", "Search", "runtimeBanner", "onboardingRedirectCheck", "contentDisplayPolicy", "baseTracking", defer: true %>
-      <% else %>
-        <%= javascript_packs_with_chunks_tag "base", "Search", "runtimeBanner", "baseTracking", defer: true %>
->>>>>>> df678d2c
+        <%= javascript_packs_with_chunks_tag "base", "baseInitializers", "Search", "runtimeBanner", "baseTracking", defer: true %>
       <% end %>
       <%= yield(:page_meta) %>
       <meta name="viewport" content="width=device-width, initial-scale=1.0, viewport-fit=cover">
