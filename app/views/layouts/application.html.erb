<!DOCTYPE html>
<html lang="en">
  <head>
    <meta charset="utf-8">
    <% title = yield(:title) %>
    <title><%= title || "#{ApplicationConfig['COMMUNITY_NAME']} Community" %></title>
    <% if internal_navigation? %>
      <style>
        .universal-page-content-wrapper {
          visibility: hidden;
        }
      </style>
    <% else %>
      <meta name="last-updated" content="<%= Time.current %>">
      <meta name="user-signed-in" content="<%= user_signed_in? %>">
      <meta name="algolia-public-id" content="<%= ApplicationConfig["ALGOLIASEARCH_APPLICATION_ID"] %>">
      <meta name="algolia-public-key" content="<%= ALGOLIASEARCH_PUBLIC_SEARCH_ONLY_KEY %>">
      <meta name="environment" content="<%= Rails.env %>">
      <%= render "layouts/styles" %>
      <style>
        .home {
          overflow: hidden;
          position: relative;
          text-align: center;
          min-height: 440px;
          margin: auto;
          max-width: 1250px;
        }
        
        @media screen and (min-width: 950px) {
          .home {
            margin-top: 26px;
          }
        }
<<<<<<< HEAD
      }
    </style>

    <%= javascript_packs_with_chunks_tag "Search", defer: true %>
    <% if core_pages? %>
      <%= javascript_include_tag "base", defer: true %>
      <% if user_signed_in? %>
        <%= javascript_packs_with_chunks_tag "Onboarding", defer: true %>
=======
      </style>
      <%= javascript_pack_tag "manifest", defer: true %>
      <%= javascript_pack_tag "vendor", defer: true %>
      <%= javascript_pack_tag "Search", defer: true %>
      <% if core_pages? %>
        <%= javascript_include_tag "base", defer: true %>
        <% if user_signed_in? %>
          <%= javascript_pack_tag "Onboarding", defer: true %>
        <% end %>
>>>>>>> 31a02d5c
      <% end %>
      <% if !core_pages? %>
        <%= stylesheet_link_tag "application", media: "all" %>
        <% if render_js? %>
          <link href='https://fonts.googleapis.com/css?family=Roboto' rel='stylesheet' type='text/css'>
          <%= javascript_include_tag "application" %>
        <% end %>
      <% end %>
      <% if view_class == "users users-signout_confirm" %>
        <%= javascript_include_tag "application" %>
      <% end %>
      <%= yield(:page_meta) %>
      <meta name="viewport" content="width=device-width, initial-scale=1.0, maximum-scale=1.0, user-scalable=no">
      <%= favicon_link_tag %>
      <link rel="apple-touch-icon" href="<%= asset_path "apple-icon.png" %>">
      <link rel="apple-touch-icon" sizes="152x152" href="<%= asset_path "apple-icon-152x152.png" %>">
      <link rel="apple-touch-icon" sizes="180x180" href="<%= asset_path "apple-icon-180x180.png" %>">
      <link rel="apple-touch-icon" sizes="167x167" href="<%= asset_path "apple-icon-167x167.png" %>">
      <link href="<%= asset_path "android-icon-192x192.png" %>" rel="icon" sizes="192x192" />
      <link href="<%= asset_path "android-icon-128x128.png" %>" rel="icon" sizes="128x128" />
      <meta name="apple-mobile-web-app-title" content="dev.to">
      <meta name="application-name" content="dev.to">
      <meta property="fb:pages" content="568966383279687" />
      <meta name="theme-color" content="#000000" />
      <% if view_class.include? "users-signout_confirm" %>
        <%= csrf_meta_tags %>
      <% end %>
      <link rel="manifest" href="/manifest.json" />
      <link rel="search" href="https://dev.to/search.xml" type="application/opensearchdescription+xml" title="<%= community_qualified_name %>" />
    <% end %>
  </head>
  <body data-user-status="<%= user_logged_in_status %>" data-pusher-key="<%= ApplicationConfig["PUSHER_KEY"] %>">
    <div id="body-styles"></div>
    <% if user_signed_in? && !internal_navigation? %>
      <%= render "layouts/user_config" %>
    <% end %>
    <% unless internal_navigation? %>
      <div id="audiocontent">
        <%= yield(:audio) %>
      </div>
    <% end %>
    <% cache("application-top-bar--#{user_signed_in?}--#{internal_navigation?}", expires_in: 100.hours) do %>
      <%= render "layouts/top_bar" unless internal_navigation? %>
    <% end %>
    <div id="message-notice"></div>
    <div id="page-content" class="universal-page-content-wrapper <%= view_class %>" data-current-page="<%= current_page %>">
      <div id="page-content-inner">
        <%= yield %>
      </div>
    </div>
    <% unless internal_navigation? %>
      <% cache("footer-and-signup-modal--#{user_signed_in?}--#{ApplicationConfig['DEPLOYMENT_SIGNATURE']}", expires_in: 200.hours) do %>
        <%= render "layouts/footer" %>
        <%= render "layouts/signup_modal" unless user_signed_in? %>
      <% end %>
      <div id="live-article-indicator" class="live-article-indicator"></div>
      <%= image_tag("twitter-logo.svg", class: "icon-img", style: "display:none") %>
      <%= image_tag("github-logo.svg", class: "icon-img", style: "display:none") %>
    <% end %>
  </body>
</html><|MERGE_RESOLUTION|>--- conflicted
+++ resolved
@@ -26,32 +26,19 @@
           margin: auto;
           max-width: 1250px;
         }
-        
+
         @media screen and (min-width: 950px) {
           .home {
             margin-top: 26px;
           }
         }
-<<<<<<< HEAD
-      }
-    </style>
-
-    <%= javascript_packs_with_chunks_tag "Search", defer: true %>
-    <% if core_pages? %>
-      <%= javascript_include_tag "base", defer: true %>
-      <% if user_signed_in? %>
-        <%= javascript_packs_with_chunks_tag "Onboarding", defer: true %>
-=======
       </style>
-      <%= javascript_pack_tag "manifest", defer: true %>
-      <%= javascript_pack_tag "vendor", defer: true %>
-      <%= javascript_pack_tag "Search", defer: true %>
+      <%= javascript_packs_with_chunks_tag  "Search", defer: true %>
       <% if core_pages? %>
         <%= javascript_include_tag "base", defer: true %>
         <% if user_signed_in? %>
-          <%= javascript_pack_tag "Onboarding", defer: true %>
+          <%= javascript_packs_with_chunks_tag "Onboarding", defer: true %>
         <% end %>
->>>>>>> 31a02d5c
       <% end %>
       <% if !core_pages? %>
         <%= stylesheet_link_tag "application", media: "all" %>
