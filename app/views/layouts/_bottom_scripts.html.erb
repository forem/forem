--- conflicted
+++ resolved
@@ -22,12 +22,7 @@
       document.body.appendChild(iframe);
   
       window.addEventListener('message', function(event) {
-<<<<<<< HEAD
-        // if event is not default and is not of the same origin, return
         if (event.origin !== '<%= default_url_component %>' && event.origin !== window.location.origin) {
-=======
-        if (event.origin !== '<%= default_url_component %>') {
->>>>>>> 4369c10b
           return;
         }
   
@@ -40,10 +35,7 @@
             action: 'login',
             token: data.token,
           }));
-<<<<<<< HEAD
-=======
         }
->>>>>>> 4369c10b
       });  
     }
 
