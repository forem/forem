--- conflicted
+++ resolved
@@ -60,13 +60,8 @@
         <%= render "admin/shared/navbar" %>
       </nav>
     </div>
-<<<<<<< HEAD
 
     <main class="crayons-layout__content min-w-0" id="articles-list">
-=======
-    <% end %>
-    <main class="crayons-layout__content min-w-0">
->>>>>>> 0067a212
       <% flash.each do |type, message| %>
         <div class="alert alert-<%= type == "notice" || type == "success" ? "success" : "danger" %>">
           <button class="close" data-dismiss="alert" aria-label="Close">
