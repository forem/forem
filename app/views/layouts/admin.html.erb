--- conflicted
+++ resolved
@@ -72,16 +72,8 @@
       <% end %>
       <%= yield %>
       <% if @help_url %>
-<<<<<<< HEAD
-        <a class="admin-help-button crayons-btn crayons-btn--icon-rounded crayons-btn--s" href="<%= @help_url %>" target="_blank">
+        <a class="admin-help-button crayons-btn crayons-btn--icon-rounded crayons-btn--s" href="<%= @help_url %>" target="_blank" rel="noopener noreferer" >
           <%= inline_svg_tag("circle-question.svg", aria: true, title: "Forem Admin Guide") %>
-=======
-        <a class="admin-help-button crayons-btn crayons-btn--icon-rounded crayons-btn--s" href="<%= @help_url %>" target="_blank" rel="noopener noreferer" >
-          <svg xmlns="http://www.w3.org/2000/svg" viewBox="0 0 24 24" width="54px" height="54px">
-            <path fill="none" d="M0 0h24v24H0z"/>
-            <path fill="#ffffff" d="M12 22C6.477 22 2 17.523 2 12S6.477 2 12 2s10 4.477 10 10-4.477 10-10 10zm0-2a8 8 0 1 0 0-16 8 8 0 0 0 0 16zm-1-5h2v2h-2v-2zm2-1.645V14h-2v-1.5a1 1 0 0 1 1-1 1.5 1.5 0 1 0-1.471-1.794l-1.962-.393A3.501 3.501 0 1 1 13 13.355z"/>
-          </svg>
->>>>>>> eebeb1d3
         </a>
       <% end %>
     </main>
