<%= content_for :page_meta do %>
  <% title "Listings" %>

  <link rel="canonical" href="https://dev.to<%= request.path %>" />
  <meta name="description" content="<%= SiteConfig.community_description %>">
  <meta name="keywords" content="software development,engineering,rails,javascript,ruby">
  <meta property="og:type" content="website" />
  <meta property="og:url" content="https://dev.to<%= request.path %>" />
  <meta property="og:site_name" content="<%= community_qualified_name %>" />
  <% if @displayed_classified_listing %>
    <meta property="og:title" content="<%= truncate @displayed_classified_listing.title, length: 54 %>">
    <meta property="og:description" content="DEV Listing" />
    <meta property="og:image" content="<%= listing_social_image_url @displayed_classified_listing %>">
    <meta name="twitter:title" content="<%= truncate @displayed_classified_listing.title, length: 54 %>">
    <meta name="twitter:description" content="DEV Listing">
    <meta name="twitter:image:src" content="<%= listing_social_image_url @displayed_classified_listing %>">
  <% else %>
    <meta property="og:title" content="Listings" />
<<<<<<< HEAD
    <meta property="og:description" content="Where programmers share ideas and help each other grow." />
    <meta property="og:image" content="<%= image_path "dev-listings.png" %>">
    <meta name="twitter:title" content="Listings">
    <meta name="twitter:description" content="Where programmers share ideas, experiences, and help each other grow.">
    <meta name="twitter:image:src" content="<%= image_path "dev-listings.png" %>">
=======
    <meta property="og:description" content="<%= SiteConfig.community_description %>" />
    <meta property="og:image" content="https://thepracticaldev.s3.amazonaws.com/i/sa3xjflbtvt9zw0xpan5.png">
    <meta name="twitter:title" content="Listings">
    <meta name="twitter:description" content="<%= SiteConfig.community_description %>">
    <meta name="twitter:image:src" content="https://thepracticaldev.s3.amazonaws.com/i/sa3xjflbtvt9zw0xpan5.png">
>>>>>>> a50ffc7e
  <% end %>
  <meta name="twitter:site" content="@<%= SiteConfig.social_networks_handle %>">
  <meta name="twitter:card" content="summary_large_image">
<% end %>

<div class="home">
  <div class="classifieds-container" id="classifieds-index-container"
    data-category="<%= params[:category] %>" data-listings="<%= @classified_listings.to_json(
      only: %i[title processed_html tag_list category id user_id slug contact_via_connect location],
      include: {
        author: { only: %i[username name], methods: %i[username profile_image_90] }
      }
    ) %>"
    data-allcategories="<%= ClassifiedListing.categories_for_display.to_json %>"
    <% if @displayed_classified_listing %>
      data-displayedlisting="<%= @displayed_classified_listing.to_json(
          only: %i[title processed_html tag_list category id user_id slug contact_via_connect location],
          include: {
            author: { only: %i[username name], methods: %i[username profile_image_90] }
          },
      ) %> "
    <% end %>
  >
    <div class="classified-filters">
    <div class="classified-filters-categories">
      <a href="/listings" class="<%= "selected" if params[:category].blank? %> data-no-instant="true">all</a><% ClassifiedListing.categories_for_display.each do |cat| %><a href="/listings/<%= cat[:slug] %>" class="<%= "selected" if params[:category] == cat[:slug] %> data-no-instant="true"><%= cat[:name] %></a><% end %><a href='/listings/new' class='classified-create-link'>Create a Listing</a>
      <% if @displayed_classified_listing %>
        <div class="classified-listings-modal-background" role='presentation'></div>
      <% end %>
    </div>
  </div>
</div>

<%= javascript_packs_with_chunks_tag "listings", defer: true %><|MERGE_RESOLUTION|>--- conflicted
+++ resolved
@@ -16,19 +16,11 @@
     <meta name="twitter:image:src" content="<%= listing_social_image_url @displayed_classified_listing %>">
   <% else %>
     <meta property="og:title" content="Listings" />
-<<<<<<< HEAD
-    <meta property="og:description" content="Where programmers share ideas and help each other grow." />
+    <meta property="og:description" content="<%= SiteConfig.community_description %>" />
     <meta property="og:image" content="<%= image_path "dev-listings.png" %>">
     <meta name="twitter:title" content="Listings">
-    <meta name="twitter:description" content="Where programmers share ideas, experiences, and help each other grow.">
+    <meta name="twitter:description" content="<%= SiteConfig.community_description %>">
     <meta name="twitter:image:src" content="<%= image_path "dev-listings.png" %>">
-=======
-    <meta property="og:description" content="<%= SiteConfig.community_description %>" />
-    <meta property="og:image" content="https://thepracticaldev.s3.amazonaws.com/i/sa3xjflbtvt9zw0xpan5.png">
-    <meta name="twitter:title" content="Listings">
-    <meta name="twitter:description" content="<%= SiteConfig.community_description %>">
-    <meta name="twitter:image:src" content="https://thepracticaldev.s3.amazonaws.com/i/sa3xjflbtvt9zw0xpan5.png">
->>>>>>> a50ffc7e
   <% end %>
   <meta name="twitter:site" content="@<%= SiteConfig.social_networks_handle %>">
   <meta name="twitter:card" content="summary_large_image">
