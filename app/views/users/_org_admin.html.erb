<%= javascript_packs_with_chunks_tag "colorPreview", "clipboardCopy", defer: true %>
<%= render "shared/webcomponents_loader_script" %>

<div class="crayons-card grid gap-6 p-6 mb-6">
  <h2>Organization Members</h2>

  <div class="grid gap-2">
    <% @org_organization_memberships.each do |org_membership| %>
      <div class="crayons-card crayons-card--secondary p-4 flex items-center">
        <p class="fw-medium flex-1">
          <a href="<%= org_membership.user.path %>"><%= org_membership.user.name %></a>
          <% if org_membership.user == @user %>
            <span class="crayons-indicator">You</span>
          <% end %>

          <% if org_membership.type_of_user == "admin" %>
            <span class="crayons-indicator crayons-indicator--critical">Admin</span>
          <% end %>
        </p>

        <div class="flex">
          <% if org_membership.user == @user && org_membership.type_of_user == "admin" %>
          <!-- TODO: ? -->
          <% elsif org_membership.user != @user && org_membership.type_of_user == "admin" %>
            <%= form_tag "/users/remove_org_admin", onsubmit: "return confirm('Are you sure you want to take away admin status from #{org_membership.user.name}?');" do %>
              <%= hidden_field_tag "user_id", org_membership.user_id %>
              <%= hidden_field_tag "organization_id", @organization.id %>
              <button class="crayons-btn crayons-btn--secondary ml-2" title="Revoke admin status" type="submit">Revoke admin status</button>
            <% end %>
          <% else %>
            <%= form_tag "/users/add_org_admin", onsubmit: "return confirm('Are you sure you want to give #{org_membership.user.name} admin status?');" do %>
              <%= hidden_field_tag "user_id", org_membership.user_id %>
              <%= hidden_field_tag "organization_id", @organization.id %>
              <button class="crayons-btn crayons-btn--secondary ml-2" title="Make admin" type="submit">Make admin</button>
            <% end %>
            <%= form_tag "/users/remove_from_org", onsubmit: "return confirm('Are you sure you want remove #{org_membership.user.name} from the organization?');" do %>
              <%= hidden_field_tag "user_id", org_membership.user_id %>
              <%= hidden_field_tag "organization_id", @organization.id %>
              <button class="crayons-btn crayons-btn--secondary ml-2" title="Remove from org" type="submit">Remove from org</button>
            <% end %>
          <% end %>
        </div>
      </div>
<<<<<<< HEAD
=======
    </div>
  <% end %>
  <h3>Grow the team</h3>
  <h5>Invite teammates by sending them the secret and the following instructions:</h5>
  <ol style="margin-bottom: 30px">
    <li>Sign up at
      <a href="https://<%= ApplicationConfig["APP_DOMAIN"] %>">https://<%= ApplicationConfig["APP_DOMAIN"] %></a></li>
    <li>Navigate to
      <a href="https://<%= ApplicationConfig["APP_DOMAIN"] %>/settings/organization">https://<%= ApplicationConfig["APP_DOMAIN"] %>/settings/organization</a>
    </li>
    <li>Paste the secret code below and click <b>Join Organization</b></li>
  </ol>
  <h5>Your secret: (You should rotate this regularly)</h5>
  <clipboard-copy for="settings-org-secret" onclick="nextElementSibling.hidden = false">
    <input type="text" class="settings-org-secret" id="settings-org-secret" value="<%= @organization.secret %>" readonly aria-label="Organization secret (to be rotated regularly)">
    <%= image_tag "content-copy.svg", alt: "Copy to clipboard" %>
  </clipboard-copy>
  <span class="copy-text-announcer" id="copy-text-announcer" role="alert" hidden>
    Copied to clipboard!
  </span>
  <%= form_tag "/organizations/generate_new_secret", onsubmit: "return confirm('Are you sure you want to generate a new secret? All outstanding secrets will be invalid.');" do %>
    <%= hidden_field_tag "organization[id]", @organization.id %>
    <button class="settings-generate-new-secret">Generate New Secret</button>
  <% end %>
</div>
<h3>Organization Details</h3>
<%= form_for(@organization) do |f| %>
<%= f.hidden_field :id %>
  <div class="field">
    <%= f.label :name %>
    <%= f.text_field :name, maxlength: 50 %>
  </div>
  <div class="field">
    <%= f.label :slug, "Username" %>
    <%= f.text_field :slug, maxlength: 18, minlength: 2 %>
    <i>Your organization's URL is: <%= app_url(@organization.slug) %></i>
  </div>
  <%= f.label :profile_image %>
  <div class="field">
    <% if @organization.profile_image_url.present? %>
      <span class="image-present">
        <img alt="<%= @organization.name %> profile image" src="<%= cloudinary(@organization.profile_image_url, 50) %>" />
        <%= f.file_field :profile_image %>
      </span>
    <% else %>
      <%= f.file_field :profile_image %>
>>>>>>> a2f1a004
    <% end %>
  </div>

  <header>
    <h3 class="mb-2">Grow the team</h3>
    <p>Invite teammates by sending them the secret and the following instructions:</p>
  </header>

  <div class="crayons-card crayons-card--secondary p-4">
    <ol class="list-decimal pl-6 mb-2">
      <li>Sign up at
        <a href="https://<%= ApplicationConfig["APP_DOMAIN"] %>">https://<%= ApplicationConfig["APP_DOMAIN"] %></a></li>
      <li>Navigate to
        <a href="https://<%= ApplicationConfig["APP_DOMAIN"] %>/settings/organization">https://<%= ApplicationConfig["APP_DOMAIN"] %>/settings/organization</a>
      </li>
      <li>Paste the secret code below and click <b>Join Organization</b></li>
    </ol>
    <p>
      Your secret code is:
      <clipboard-copy for="settings-org-secret" onclick="nextElementSibling.hidden = false">
        <input type="text" class="ff-accent ff-s fw-medium" id="settings-org-secret" value="<%= @organization.secret %>" readonly aria-label="Organization secret (to be rotated regularly)">
        <%= inline_svg_tag("copy.svg", aria: true, class: "crayons-icon", title: "Copy to clipboard") %>
      </clipboard-copy>
      <span class="copy-text-announcer" id="copy-text-announcer" role="alert" hidden>Copied to clipboard!</span>
  </div>

  <div class="flex items-center">
    <%= form_tag "/organizations/generate_new_secret", onsubmit: "return confirm('Are you sure you want to generate a new secret? All outstanding secrets will be invalid.');" do %>
      <%= hidden_field_tag "organization[id]", @organization.id %>
      <button type="submit" class="crayons-btn crayons-btn--secondary">Generate new secret</button>
    <% end %>
    <p class="fw-medium color-accent-danger ml-3">You should rotate this regularly!</p>
  </div>
</div>

<div class="crayons-card grid gap-6 p-6 mb-6">
  <h2>Organization details</h2>

  <%= form_for @organization, html: { class: "grid gap-6" } do |f| %>
    <%= f.hidden_field :id %>
    <div class="crayons-field">
      <%= f.label :name, class: "crayons-field__label" %>
      <%= f.text_field :name, maxlength: 50, class: "crayons-textfield", placeholder: "Acme Inc." %>
    </div>
    <div class="crayons-field">
      <%= f.label :slug, "Username", class: "crayons-field__label" %>
      <%= f.text_field :slug, maxlength: 18, minlength: 2, class: "crayons-textfield", placeholder: "acmeinc" %>
      <p class="crayons-field__description">Your organization's URL is: dev.to/<%= @organization.slug %></p>
    </div>

    <div class="crayons-field">
      <%= f.label :profile_image, "Profile image *", class: "crayons-field__label" %>
      <div class="flex items-center">
          <span class="crayons-logo crayons-logo--xl mr-2">
            <% if @organization.profile_image_url.present? %>
              <img alt="<%= @organization.name %> profile image" src="<%= cloudinary(@organization.profile_image_url, 50) %>" class="crayons-logo__image" />
            <% end %>
          </span>
          <%= f.file_field :profile_image, accept: "image/*", class: "crayons-card crayons-card--secondary p-3 flex items-center flex-1" %>
      </div>
    </div>

    <div class="crayons-field">
      <%= f.label :nav_image, "Logo for light themes", class: "crayons-field__label" %>
      <div class="flex items-center">
        <% if @organization.nav_image_url.present? %>
          <img alt="<%= @organization.name %> profile image" class="max-w-50 h-auto" src="<%= cloudinary(@organization.nav_image_url, 50) %>" />
        <% end %>
        <%= f.file_field :nav_image, accept: "image/*", class: "crayons-card crayons-card--secondary p-3 flex items-center flex-1" %>
      </div>
    </div>

    <div class="crayons-field">
      <%= f.label :dark_nav_image, "Logo for dark themes", class: "crayons-field__label" %>
      <div class="flex items-center">
        <% if @organization.dark_nav_image_url.present? %>
          <img alt="<%= @organization.name %> profile image" class="max-w-50 h-auto" src="<%= cloudinary(@organization.dark_nav_image_url, 50) %>" />
        <% end %>
        <%= f.file_field :dark_nav_image, accept: "image/*", class: "crayons-card crayons-card--secondary p-3 flex items-center flex-1" %>
      </div>
    </div>

    <div class="crayons-field">
      <%= f.label :twitter_username, "Twitter username", class: "crayons-field__label" %>
      <%= f.text_field :twitter_username, class: "crayons-textfield" %>
    </div>
    <div class="crayons-field">
      <%= f.label :github_username, "GitHub username", class: "crayons-field__label" %>
      <%= f.text_field :github_username, class: "crayons-textfield" %>
    </div>
    <div class="crayons-field">
      <%= f.label :url, "Website url", class: "crayons-field__label" %>
      <%= f.url_field :url, maxlength: 128, placeholder: "https://yoursite.com", class: "crayons-textfield" %>
    </div>
    <div class="crayons-field">
      <%= f.label :tag_line, class: "crayons-field__label" %>
      <%= f.text_field :tag_line, maxlength: 60, class: "crayons-textfield" %>
      <p class="crayons-field__description">Limit of 60 characters</p>
    </div>
    <div class="crayons-field">
      <%= f.label :summary, class: "crayons-field__label" %>
      <%= f.text_area :summary, maxlength: 250, class: "crayons-textfield" %>
      <p class="crayons-field__description">Limit of 250 characters</p>
    </div>
    <%= render partial: "shared/logo_design", locals: { f: f, account: @organization_membership.organization } %>
    <div class="crayons-field">
      <%= f.label :location, class: "crayons-field__label" %>
      <%= f.text_field :location, maxlength: 64, class: "crayons-textfield", placeholder: "Halifax, Nova Scotia" %>
      <p class="crayons-field__description">Limit of 64 characters</p>
    </div>
    <div class="crayons-field">
      <%= f.label :email, "Support email", class: "crayons-field__label" %>
      <%= f.text_field :email, maxlength: 64, placeholder: "mail@example.com", class: "crayons-textfield" %>
      <p class="crayons-field__description">Limit of 64 characters</p>
    </div>
    <div class="crayons-field">
      <%= f.label :company_size, "Organization size", class: "crayons-field__label" %>
      <%= f.text_field :company_size, maxlength: 7, placeholder: "...", class: "crayons-textfield" %>
      <p class="crayons-field__description">Enter a number</p>
    </div>
    <div class="crayons-field">
      <%= f.label :story, "Our story", class: "crayons-field__label" %>
      <%= f.text_area :story, maxlength: 640, placeholder: "...", class: "crayons-textfield" %>
      <p class="crayons-field__description">Limit of 640 characters</p>
    </div>
    <div class="crayons-field">
      <%= f.label :tech_stack, "Our stack", class: "crayons-field__label" %>
      <%= f.text_area :tech_stack, maxlength: 640, placeholder: "...", class: "crayons-textfield" %>
      <p class="crayons-field__description">Limit of 640 characters</p>
    </div>
    <header>
      <h3 class="mb-2">Call-to-action box</h3>
      <p>
        Customizable text that appears to the right of every post for your organization.
        See an example from the <a href="https://<%= ApplicationConfig["APP_DOMAIN"] %>/devteam/the-dev-badge-is-available-on-font-awesome-2ihe" target="_blank" rel="noopener">DEV Team</a>.
      </p>
    </header>
    <div class="crayons-field">
      <%= f.label :cta_body_markdown, "Body text", class: "crayons-field__label" %>
      <%= f.text_area :cta_body_markdown, maxlength: 256, class: "crayons-textfield", placeholder: "..." %>
      <p class="crayons-field__description">Limited markdown: _italic_ and **bold** is okay. Links, and headers etc. will not show up. 256 character limit.</p>
    </div>
    <div class="crayons-field">
      <%= f.label :cta_button_text, "Link text", class: "crayons-field__label" %>
      <%= f.text_field :cta_button_text, maxlength: 20, placeholder: "Visit Acme Site", class: "crayons-textfield" %>
      <p class="crayons-field__description">Limit of 20 characters</p>
    </div>
    <div class="crayons-field">
      <%= f.label :cta_button_url, "Link url", class: "crayons-field__label" %>
      <%= f.text_field :cta_button_url, maxlength: 150, placeholder: "https://example.com", class: "crayons-textfield" %>
    </div>

    <div><button class="crayons-btn" type="submit">Save</button></div>
  <% end %>
</div><|MERGE_RESOLUTION|>--- conflicted
+++ resolved
@@ -41,55 +41,6 @@
           <% end %>
         </div>
       </div>
-<<<<<<< HEAD
-=======
-    </div>
-  <% end %>
-  <h3>Grow the team</h3>
-  <h5>Invite teammates by sending them the secret and the following instructions:</h5>
-  <ol style="margin-bottom: 30px">
-    <li>Sign up at
-      <a href="https://<%= ApplicationConfig["APP_DOMAIN"] %>">https://<%= ApplicationConfig["APP_DOMAIN"] %></a></li>
-    <li>Navigate to
-      <a href="https://<%= ApplicationConfig["APP_DOMAIN"] %>/settings/organization">https://<%= ApplicationConfig["APP_DOMAIN"] %>/settings/organization</a>
-    </li>
-    <li>Paste the secret code below and click <b>Join Organization</b></li>
-  </ol>
-  <h5>Your secret: (You should rotate this regularly)</h5>
-  <clipboard-copy for="settings-org-secret" onclick="nextElementSibling.hidden = false">
-    <input type="text" class="settings-org-secret" id="settings-org-secret" value="<%= @organization.secret %>" readonly aria-label="Organization secret (to be rotated regularly)">
-    <%= image_tag "content-copy.svg", alt: "Copy to clipboard" %>
-  </clipboard-copy>
-  <span class="copy-text-announcer" id="copy-text-announcer" role="alert" hidden>
-    Copied to clipboard!
-  </span>
-  <%= form_tag "/organizations/generate_new_secret", onsubmit: "return confirm('Are you sure you want to generate a new secret? All outstanding secrets will be invalid.');" do %>
-    <%= hidden_field_tag "organization[id]", @organization.id %>
-    <button class="settings-generate-new-secret">Generate New Secret</button>
-  <% end %>
-</div>
-<h3>Organization Details</h3>
-<%= form_for(@organization) do |f| %>
-<%= f.hidden_field :id %>
-  <div class="field">
-    <%= f.label :name %>
-    <%= f.text_field :name, maxlength: 50 %>
-  </div>
-  <div class="field">
-    <%= f.label :slug, "Username" %>
-    <%= f.text_field :slug, maxlength: 18, minlength: 2 %>
-    <i>Your organization's URL is: <%= app_url(@organization.slug) %></i>
-  </div>
-  <%= f.label :profile_image %>
-  <div class="field">
-    <% if @organization.profile_image_url.present? %>
-      <span class="image-present">
-        <img alt="<%= @organization.name %> profile image" src="<%= cloudinary(@organization.profile_image_url, 50) %>" />
-        <%= f.file_field :profile_image %>
-      </span>
-    <% else %>
-      <%= f.file_field :profile_image %>
->>>>>>> a2f1a004
     <% end %>
   </div>
 
@@ -137,7 +88,7 @@
     <div class="crayons-field">
       <%= f.label :slug, "Username", class: "crayons-field__label" %>
       <%= f.text_field :slug, maxlength: 18, minlength: 2, class: "crayons-textfield", placeholder: "acmeinc" %>
-      <p class="crayons-field__description">Your organization's URL is: dev.to/<%= @organization.slug %></p>
+      <p class="crayons-field__description">Your organization's URL is: <%= app_url(@organization.slug) %></p>
     </div>
 
     <div class="crayons-field">
