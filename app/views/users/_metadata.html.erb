--- conflicted
+++ resolved
@@ -1,4 +1,4 @@
-<% if (header_fields = @profile.ui_attributes_for(area: :header)).present? %>
+<% if (header_fields=@profile.ui_attributes_for(area: :header)).present? %>
   <div class="profile-header__bottom fs-base">
     <% header_fields.sort.each do |title, value| %>
       <div class="crayons-definition">
@@ -9,27 +9,6 @@
           <%= sanitized_sidebar value %>
         </p>
       </div>
-    <% end %>
-<<<<<<< HEAD
-    <% if ForemInstance.dev_to? %>
-      <% if @user.employment_title.present? %>
-        <div class="crayons-definition">
-          <strong class="crayons-definition__title">Work</strong>
-          <p class="crayons-definition__value">
-            <%= @user.employment_title %>
-            <% if @user.employer_name.present? %>
-              <span class="opacity-50"> at </span>
-              <% if @user.employer_url.present? %>
-                <a href="<%= @user.employer_url %>" class="crayons-link crayons-link--brand" target="_blank" rel="noopener"><%= @user.employer_name %></a>
-              <% else %>
-                <%= @user.employer_name %>
-              <% end %>
-            <% end %>
-          </p>
-        </div>
       <% end %>
-    <% end %>
-=======
->>>>>>> fdaa324f
   </div>
-<% end %>+  <% end %>