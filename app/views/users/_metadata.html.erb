<% if (header_fields = @profile.ui_attributes_for(area: :header)).present? %>
  <div class="profile-header__bottom fs-base">
<<<<<<< HEAD
    <% header_fields.each do |title, value| %>
      <% next if Profile.static_attributes.include?(title) %>
=======
    <% header_fields.sort.each do |title, value| %>
      <% next if Profile.special_attributes.include?(title) %>
      <% next if title == "work" %>
>>>>>>> 04ad534d
      <div class="crayons-definition">
        <strong class="crayons-definition__title">
          <%= sanitized_sidebar title.titleize %>
        </strong>
        <p class="crayons-definition__value">
          <%= sanitized_sidebar value %>
        </p>
      </div>
    <% end %>
  </div>
<% end %><|MERGE_RESOLUTION|>--- conflicted
+++ resolved
@@ -1,13 +1,7 @@
 <% if (header_fields = @profile.ui_attributes_for(area: :header)).present? %>
   <div class="profile-header__bottom fs-base">
-<<<<<<< HEAD
-    <% header_fields.each do |title, value| %>
-      <% next if Profile.static_attributes.include?(title) %>
-=======
     <% header_fields.sort.each do |title, value| %>
       <% next if Profile.special_attributes.include?(title) %>
-      <% next if title == "work" %>
->>>>>>> 04ad534d
       <div class="crayons-definition">
         <strong class="crayons-definition__title">
           <%= sanitized_sidebar title.titleize %>
