<h3>👋 Style customizations have moved to <a href="/settings/ux">UX</a>

<h2> Connect </h2>
<h3> Inbox Type </h3>
<%= form_for(@user, html: { id: nil }) do |f| %>
<<<<<<< HEAD
  <div class="sub-field">
    <%= f.label :config_theme, "Site Theme" %>
    <%= f.select(:config_theme, options_for_select(["default", "night theme", "minimal light theme", "pink theme", "ten x hacker theme"], @user.config_theme.tr("_", " "))) %>
    <sub><em>Default is light style.</em></sub>
  </div>
  <div class="sub-field">
    <%= f.label :config_font, "Base Post Font" %>
    <%= f.select(:config_font, options_for_select(["default", "sans serif", "monospace", "comic sans", "open dyslexic"], @user.config_font.tr("_", " "))) %>
    <sub><em>Default is serif style.</em></sub>
  </div>
  <div class="sub-field">
    <%= f.label :config_navbar, "Site Navbar" %>
    <%= f.select(:config_navbar, options_for_select(["default", "static"], @user.config_navbar.tr("_", " "))) %>
    <sub><em>Default is fixed.</em></sub>
  </div>
  <div class="field">
    <label></label>
    <%= f.hidden_field :tab, value: @tab, id: nil %>
=======
  <div class="field checkbox-label-first">
    <%= f.label :inbox_type, "Open your inbox to messages from people you don't follow or keep your inbox private to mutual follows." %>
    <div class="sub-field">
      <%= f.select :inbox_type, [%w[Open open], %w[Private private]] %>
    </div>
    <%= f.label :inbox_guidelines, "Open inbox guidelines/instructions (optional)" %>
    <div class="sub-field">
      <%= f.text_area :inbox_guidelines, maxlength: 200, placeholder: "For example:
- Only contact me about consulting opportunities.
- I'm happy to help beginners with CSS.
- Allow for a few days to respond.
- etc.
      " %>
    </div>
>>>>>>> 9ed6a5ad
    <%= f.submit "SUBMIT", class: "cta" %>
  </div>
<% end %>

<%= render "language_settings" %>

<h2>Sponsors</h2>
<h4 style="font-weight:400">
  You have the option to remove sponsor messaging (where it is practical to do so). Our wonderful sponsors help sustain the platform and improve your experience, and we strive to make their presence constructive to the community, but feel free to use this setting if you wish.
</h4>
<%= form_for(@user, html: { id: nil }) do |f| %>
  <div class="checkbox-field">
    <div class="sub-field">
      <%= f.check_box :display_sponsors %>
      <%= f.label :display_sponsors, "Display Sponsors (When browsing)" %>
    </div>
    <div class="sub-field">
      <%= f.check_box :permit_adjacent_sponsors %>
      <%= f.label :permit_adjacent_sponsors, "Permit Nearby Sponsors (When publishing)" %>
    </div>
  </div>
  <div class="field">
    <label></label>
    <%= f.hidden_field :tab, value: @tab, id: nil %>
    <%= f.submit "SUBMIT", class: "cta" %>
  </div>
<% end %>

<h2>Export content</h2>
<% if @user.export_requested? %>
  <h4 style="font-weight:400">
    You have recently requested an export of your content.
    Please check your email.
  </h4>
<% else %>
  <h4 style="font-weight:400">
    You can request an export of all your content.
    Currently we only support the export of your posts and comments.
    They will be emailed to your inbox.
  </h4>

  <%= form_for(@user, html: { id: nil }) do |f| %>
    <div class="checkbox-field">
      <div class="sub-field">
        <%= f.check_box :export_requested %>
        <%= f.label :export_requested, "Request an export of your content" %>
      </div>
    </div>
    <div class="field">
      <label></label>
      <%= f.hidden_field :tab, value: @tab, id: nil %>
      <%= f.submit "SUBMIT", class: "cta" %>
    </div>
  <% end %>
<% end %><|MERGE_RESOLUTION|>--- conflicted
+++ resolved
@@ -3,26 +3,6 @@
 <h2> Connect </h2>
 <h3> Inbox Type </h3>
 <%= form_for(@user, html: { id: nil }) do |f| %>
-<<<<<<< HEAD
-  <div class="sub-field">
-    <%= f.label :config_theme, "Site Theme" %>
-    <%= f.select(:config_theme, options_for_select(["default", "night theme", "minimal light theme", "pink theme", "ten x hacker theme"], @user.config_theme.tr("_", " "))) %>
-    <sub><em>Default is light style.</em></sub>
-  </div>
-  <div class="sub-field">
-    <%= f.label :config_font, "Base Post Font" %>
-    <%= f.select(:config_font, options_for_select(["default", "sans serif", "monospace", "comic sans", "open dyslexic"], @user.config_font.tr("_", " "))) %>
-    <sub><em>Default is serif style.</em></sub>
-  </div>
-  <div class="sub-field">
-    <%= f.label :config_navbar, "Site Navbar" %>
-    <%= f.select(:config_navbar, options_for_select(["default", "static"], @user.config_navbar.tr("_", " "))) %>
-    <sub><em>Default is fixed.</em></sub>
-  </div>
-  <div class="field">
-    <label></label>
-    <%= f.hidden_field :tab, value: @tab, id: nil %>
-=======
   <div class="field checkbox-label-first">
     <%= f.label :inbox_type, "Open your inbox to messages from people you don't follow or keep your inbox private to mutual follows." %>
     <div class="sub-field">
@@ -37,7 +17,6 @@
 - etc.
       " %>
     </div>
->>>>>>> 9ed6a5ad
     <%= f.submit "SUBMIT", class: "cta" %>
   </div>
 <% end %>
