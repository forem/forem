json.array! @users.each do |user|
<<<<<<< HEAD
  json.extract!(user, :id, :name, :username)

  json.summary           truncate(user.summary.presence || "Active DEV author", length: 100)
  json.profile_image_url ProfileImage.new(user).get(width: 90)
  json.following         false
=======
  json.id                     user.id
  json.name                   user.name
  json.username               user.username
  json.summary                truncate(user.summary.presence || "Active #{community_name} author", length: 100)
  json.profile_image_url      ProfileImage.new(user).get(width: 90)
  json.following              false
>>>>>>> 73120a67
end<|MERGE_RESOLUTION|>--- conflicted
+++ resolved
@@ -1,16 +1,7 @@
 json.array! @users.each do |user|
-<<<<<<< HEAD
   json.extract!(user, :id, :name, :username)
 
-  json.summary           truncate(user.summary.presence || "Active DEV author", length: 100)
+  json.summary           truncate(user.summary.presence || "Active #{community_name} author", length: 100)
   json.profile_image_url ProfileImage.new(user).get(width: 90)
   json.following         false
-=======
-  json.id                     user.id
-  json.name                   user.name
-  json.username               user.username
-  json.summary                truncate(user.summary.presence || "Active #{community_name} author", length: 100)
-  json.profile_image_url      ProfileImage.new(user).get(width: 90)
-  json.following              false
->>>>>>> 73120a67
 end