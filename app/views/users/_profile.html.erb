--- conflicted
+++ resolved
@@ -8,31 +8,21 @@
     <h2><%= t("views.settings.group.user") %></h2>
 
     <div class="crayons-field">
-<<<<<<< HEAD
       <%= f.label :name, t("helpers.label.user.name"), for: "user[name]", class: "crayons-field__label" %>
-      <%= f.text_field "user[name]", maxlength: 30, class: "crayons-textfield", value: @user.name %>
+      <%= f.text_field "user[name]",
+                       maxlength: 30,
+                       class: "crayons-textfield",
+                       placeholder: t("helpers.placeholder.user.name"),
+                       value: @user.name %>
     </div>
 
     <div class="crayons-field">
       <%= f.label :email, t("helpers.label.user.email"), for: "user[email]", class: "crayons-field__label" %>
-      <%= f.text_field "user[email]", class: "crayons-textfield", value: @user.email %>
-=======
-      <%= f.label :name, for: "user[name]", class: "crayons-field__label" %>
-      <%= f.text_field "user[name]",
-                       maxlength: 30,
-                       class: "crayons-textfield",
-                       placeholder: "John Doe",
-                       value: @user.name %>
-    </div>
-
-    <div class="crayons-field">
-      <%= f.label :email, for: "user[email]", class: "crayons-field__label" %>
       <%= f.text_field "user[email]",
                        maxlength: 50,
                        class: "crayons-textfield",
-                       placeholder: "john.doe@example.com",
+                       placeholder: t("helpers.placeholder.user.email"),
                        value: @user.email %>
->>>>>>> eec73871
     </div>
 
     <div class="crayons-field crayons-field--checkbox">
@@ -41,17 +31,12 @@
     </div>
 
     <div class="crayons-field">
-<<<<<<< HEAD
       <%= f.label :username, t("helpers.label.user.username"), for: "user[username]", class: "crayons-field__label" %>
-      <%= f.text_field "user[username]", maxlength: 30, class: "crayons-textfield", value: @user.username %>
-=======
-      <%= f.label :username, for: "user[username]", class: "crayons-field__label" %>
       <%= f.text_field "user[username]",
                        maxlength: 30,
                        class: "crayons-textfield",
-                       placeholder: "johndoe",
+                       placeholder: t("helpers.placeholder.user.username"),
                        value: @user.username %>
->>>>>>> eec73871
     </div>
 
     <div class="crayons-field">
