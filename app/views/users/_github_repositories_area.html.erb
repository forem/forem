<<<<<<< HEAD
<% repositories.each do |repo| %>
  <a class="widget" href="<%= repo.url %>" target="_blank" rel="noopener">
    <header>
      <h4><span class="emoji"><img src="<%= asset_path("github-logo.svg") %>" alt="github logo" loading="lazy" /></span><%= repo.name %></h4>
=======
<% if repositories.present? %>
  <div class="crayons-card crayons-card--secondary">
    <header class="crayons-card__header">
      <h3 class="crayons-subtitle-3 flex items-center">GitHub Repositories</h3>
>>>>>>> cf3bde42
    </header>

    <div>
      <% repositories.each do |repo| %>
        <a href="<%= repo.url %>" target="_blank" rel="noopener" class="crayons-link crayons-link--contentful">
          <p class="fw-bold flex items-center">
            <%= repo.name %>
          </p>
          <% if repo.description.present? %>
            <p class="fs-s color-base-80 mb-1"><%= Html::Parser.new(repo.description).parse_emojis.html %></p>
          <% end %>
          <p class="fs-s color-base-60 flex items-center">
            <% if repo.fork %>
              <span class="crayons-indicator mr-3">Fork</span>
            <% end %>

            <% if repo.language %>
              <%= repo.language %>
            <% end %>

            <% if repo.language && repo.stargazers_count.to_i > 0 %>
              <span class="opacity-50 inline-block px-1">&bull;</span>
            <% end %>

            <% if repo.stargazers_count.to_i > 0 %>
              <%= pluralize repo.stargazers_count, "star" %>
            <% end %>
          </p>
        </a>
      <% end %>
<<<<<<< HEAD
      <div class="widget-footer">
        <% if repo.fork %>
          <span class="widget-accent">fork</span>
        <% end %>
        <%= repo.language %>
        <% if repo.stargazers_count.to_i > 0 %>
          <img src="<%= asset_path("star.svg") %>" alt="star icon" loading="lazy" />
          <%= repo.stargazers_count %>
        <% end %>
      </div>
=======
>>>>>>> cf3bde42
    </div>
  </div>
<% end %><|MERGE_RESOLUTION|>--- conflicted
+++ resolved
@@ -1,14 +1,7 @@
-<<<<<<< HEAD
-<% repositories.each do |repo| %>
-  <a class="widget" href="<%= repo.url %>" target="_blank" rel="noopener">
-    <header>
-      <h4><span class="emoji"><img src="<%= asset_path("github-logo.svg") %>" alt="github logo" loading="lazy" /></span><%= repo.name %></h4>
-=======
 <% if repositories.present? %>
   <div class="crayons-card crayons-card--secondary">
     <header class="crayons-card__header">
       <h3 class="crayons-subtitle-3 flex items-center">GitHub Repositories</h3>
->>>>>>> cf3bde42
     </header>
 
     <div>
@@ -39,19 +32,6 @@
           </p>
         </a>
       <% end %>
-<<<<<<< HEAD
-      <div class="widget-footer">
-        <% if repo.fork %>
-          <span class="widget-accent">fork</span>
-        <% end %>
-        <%= repo.language %>
-        <% if repo.stargazers_count.to_i > 0 %>
-          <img src="<%= asset_path("star.svg") %>" alt="star icon" loading="lazy" />
-          <%= repo.stargazers_count %>
-        <% end %>
-      </div>
-=======
->>>>>>> cf3bde42
     </div>
   </div>
 <% end %>