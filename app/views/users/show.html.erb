<% title @user.name %>

<%= render "shared/payment_pointer", user: @user %>

<%= content_for :page_meta do %>
  <%= render "users/meta" %>
<% end %>

<% unless internal_navigation? || user_signed_in? %>
  <script type="application/ld+json">
    <%= @user_json_ld.to_json.html_safe %>
  </script>
<% end %>

<% cache "user-profile-header-area-#{@user.id}-#{@user.profile_updated_at}-#{user_signed_in?}", expires_in: 10.days do %>
  <style>
    :root {
      --profile-brand-color: <%= Color::CompareHex.new([user_colors(@user)[:bg], user_colors(@user)[:text]]).brightness(0.88) %>;
    }
  </style>
  <div class="brand-bg">
    <div class="crayons-layout crayons-layout--limited-l pt-7 m:pt-9">
      <header class="profile-header crayons-card mt-2">
        <div class="relative profile-header__top">
          <span class="crayons-avatar crayons-avatar--3xl">
            <img src="<%= Images::Profile.call(@user.profile_image_url, length: 320) %>" width="128" height="128" alt="<%= @user.name %> profile picture" class="crayons-avatar__image" loading="lazy" />
          </span>

          <div class="profile-header__actions">
            <div class="profile-dropdown mr-2 relative" data-username="<%= @user.username %>">
              <button id="user-profile-dropdown" class="crayons-btn crayons-btn--ghost-dimmed crayons-btn--icon">
                <%= inline_svg_tag("overflow-horizontal.svg", class: "dropdown-icon crayons-icon", aria: true, title: "Toggle dropdown menu") %>
              </button>

              <div id="user-profile-dropdownmenu" class="crayons-dropdown top-100 right-0 p-1">
                <a href="javascript:void(0);" id="user-profile-dropdownmenu-block-button" data-profile-user-id="<%= @user.id %>" class="border-none crayons-link crayons-link--block">Block @<%= @user.username %></a>
                <% if user_signed_in? %>
                  <%= javascript_packs_with_chunks_tag "profileDropdown", defer: true %>
                <% end %>
                <span class="report-abuse-link-wrapper" data-path="/report-abuse?url=<%= user_url(@user) %>"></span>
              </div>
            </div>
            <% if user_signed_in? %>
              <a href="/connect/@<%= @user.username %>" class="hidden mr-2" id="user-connect-redirect">
                <button class="chat-action-button crayons-btn crayons-btn--outlined hidden" id="modal-opener">Chat</button>
              </a>
            <% end %>
            <button id="user-follow-butt" class="crayons-btn whitespace-nowrap follow-action-button user-profile-follow-button" data-info='{"id":<%= @user.id %>,"className":"<%= @user.class.name %>"}'>Follow</button>
          </div>
        </div>

        <div class="profile-header__details">
          <h1 class="crayons-title fw-heavy mb-2"><%= @user.name %></h1>
          <p class="fs-base m:fs-l color-base-90 mb-4 mx-auto max-w-100 m:max-w-75"><%= @user.summary.presence || ["404 bio not found"].sample %></p>

          <div class="profile-header__meta">
            <% if @user.location.present? %>
              <span class="profile-header__meta__item">
                <%= inline_svg_tag("location.svg", aria: true, class: "crayons-icon mr-2 shrink-0", title: "Location") %>
                <%= @user.location %>
              </span>
            <% end %>

            <span class="profile-header__meta__item">
              <%= inline_svg_tag("cake.svg", aria: true, class: "crayons-icon mr-2 shrink-0", title: "Joined") %>
              Joined on&nbsp;
              <%= local_date(@user.created_at) %>
            </span>

            <% if @user.email_public %>
              <a href="mailto:<%= @user.email %>" class="profile-header__meta__item">
                <%= inline_svg_tag("email.svg", class: "crayons-icon mr-2 shrink-0", aria: true, title: "Email address") %>
                <%= @user.email %>
              </a>
            <% end %>
            <span class="profile-header__meta__item -ml-1">
              <% Profile.special_social_link_attributes.each do |attribute| %>
                <% if @user.send(attribute).present? %>
                  <a href="<%= @user.send(attribute) %>" target="_blank" rel="noopener me" class="px-1 align-middle inline-block">
                    <%= inline_svg_tag("#{attribute.gsub("_url","")}.svg", class: "crayons-icon", aria: true, title: "#{attribute.split("_").first.titleize} logo") %>
                  </a>
                <% end %>
              <% end %>
            </span>
          </div>
        </div>

        <%= render "users/metadata" %>

        <div class="p-3 pt-0 block m:hidden js-user-info-trigger-wrapper">
          <button type="button" class="crayons-btn crayons-btn--outlined w-100 js-user-info-trigger">More info about @<%= @user.username %></button>
        </div>

        <div class="crayons-modal align-left hidden">
          <div class="crayons-modal__box">
            <div class="crayons-modal__box__header">
              <h2 class="crayons-modal__box__header__title">Chat with <%= @user.name %></h2>
              <button title="Close" class="crayons-btn crayons-btn--ghost-dimmed crayons-btn--icon close-modal">
                <%= inline_svg_tag("x.svg", class: "crayons-icon", aria: true, title: "Close modal") %>
              </button>
            </div>

            <div class="crayons-modal__box__body">
              <% if @user.inbox_guidelines.present? %>
                <p class="fw-bold mb-2">@<%= @user.username %>'s guidelines:</p>
                <p class="mb-6"><%= @user.inbox_guidelines %></p>
              <% end %>
              <form id="new-message-form" class="message-form mb-4" data-info='{"id":<%= @user.id %>,"className":"<%= @user.class.name %>","username":"<%= @user.username %>", "showChat":"<%= @user.inbox_type %>"}'>
                <textarea id="new-message" rows="4" cols="70" placeholder="Enter your message here..." class="crayons-textfield"></textarea>
                <button type="submit" class="submit-message crayons-btn">Send</button>
              </form>
              <p class="fs-s color-base-60">All private interactions <b>must</b> abide by the <a href="/code-of-conduct">code of conduct</a>.</p>
            </div>
          </div>
          <div class="crayons-modal__overlay"></div>
        </div>
      </header>
    </div>
  </div>
<% end %>

<<<<<<< HEAD
<div class="home sub-home" id="index-container"
     data-params="<%= params.merge(user_id: @user.id, class_name: "Article", sort_by: "published_at", sort_direction: "desc").to_json(only: %i[tag user_id q class_name sort_by sort_direction]) %>" data-which="<%= @list_of %>"
     data-tag=""
     data-feed="<%= params[:timeframe] || "base-feed" %>"
     data-articles-since="0">
  <%= render "users/sidebar" %>
  <div class="articles-list" id="articles-list">
    <div class="on-page-nav-controls user-nav-controls" id="on-page-nav-controls">
      <button class="on-page-nav-butt on-page-nav-butt-left" id="on-page-nav-butt-left" aria-label="nav-button-left">
        <div class="crayons-icon nav-icon">
          <%= SiteConfig.left_navbar_svg_icon.html_safe %>
        </div>
      </button>
      <button class="on-page-nav-butt on-page-nav-butt-right" style="margin-top:-1px;" id="on-page-nav-butt-right" aria-label="nav-button-right">
        <img style="height:28px;width:28px;" src="<%= asset_path "ribbon.svg" %>" alt="right-sidebar-nav" width="28" height="28" loading="lazy" />
      </button>
    </div>
=======
<div
  class="crayons-layout crayons-layout--limited-l crayons-layout--2-cols crayons-layout--2-cols--1-2 pt-4 m:pt-0"
  id="index-container"
  data-params="<%= params.merge(user_id: @user.id, class_name: "Article", sort_by: "published_at", sort_direction: "desc").to_json(only: %i[tag user_id q class_name sort_by sort_direction]) %>" data-which="<%= @list_of %>"
  data-tag=""
  data-feed="<%= params[:timeframe] || "base-feed" %>"
  data-articles-since="0">

  <div class="crayons-layout__sidebar-left">
    <%= render partial: "users/sidebar", locals: { repositories: @github_repositories } %>
  </div>

  <main class="crayons-layout__content articles-list" id="articles-list">
>>>>>>> cf3bde42
    <div class="substories" id="substories">
      <% if params[:view] == "comments" %>
        <%= render "users/comments_section" %>
      <% elsif @stories.any? || @comments.any? || @pinned_stories.any? %>
        <%= render "users/main_feed" %>
      <% end %>
    </div>
    <div class="loading-articles" id="loading-articles">
      loading...
    </div>
  </main>
</div>

<%= render "stories/stories_list_script" %><|MERGE_RESOLUTION|>--- conflicted
+++ resolved
@@ -23,7 +23,7 @@
       <header class="profile-header crayons-card mt-2">
         <div class="relative profile-header__top">
           <span class="crayons-avatar crayons-avatar--3xl">
-            <img src="<%= Images::Profile.call(@user.profile_image_url, length: 320) %>" width="128" height="128" alt="<%= @user.name %> profile picture" class="crayons-avatar__image" loading="lazy" />
+            <img src="<%= Images::Profile.call(@user.profile_image_url, length: 320) %>" width="128" height="128" alt="<%= @user.name %> profile picture" class="crayons-avatar__image">
           </span>
 
           <div class="profile-header__actions">
@@ -119,25 +119,6 @@
   </div>
 <% end %>
 
-<<<<<<< HEAD
-<div class="home sub-home" id="index-container"
-     data-params="<%= params.merge(user_id: @user.id, class_name: "Article", sort_by: "published_at", sort_direction: "desc").to_json(only: %i[tag user_id q class_name sort_by sort_direction]) %>" data-which="<%= @list_of %>"
-     data-tag=""
-     data-feed="<%= params[:timeframe] || "base-feed" %>"
-     data-articles-since="0">
-  <%= render "users/sidebar" %>
-  <div class="articles-list" id="articles-list">
-    <div class="on-page-nav-controls user-nav-controls" id="on-page-nav-controls">
-      <button class="on-page-nav-butt on-page-nav-butt-left" id="on-page-nav-butt-left" aria-label="nav-button-left">
-        <div class="crayons-icon nav-icon">
-          <%= SiteConfig.left_navbar_svg_icon.html_safe %>
-        </div>
-      </button>
-      <button class="on-page-nav-butt on-page-nav-butt-right" style="margin-top:-1px;" id="on-page-nav-butt-right" aria-label="nav-button-right">
-        <img style="height:28px;width:28px;" src="<%= asset_path "ribbon.svg" %>" alt="right-sidebar-nav" width="28" height="28" loading="lazy" />
-      </button>
-    </div>
-=======
 <div
   class="crayons-layout crayons-layout--limited-l crayons-layout--2-cols crayons-layout--2-cols--1-2 pt-4 m:pt-0"
   id="index-container"
@@ -151,7 +132,6 @@
   </div>
 
   <main class="crayons-layout__content articles-list" id="articles-list">
->>>>>>> cf3bde42
     <div class="substories" id="substories">
       <% if params[:view] == "comments" %>
         <%= render "users/comments_section" %>
