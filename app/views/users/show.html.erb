--- conflicted
+++ resolved
@@ -56,15 +56,6 @@
                 <span class="report-abuse-link-wrapper" data-path="/report-abuse?url=<%= user_url(@user) %>"></span>
               </div>
             </div>
-<<<<<<< HEAD
-            <% if user_signed_in? %>
-              <a href="/connect/@<%= @user.username %>" class="hidden mr-2" id="user-connect-redirect">
-                <button class="chat-action-button crayons-btn crayons-btn--outlined hidden" id="modal-opener">Chat</button>
-              </a>
-            <% end %>
-            <button id="user-follow-butt" class="crayons-btn whitespace-nowrap follow-action-button user-profile-follow-button follow-user" data-info='{"id":<%= @user.id %>,"className":"<%= @user.class.name %>"}'><%= t("core.follow") %></button>
-=======
->>>>>>> 49efd6e4
           </div>
         </div>
 
