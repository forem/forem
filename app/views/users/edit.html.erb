--- conflicted
+++ resolved
@@ -40,11 +40,7 @@
   <% end %>
 </header>
 
-<<<<<<< HEAD
-<main class="crayons-layout crayons-layout--2-cols crayons-layout--limited" id="articles-list">
-=======
 <main class="crayons-layout crayons-layout--2-cols crayons-layout--limited-l pt-0">
->>>>>>> f11523f2
   <div class="crayons-layout__left-sidebar">
     <nav class="hidden m:block">
       <% Constants::Settings::TAB_LIST.each do |possible_tab| %>
