<%= render "users/additional_authentication" %>

<div class="crayons-card mb-6 p-6 grid gap-6">
  <header>
    <h2 class="mb-2"><%= community_name %> API Keys</h2>
    <p>You can generate personal API keys to use for authentication with the <%= community_name %> API. The API is still in early beta though. The <a href="https://docs.dev.to/api/"><%= community_name %> API documentation</a> contains further information.</a></p>
  </header>

  <div>
    <h3 class="mb-2">Generate a new Key</h3>
    <%= form_tag users_api_secrets_path, method: :post do %>
      <%= fields_for :api_secret do |api_secret| %>
        <div class="crayons-field mb-6">
          <%= api_secret.label(:description, "Description", class: "crayons-field__label") %>
          <p class="crayons-field__description">What's this API key for?</p>
          <%= api_secret.text_field(:description, placeholder: "My Project Name", required: true, class: "crayons-textfield") %>
        </div>
      <% end %>
      <button class="crayons-btn crayon-btn--secondary" id="new__api__secret__btn" type="submit">Generate API Key</button>
    <% end %>
  </div>

  <% unless @user.api_secrets.empty? %>
    <div>
      <h3>Active API keys (never share these!)</h3>

      <% @user.api_secrets.order(created_at: :desc).each do |api_secret| %>
        <details class="p-4 mt-2 crayons-card crayons-card--secondary">
          <summary class="title fw-medium"><%= api_secret.description %></summary>
          <div class="flex pt-2">
            <div class="flex-1 pl-4">
              <p class="ff-accent"><%= api_secret.secret %></p>
              <p class="fs-s">Created: <time datetime="<%= api_secret.created_at.rfc3339 %>"><%= api_secret.created_at.to_s %></time></p>
            </div>
            <%= form_tag users_api_secret_path(api_secret.id), class: "api__secret__revoke", method: :delete do %>
              <%= button_tag "Revoke", class: "crayons-btn crayons-btn--danger" %>
            <% end %>
          </div>
        </details>
      <% end %>
    </div>
  <% end %>
</div>

<div class="crayons-box crayons-box--danger p-6 grid gap-6">
  <h2 class="color-accent-danger">Danger Zone</h2>

  <% if @user.identities.size == 2 %>
    <div class="grid gap-2">
      <h3>Remove OAuth Associations</h3>
      <p>You can remove one of your authentication methods. We'll still need one to authenticate you.</p>
      <p>Removing an OAuth association will:</p>
      <ul class="list-disc pl-6">
        <li>remove your ability to sign in with that account</li>
        <li>remove the associated URL from your profile</li>
      </ul>
      <p>
        Note that this does not revoke our OAuth app access; you will have to do so in your
        <a href="https://twitter.com/settings/applications">Twitter profile settings</a> or your
        <a href="https://github.com/settings/applications">GitHub profile settings</a>.
      </p>
    </div>

    <%= form_tag "/users/remove_association", method: :delete, onsubmit: "return confirm('Are you absolutely sure you want to remove your Twitter account?');" do %>
      <%= hidden_field_tag :provider, "twitter" %>
      <button class="crayons-btn crayons-btn--danger crayons-btn--icon-left" type="submit">
        <%= inline_svg_tag("twitter.svg", aria: true, class: "crayons-icon", title: "Twitter") %>
        Remove Twitter
      </button>
    <% end %>

    <%= form_tag "/users/remove_association", method: :delete, onsubmit: "return confirm('Are you absolutely sure you want to remove your GitHub account?');" do %>
      <%= hidden_field_tag :provider, "github" %>
      <button class="crayons-btn crayons-btn--danger crayons-btn--icon-left" type="submit">
        <%= inline_svg_tag("github.svg", aria: true, class: "crayons-icon", title: "Twitter") %>
        Remove GitHub
      </button>
    <% end %>
  <% end %>
  <div class="grid gap-2">
    <h3>Delete Account</h3>
    <% if current_user.email? %>
      <%= form_tag user_request_destroy_path, method: :post, autocomplete: "off", id: "delete__account", class: "grid gap-2" do %>
        <p>Deleting your account will:</p>
        <ul class="list-disc pl-6">
          <li>delete your profile, along with your Twitter and/or GitHub associations.
            This does not include app permissions. You will have to remove them yourself on
            <a href="https://twitter.com/settings/applications">Twitter profile settings</a> and
            <a href="https://github.com/settings/applications">GitHub profile settings</a>.
          </li>
          <%# TODO: expand the delete messaging later %>
          <li>delete any and all content you have, such as articles, comments, your reading list or chat messages.</li>
          <li>allow your username to become available to anyone.</li>
        </ul>
        <div><button class="crayons-btn crayons-btn--danger" id="delete__account__btn" type="submit">Delete Account</button></div>
      <% end %>
    <% else %>
      <p>Please, <%= link_to "provide an email", "/settings/profile" %> to fully delete your account.</p>
    <% end %>
  </div>

<<<<<<< HEAD
<% if current_user.articles_count.positive? || current_user.comments_count.positive? %>
  <p>
    If you would like to keep your content under the <%= link_to "@ghost", "/ghost" %> account,
    please <a href="mailto:<%= SiteConfig.email_addresses[:default] %>?subject=Request Account Deletion&body=<%= @email_body %>">click here.</a>
  </p>
<% end %>

<p>
  Feel free to contact <a href="mailto:<%= SiteConfig.email_addresses[:default] %>"><%= SiteConfig.email_addresses[:default] %></a> with any questions.
</p>
=======
  <div>
    <% if current_user.articles_count.positive? || current_user.comments_count.positive? %>
      <p>
        If you would like to keep your content under the <%= link_to "@ghost", "/ghost" %> account,
        please <a href="mailto:<%= SiteConfig.default_site_email %>?subject=Request Account Deletion&body=<%= @email_body %>">click here.</a>
      </p>
    <% end %>

    <p>Feel free to contact <a href="mailto:<%= SiteConfig.default_site_email %>"><%= SiteConfig.default_site_email %></a> with any questions.</p>
  </div>
</div>
>>>>>>> 9df68f39
<|MERGE_RESOLUTION|>--- conflicted
+++ resolved
@@ -99,27 +99,14 @@
     <% end %>
   </div>
 
-<<<<<<< HEAD
-<% if current_user.articles_count.positive? || current_user.comments_count.positive? %>
-  <p>
-    If you would like to keep your content under the <%= link_to "@ghost", "/ghost" %> account,
-    please <a href="mailto:<%= SiteConfig.email_addresses[:default] %>?subject=Request Account Deletion&body=<%= @email_body %>">click here.</a>
-  </p>
-<% end %>
-
-<p>
-  Feel free to contact <a href="mailto:<%= SiteConfig.email_addresses[:default] %>"><%= SiteConfig.email_addresses[:default] %></a> with any questions.
-</p>
-=======
   <div>
     <% if current_user.articles_count.positive? || current_user.comments_count.positive? %>
       <p>
         If you would like to keep your content under the <%= link_to "@ghost", "/ghost" %> account,
-        please <a href="mailto:<%= SiteConfig.default_site_email %>?subject=Request Account Deletion&body=<%= @email_body %>">click here.</a>
+        please <a href="mailto:<%= SiteConfig.email_addresses[:default] %>?subject=Request Account Deletion&body=<%= @email_body %>">click here.</a>
       </p>
     <% end %>
 
-    <p>Feel free to contact <a href="mailto:<%= SiteConfig.default_site_email %>"><%= SiteConfig.default_site_email %></a> with any questions.</p>
+    <p>Feel free to contact <a href="mailto:<%= SiteConfig.email_addresses[:default] %>"><%= SiteConfig.email_addresses[:default] %></a> with any questions.</p>
   </div>
-</div>
->>>>>>> 9df68f39
+</div>