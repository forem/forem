--- conflicted
+++ resolved
@@ -148,7 +148,6 @@
     <h3><strong>CodeSandbox Embed</strong></h3>
     <p>All you need is the ID of the Sandbox:</p>
     <code>{% codesandbox ppxnl191zx %}</code>
-<<<<<<< HEAD
     <p>Of CodeSandbox's many <a href="https://codesandbox.io/docs/embedding#embed-options">optional attributes</a>, the following are supported by using them in your tag, just add them after the id, separated by spaces.</p>
     <dl>
       <dt><code>initialpath</code></dt>
@@ -156,14 +155,11 @@
         Which url to initially load in address bar.<br/>
         <code>{% codesandbox ppxnl191zx initialpath=/initial/load/path %}</code>
       </dd>
-      <dl>
       <dt><code>module</code></dt>
       <dd>
         Which module to open by default.<br/>
         <code>{% codesandbox ppxnl191zx module=/path/to/module %}</code>
       </dd>
-    </dl>
-=======
       
     <h3><strong>JSFiddle Embed</strong></h3>
     <p>All you need is the full JSFiddle <code>link</code>, ending in the fiddle ID code, as follows:</p>
@@ -175,7 +171,6 @@
       You can add a custom tab order to you JSFiddle embed tag. Defaults to <i>js,html,css,result</i><br/>
       <code>{% jsfiddle https://jsfiddle.net/webdevem/Q8KVC result,html,css %}</code>
     </dd>
->>>>>>> cc8eaa1e
 
     <h3><strong>repl.it Embed</strong></h3>
     <p>All you need is the URL after the domain name:</p>
