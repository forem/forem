--- conflicted
+++ resolved
@@ -25,8 +25,6 @@
     <p><strong>Bold</strong>: <code>**double asterisks** or __double underscores__</code></p>
     <h3><strong>Links</strong></h3>
     <p><a href="https://dev.to">I'm an inline link</a>: <code>[I'm an inline link](put-link-here)</code></p>
-<<<<<<< HEAD
-=======
     <p><a name="anchored">Anchored links</a> (For things like a Table of Contents)</p>
     <pre>
       ## Table Of Contents
@@ -35,8 +33,6 @@
 
       ### Chapter 1 <%= "<a name=\"chapter-1\"></a>" %>
     </pre>
-
->>>>>>> c3e2a0c5
     <h3><strong>Inline Images</strong></h3>
     <p>
       <img src="https://res.cloudinary.com/practicaldev/image/fetch/s--OsLaFSo9--/c_fill,f_auto,fl_progressive,h_220,q_auto,w_220/https://thepracticaldev.s3.amazonaws.com/uploads/user/profile_image/31047/af153cd6-9994-4a68-83f4-8ddf3e13f0bf.jpg" alt="example image, with sloan" />
