--- conflicted
+++ resolved
@@ -1,12 +1,8 @@
 <% title "#{title} #{community_qualified_name}" %>
 
-<<<<<<< HEAD
 <div class="crayons-layout crayons-layout--limited">
   <main class="crayons-card text-styles text-padding" id="articles-list">
-=======
-<div class="crayons-layout crayons-layout--limited-l">
-  <div class="crayons-card text-styles text-padding">
->>>>>>> 0067a212
+
     <h1 class="fs-3xl s:fs-4xl l:fs-5xl fw-bold s:fw-heavy lh-tight mb-4 mt-0"><%= title %></h1>
 
     <p>The production <%= title %> page is a page generated at <a href="/admin/pages">/admin/pages</a>! This one is just a placeholder.</p>
