--- conflicted
+++ resolved
@@ -10,10 +10,6 @@
       <h4 class="fw-800 fs-l color-grey-800"><%= badge.title %></h4>
       <p><%= badge.description %></p>
     </div>
-<<<<<<< HEAD
-    <button class="flex flex-row items-start c-btn c-btn--primary mt-4" onclick="window.Forem.closeModal()">Got it</button>
-=======
-    <button class="flex flex-row items-start c-btn c-btn--primary" onclick="window.Forem.closeModal()"><%= t("views.badges.gotit") %></button>
->>>>>>> 6df45a6c
+    <button class="flex flex-row items-start c-btn c-btn--primary mt-4" onclick="window.Forem.closeModal()"><%= t("views.badges.gotit") %></button>
   </div>
 </div>