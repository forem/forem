<script>
  /**
   * This script corresponds to initializeOnboardingTaskCard() which will display the task card
   */

  function closeTaskCard() {
    var taskCard = document.getElementsByClassName("onboarding-task-card")[0];
    taskCard.style.display = "none";

    localStorage.setItem('task-card-closed', 'yes');
  }
</script>
<style>
.onboarding-task-card {
  display: none;
}
</style>

<div class="onboarding-task-card" role="dialog" aria-labelledby="task-card-title" aria-describedby="task-card-subtitle">
  <button class="close" onclick="closeTaskCard()" aria-label="Close Welcome Message">
    <svg width="14" height="14" viewBox="0 0 14 14" fill="none" xmlns="http://www.w3.org/2000/svg">
      <path d="M6.99974 5.58623L11.9497 0.63623L13.3637 2.05023L8.41374 7.00023L13.3637 11.9502L11.9497 13.3642L6.99974 8.41423L2.04974 13.3642L0.635742 11.9502L5.58574 7.00023L0.635742 2.05023L2.04974 0.63623L6.99974 5.58623Z" fill="white" />
    </svg>
  </button>

  <div>
<<<<<<< HEAD
    <img alt="onboarding task card image" class="task-card-image" src="<%= safe_logo_url(Settings::General.secondary_logo_url) %>" />
=======
    <img alt="onboarding task card image" class="task-card-image" src="<%= SiteConfig.logo_png %>" />
>>>>>>> 4b62bb75
  </div>

  <h2 class="task-card-title" id="task-card-title">You're now a part of the community!</h2>
  <p id="task-card-subtitle" class="task-card-subtitle">SUGGESTED THINGS YOU CAN DO</p>
  <ul class="task-card-actions">
    <li class="task-card-action">
      <a class="task-card-link" href="/welcome">
        <p><span class="emoji">😊</span>Join the Welcome thread</p>
        <svg width="8" height="14" fill="none" xmlns="http://www.w3.org/2000/svg"><path d="M5.172 7L.222 2.05 1.636.636 8 7l-6.364 6.364L.222 11.95 5.172 7z" fill="#fff" /></svg>
      </a>
    </li>

    <li class="task-card-action">
      <a class="task-card-link" href="/new">
        <p><span class="emoji">✍🏾</span>Write your first <%= community_name %> post</p>
        <svg width="8" height="14" fill="none" xmlns="http://www.w3.org/2000/svg"><path d="M5.172 7L.222 2.05 1.636.636 8 7l-6.364 6.364L.222 11.95 5.172 7z" fill="#fff" /></svg>
      </a>
    </li>

    <li class="task-card-action">
      <a class="task-card-link" href="/settings">
        <p><span class="emoji">💅🏼</span>Customize your profile</p>
        <svg width="8" height="14" fill="none" xmlns="http://www.w3.org/2000/svg"><path d="M5.172 7L.222 2.05 1.636.636 8 7l-6.364 6.364L.222 11.95 5.172 7z" fill="#fff" /></svg>
      </a>
    </li>
  </ul>
</div><|MERGE_RESOLUTION|>--- conflicted
+++ resolved
@@ -24,11 +24,7 @@
   </button>
 
   <div>
-<<<<<<< HEAD
-    <img alt="onboarding task card image" class="task-card-image" src="<%= safe_logo_url(Settings::General.secondary_logo_url) %>" />
-=======
-    <img alt="onboarding task card image" class="task-card-image" src="<%= SiteConfig.logo_png %>" />
->>>>>>> 4b62bb75
+    <img alt="onboarding task card image" class="task-card-image" src="<%= Settings::General.logo_png %>" />
   </div>
 
   <h2 class="task-card-title" id="task-card-title">You're now a part of the community!</h2>
