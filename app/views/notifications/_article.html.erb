<<<<<<< HEAD
<% if notification.action == "Reaction" %>
  <%= render "reaction", notification: notification %>
<% elsif notification.action.include? "Milestone" %>
  <%= render "milestone", notification: notification %>
<% else %>
  <% json_data = notification.json_data %>
  <% if json_data["organization"] %>
    <div class="article-organization-headline">
      <a class="org-headline-filler" href="<%= json_data["organization"]["path"] %>">
        <img alt="<%= json_data["organization"]["name"] %> logo" src="<%= json_data["organization"]["profile_image_90"] %>" loading="lazy" />
        <%= json_data["organization"]["name"] %>
      </a>
   </div>
  <% end %>
  <a href="<%= json_data["user"]["path"] %>" class="small-pic-link-wrapper">
    <div class="small-pic">
      <img src="<%= json_data["user"]["profile_image_90"] %>" alt="link to <%= json_data["user"]["username"] %>'s profile" loading="lazy" />
    </div>
  </a>
  <div class="content notification-content article-content">
    <a href="<%= json_data["user"]["path"] %>">
      <%= json_data["user"]["name"] %>
    </a>
    made a new post<%= ":" unless json_data["organization"] %>
    <% if json_data["organization"] %>
      under <a href="<%= json_data["organization"]["path"] %>"><%= json_data["organization"]["name"] %></a>:
    <% end %>

    <div>
      <small><%= time_ago_in_words json_data["article"]["published_at"] %> ago</small>
    </div>
=======
<div class="crayons-card notification">
  <% if notification.action == "Reaction" %>
    <%= render "reaction", notification: notification %>
  <% elsif notification.action.include? "Milestone" %>
    <%= render "milestone", notification: notification %>
  <% else %>
    <% json_data = notification.json_data %>
    <%= render "notifications/shared/profile_pic", json_data: json_data %>
>>>>>>> cf3bde42

    <div class="notification__content">
      <header class="mb-4">
        <h2 class="fs-base fw-normal">
          <a href="<%= json_data["user"]["path"] %>" class="crayons-link fw-bold">
            <%= json_data["user"]["name"] %>
          </a>
          made a new post
          <% if json_data["organization"] %>
            under <a href="<%= json_data["organization"]["path"] %>" class="crayons-link fw-bold"><%= json_data["organization"]["name"] %></a>
          <% end %>
        </h2>
        <p class="lh-tight"><small class="fs-s color-base-60"><%= time_ago_in_words json_data["article"]["published_at"] %> ago</small></p>
      </header>

<<<<<<< HEAD
    <% cache "activity-published-article-reactions-#{@last_user_reaction}-#{json_data['article']['updated_at']}-#{json_data['article']['id']}" do %>
      <div class="comment-actions">
        <button class="reaction-button <%= Reaction.cached_any_reactions_for?(notification.mocked_object("article"), current_user, "like") ? "reacted" : "" %>" data-reactable-id="<%= json_data["article"]["id"] %>" data-category="like" data-reactable-type="Article">
          <%= image_tag("favorite-heart-outline-button.svg", alt: "Favorite heart outline button") %>
          <img class="reacted-emoji" src="<%= asset_path("emoji/emoji-one-heart.png") %>" alt="Favorite heart button" loading="lazy" />
        </button>
        <button class="reaction-button readinglist-button <%= Reaction.cached_any_reactions_for?(notification.mocked_object("article"), current_user, "readinglist") ? "reacted" : "" %>" data-reactable-id="<%= json_data["article"]["id"] %>" data-category="readinglist" data-reactable-type="Article">
          <span class="reaction-button-text">SAVE</span>
          <img class="reacted-emoji reaction-button-reacted-emoji" src="<%= asset_path("readinglist-button.png") %>" alt="Save button" loading="lazy" />
        </button>
      </div>
    <% end %>
  </div>
<% end %>
=======
      <article class="notification__preview crayons-card">
        <a href="<%= json_data["article"]["path"] %>" class="crayons-link block notification__preview__inner">
          <h3 class="notification__preview__title"><%= h(json_data["article"]["title"]) %></h3>
          <div class="-ml-1">
            <% json_data["article"]["cached_tag_list_array"].each do |tag| %>
              <span class="crayons-tag"><span class="crayons-tag__prefix">#</span><%= tag %></span>
            <% end %>
          </div>
        </a>

        <% cache "activity-published-article-reactions-#{@last_user_reaction}-#{json_data['article']['updated_at']}-#{json_data['article']['id']}" do %>
          <footer class="comment-actions notification__actions">
            <button
              class="crayons-btn crayons-btn--ghost crayons-btn--icon-left crayons-btn--s reaction-like reaction-button <%= Reaction.cached_any_reactions_for?(notification.mocked_object("article"), current_user, "like") ? "reacted" : "" %>"
              data-reactable-id="<%= json_data["article"]["id"] %>"
              data-category="like"
              data-reactable-type="Article">
              <%= inline_svg_tag("small-heart.svg", aria: true, class: "crayons-icon reaction-icon not-reacted", title: "Favorite heart button") %>
              <%= inline_svg_tag("small-heart-filled.svg", aria: true, class: "crayons-icon reaction-icon--like reaction-icon reacted", title: "Favorite heart button") %>
              <span class="hidden m:inline-block">Like</span>
            </button>

            <button
              class="ml-auto crayons-btn crayons-btn--ghost crayons-btn--icon-right crayons-btn--s reaction-readinglist reaction-button readinglist-button <%= Reaction.cached_any_reactions_for?(notification.mocked_object("article"), current_user, "readinglist") ? "reacted" : "" %>"
              data-reactable-id="<%= json_data["article"]["id"] %>"
              data-category="readinglist"
              data-reactable-type="Article">
              <span class="reaction-button-text hidden m:inline-block">Save</span>
              <%= inline_svg_tag("small-save.svg", aria: true, class: "crayons-icon reaction-icon not-reacted", title: "Save button") %>
              <%= inline_svg_tag("small-save-filled.svg", aria: true, class: "crayons-icon reaction-icon--readinglist reaction-icon reacted", title: "Save button") %>
            </button>
          </footer>
        <% end %>
      </article>
    </div>
  <% end %>
</div>
>>>>>>> cf3bde42
<|MERGE_RESOLUTION|>--- conflicted
+++ resolved
@@ -1,36 +1,3 @@
-<<<<<<< HEAD
-<% if notification.action == "Reaction" %>
-  <%= render "reaction", notification: notification %>
-<% elsif notification.action.include? "Milestone" %>
-  <%= render "milestone", notification: notification %>
-<% else %>
-  <% json_data = notification.json_data %>
-  <% if json_data["organization"] %>
-    <div class="article-organization-headline">
-      <a class="org-headline-filler" href="<%= json_data["organization"]["path"] %>">
-        <img alt="<%= json_data["organization"]["name"] %> logo" src="<%= json_data["organization"]["profile_image_90"] %>" loading="lazy" />
-        <%= json_data["organization"]["name"] %>
-      </a>
-   </div>
-  <% end %>
-  <a href="<%= json_data["user"]["path"] %>" class="small-pic-link-wrapper">
-    <div class="small-pic">
-      <img src="<%= json_data["user"]["profile_image_90"] %>" alt="link to <%= json_data["user"]["username"] %>'s profile" loading="lazy" />
-    </div>
-  </a>
-  <div class="content notification-content article-content">
-    <a href="<%= json_data["user"]["path"] %>">
-      <%= json_data["user"]["name"] %>
-    </a>
-    made a new post<%= ":" unless json_data["organization"] %>
-    <% if json_data["organization"] %>
-      under <a href="<%= json_data["organization"]["path"] %>"><%= json_data["organization"]["name"] %></a>:
-    <% end %>
-
-    <div>
-      <small><%= time_ago_in_words json_data["article"]["published_at"] %> ago</small>
-    </div>
-=======
 <div class="crayons-card notification">
   <% if notification.action == "Reaction" %>
     <%= render "reaction", notification: notification %>
@@ -39,7 +6,6 @@
   <% else %>
     <% json_data = notification.json_data %>
     <%= render "notifications/shared/profile_pic", json_data: json_data %>
->>>>>>> cf3bde42
 
     <div class="notification__content">
       <header class="mb-4">
@@ -55,22 +21,6 @@
         <p class="lh-tight"><small class="fs-s color-base-60"><%= time_ago_in_words json_data["article"]["published_at"] %> ago</small></p>
       </header>
 
-<<<<<<< HEAD
-    <% cache "activity-published-article-reactions-#{@last_user_reaction}-#{json_data['article']['updated_at']}-#{json_data['article']['id']}" do %>
-      <div class="comment-actions">
-        <button class="reaction-button <%= Reaction.cached_any_reactions_for?(notification.mocked_object("article"), current_user, "like") ? "reacted" : "" %>" data-reactable-id="<%= json_data["article"]["id"] %>" data-category="like" data-reactable-type="Article">
-          <%= image_tag("favorite-heart-outline-button.svg", alt: "Favorite heart outline button") %>
-          <img class="reacted-emoji" src="<%= asset_path("emoji/emoji-one-heart.png") %>" alt="Favorite heart button" loading="lazy" />
-        </button>
-        <button class="reaction-button readinglist-button <%= Reaction.cached_any_reactions_for?(notification.mocked_object("article"), current_user, "readinglist") ? "reacted" : "" %>" data-reactable-id="<%= json_data["article"]["id"] %>" data-category="readinglist" data-reactable-type="Article">
-          <span class="reaction-button-text">SAVE</span>
-          <img class="reacted-emoji reaction-button-reacted-emoji" src="<%= asset_path("readinglist-button.png") %>" alt="Save button" loading="lazy" />
-        </button>
-      </div>
-    <% end %>
-  </div>
-<% end %>
-=======
       <article class="notification__preview crayons-card">
         <a href="<%= json_data["article"]["path"] %>" class="crayons-link block notification__preview__inner">
           <h3 class="notification__preview__title"><%= h(json_data["article"]["title"]) %></h3>
@@ -107,5 +57,4 @@
       </article>
     </div>
   <% end %>
-</div>
->>>>>>> cf3bde42
+</div>