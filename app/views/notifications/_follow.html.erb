--- conflicted
+++ resolved
@@ -1,17 +1,4 @@
-<<<<<<< HEAD
-<% first_notification = notification.json_data["aggregated_siblings"].first %>
-<% cache "activity-profile-pic-#{first_notification['id']}-#{first_notification['profile_image_90']}" do %>
-  <a href="<%= first_notification["path"] %>" class="small-pic-link-wrapper">
-    <div class="small-pic">
-      <img src="<%= first_notification["profile_image_90"] %>" alt="link to <%= first_notification["username"] %>'s profile" loading="lazy" />
-    </div>
-  </a>
-<% end %>
-
-<div class="content notification-content reaction-content">
-=======
 <div class="crayons-card notification <% if notification.json_data["aggregated_siblings"].length == 1 %> notification--middle <% else %> flex-col items-center <% end %>">
->>>>>>> cf3bde42
   <% if notification.json_data["aggregated_siblings"].length == 1 %>
     <% first_notification = notification.json_data["aggregated_siblings"].first %>
     <% cache "activity-profile-pic-#{first_notification['id']}-#{first_notification['profile_image_90']}" do %>
@@ -19,30 +6,6 @@
         <img src="<%= first_notification["profile_image_90"] %>" class="crayons-avatar__image" alt="link to <%= first_notification["username"] %>'s profile" width="48" height="48">
       </a>
     <% end %>
-<<<<<<< HEAD
-  <% elsif notification.json_data["aggregated_siblings"].length == 2 %>
-    <% json_data_array = notification["json_data"]["aggregated_siblings"] %>
-    <div class="follower-pic-row">
-      <div class="tiny-pic">
-        <a href="<%= json_data_array.last["path"] %>">
-          <img src="<%= json_data_array.last["profile_image_90"] %>" alt="link to <%= json_data_array.last["name"] %>'s profile" class="round" loading="lazy" />
-        </a>
-      </div>
-    </div>
-    <br>
-    <div class="notification-message">
-      <a href="<%= json_data_array.first["path"] %>"><%= json_data_array.first["name"] %></a> and
-      <a href="<%= json_data_array.second["path"] %>"><%= json_data_array.second["name"] %></a> followed you!
-    </div>
-  <% else %>
-    <div class="follower-pic-row">
-      <% notification.json_data["aggregated_siblings"][1..10].each do |sibling| %>
-        <div class="tiny-pic">
-          <a href="<%= sibling["path"] %>">
-            <img src="<%= sibling["profile_image_90"] %>" alt="link to <%= sibling["name"] %>'s profile" class="round" loading="lazy" />
-          </a>
-        </div>
-=======
     <div class="notification__content">
       <% cache "activity-follow-button-#{first_notification['path']}-#{first_notification['name']}" do %>
         <div class="flex justify-between items-center">
@@ -58,7 +21,6 @@
         <a href="<%= sibling["path"] %>" class="crayons-avatar crayons-avatar--l shrink-0 mx-1" <% if sibling["id"] == json_data_array.first["id"] %> tabindex="-1" aria-hidden="true"<% end %>>
           <img src="<%= sibling["profile_image_90"] %>" class="crayons-avatar__image" alt="link to <%= sibling["name"] %>'s profile" width="32" height="32">
         </a>
->>>>>>> cf3bde42
       <% end %>
     </div>
     <p>
