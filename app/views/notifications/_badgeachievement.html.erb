<% json_data = notification.json_data %>
<div class="crayons-card notification notification--promoted grid gap-4">
    <header class="mb-2 m:mb-4">
      <h3 class="fw-normal fs-l s:fs-xl m:fs-2xl">
      You received the <strong class="fw-bold"><%= sanitize(json_data["badge_achievement"]["badge"]["title"]) %></strong> badge
      </h3>
      <p class="fs-l"><%= json_data["badge_achievement"]["badge"]["description"] %></p>
    </header>

    <div class="crayons-card crayons-card--secondary p-4 w-100 grid gap-2">
      <img class="w-100 max-w-50 l:max-w-25 h-auto inline-block mx-auto" src="<%= optimized_image_url(json_data["badge_achievement"]["badge"]["badge_image_url"], width: 250) %>" alt="<%= json_data["badge_achievement"]["badge"]["title"] %>">
      <p class="color-base-70"><em><%= json_data["badge_achievement"]["rewarding_context_message"].html_safe %></em></p>
    </div>
<<<<<<< HEAD
    <p class="badge-description">
      <%= json_data["badge_achievement"]["badge"]["description"] %>
    </p>
    <img class="badge-image" src="<%= optimized_image_url(json_data["badge_achievement"]["badge"]["badge_image_url"], width: 250) %>" alt="<%= json_data["badge_achievement"]["badge"]["title"] %>" loading="lazy" />
  <% end %>
  <p class="badge-reward-message">
    <em>
      <%= json_data["badge_achievement"]["rewarding_context_message"].html_safe %>
    </em>
  </p>
  <a href="<%= json_data["user"]["path"] %>">
    <button class="crayons-btn follow-action-button badge-button">
      Visit your profile
    </button>
  </a>
  <hr class="minimal-divider" />
  <p class="badge-credit-message">
    You also get <strong><a href="/credits">5 new credits</a></strong> to use for <strong><a href="/listings">community listings</a></strong><br />
    if you have anything you'd like to promote. 🎉
  </p>
  <p class="badge-credit-message">
    <strong><a href="<%= about_listings_url %>">More information about listings<a></strong>
  </p>
=======

  <p class="self-stretch"><a href="<%= json_data["user"]["path"] %>" class="crayons-btn w-100 m:w-50">Visit your profile</a></p>
  <p class="max-w-75 mx-auto">You also get <a href="/credits" class="crayons-link crayons-link--brand fw-bold">5 new credits</a> to use for <a href="/listings">community listings</a> if you have anything you'd like to promote. 🎉</p>
  <p class="fs-s"><a href="<%= about_listings_url %>" class="crayons-link crayons-link--secondary">More information about listings<a></p>
>>>>>>> cf3bde42
</div><|MERGE_RESOLUTION|>--- conflicted
+++ resolved
@@ -11,34 +11,8 @@
       <img class="w-100 max-w-50 l:max-w-25 h-auto inline-block mx-auto" src="<%= optimized_image_url(json_data["badge_achievement"]["badge"]["badge_image_url"], width: 250) %>" alt="<%= json_data["badge_achievement"]["badge"]["title"] %>">
       <p class="color-base-70"><em><%= json_data["badge_achievement"]["rewarding_context_message"].html_safe %></em></p>
     </div>
-<<<<<<< HEAD
-    <p class="badge-description">
-      <%= json_data["badge_achievement"]["badge"]["description"] %>
-    </p>
-    <img class="badge-image" src="<%= optimized_image_url(json_data["badge_achievement"]["badge"]["badge_image_url"], width: 250) %>" alt="<%= json_data["badge_achievement"]["badge"]["title"] %>" loading="lazy" />
-  <% end %>
-  <p class="badge-reward-message">
-    <em>
-      <%= json_data["badge_achievement"]["rewarding_context_message"].html_safe %>
-    </em>
-  </p>
-  <a href="<%= json_data["user"]["path"] %>">
-    <button class="crayons-btn follow-action-button badge-button">
-      Visit your profile
-    </button>
-  </a>
-  <hr class="minimal-divider" />
-  <p class="badge-credit-message">
-    You also get <strong><a href="/credits">5 new credits</a></strong> to use for <strong><a href="/listings">community listings</a></strong><br />
-    if you have anything you'd like to promote. 🎉
-  </p>
-  <p class="badge-credit-message">
-    <strong><a href="<%= about_listings_url %>">More information about listings<a></strong>
-  </p>
-=======
 
   <p class="self-stretch"><a href="<%= json_data["user"]["path"] %>" class="crayons-btn w-100 m:w-50">Visit your profile</a></p>
   <p class="max-w-75 mx-auto">You also get <a href="/credits" class="crayons-link crayons-link--brand fw-bold">5 new credits</a> to use for <a href="/listings">community listings</a> if you have anything you'd like to promote. 🎉</p>
   <p class="fs-s"><a href="<%= about_listings_url %>" class="crayons-link crayons-link--secondary">More information about listings<a></p>
->>>>>>> cf3bde42
 </div>