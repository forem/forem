--- conflicted
+++ resolved
@@ -1,23 +1,3 @@
-<<<<<<< HEAD
-<div class="small-pic">
-  <img src="https://res.cloudinary.com/practicaldev/image/fetch/s--LnVw15KE--/c_fill,f_auto,fl_progressive,h_90,q_auto,w_90/https://thepracticaldev.s3.amazonaws.com/uploads/user/profile_image/31047/af153cd6-9994-4a68-83f4-8ddf3e13f0bf.jpg"
-       alt="Sloan, the sloth mascot" loading="lazy" />
-</div>
-<div class="content notification-content comment-content">
-  <% data = notification.json_data %>
-  <% removal = data["adjustment_type"] == "removal" %>
-  Hey there 👋
-  <br /><br />
-  Moderators <%= removal ? "removed" : "added" %>  the
-  <b><a href="/t/<%= data["tag_name"] %>" style="font-weight: 900">#<%= data["tag_name"] %></a></b> tag <%= removal ? "from" : "to" %> your post
-  <a href="<%= data["article"]["path"] %>"><%= h(data["article"]["title"]) %></a>.
-  <br /><br />
-  <%= removal ? "Certain tags have special submission guidelines, and mods need to adjust tags to best fit the community." : "Mods felt this tag represented your article." %>
-  <br /><br />
-  <div class="comment-text">
-    <div style="font-size:0.8em;margin-top: -3px;font-weight: 900;margin-bottom: 5px;">Reason for action</div>
-    <%= data["reason_for_adjustment"] %>
-=======
 <div class="crayons-card notification">
   <span class="crayons-avatar crayons-avatar--l m:crayons-avatar--xl shrink-0">
     <img src="https://res.cloudinary.com/practicaldev/image/fetch/s--LnVw15KE--/c_fill,f_auto,fl_progressive,h_90,q_auto,w_90/https://thepracticaldev.s3.amazonaws.com/uploads/user/profile_image/31047/af153cd6-9994-4a68-83f4-8ddf3e13f0bf.jpg" class="crayons-avatar__image" alt="Sloan, the sloth mascot" width="48" height="48">
@@ -47,6 +27,5 @@
         Thanks for being part of <%= community_name %>! If you feel like this mod action was a mistake, feel free to contact
         <%= email_link %>. 🤗
       </p>
->>>>>>> cf3bde42
   </div>
 </div>