<% title "Notifications" %>

<%= content_for :page_meta do %>
  <link rel="canonical" href="https://dev.to/notifications" />
  <meta name="description" content="Notifications inbox for dev.to">
  <meta name="keywords" content="software development,engineering,rails,javascript,ruby">

  <meta property="og:type" content="article" />
  <meta property="og:url" content="https://dev.to/notifications" />
  <meta property="og:title" content="Notifications - dev.to" />
  <meta property="og:description" content="Notifications inbox for dev.to" />
  <meta property="og:site_name" content="The Practical Dev" />

  <meta name="twitter:card" content="summary_large_image">
  <meta name="twitter:site" content="@ThePracticalDev">
  <meta name="twitter:title" content="Notifications - dev.to">
  <meta name="twitter:description" content="Notifications inbox for dev.to">
<% end %>

<div class="user-profile-header tag-header" style="background: transparent;padding:0px;margin:22px auto 0px">
</div>

<<<<<<< HEAD
  <div class="home" id="notifications-container" style="margin-top:0px;">
    <div class="side-bar">
      <div class="widget fixed-widget">
        <header>
          <h4>notifications</h4>
        </header>
        <div class="widget-body">
          <a class="query-filter-button <%= "selected" if params[:filter].blank? %>" href="/notifications">ALL</a>
          <a class="query-filter-button <%= "selected" if params[:filter].to_s.casecmp("comments").zero? && params[:org_id].blank? %>" href="/notifications/comments">COMMENTS</a>
          <a class="query-filter-button <%= "selected" if params[:filter].to_s.casecmp("posts").zero? && params[:org_id].blank? %>" href="/notifications/posts">POSTS</a>
        </div>
        <% if user_signed_in? && current_user.organization_id.present? %>
        <hr>
        <header>
          <h4><%= current_user.organization.name %> <%= "(#{@total_org_unread})" if @total_org_unread.positive? %></h4>
        </header>
        <div class="widget-body">
          <a class="query-filter-button <%= "selected" if params[:filter].to_s.casecmp("org").zero? && params[:org_id].to_i == current_user.organization_id %>" href="/notifications/org/<%= current_user.organization_id %>">ALL</a>
          <a class="query-filter-button <%= "selected" if params[:filter].to_s.casecmp("comments").zero? && params[:org_id].to_i == current_user.organization_id %>" href="/notifications/comments/<%= current_user.organization_id %>">COMMENTS</a>
        </div>
          <% end %>
      </div>
    </div>
      <div class="articles-list" id="articles-list">
        <% if user_signed_in? %>
          <div class="notifications-mobile-filters">
            <a class="query-filter-button <%= "selected" if params[:filter].blank? %>" href="/notifications">ALL</a>
            <a class="query-filter-button <%= "selected" if params[:filter].to_s.casecmp("comments").zero? && params[:org_id].blank? %>" href="/notifications/comments">COMMENTS</a>
            <a class="query-filter-button <%= "selected" if params[:filter].to_s.casecmp("posts").zero? && params[:org_id].blank? %>" href="/notifications/posts">POSTS</a>
          </div>
          <% if current_user.organization_id.present? %>
          <div class="notifications-mobile-filters">
            <hr>
            <span class="organization-name"><%= current_user.organization.name %> <%= "(#{@total_org_unread})" if @total_org_unread.positive? %></span>
            <a class="query-filter-button <%= "selected" if params[:filter].to_s.casecmp("org").zero? && params[:org_id].to_i == current_user.organization_id %>" href="/notifications/org/<%= current_user.organization_id %>">ALL</a>
            <a class="query-filter-button <%= "selected" if params[:filter].to_s.casecmp("comments").zero? && params[:org_id].to_i == current_user.organization_id %>" href="/notifications/comments/<%= current_user.organization_id %>">COMMENTS</a>
          </div>
          <% end %>
          <%= render "notifications_list" %>
          <% if @notifications.any? %>
            <div id="notifications-pagination" data-pagination-path="/notifications/<%= params[:org_id].present? ? "#{params[:filter]}/#{params[:org_id]}" : params[:filter].to_s %>?page=<%= @notifications.last.id %>"></div>
          <% end %>
        <% else %>
          <div class="content notification-content comment-content">
            <%= render "notifications/signup_cta_test" %>
          </div>
        <% end %>
    </div>
    <div class="side-bar sidebar-additional"></div>
=======
<div class="home" id="notifications-container" style="margin-top:0px;">
  <div class="side-bar">
    <div class="widget fixed-widget">
      <header>
        <h4>notifications</h4>
      </header>
      <div class="widget-body">
        <a class="query-filter-button <%= "selected" if params[:filter].blank? %>" href="/notifications">ALL</a>
        <a class="query-filter-button <%= "selected" if params[:filter].to_s.casecmp("comments").zero? %>" href="/notifications/comments">COMMENTS</a>
        <a class="query-filter-button <%= "selected" if params[:filter].to_s.casecmp("posts").zero? %>" href="/notifications/posts">POSTS</a>
      </div>
    </div>
>>>>>>> 5b9b1fe2
  </div>
  <div class="articles-list" id="articles-list">
    <% if user_signed_in? %>
      <div class="notifications-mobile-filters">
        <a class="query-filter-button <%= "selected" if params[:filter].blank? %>" href="/notifications">ALL</a>
        <a class="query-filter-button <%= "selected" if params[:filter].to_s.casecmp("comments").zero? %>" href="/notifications/comments">COMMENTS</a>
        <a class="query-filter-button <%= "selected" if params[:filter].to_s.casecmp("posts").zero? %>" href="/notifications/posts">POSTS</a>
      </div>
      <%= render "notifications_list" %>
      <% if @notifications.any? %>
        <div id="notifications-pagination" data-pagination-path="/notifications/<%= params[:filter].to_s %>?page=<%= @notifications.last.id %>"></div>
      <% end %>
    <% else %>
      <div class="content notification-content comment-content">
        <%= render "notifications/signup_cta_test" %>
      </div>
    <% end %>
  </div>
  <div class="side-bar sidebar-additional"></div>
</div>

<%= render "articles/fitvids" %><|MERGE_RESOLUTION|>--- conflicted
+++ resolved
@@ -20,7 +20,6 @@
 <div class="user-profile-header tag-header" style="background: transparent;padding:0px;margin:22px auto 0px">
 </div>
 
-<<<<<<< HEAD
   <div class="home" id="notifications-container" style="margin-top:0px;">
     <div class="side-bar">
       <div class="widget fixed-widget">
@@ -70,20 +69,6 @@
         <% end %>
     </div>
     <div class="side-bar sidebar-additional"></div>
-=======
-<div class="home" id="notifications-container" style="margin-top:0px;">
-  <div class="side-bar">
-    <div class="widget fixed-widget">
-      <header>
-        <h4>notifications</h4>
-      </header>
-      <div class="widget-body">
-        <a class="query-filter-button <%= "selected" if params[:filter].blank? %>" href="/notifications">ALL</a>
-        <a class="query-filter-button <%= "selected" if params[:filter].to_s.casecmp("comments").zero? %>" href="/notifications/comments">COMMENTS</a>
-        <a class="query-filter-button <%= "selected" if params[:filter].to_s.casecmp("posts").zero? %>" href="/notifications/posts">POSTS</a>
-      </div>
-    </div>
->>>>>>> 5b9b1fe2
   </div>
   <div class="articles-list" id="articles-list">
     <% if user_signed_in? %>
