--- conflicted
+++ resolved
@@ -4,17 +4,6 @@
 <div id="query-wrapper"></div>
 
 <main id="main-content">
-<<<<<<< HEAD
-  <div class="crayons-layout crayons-layout--limited-l crayons-layout--1-col p-3 pb-0 s:pb-3">
-    <div class="block m:hidden" id="mobile-search-container">
-      <form accept-charset="UTF-8" method="get" action="/search" role="search">
-        <div class="crayons-fields crayons-fields--horizontal">
-          <div class="crayons-field flex-1 relative">
-            <input class="crayons-textfield" type="text" name="q" placeholder="<%= t("views.search.placeholder") %>" autocomplete="on" />
-            <button type="submit" aria-label="Search" class="crayons-btn crayons-btn--ghost crayons-btn--s crayons-btn--icon-rounded absolute right-2 bottom-0 top-0 m-1">
-              <%= inline_svg_tag("search.svg", aria_hidden: true, width: 24, height: 24, class: "crayons-icon", title: t("views.search.icon.title")) %>
-            </button>
-=======
   <div id="index-container"
       class="crayons-layout crayons-layout--header-inside crayons-layout--limited-l crayons-layout--2-cols"
       data-params="<%= params.to_json(only: %i[tag username q]) %>" data-which="<%= @list_of %>"
@@ -26,24 +15,18 @@
         <form accept-charset="UTF-8" method="get" action="/search" role="search">
           <div class="crayons-fields crayons-fields--horizontal">
             <div class="crayons-field flex-1 relative">
-              <input class="crayons-textfield" type="text" name="q" placeholder="Search..." autocomplete="on" />
+              <input class="crayons-textfield" type="text" name="q" placeholder="<%= t("views.search.placeholder") %>" autocomplete="on" />
               <button type="submit" aria-label="Search" class="crayons-btn crayons-btn--ghost crayons-btn--s crayons-btn--icon-rounded absolute right-2 bottom-0 top-0 m-1">
-                <%= inline_svg_tag("search.svg", aria_hidden: true, width: 24, height: 24, class: "crayons-icon", title: "Search") %>
+                <%= inline_svg_tag("search.svg", aria_hidden: true, width: 24, height: 24, class: "crayons-icon", title: t("views.search.icon.title")) %>
               </button>
             </div>
->>>>>>> fbce226c
           </div>
         </form>
       </div>
 
-<<<<<<< HEAD
-    <div class="block s:flex items-center justify-between">
-      <h1 class="crayons-title hidden s:block pl-2"><%= t("views.search.heading", for: (params[:q].present? ? t("views.search.for", query: params[:q]) : "")) %></h1>
-=======
       <h1 class="crayons-title hidden s:block">
-        Search results <%= "for #{params[:q]}" if params[:q].present? %>
+        <%= t("views.search.heading", for: (params[:q].present? ? t("views.search.for", query: params[:q]) : "")) %>
       </h1>
->>>>>>> fbce226c
 
       <nav id="sorting-option-tabs" aria-label="<%= t("views.search.sort.aria_label") %>" class="-mx-3 m:mx-0">
         <ul class="crayons-navigation crayons-navigation--horizontal">
