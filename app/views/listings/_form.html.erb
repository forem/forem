<%= form_with(model: listing, local: true) do |form| %>
  <div class="crayons-card p-6 mb-6 grid gap-6">
    <%= render partial: "form_errors", locals: { listing: listing } %>

    <div id="listingform-data"
      data-listing="<%= listing.to_json(only: %i[id title body_markdown category cached_tag_list]) %>"
      data-organizations="<%= @organizations.to_json(only: %i[id name]) %>"
      data-categories-for-select="<%= select_options_for_categories.to_json %>"
      data-categories-for-details="<%= categories_available.transform_values { |value_hash| value_hash.except(:cost) }.values.to_json %>">
      <div class="grid gap-6">
        <div class="crayons-field">
          <%= form.label "title", class: "crayons-label" %>
          <%= form.text_field "title", placeholder: t("views.listings.form.title.placeholder"), class: "crayons-textfield" %>
        </div>

        <div class="crayons-field">
          <%= form.label "body_markdown", class: "crayons-field__label" %>
          <%= form.text_area "body_markdown", placeholder: t("views.listings.form.body_markdown.placeholder"), class: "crayons-textfield" %>
          <p class="crayons-field__description"><%= t("views.listings.form.body_markdown.description") %></p>
        </div>

        <div>
          <div class="crayons-field mb-4">
            <label class="crayons-field__label" id="listing_category_placeholder"><%= t("views.listings.form.category.label") %></label>
            <select class="crayons-select" id="listing_category_placeholder">
              <option>
                <%= t("views.listings.form.category.placeholder") %>
              </option>
            </select>
          </div>

          <details>
            <summary><%= t("views.listings.form.category.summary") %></summary>
          </details>
        </div>
        <%# The following tag_list field is overriden by the Tags JS component
        from the listingForm. We keep this form field in place to facilitate
        SSR. By having the form field loaded on the DOM first with this view,
        we prevent the screen from "jumping" once the deferred JS is loaded
        and executed. %>
        <div class="crayons-field">
          <%= form.label "tag_list", class: "crayons-field__label" %>
          <%= form.text_field "tag_list", placeholder: t("views.listings.form.tags.placeholder"), class: "crayons-textfield" %>
        </div>

        <div class="crayons-field">
          <label class="crayons-field__label" for="expires_at_placeholder">
            <%= t("helpers.label.listing.expires_at") %>
            <p class="crayons-field__description">
              <%= t("views.listings.form.expiry.description") %>
            </p>
          </label>
          <input
            type="date"
            class="crayons-textfield m:max-w-50"
            id="expires_at_placeholder" />
        </div>

        <% if @organizations.present? && @organizations.size > 0 %>
          <div class="crayons-field">
            <%= form.label "organization_id", class: "crayons-field__label" %>
            <%= form.select :organization_id, { t("views.listings.form.organization.none") => "None" }, {}, { class: "crayons-select m:max-w-50" } %>
            <p class="crayons-field__description"><%= t("views.listings.form.organization.description") %></p>
          </div>
        <% end %>
<<<<<<< HEAD
=======

        <div class="crayons-field crayons-field--checkbox">
          <input
            type="checkbox"
            class="crayons-checkbox"
            id="contact_via_connect_placeholder"
            checked=true />

          <label class="crayons-field__label" for="contact_via_connect_placeholder">
            <%= t("views.listings.form.connect.subtitle") %>
            <p class="crayons-field__description"><%= t("views.listings.form.connect.description") %></p>
          </label>
        </div>
>>>>>>> ca6719b9
      </div>
    </div>

    <% unless @organizations.present? %>
      <%= javascript_packs_with_chunks_tag "listingForm", defer: true %>
    <% end %>

    <div class="crayons-field">
      <%= form.label "location", t("views.listings.form.location.label"), class: "crayons-field__label" %>
      <%= form.text_field "location", placeholder: t("views.listings.form.location.placeholder"), class: "crayons-textfield m:max-w-50" %>
      <p class="crayons-field__description"><%= t("views.listings.form.location.description") %></p>
    </div>
  </div>

  <div class="px-4 m:px-0">
    <% unless @credits.size > 0 || (@organizations.present? && @organizations.sum(:unspent_credits_count) > 0) %>
      <div class="crayons-notice mb-4" aria-live="polite"><%= t("views.listings.form.no_credit") %></div>
    <% end %>
    <div class="flex mb-4 items-center">
      <% if @credits.size > 0 || (@organizations.present? && @organizations.sum(:unspent_credits_count) > 0) %>
        <%= form.submit t("views.listings.form.publish"), class: "crayons-btn mr-2" %>
      <% else %>
        <a href="/credits/new" class="crayons-btn mr-2" data-no-instant><%= t("views.listings.form.purchase") %></a>
      <% end %>
      <%= form.button t("views.listings.form.save"), type: "submit", name: "listing[action]", class: "crayons-btn crayons-btn--secondary", value: "draft" %>
    </div>

    <p class="fs-s color-base-70 mb-6"><%= t("views.listings.form.save_notice") %></p>
  </div>
<% end %><|MERGE_RESOLUTION|>--- conflicted
+++ resolved
@@ -63,22 +63,6 @@
             <p class="crayons-field__description"><%= t("views.listings.form.organization.description") %></p>
           </div>
         <% end %>
-<<<<<<< HEAD
-=======
-
-        <div class="crayons-field crayons-field--checkbox">
-          <input
-            type="checkbox"
-            class="crayons-checkbox"
-            id="contact_via_connect_placeholder"
-            checked=true />
-
-          <label class="crayons-field__label" for="contact_via_connect_placeholder">
-            <%= t("views.listings.form.connect.subtitle") %>
-            <p class="crayons-field__description"><%= t("views.listings.form.connect.description") %></p>
-          </label>
-        </div>
->>>>>>> ca6719b9
       </div>
     </div>
 
