--- conflicted
+++ resolved
@@ -4,11 +4,7 @@
   <h1 class="crayons-title">Edit Listing</h1>
 </header>
 
-<<<<<<< HEAD
 <main class="crayons-layout crayons-layout--2-cols crayons-layout--2-cols--inverted crayons-layout--limited" id="articles-list">
-=======
-<main class="crayons-layout crayons-layout--2-cols crayons-layout--2-cols--inverted crayons-layout--limited-l">
->>>>>>> 0067a212
   <div class="crayons-layout__content">
     <div class="crayons-card mb-6 p-6">
       <%= form_for(@listing, html: { class: "grid gap-6 mb-6" }) do |f| %>
