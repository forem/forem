<%= content_for :page_meta do %>
<<<<<<< HEAD
  <% title t("views.listings.heading") %>
=======
  <% title t("core.listings").to_s %>
>>>>>>> 06b97cf2

  <link rel="canonical" href="<%= app_url(request.path) %>" />
  <meta name="description" content="<%= Settings::Community.community_description %>">
  <%= meta_keywords_default %>

  <meta property="og:type" content="website" />
  <meta property="og:url" content="<%= app_url(request.path) %>" />
  <meta property="og:site_name" content="<%= community_name %>" />
  <% if @displayed_listing %>
    <meta property="og:title" content="<%= truncate @displayed_listing.title, length: 54 %>">
    <meta property="og:description" content="<%= t("views.listings.meta.description", community: community_name) %>" />
    <meta property="og:image" content="<%= listing_social_image_url @displayed_listing %>">
    <meta name="twitter:title" content="<%= truncate @displayed_listing.title, length: 54 %>">
    <meta name="twitter:description" content="<%= t("views.listings.meta.description", community: community_name) %>">
    <meta name="twitter:image:src" content="<%= listing_social_image_url @displayed_listing %>">
  <% else %>
    <meta property="og:title" content="Listings" />
    <meta property="og:description" content="<%= Settings::Community.community_description %>" />
    <meta property="og:image" content="<%= Settings::General.main_social_image %>">
    <meta name="twitter:title" content="Listings">
    <meta name="twitter:description" content="<%= Settings::Community.community_description %>">
    <meta name="twitter:image:src" content="<%= Settings::General.main_social_image %>">
  <% end %>
  <meta name="twitter:site" content="@<%= Settings::General.social_media_handles["twitter"] %>">
  <meta name="twitter:card" content="summary_large_image">
<% end %>

<main id="main-content">

<<<<<<< HEAD
  <div class="crayons-layout flex items-center justify-between p-2 l:p-4 l:pb-0">
    <h1 class="crayons-title"><%= t("views.listings.heading") %></h1>
=======
  <header class="crayons-page-header s:pb-0">
    <h1 class="crayons-title"><%= t("core.listings") %></h1>
>>>>>>> 06b97cf2

    <nav class="flex items-center" aria-label="<%= t("views.listings.nav.aria_label") %>">
      <ul class="list-none flex">
<<<<<<< HEAD
        <li> <a href="<%= new_listing_path %>" class="crayons-btn crayons-btn--secondary"><%= t("views.listings.nav.create") %></a></li>
        <li> <a href="<%= listings_dashboard_path %>" class="crayons-btn crayons-btn--secondary ml-2"><%= t("views.listings.nav.manage") %></a></li>
=======
        <li><a href="<%= new_listing_path %>" class="crayons-btn crayons-btn--secondary">Create</a></li>
        <li><a href="<%= listings_dashboard_path %>" class="crayons-btn crayons-btn--secondary ml-2">Manage</a></li>
>>>>>>> 06b97cf2
      </ul>
    </nav>
  </header>

  <div class="listings-container" id="listings-index-container"
    data-category="<%= params[:category] %>" data-listings="<%= @listings_json %>"
    data-allcategories="<%= categories_for_display.to_json %>"
    <% if @displayed_listing %>
    data-displayedlisting="<%= @displayed_listing_json %> "
    <% end %>>
  </div>

</main>
<%= javascript_packs_with_chunks_tag "listings", defer: true %><|MERGE_RESOLUTION|>--- conflicted
+++ resolved
@@ -1,9 +1,5 @@
 <%= content_for :page_meta do %>
-<<<<<<< HEAD
   <% title t("views.listings.heading") %>
-=======
-  <% title t("core.listings").to_s %>
->>>>>>> 06b97cf2
 
   <link rel="canonical" href="<%= app_url(request.path) %>" />
   <meta name="description" content="<%= Settings::Community.community_description %>">
@@ -33,23 +29,13 @@
 
 <main id="main-content">
 
-<<<<<<< HEAD
-  <div class="crayons-layout flex items-center justify-between p-2 l:p-4 l:pb-0">
+  <header class="crayons-page-header s:pb-0">
     <h1 class="crayons-title"><%= t("views.listings.heading") %></h1>
-=======
-  <header class="crayons-page-header s:pb-0">
-    <h1 class="crayons-title"><%= t("core.listings") %></h1>
->>>>>>> 06b97cf2
 
     <nav class="flex items-center" aria-label="<%= t("views.listings.nav.aria_label") %>">
       <ul class="list-none flex">
-<<<<<<< HEAD
         <li> <a href="<%= new_listing_path %>" class="crayons-btn crayons-btn--secondary"><%= t("views.listings.nav.create") %></a></li>
         <li> <a href="<%= listings_dashboard_path %>" class="crayons-btn crayons-btn--secondary ml-2"><%= t("views.listings.nav.manage") %></a></li>
-=======
-        <li><a href="<%= new_listing_path %>" class="crayons-btn crayons-btn--secondary">Create</a></li>
-        <li><a href="<%= listings_dashboard_path %>" class="crayons-btn crayons-btn--secondary ml-2">Manage</a></li>
->>>>>>> 06b97cf2
       </ul>
     </nav>
   </header>
