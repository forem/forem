--- conflicted
+++ resolved
@@ -488,9 +488,6 @@
                                placeholder: "Shop url" %>
               <div class="alert alert-info">Used as the shop url of the community</div>
             </div>
-<<<<<<< HEAD
-=======
-
             <div class="form-group">
               <%= internal_config_label :payment_pointer %>
               <%= f.text_field :payment_pointer,
@@ -499,7 +496,6 @@
                                placeholder: "$pay.somethinglikethis.co/value" %>
               <div class="alert alert-info">Used for site-wide web monetization (<a href="https://github.com/thepracticaldev/dev.to/pull/6345">experimental</a>)</div>
              </div>
->>>>>>> aa8e6e29
           </div>
         </div>
 
