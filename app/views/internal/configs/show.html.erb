--- conflicted
+++ resolved
@@ -143,7 +143,6 @@
         <div class="card mt-3">
           <%= render partial: "card_header",
                      locals: {
-<<<<<<< HEAD
                        header: "Twitter Hashtag",
                        state: "collapse",
                        target: "twitterHashtagBodyContainer",
@@ -158,7 +157,13 @@
                                value: SiteConfig.twitter_hashtag,
                                placeholder: "#DEVCommunity" %>
               <div class="alert alert-info">Used as the twitter hashtag of the community</div>
-=======
+            </div>
+          </div>
+        </div>
+
+        <div class="card mt-3">
+          <%= render partial: "card_header",
+                     locals: {
                        header: "Meta Keywords",
                        state: "collapse",
                        target: "metaKeywordsBodyContainer",
@@ -178,7 +183,6 @@
                   </div>
                 <% end %>
               <% end %>
->>>>>>> 371a71a3
             </div>
           </div>
         </div>
