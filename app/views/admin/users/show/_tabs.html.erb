<nav class="mb-2" aria-label="Member details">
  <ul class="crayons-navigation crayons-navigation--horizontal">
<<<<<<< HEAD
    <li><%= link_to t("views.admin.users.tabs.overview"), admin_user_path(@user.id), class: "crayons-navigation__item #{'crayons-navigation__item crayons-navigation__item--current' if @current_tab == 'overview'}", aria: @current_tab == "overview" ? { current: "page" } : {} %></li>
    <li><%= link_to t("views.admin.users.tabs.notes"), admin_user_path(@user.id, tab: :notes), class: "crayons-navigation__item #{'crayons-navigation__item crayons-navigation__item--current' if @current_tab == 'notes'}", aria: @current_tab == "notes" ? { current: "page" } : {} %></li>
    <li><%= link_to t("views.admin.users.tabs.emails"), admin_user_path(@user.id, tab: :emails), class: "crayons-navigation__item #{'crayons-navigation__item crayons-navigation__item--current' if @current_tab == 'emails'}", aria: @current_tab == "emails" ? { current: "page" } : {} %></li></li>
    <li><%= link_to t("views.admin.users.tabs.reports"), admin_user_path(@user.id, tab: :reports), class: "crayons-navigation__item #{'crayons-navigation__item crayons-navigation__item--current' if @current_tab == 'reports'}", aria: @current_tab == "reports" ? { current: "page" } : {} %></li></li>
    <li><%= link_to t("views.admin.users.tabs.flags"), admin_user_path(@user.id, tab: :flags), class: "crayons-navigation__item #{'crayons-navigation__item crayons-navigation__item--current' if @current_tab == 'flags'}", aria: @current_tab == "flags" ? { current: "page" } : {} %></li></li>
=======
    <li><%= link_to "Overview", admin_user_path(@user.id), class: "crayons-navigation__item #{'crayons-navigation__item crayons-navigation__item--current' if @current_tab == 'overview'}", aria: @current_tab == "overview" ? { current: "page" } : {} %></li>
    <li><%= link_to "Notes", admin_user_path(@user.id, tab: :notes), class: "crayons-navigation__item #{'crayons-navigation__item crayons-navigation__item--current' if @current_tab == 'notes'}", aria: @current_tab == "notes" ? { current: "page" } : {} %></li>
    <li><%= link_to "Emails", admin_user_path(@user.id, tab: :emails), class: "crayons-navigation__item #{'crayons-navigation__item crayons-navigation__item--current' if @current_tab == 'emails'}", aria: @current_tab == "emails" ? { current: "page" } : {} %></li></li>
    <li><%= link_to "Reports", admin_user_path(@user.id, tab: :reports), class: "crayons-navigation__item #{'crayons-navigation__item crayons-navigation__item--current' if @current_tab == 'reports'}", aria: @current_tab == "reports" ? { current: "page" } : {} %></li></li>
    <li><%= link_to "Flags", admin_user_path(@user.id, tab: :flags), class: "crayons-navigation__item #{'crayons-navigation__item crayons-navigation__item--current' if @current_tab == 'flags'}", aria: @current_tab == "flags" ? { current: "page" } : {} %></li></li>
    <% if @unpublish_all_data.exists? %>
      <li><%= link_to "Unpublish All History", admin_user_path(@user.id, tab: :unpublish_logs), class: "crayons-navigation__item #{'crayons-navigation__item crayons-navigation__item--current' if @current_tab == 'unpublish_logs'}", aria: @current_tab == "flags" ? { current: "page" } : {} %></li>
    <% end %>
>>>>>>> 9bb5b81f
  </ul>
</nav><|MERGE_RESOLUTION|>--- conflicted
+++ resolved
@@ -1,20 +1,12 @@
 <nav class="mb-2" aria-label="Member details">
   <ul class="crayons-navigation crayons-navigation--horizontal">
-<<<<<<< HEAD
     <li><%= link_to t("views.admin.users.tabs.overview"), admin_user_path(@user.id), class: "crayons-navigation__item #{'crayons-navigation__item crayons-navigation__item--current' if @current_tab == 'overview'}", aria: @current_tab == "overview" ? { current: "page" } : {} %></li>
     <li><%= link_to t("views.admin.users.tabs.notes"), admin_user_path(@user.id, tab: :notes), class: "crayons-navigation__item #{'crayons-navigation__item crayons-navigation__item--current' if @current_tab == 'notes'}", aria: @current_tab == "notes" ? { current: "page" } : {} %></li>
     <li><%= link_to t("views.admin.users.tabs.emails"), admin_user_path(@user.id, tab: :emails), class: "crayons-navigation__item #{'crayons-navigation__item crayons-navigation__item--current' if @current_tab == 'emails'}", aria: @current_tab == "emails" ? { current: "page" } : {} %></li></li>
     <li><%= link_to t("views.admin.users.tabs.reports"), admin_user_path(@user.id, tab: :reports), class: "crayons-navigation__item #{'crayons-navigation__item crayons-navigation__item--current' if @current_tab == 'reports'}", aria: @current_tab == "reports" ? { current: "page" } : {} %></li></li>
     <li><%= link_to t("views.admin.users.tabs.flags"), admin_user_path(@user.id, tab: :flags), class: "crayons-navigation__item #{'crayons-navigation__item crayons-navigation__item--current' if @current_tab == 'flags'}", aria: @current_tab == "flags" ? { current: "page" } : {} %></li></li>
-=======
-    <li><%= link_to "Overview", admin_user_path(@user.id), class: "crayons-navigation__item #{'crayons-navigation__item crayons-navigation__item--current' if @current_tab == 'overview'}", aria: @current_tab == "overview" ? { current: "page" } : {} %></li>
-    <li><%= link_to "Notes", admin_user_path(@user.id, tab: :notes), class: "crayons-navigation__item #{'crayons-navigation__item crayons-navigation__item--current' if @current_tab == 'notes'}", aria: @current_tab == "notes" ? { current: "page" } : {} %></li>
-    <li><%= link_to "Emails", admin_user_path(@user.id, tab: :emails), class: "crayons-navigation__item #{'crayons-navigation__item crayons-navigation__item--current' if @current_tab == 'emails'}", aria: @current_tab == "emails" ? { current: "page" } : {} %></li></li>
-    <li><%= link_to "Reports", admin_user_path(@user.id, tab: :reports), class: "crayons-navigation__item #{'crayons-navigation__item crayons-navigation__item--current' if @current_tab == 'reports'}", aria: @current_tab == "reports" ? { current: "page" } : {} %></li></li>
-    <li><%= link_to "Flags", admin_user_path(@user.id, tab: :flags), class: "crayons-navigation__item #{'crayons-navigation__item crayons-navigation__item--current' if @current_tab == 'flags'}", aria: @current_tab == "flags" ? { current: "page" } : {} %></li></li>
     <% if @unpublish_all_data.exists? %>
       <li><%= link_to "Unpublish All History", admin_user_path(@user.id, tab: :unpublish_logs), class: "crayons-navigation__item #{'crayons-navigation__item crayons-navigation__item--current' if @current_tab == 'unpublish_logs'}", aria: @current_tab == "flags" ? { current: "page" } : {} %></li>
     <% end %>
->>>>>>> 9bb5b81f
   </ul>
 </nav>