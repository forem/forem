--- conflicted
+++ resolved
@@ -47,15 +47,10 @@
     <% end %>
   </div>
 
-<<<<<<< HEAD
-  <%= render "notes" %>
-  <%= render "reports" %>
-  <%= render "data_export" %>
-=======
 <%= render "notes" %>
 <%= render "negative_reactions" %>
 <%= render "reports" %>
->>>>>>> 97affe55
+<%= render "data_export" %>
 
   <div class="crayons-card p-6">
     <div>
