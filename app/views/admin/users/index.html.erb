--- conflicted
+++ resolved
@@ -134,12 +134,9 @@
 
 </div>
 <% if FeatureFlag.enabled?(:member_index_view) %>
- <%= render "admin/users/index/filters_modal" %>
- <%= render "admin/users/modals/add_role_modal" %>
-<<<<<<< HEAD
+  <%= render "admin/users/index/filters_modal" %>
+  <%= render "admin/users/modals/add_role_modal" %>
+  <%= render "admin/users/modals/add_organization_modal" %>
+  <%= render "admin/users/modals/adjust_credits_modal" %>
   <%= render "admin/users/modals/banish_modal" %>
-=======
- <%= render "admin/users/modals/add_organization_modal" %>
- <%= render "admin/users/modals/adjust_credits_modal" %>
->>>>>>> ec55329a
 <% end %>