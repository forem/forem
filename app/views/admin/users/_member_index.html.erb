--- conflicted
+++ resolved
@@ -46,11 +46,7 @@
                   </div>
                 </dl>
                 <div>
-<<<<<<< HEAD
-                  <%= render "admin/users/index/organizations", organization_memberships: user.organization_memberships %>
-=======
                   <%= render "admin/users/index/organizations", organizations: user.organizations %>
->>>>>>> bd097bca
                 </div>
               </div>
             </article>
@@ -89,15 +85,7 @@
             </p>
           </td>
           <td>
-<<<<<<< HEAD
-            <%= render "admin/users/index/organizations", organization_memberships: user.organization_memberships %>
-=======
-            <% if user.organizations.any? %>
-              <%= render "admin/users/index/organizations", organizations: user.organizations %>
-            <% else %>
-              -
-            <% end %>
->>>>>>> bd097bca
+            <%= render "admin/users/index/organizations", organizations: user.organizations %>
           </td>
           <td>
             <%= render "admin/users/index/user_actions_dropdown", user: user, id: "xl-#{user.id}" %>
