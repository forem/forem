<<<<<<< HEAD
<%= javascript_packs_with_chunks_tag "admin/users/memberIndex", defer: true %>

<div id="member-index-content" class="crayons-card overflow-admin-main-layout-padding p-4 m:p-7">
=======
<div class="crayons-card overflow-admin-main-layout-padding p-4 xl:p-7">
>>>>>>> eae8557c
  <header class="flex flex-col l:flex-row justify-content-between l:items-center ">
    <h1 class="crayons-title ml-2 m:ml-0">Members</h1>
    <%= render "admin/users/index/tabs" %>
  </header>
    <%= render "admin/users/index/controls" %>

    <!-- Responsive screen (breakpoints below XL) data view start -->
    <div class="block xl:hidden fs-s">
      <h2 class="member-data-heading fs-s py-2 -mx-4 px-6 color-base-60">Members</h2>
      <ul class="list-none mx-2">
        <% @users.includes([:organization_memberships]).each do |user| %>
          <li class="py-4">
            <article>
              <header class="flex items-center justify-between m:justify-start mb-2">
                <div class="flex grow-1 mr-4 m:w-50 m:max-w-50">
                  <a href="<%= admin_user_path(user.id) %>" class="mr-2">
                    <img class="radius-full align-middle" src="<%= user.profile_image_url_for(length: 50) %>" width="40" height="40" alt="<%= user.name %>" />
                  </a>
                  <div class="flex flex-col">
                    <h3 class="fs-base"><%= link_to user.name, admin_user_path(user) %></h3>
                    <div class="flex">
                      <span class="color-base-60">@<%= user.username %></span>
                      <span class="hidden m:block">
                         &nbsp;
                        <span class="c-indicator ml-2 crayons-hover-tooltip" data-tooltip="<%= cascading_high_level_roles(user) %>">
                          <%= cascading_high_level_roles(user) %>
                        </span>
                      </span>
                    </div>
                  </div>
                </div>
                <div class="flex justify-between items-center grow-1">
                  <div class="hidden m:block">
                    <% if user.suspended? %>
                      <span class="c-indicator mr-2 inline-block" style="--bg: #DC2626"></span>Suspended
                    <% elsif user.warned? %>
                      <span class="c-indicator mr-2 inline-block" style="--bg: #F59E0B"></span>Warned
                    <% elsif user.comment_suspended? %>
                      <span class="c-indicator mr-2 inline-block" style="--bg: #DC2626"></span>Comment suspended
                    <% elsif user.trusted? %>
                      <span class="c-indicator mr-2 inline-block" style="--bg: #059669"></span>Trusted
                    <% else %>
                      <span class="c-indicator mr-2 inline-block" style="--bg: #A3A3A3"></span>Good standing
                    <% end %>
                  </div>
                  <button type="button" class="c-btn c-btn--icon-alone ml-auto" aria-label="User actions: #{user.name}">
                    <%= crayons_icon_tag("overflow-vertical", aria_hidden: true) %>
                  </button>
                </div>
              </header>
              <div class="flex justify-between mb-2 block m:hidden">
                <div>
                  <% if user.suspended? %>
                    <span class="c-indicator mr-2 inline-block" style="--bg: #DC2626"></span>Suspended
                  <% elsif user.warned? %>
                    <span class="c-indicator mr-2 inline-block" style="--bg: #F59E0B"></span>Warned
                  <% elsif user.comment_suspended? %>
                    <span class="c-indicator mr-2 inline-block" style="--bg: #DC2626"></span>Comment suspended
                  <% elsif user.trusted? %>
                    <span class="c-indicator mr-2 inline-block" style="--bg: #059669"></span>Trusted
                  <% else %>
                    <span class="c-indicator mr-2 inline-block" style="--bg: #A3A3A3"></span>Good standing
                  <% end %>
                </div>
                <span class="c-indicator ml-2 crayons-hover-tooltip" data-tooltip="<%= cascading_high_level_roles(user) %>">
                  <%= cascading_high_level_roles(user) %>
                </span>
              </div>
              <div class="flex justify-between items-end">
                <dl class="flex gap-4">
                  <div>
                    <dt class="color-base-60 fw-normal">Last activity</dt>
                    <dd><%= format_last_activity_timestamp(user.last_activity) %></dd>
                  </div>
                  <div>
                    <dt class="color-base-60 fw-normal">Joined on</dt>
                    <dd><%= user.registered_at.strftime("%d %b, %Y") %></dd>
                  </div>
                </dl>
                <div>
                  <% if user.organization_memberships.any? %>
                    <% user.organization_memberships.includes([:organization]).each do |org_membership| %>
                      <span class="crayons-hover-tooltip" data-tooltip="<%= org_membership.organization.name %>">
                        <img src="<%= org_membership.organization.profile_image_url_for(length: 64) %>" width="32" height="32" alt="<%= org_membership.organization.name %>" class="c-link crayons-logo crayons-logo--l">
                      </span>
                    <% end %>
                  <% end %>
                </div>
              </div>
            </article>
          </li>
        <% end %>
      </ul>
    </div>
    <!-- Responsive screen (breakpoints below XL) data view end -->

    <!-- XL screen data view start -->
    <table class="crayons-table hidden xl:block" width="100%">
      <thead>
        <tr>
          <th scope="col" class="normal-case">Member</th>
          <th scope="col">Status</th>
          <th scope="col">Last activity & Joined on</th>
          <th scope="col">Organizations</th>
<<<<<<< HEAD
          <th scope="col" class="screen-reader-only">Actions</th>
=======
          <th scope="col" class="screen-reader-only">Actions</div>
>>>>>>> eae8557c
        </tr>
      </thead>
      <tbody class="crayons-card">
        <% @users.includes([:organization_memberships]).each do |user| %>
        <tr>
          <td>
            <div class="flex s:items-start flex-col s:flex-row">
              <a href="<%= admin_user_path(user.id) %>">
                <img class="radius-full align-middle" src="<%= user.profile_image_url_for(length: 50) %>" width="40" height="40" alt="<%= user.name %>" />
              </a>
              <div class="pl-3 flex-1 fs-s"><h3 class="fs-base"><%= link_to user.name, admin_user_path(user), class: "color-base-80" %></h3>
                <%= link_to "@#{user.username}", admin_user_path(user), class: "color-base-60" %>&nbsp;
                <span class="c-indicator ml-2 crayons-hover-tooltip" data-tooltip="<%= cascading_high_level_roles(user) %>">
                  <%= cascading_high_level_roles(user) %>
                </span>
              </div>
            </div>
          </td>
          <td>
            <% if user.suspended? %>
              <span class="c-indicator mr-2 inline-block" style="--bg: #DC2626"></span>Suspended
            <% elsif user.warned? %>
              <span class="c-indicator mr-2 inline-block" style="--bg: #F59E0B"></span>Warned
            <% elsif user.comment_suspended? %>
              <span class="c-indicator mr-2 inline-block" style="--bg: #DC2626"></span>Comment suspended
            <% elsif user.trusted? %>
              <span class="c-indicator mr-2 inline-block" style="--bg: #059669"></span>Trusted
            <% else %>
              <span class="c-indicator mr-2 inline-block" style="--bg: #A3A3A3"></span>Good standing
            <% end %>
          </td>
          <td>
          <%= format_last_activity_timestamp(user.last_activity) %>
          <p class="fs-xs color-base-60">
            <%= user.registered_at.strftime("%d %b, %Y") %>
          </p>
          </td>
          <td>
            <% if user.organization_memberships.any? %>
              <% user.organization_memberships.includes([:organization]).each do |org_membership| %>
                <span class="crayons-hover-tooltip" data-tooltip="<%= org_membership.organization.name %>">
                  <img src="<%= org_membership.organization.profile_image_url_for(length: 64) %>" width="32" height="32" alt="<%= org_membership.organization.name %>" class="c-link crayons-logo crayons-logo--l">
                </span>
              <% end %>
            <% else %>
              -
            <% end %>
          </td>
          <td>
<<<<<<< HEAD
            <div class="relative">
              <button type="button" id="<%= user.id %>-action-dropdown-btn" data-toggle-dropdown="<%= user.id %>-action-dropdown" class="c-btn c-btn--icon-alone ml-auto"
                aria-expanded="false" aria-controls="<%= user.id %>-action-dropdown" aria-haspopup="true" aria-label="User actions: <%= user.name %>">
                <%= crayons_icon_tag("overflow-vertical", aria_hidden: true) %>
              </button>
              <div id="<%= user.id %>-action-dropdown" class="crayons-dropdown right-0">
                <button data-copy-email="<%= user.email %>" type="button" class="c-btn w-100 align-left"> <%= crayons_icon_tag("copy", aria_hidden: true) %>Copy email address</button>
              </div>
            </div>
=======
            <button type="button" class="c-btn c-btn--icon-alone ml-auto" aria-label="User actions: #{user.name}">
              <%= crayons_icon_tag("overflow-vertical", aria_hidden: true) %>
            </button>
>>>>>>> eae8557c
          </td>
        </tr>
        <% end %>
      </tbody>
    </table>
    <!-- XL screen data view end -->

    <div class="flex justify-end">
      <%= paginate @users, theme: "admin", scope: @users, label: "Paginate users" %>
    </div>
</div><|MERGE_RESOLUTION|>--- conflicted
+++ resolved
@@ -1,10 +1,5 @@
-<<<<<<< HEAD
 <%= javascript_packs_with_chunks_tag "admin/users/memberIndex", defer: true %>
-
-<div id="member-index-content" class="crayons-card overflow-admin-main-layout-padding p-4 m:p-7">
-=======
-<div class="crayons-card overflow-admin-main-layout-padding p-4 xl:p-7">
->>>>>>> eae8557c
+<div id="member-index-content" class="crayons-card overflow-admin-main-layout-padding p-4 xl:p-7">
   <header class="flex flex-col l:flex-row justify-content-between l:items-center ">
     <h1 class="crayons-title ml-2 m:ml-0">Members</h1>
     <%= render "admin/users/index/tabs" %>
@@ -109,11 +104,7 @@
           <th scope="col">Status</th>
           <th scope="col">Last activity & Joined on</th>
           <th scope="col">Organizations</th>
-<<<<<<< HEAD
           <th scope="col" class="screen-reader-only">Actions</th>
-=======
-          <th scope="col" class="screen-reader-only">Actions</div>
->>>>>>> eae8557c
         </tr>
       </thead>
       <tbody class="crayons-card">
@@ -163,7 +154,6 @@
             <% end %>
           </td>
           <td>
-<<<<<<< HEAD
             <div class="relative">
               <button type="button" id="<%= user.id %>-action-dropdown-btn" data-toggle-dropdown="<%= user.id %>-action-dropdown" class="c-btn c-btn--icon-alone ml-auto"
                 aria-expanded="false" aria-controls="<%= user.id %>-action-dropdown" aria-haspopup="true" aria-label="User actions: <%= user.name %>">
@@ -173,11 +163,6 @@
                 <button data-copy-email="<%= user.email %>" type="button" class="c-btn w-100 align-left"> <%= crayons_icon_tag("copy", aria_hidden: true) %>Copy email address</button>
               </div>
             </div>
-=======
-            <button type="button" class="c-btn c-btn--icon-alone ml-auto" aria-label="User actions: #{user.name}">
-              <%= crayons_icon_tag("overflow-vertical", aria_hidden: true) %>
-            </button>
->>>>>>> eae8557c
           </td>
         </tr>
         <% end %>
