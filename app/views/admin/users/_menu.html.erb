--- conflicted
+++ resolved
@@ -1,15 +1,3 @@
-<<<<<<< HEAD
-<nav class="mb-2 flex justify-between items-center">
-  <ul class="crayons-navigation crayons-navigation--horizontal">
-    <li>
-      <%= link_to "People", admin_users_path, class: "crayons-navigation__item #{'crayons-navigation__item--current' if params[:controller] == 'admin/users'}" %>
-    </li>
-    <li>
-      <%= link_to "Invitations", admin_invitations_path, class: "crayons-navigation__item #{'crayons-navigation__item--current' if params[:controller] == 'admin/invitations'}" %>
-    </li>
-    <li>
-      <%= link_to admin_users_gdpr_delete_requests_path, class: "crayons-navigation__item #{'crayons-navigation__item--current' if params[:controller] == 'admin/users/gdpr_delete_requests'}" do %>
-=======
 <nav aria-label="People" class="flex justify-between gap-4">
   <ul class="crayons-navigation crayons-navigation--horizontal">
     <li>
@@ -20,7 +8,6 @@
     </li>
     <li>
       <%= link_to admin_users_gdpr_delete_requests_path, class: "crayons-navigation__item #{'crayons-navigation__item--current' if params[:controller] == 'admin/users/gdpr_delete_requests'}", "aria-current": ("page" if params[:controller] == "admin/users/gdpr_delete_requests") do %>
->>>>>>> 2be6ecfc
         GDPR Delete Requests
         <% if Users::GdprDeleteRequest.any? %>
           &nbsp;<span class="c-indicator c-indicator--danger"><%= Users::GdprDeleteRequest.count %></span>
@@ -28,31 +15,13 @@
       <% end %>
     </li>
   </ul>
-<<<<<<< HEAD
-  <% if params[:controller] == "admin/invitations" %>
-    <%= link_to "New invitation", new_admin_invitation_path, class: "c-btn c-btn--secondary" %>
-=======
 
   <% if params[:controller] == "admin/invitations" %>
     <%= link_to "New", new_admin_invitation_path, class: "c-cta" %>
->>>>>>> 2be6ecfc
   <% end %>
 </nav>
 
 <% if params[:controller] == "admin/users" %>
-<<<<<<< HEAD
-  <%= form_with url: admin_users_path, method: :get, local: true, class: "flex flex-col m:flex-row gap-3 m:items-center crayons-card crayons-card--secondary p-3" do |f| %>
-    <div class="crayons-field flex-1 flex-row items-center gap-2">
-      <%= f.label :search, class: "crayons-field__label whitespace-nowrap" %>
-      <%= f.text_field :search, value: params[:search], class: "crayons-textfield mt-0", placeholder: "Username, name, email, ID, social id" %>
-    </div>
-    <div class="crayons-field flex-row items-center gap-2">
-      <%= f.label :role, "Role", class: "crayons-field__label whitespace-nowrap" %>
-      <%= f.select :role, options_for_select(Role::ROLES, params[:role]), { include_blank: "Any..." }, class: "crayons-select mt-0" %>
-    </div>
-    <%= f.submit "Filter", class: "c-btn c-btn--secondary" %>
-  <% end %>
-=======
   <nav aria-label="People groups" class="flex justify-between gap-4">
     <ul class="crayons-navigation crayons-navigation--horizontal">
       <li>
@@ -77,5 +46,4 @@
       <%= f.submit "Search", class: "c-btn c-btn--secondary" %>
     <% end %>
   </nav>
->>>>>>> 2be6ecfc
 <% end %>