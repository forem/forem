--- conflicted
+++ resolved
@@ -1,11 +1,7 @@
 <div class="crayons-card p-6">
   <div>
     <h2 class="d-inline">Recent Reports</h2>
-<<<<<<< HEAD
-    <button type="button" data-toggle="collapse" data-target="#reactions-row" class="crayons-btn float-right">Toggle</button>
-=======
     <button type="button" data-toggle="collapse" data-target="#reports-row" class="btn btn-secondary float-right">Toggle</button>
->>>>>>> 97affe55
   </div>
   <div class="pt-6 collapse" id="reports-row">
     <% unless @related_reports.empty? %>
