<% menu_items.each do |group_name, group| %>
<<<<<<< HEAD
  <li>
    <% if group[:children].length == 1 %>
      <a class="crayons-link crayons-link--block <%= "crayons-link--current" if deduced_controller(request) == group[:children][0][:controller] %>"
         href="/admin/<%= group[:children][0][:controller] %>"
         aria-page="<%= "page" if deduced_controller(request) == group[:children][0][:controller] %>"
      >
        <%= inline_svg_tag("#{group[:svg]}", aria: true, class: "dropdown-icon crayons-icon", title: "#{group_name}") %>
        <%= display_name(group_name) %>
      </a>
    <% else %>
      <button class="crayons-link crayons-link--block cursor-pointer <%= "crayons-link--current" if deduced_scope(request) == group_name.to_s %>"
        data-toggle="collapse"
        data-target="#<%= group_name %>"
        aria-expanded="<%= (deduced_scope(request) == group_name.to_s).to_s %>"
        aria-controls="<%= group_name %>"
      >
        <%= inline_svg_tag("#{group[:svg]}", aria: true, class: "dropdown-icon crayons-icon", title: "#{group_name}") %>
        <%= display_name(group_name) %>
      </button>
      <ul id="<%= group_name %>"
           class="<%= (deduced_scope(request) == group_name.to_s) ? "expand show" : "collapse hide" %>" aria-labelledby="<%= group_name %>">
        <% group[:children].each do |item| %>
          <li>
            <a class="crayons-link crayons-link--block ml-7 <%= "fw-bold" if deduced_controller(request) == item[:controller].to_s %>"
              href="/admin/<%= group_name %>/<%= item[:controller] %>"
              aria-page="<%= "page" if deduced_controller(request) == item[:controller].to_s %>"
            >
              <%= item[:name].to_s.titleize %>
            </a>
          </li>
        <% end %>
      </ul>
    <% end %>
  </li>
=======
  <% if group[:children].length == 1 %>
    <a class="crayons-link crayons-link--block <%= "crayons-link--current" if (deduced_controller(request) == group[:children][0][:controller]) %>"
       href="/admin/<%= group[:children][0][:controller] %>"
    >
      <%= inline_svg_tag("#{group[:svg]}", aria: true, class: "dropdown-icon crayons-icon" %>
      <%= display_name(group_name) %>
    </a>
  <% else %>
    <div class="crayons-link crayons-link--block cursor-pointer <%= "crayons-link--current" if (deduced_scope(request) == group_name.to_s) %>"
      data-toggle="collapse"
      data-target="#<%= group_name %>"
      aria-expanded="<%= (deduced_scope(request) == group_name.to_s).to_s %>"
      aria-controls="<%= group_name %>">
      <%= inline_svg_tag("#{group[:svg]}", aria: true, class: "dropdown-icon crayons-icon", title: "#{group_name}") %>
      <%= display_name(group_name) %>
    </div>
    <div id="<%= group_name %>"
         class="<%= (deduced_scope(request) == group_name.to_s) ? "expand show" : "collapse hide" %>" aria-labelledby="<%= group_name %>">
      <% group[:children].each do |item| %>
        <a class="crayons-link crayons-link--block ml-7 <%= "fw-bold" if deduced_controller(request) == item[:controller].to_s %>"
          href="/admin/<%= group_name %>/<%= item[:controller] %>"
        >
          <%= item[:name].to_s.titleize %>
        </a>
      <% end %>
    </div>
  <% end %>
>>>>>>> 5c089d9f
<% end %><|MERGE_RESOLUTION|>--- conflicted
+++ resolved
@@ -1,12 +1,11 @@
 <% menu_items.each do |group_name, group| %>
-<<<<<<< HEAD
   <li>
     <% if group[:children].length == 1 %>
       <a class="crayons-link crayons-link--block <%= "crayons-link--current" if deduced_controller(request) == group[:children][0][:controller] %>"
          href="/admin/<%= group[:children][0][:controller] %>"
          aria-page="<%= "page" if deduced_controller(request) == group[:children][0][:controller] %>"
       >
-        <%= inline_svg_tag("#{group[:svg]}", aria: true, class: "dropdown-icon crayons-icon", title: "#{group_name}") %>
+        <%= inline_svg_tag("#{group[:svg]}", aria: true, class: "dropdown-icon crayons-icon") %>
         <%= display_name(group_name) %>
       </a>
     <% else %>
@@ -34,33 +33,4 @@
       </ul>
     <% end %>
   </li>
-=======
-  <% if group[:children].length == 1 %>
-    <a class="crayons-link crayons-link--block <%= "crayons-link--current" if (deduced_controller(request) == group[:children][0][:controller]) %>"
-       href="/admin/<%= group[:children][0][:controller] %>"
-    >
-      <%= inline_svg_tag("#{group[:svg]}", aria: true, class: "dropdown-icon crayons-icon" %>
-      <%= display_name(group_name) %>
-    </a>
-  <% else %>
-    <div class="crayons-link crayons-link--block cursor-pointer <%= "crayons-link--current" if (deduced_scope(request) == group_name.to_s) %>"
-      data-toggle="collapse"
-      data-target="#<%= group_name %>"
-      aria-expanded="<%= (deduced_scope(request) == group_name.to_s).to_s %>"
-      aria-controls="<%= group_name %>">
-      <%= inline_svg_tag("#{group[:svg]}", aria: true, class: "dropdown-icon crayons-icon", title: "#{group_name}") %>
-      <%= display_name(group_name) %>
-    </div>
-    <div id="<%= group_name %>"
-         class="<%= (deduced_scope(request) == group_name.to_s) ? "expand show" : "collapse hide" %>" aria-labelledby="<%= group_name %>">
-      <% group[:children].each do |item| %>
-        <a class="crayons-link crayons-link--block ml-7 <%= "fw-bold" if deduced_controller(request) == item[:controller].to_s %>"
-          href="/admin/<%= group_name %>/<%= item[:controller] %>"
-        >
-          <%= item[:name].to_s.titleize %>
-        </a>
-      <% end %>
-    </div>
-  <% end %>
->>>>>>> 5c089d9f
 <% end %>