<div class="flex items-center mb-6">
  <div class="crayons-tabs">
    <div class="nav-item">
<<<<<<< HEAD
      <a data-text="All" href="/admin/tags?q[supported_not_null]=true" class="crayons-tabs__item <%= "crayons-tabs__item--current" if params.dig(:q, :supported_not_null) %>" aria-label="All Tags">All</a>
    </div>
    <div class="nav-item">
      <a data-text="Supported" href="/admin/tags?q[supported_eq]=true" class="crayons-tabs__item <%= "crayons-tabs__item--current" if params.dig(:q, :supported_eq) == "true" %>" aria-label="Supported Tags">Supported</a>
    </div>
    <div class="nav-item">
      <a data-text="Unsupported" href="/admin/tags?q[supported_eq]=false" class="crayons-tabs__item <%= "crayons-tabs__item--current" if params.dig(:q, :supported_eq) == "false" %>" aria-label="Unsupported Tags">Unsupported</a>
=======
      <%= link_to "All", admin_tags_path("q[supported_not_null]": "true"), class: "crayons-tabs__item #{'crayons-tabs__item--current' if params.dig(:q, :supported_not_null)}", "aria-label": "All Tags" %>
    </div>
    <div class="nav-item">
      <%= link_to "Supported", admin_tags_path("q[supported_eq": "true"), class: "crayons-tabs__item #{'crayons-tabs__item--current' if params.dig(:q, :supported_eq) == 'true'}", "aria-label": "Supported Tags" %>
    </div>
    <div class="nav-item">
      <%= link_to "Unsupported", admin_tags_path("q[supported_eq": "false"), class: "crayons-tabs__item #{'crayons-tabs__item--current' if params.dig(:q, :supported_eq) == 'false'}", "aria-label": "Unsupported Tags" %>
>>>>>>> 058c70e9
    </div>
  </div>

  <div class="m-auto">
    <%= search_form_for(@q, url: admin_tags_path, class: "inline-flex") do |f| %>
      <%= f.search_field(:name_cont, aria: { label: "Search" }, class: "crayons-textfield") %>
      <% if params.dig(:q, :supported_eq) %>
        <%= f.hidden_field(:supported_eq) %>
      <% else %>
        <%= f.hidden_field(:supported_not_null) %>
      <% end %>
      <%= f.submit "Search", class: "crayons-btn ml-2" %>
    <% end %>
  </div>

  <div class="justify-content-end ml-auto">
    <%= link_to "Make A Tag", new_admin_tag_path, class: "crayons-btn" %>
  </div>
</div>

<%= paginate @tags %>

<table class="crayons-table" width="100%">
  <thead>
    <tr>
      <th scope="col"><%= sort_link(@q, :name, {}, { aria: { label: "Sort by Name" } }) %></th>
      <th scope="col"><%= sort_link(@q, :id, {}, { aria: { label: "Sort by ID" } }) %></th>
      <th scope="col"><%= sort_link(@q, :alias_for, {}, { aria: { label: "Sort by Alias For" } }) %></th>
      <th scope="col"><%= sort_link(@q, :taggings_count, {}, { aria: { label: "Sort by Taggings Count" } }) %></th>
      <th scope="col"><%= sort_link(@q, :category, {}, { aria: { label: "Sort by Category" } }) %></th>
      <th scope="col">Is Moderated?</th>
    </tr>
  </thead>
  <tbody class="crayons-card">
    <% @tags.each do |tag| %>
      <tr>
        <td><%= link_to tag.name, edit_admin_tag_path(tag.id), aria: { label: "#{tag.name} tag" } %></td>
        <td><%= tag.id %></td>
        <td><%= tag.alias_for %></td>
        <td><%= tag.taggings_count %></td>
        <td><%= tag.category %></td>
        <td><%= tag.tag_moderator_ids.any? %></td>
      </tr>
    <% end %>
  </tbody>
</table>

<%= paginate @tags %><|MERGE_RESOLUTION|>--- conflicted
+++ resolved
@@ -1,23 +1,13 @@
 <div class="flex items-center mb-6">
   <div class="crayons-tabs">
     <div class="nav-item">
-<<<<<<< HEAD
-      <a data-text="All" href="/admin/tags?q[supported_not_null]=true" class="crayons-tabs__item <%= "crayons-tabs__item--current" if params.dig(:q, :supported_not_null) %>" aria-label="All Tags">All</a>
+      <%= link_to "All", admin_tags_path("q[supported_not_null]": "true"), class: "crayons-tabs__item #{'crayons-tabs__item--current' if params.dig(:q, :supported_not_null)}", "aria-label": "All Tags", data: {text: "All"} %>
     </div>
     <div class="nav-item">
-      <a data-text="Supported" href="/admin/tags?q[supported_eq]=true" class="crayons-tabs__item <%= "crayons-tabs__item--current" if params.dig(:q, :supported_eq) == "true" %>" aria-label="Supported Tags">Supported</a>
+      <%= link_to "Supported", admin_tags_path("q[supported_eq": "true"), class: "crayons-tabs__item #{'crayons-tabs__item--current' if params.dig(:q, :supported_eq) == 'true'}", "aria-label": "Supported Tags", data: {text: "Supported"} %>
     </div>
     <div class="nav-item">
-      <a data-text="Unsupported" href="/admin/tags?q[supported_eq]=false" class="crayons-tabs__item <%= "crayons-tabs__item--current" if params.dig(:q, :supported_eq) == "false" %>" aria-label="Unsupported Tags">Unsupported</a>
-=======
-      <%= link_to "All", admin_tags_path("q[supported_not_null]": "true"), class: "crayons-tabs__item #{'crayons-tabs__item--current' if params.dig(:q, :supported_not_null)}", "aria-label": "All Tags" %>
-    </div>
-    <div class="nav-item">
-      <%= link_to "Supported", admin_tags_path("q[supported_eq": "true"), class: "crayons-tabs__item #{'crayons-tabs__item--current' if params.dig(:q, :supported_eq) == 'true'}", "aria-label": "Supported Tags" %>
-    </div>
-    <div class="nav-item">
-      <%= link_to "Unsupported", admin_tags_path("q[supported_eq": "false"), class: "crayons-tabs__item #{'crayons-tabs__item--current' if params.dig(:q, :supported_eq) == 'false'}", "aria-label": "Unsupported Tags" %>
->>>>>>> 058c70e9
+      <%= link_to "Unsupported", admin_tags_path("q[supported_eq": "false"), class: "crayons-tabs__item #{'crayons-tabs__item--current' if params.dig(:q, :supported_eq) == 'false'}", "aria-label": "Unsupported Tags", data: {text: "Unsupported"} %>
     </div>
   </div>
 
