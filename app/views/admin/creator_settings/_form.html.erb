<div class="crayons-field mt-6 align-left">
  <%= label_tag :community_name, class: "crayons-field__label" do %>
    Community name
    <span class="crayons-field__required crayons-tooltip" data-tooltip="This will set the primary name for your Forem" aria-describedby="community-name-subtitle"></span>
    <p id="community-name-subtitle" class="crayons-field__description">Used as the primary name for your Forem.</p>
  <% end %>
  <%= text_field_tag :community_name, "", placeholder: "Climbing Life", class: "crayons-textfield fs-italic", required: true %>
</div>

<div class="crayons-field mt-6 align-left">
  <%= label_tag :logo_svg, class: "crayons-field__label" do %>
    Logo
    <span class="crayons-field__required crayons-tooltip" data-tooltip="This will set the logo for your Forem" aria-describedby="logo-subtitle"></span>
    <p id="logo-subtitle" class="crayons-field__description">Ideally SVG, but PNG or JPEG will work, too.</p>
  <% end %>
  <div class="flex flex-1 gap-4">
    <%= file_field_tag :logo_svg, required: true, accept: ".svg,.png,.jpg,image/svg+xml,image/png,image/jpg", data: { "max-file-size-mb": "25", action: "change->creator-settings#previewLogo" }, aria: { describedby: "logo-subtitle" } %>
    <div data-creator-settings-target="previewLogo">
      <% if ::Settings::General.logo_svg.present? %>
        <%= ::Settings::General.logo_svg.html_safe %>
      <% end %>
    </div>
  </div>
</div>

<div class="crayons-field mt-6 align-left">
  <%= label_tag :primary_brand_color_hex, class: "crayons-field__label" do %>
    Brand color
    <span class="crayons-field__required crayons-tooltip" data-tooltip="This will set the accent color for buttons, links, etc. on your Forem" aria-describedby="color-selector-subtitle"></span>
    <p id="color-selector-subtitle" class="crayons-field__description">This will be the "accent" color used for buttons, links, etc.</p>
  <% end %>

  <div class="flex w-100 m:w-50 crayons-field">
    <div class="flex">
      <%= text_field_tag :primary_brand_color_hex,
                         ::Settings::UserExperience.primary_brand_color_hex,
                         pattern: "^#+([a-fA-F0-9]{6})$",
                         title: "Provide a valid HEX Color or pick your color from the color picker.",
                         placeholder: ::Settings::UserExperience.primary_brand_color_hex,
                         class: "crayons-textfield js-color-field",
                         "data-action": "change->creator-settings#updateBranding" %>
      <%= color_field_tag :primary_brand_color_hex,
                          ::Settings::UserExperience.primary_brand_color_hex,
                          pattern: "^#+([a-fA-F0-9]{6})$",
                          placeholder: ::Settings::UserExperience.primary_brand_color_hex,
                          class: "crayons-color-selector js-color-field ml-2",
                          "data-action": "change->creator-settings#updateBranding",
                          required: true %>
    </div>
  </div>
</div>

<div class="crayons-field mt-6 align-left">
  <fieldset aria-describedby="section-description">
    <legend class="crayons-field__label mb-2">Who can join this community?</legend>
    <div>
      <div class="mb-2">
        <%= radio_button_tag :invite_only_mode, "0", false, class: "crayons-radio" %>
        <label for="invite_only_mode_0">Everyone</label>
      </div>
      <div>
        <%= radio_button_tag :invite_only_mode, "1", true, class: "crayons-radio" %>
        <label for="invite_only_mode_1">Only people who are invited</label>
      </div>
    </div>
  </fieldset>
</div>

<div class="crayons-field mt-6 align-left">
  <fieldset aria-describedby="section-description">
    <legend class="crayons-field__label mb-2">Who can view content in this community?</legend>
    <div>
      <div class="mb-2">
        <%= radio_button_tag :public, "1", true, class: "crayons-radio" %>
        <label for="public_0">Everyone</label>
      </div>
      <div>
        <%= radio_button_tag :public, "0", false, class: "crayons-radio" %>
        <label for="public_1">Members only</label>
      </div>
    </div>
  </fieldset>
</div>

<div class="crayons-field mt-6 align-left">
  <fieldset aria-describedby="section-description">
    <legend class="crayons-field__label">Finally, please agree to the following:</legend>
    <div>
<<<<<<< HEAD
      <div class="mb-2" data-controller="modal" data-modal-root-selector-value="#creator-settings-modal-root" data-modal-content-selector-value="#accept-code-of-conduct-modal" data-modal-title-value="Code of Conduct" data-modal-size-value="m">
=======
      <p class="crayons-field__description">You will have the opportunity to establish the Code of Conduct and Terms and Conditions for the users of your Forem during the setup process.</p>
      <div class="mb-2">
>>>>>>> c3d0a241
        <%= hidden_field_tag :checked_code_of_conduct, "0" %>
        <%= check_box_tag :checked_code_of_conduct, "1", false, class: "crayons-checkbox", required: true %>
        <label for="checked_code_of_conduct">I agree to uphold our <a data-action="modal#toggleModal">Code of Conduct</a>.</label>
      </div>
      <div data-controller="modal" data-modal-root-selector-value="#creator-settings-modal-root" data-modal-content-selector-value="#accept-terms-and-conditions-modal" data-modal-title-value="Terms and Conditions" data-modal-size-value="m">
        <%= hidden_field_tag :checked_terms_and_conditions, "0" %>
        <%= check_box_tag :checked_terms_and_conditions, "1", false, class: "crayons-checkbox", required: true %>
        <label for="checked_terms_and_conditions">I agree to our <a data-action="modal#toggleModal">Terms and Conditions</a>.</label>
      </div>
    </div>
  </fieldset>
</div><|MERGE_RESOLUTION|>--- conflicted
+++ resolved
@@ -86,12 +86,8 @@
   <fieldset aria-describedby="section-description">
     <legend class="crayons-field__label">Finally, please agree to the following:</legend>
     <div>
-<<<<<<< HEAD
+    <p class="crayons-field__description">You will have the opportunity to establish the Code of Conduct and Terms and Conditions for the users of your Forem during the setup process.</p>
       <div class="mb-2" data-controller="modal" data-modal-root-selector-value="#creator-settings-modal-root" data-modal-content-selector-value="#accept-code-of-conduct-modal" data-modal-title-value="Code of Conduct" data-modal-size-value="m">
-=======
-      <p class="crayons-field__description">You will have the opportunity to establish the Code of Conduct and Terms and Conditions for the users of your Forem during the setup process.</p>
-      <div class="mb-2">
->>>>>>> c3d0a241
         <%= hidden_field_tag :checked_code_of_conduct, "0" %>
         <%= check_box_tag :checked_code_of_conduct, "1", false, class: "crayons-checkbox", required: true %>
         <label for="checked_code_of_conduct">I agree to uphold our <a data-action="modal#toggleModal">Code of Conduct</a>.</label>
