<div class="crayons-field mt-6 align-left">
  <%= f.label :community_name, class: "crayons-field__label" do %>
    Community name
    <span class="crayons-field__required crayons-tooltip" data-tooltip="This will set the primary name for your Forem" aria-describedby="community-name-subtitle"></span>
    <p id="community-name-subtitle" class="crayons-field__description">Used as the primary name for your Forem.</p>
  <% end %>
  <%= f.text_field :community_name, placeholder: "Climbing Life", class: "crayons-textfield", required: true %>
</div>

<<<<<<< HEAD
<div class="crayons-field mt-6 align-left">
  <%= f.label :logo, class: "crayons-field__label" do %>
    Logo
    <span class="crayons-field__required crayons-tooltip" data-tooltip="This will set the logo for your Forem" aria-describedby="logo-subtitle"></span>
    <p id="logo-subtitle" class="crayons-field__description">You can upload a PNG or JPEG image.</p>
  <% end %>
  <div class="flex flex-1 gap-4">
    <%= f.file_field :logo, accept: @logo_allowed_types.to_s, data: { "max-file-size-mb": @max_file_size.to_s, action: "change->creator-settings#previewLogo" }, aria: { describedby: "logo-subtitle" } %>
    <div data-creator-settings-target="previewLogo">
    </div>
  </div>
</div>
=======
<%= render partial: "admin/shared/logo_upload", locals: { allowed_types: @logo_allowed_types, max_file_size: @max_file_size } %>
>>>>>>> 9f9594cc

<div class="crayons-field mt-6 align-left">
  <%= f.label :primary_brand_color_hex, class: "crayons-field__label" do %>
    Brand color
    <span class="crayons-field__required crayons-tooltip" data-tooltip="This will set the accent color for buttons, links, etc. on your Forem" aria-describedby="color-selector-subtitle"></span>
    <p id="color-selector-subtitle" class="crayons-field__description">This will be the "accent" color used for buttons, links, etc.</p>
  <% end %>

  <div class="flex w-100 m:w-50 crayons-field">
    <div class="flex">
      <%= f.text_field :primary_brand_color_hex,
                       pattern: "^#+([a-fA-F0-9]{6})$",
                       title: "Provide a valid HEX Color or pick your color from the color picker.",
                       placeholder: ::Settings::UserExperience.primary_brand_color_hex,
                       class: "crayons-textfield js-color-field",
                       "data-action": "change->creator-settings#handleValidationsAndUpdates",
                       "data-creator-settings-target": "brandColor",
                       "aria-describedby": "color-contrast-error" %>
      <%= f.color_field :primary_brand_color_hex,
                        pattern: "^#+([a-fA-F0-9]{6})$",
                        placeholder: ::Settings::UserExperience.primary_brand_color_hex,
                        class: "crayons-color-selector js-color-field ml-2",
                        required: true,
                        "data-action": "change->creator-settings#handleValidationsAndUpdates" %>
    </div>
  </div>
  <div id="color-contrast-error" data-creator-settings-target="colorContrastError" aria-live="polite" class="mt-1 color-accent-danger"></div>
</div>

<div class="crayons-field mt-6 align-left">
  <fieldset aria-describedby="section-description">
    <legend class="crayons-field__label mb-2">Who can join this community?</legend>
    <div class="flex gap-3">
      <div>
        <%= f.radio_button :invite_only_mode, false, class: "crayons-radio", role: "radio" %>
        <%= label_tag "creator_settings_form_invite_only_mode_false", "Everyone" %>
      </div>
      <div>
        <%= f.radio_button :invite_only_mode, true, class: "crayons-radio", role: "radio" %>
        <%= label_tag "creator_settings_form_invite_only_mode_true", "Members Only" %>
      </div>
    </div>
  </fieldset>
</div>

<div class="crayons-field mt-6 align-left">
  <fieldset aria-describedby="section-description">
    <legend class="crayons-field__label mb-2">Who can view content in this community?</legend>
    <div class="flex gap-3">
      <div>
        <%= f.radio_button :public, true, class: "crayons-radio", role: "radio" %>
        <%= label_tag "creator_settings_form_public_true", "Everyone" %>
      </div>
      <div>
        <%= f.radio_button :public, false, class: "crayons-radio", role: "radio" %>
        <%= label_tag "creator_settings_form_public_false", "Members Only" %>
      </div>
    </div>
  </fieldset>
</div>

<div class="crayons-field mt-6 align-left">
  <fieldset aria-describedby="section-description">
    <legend class="crayons-field__label">Finally, please agree to the following:</legend>
    <div>
      <p class="crayons-field__description">You will have the opportunity to establish the Code of Conduct and Terms and Conditions for the users of your Forem during the setup process.</p>
      <div class="mb-2">
        <%= f.check_box :checked_code_of_conduct, class: "crayons-checkbox", required: true %>
        <label for="checked_code_of_conduct">I agree to uphold our <a href="/code-of-conduct" target="code-of-conduct">Code of Conduct</a>.</label>
      </div>
      <div>
        <%= f.check_box :checked_terms_and_conditions, class: "crayons-checkbox", required: true %>
        <label for="checked_terms_and_conditions">I agree to our <a href="/terms" target="terms-and-conditions">Terms and Conditions</a>.</label>
      </div>
    </div>
  </fieldset>
</div><|MERGE_RESOLUTION|>--- conflicted
+++ resolved
@@ -7,22 +7,7 @@
   <%= f.text_field :community_name, placeholder: "Climbing Life", class: "crayons-textfield", required: true %>
 </div>
 
-<<<<<<< HEAD
-<div class="crayons-field mt-6 align-left">
-  <%= f.label :logo, class: "crayons-field__label" do %>
-    Logo
-    <span class="crayons-field__required crayons-tooltip" data-tooltip="This will set the logo for your Forem" aria-describedby="logo-subtitle"></span>
-    <p id="logo-subtitle" class="crayons-field__description">You can upload a PNG or JPEG image.</p>
-  <% end %>
-  <div class="flex flex-1 gap-4">
-    <%= f.file_field :logo, accept: @logo_allowed_types.to_s, data: { "max-file-size-mb": @max_file_size.to_s, action: "change->creator-settings#previewLogo" }, aria: { describedby: "logo-subtitle" } %>
-    <div data-creator-settings-target="previewLogo">
-    </div>
-  </div>
-</div>
-=======
-<%= render partial: "admin/shared/logo_upload", locals: { allowed_types: @logo_allowed_types, max_file_size: @max_file_size } %>
->>>>>>> 9f9594cc
+<%= render partial: "admin/shared/logo_upload", locals: { allowed_types: @logo_allowed_types, max_file_size: @max_file_size, f: f } %>
 
 <div class="crayons-field mt-6 align-left">
   <%= f.label :primary_brand_color_hex, class: "crayons-field__label" do %>
