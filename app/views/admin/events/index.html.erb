<header class="flex items-center mb-6">
  <h2 class="crayons-title">Events</h2>
  <%= link_to "New Event", new_admin_event_path, class: "ml-auto crayons-btn crayons-btn--s" %>
</header>
<br>

<div class="crayons-card p-6 pages__table">
  <h3>Upcoming Events</h3>
  <% @events.each do |event| %>
    <% if event.starts_at.future? %>
<<<<<<< HEAD
      <img src="<%= event.cover_image_url %>" alt="event cover image" loading="lazy" />
      <%= form_for [:admin, event] do |f| %>
        <%= render "event_form", f: f, event: event %>
      <% end %>
=======
      <div class="flex py-2 items-center">
        <%= event.title %>
        <% if event.cover_image_url.present? %>
          <img class="mx-auto mt-3" width="40" height="40" src="<%= event.cover_image_url %>" alt="event cover image">
        <% end %>
        <%= link_to "Edit", edit_admin_event_path(event.id), class: "ml-auto crayons-btn crayons-btn--s crayons-btn--secondary" %>
      </div>
      <hr>
>>>>>>> cf3bde42
    <% end %>
  <% end %>
</div>
<br>

<div class="crayons-card p-6 pages__table">
<h3>Past Events</h3>
  <% @events.each do |event| %>
    <% if !event.starts_at.future? %>
<<<<<<< HEAD
      <img src="<%= event.cover_image_url %>" alt="event cover image" loading="lazy" />
      <%= form_for [:admin, event] do |f| %>
        <%= render "event_form", f: f, event: event %>
      <% end %>
=======
      <div class="flex py-2 items-center">
        <%= event.title %>
        <% if event.cover_image_url.present? %>
          <img class="mx-auto mt-3 justify-content-center" width="40" height="40" src="<%= event.cover_image_url %>" alt="event cover image">
        <% end %>
        <%= link_to "Edit", edit_admin_event_path(event.id), class: "ml-auto crayons-btn crayons-btn--s crayons-btn--secondary" %>
      </div>
      <hr>
>>>>>>> cf3bde42
    <% end %>
  <% end %>
</div><|MERGE_RESOLUTION|>--- conflicted
+++ resolved
@@ -8,12 +8,6 @@
   <h3>Upcoming Events</h3>
   <% @events.each do |event| %>
     <% if event.starts_at.future? %>
-<<<<<<< HEAD
-      <img src="<%= event.cover_image_url %>" alt="event cover image" loading="lazy" />
-      <%= form_for [:admin, event] do |f| %>
-        <%= render "event_form", f: f, event: event %>
-      <% end %>
-=======
       <div class="flex py-2 items-center">
         <%= event.title %>
         <% if event.cover_image_url.present? %>
@@ -22,7 +16,6 @@
         <%= link_to "Edit", edit_admin_event_path(event.id), class: "ml-auto crayons-btn crayons-btn--s crayons-btn--secondary" %>
       </div>
       <hr>
->>>>>>> cf3bde42
     <% end %>
   <% end %>
 </div>
@@ -32,12 +25,6 @@
 <h3>Past Events</h3>
   <% @events.each do |event| %>
     <% if !event.starts_at.future? %>
-<<<<<<< HEAD
-      <img src="<%= event.cover_image_url %>" alt="event cover image" loading="lazy" />
-      <%= form_for [:admin, event] do |f| %>
-        <%= render "event_form", f: f, event: event %>
-      <% end %>
-=======
       <div class="flex py-2 items-center">
         <%= event.title %>
         <% if event.cover_image_url.present? %>
@@ -46,7 +33,6 @@
         <%= link_to "Edit", edit_admin_event_path(event.id), class: "ml-auto crayons-btn crayons-btn--s crayons-btn--secondary" %>
       </div>
       <hr>
->>>>>>> cf3bde42
     <% end %>
   <% end %>
 </div>