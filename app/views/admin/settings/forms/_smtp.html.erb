<%= javascript_packs_with_chunks_tag "admin/config/smtp", defer: true %>

<%= form_for(Settings::SMTP.new,
             url: admin_settings_smtp_settings_path,
<<<<<<< HEAD
             html: { data: { action: "submit->config#updateConfigurationSettings" } }) do |f| %>
  <div class="card mt-3" id="smtp-settings">
=======
             html: { data: {
               action: "submit->config#updateConfigurationSettings",
               testid: "emailServerSettings"
             } }) do |f| %>
  <div class="card mt-3" id="smtp-section">
>>>>>>> 2731c37c
    <%= render partial: "admin/shared/card_header",
               locals: { header: "Email Server Settings (SMTP)", state: "collapse", target: "smtpSettingsBodyContainer", expanded: false } %>
    <div id="smtpSettingsBodyContainer" class="card-body collapse hide" aria-labelledby="smtpSettingsBodyContainer">
      <fieldset class="grid gap-4">

        <% if ForemInstance.sendgrid_enabled? %>
          <div class="crayons-field crayons-field--checkbox mt-3">
            <%= f.check_box :own_email_server,
                            checked: Settings::SMTP.provided_minimum_settings?,
                            class: "crayons-checkbox" %>
            <%= f.label :own_email_server, class: "crayons-field__label" do %>
              Use my own email server
            <% end %>
          </div>
        <% end %>

        <% if ForemInstance.only_sendgrid_enabled? %>
          <p class="mb-3">
            As a Forem Cloud client, we provide an email server managed by the Forem team. All settings are managed by us and the from and reply email addresses are set as <%= ForemInstance.email %>. However, you can override this to use your own email server.
          </p>
        <% end %>

        <div class="js-custom-smtp-section <%= "hidden" if ForemInstance.only_sendgrid_enabled? %>">
          <% smpt_options.each do |config_key| %>
            <div class="crayons-field mt-3">
              <%= admin_config_label config_key, model: Settings::SMTP %>
              <%= admin_config_description Constants::Settings::SMTP::DETAILS[config_key][:description] %>
              <%= f.text_field config_key,
                               class: "crayons-textfield",
                               value: Settings::SMTP.public_send(config_key),
                               placeholder: Constants::Settings::SMTP::DETAILS[config_key][:placeholder],
                               "data-config-target": "smtpSetting#{config_key.to_s.camelize(:upper)}" %>
            </div>
          <% end %>
        </div>
      </fieldset>
      <%= render "update_setting_button", f: f %>
    </div>
  </div>
<% end %><|MERGE_RESOLUTION|>--- conflicted
+++ resolved
@@ -2,16 +2,11 @@
 
 <%= form_for(Settings::SMTP.new,
              url: admin_settings_smtp_settings_path,
-<<<<<<< HEAD
-             html: { data: { action: "submit->config#updateConfigurationSettings" } }) do |f| %>
-  <div class="card mt-3" id="smtp-settings">
-=======
              html: { data: {
                action: "submit->config#updateConfigurationSettings",
                testid: "emailServerSettings"
              } }) do |f| %>
   <div class="card mt-3" id="smtp-section">
->>>>>>> 2731c37c
     <%= render partial: "admin/shared/card_header",
                locals: { header: "Email Server Settings (SMTP)", state: "collapse", target: "smtpSettingsBodyContainer", expanded: false } %>
     <div id="smtpSettingsBodyContainer" class="card-body collapse hide" aria-labelledby="smtpSettingsBodyContainer">
