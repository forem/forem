--- conflicted
+++ resolved
@@ -94,12 +94,7 @@
       </fieldset>
       <%= render "update_setting_button", f: f %>
     </div>
-<<<<<<< HEAD
   </details>
 <% end %>
-=======
-  </div>
-<% end %>
 </div>
-<%= javascript_packs_with_chunks_tag "enhanceColorPickers", defer: true %>
->>>>>>> 445b5ba5
+<%= javascript_packs_with_chunks_tag "enhanceColorPickers", defer: true %>