--- conflicted
+++ resolved
@@ -1,28 +1,10 @@
-<<<<<<< HEAD
-<div class="card mt-3" id="emails">
-  <%= render partial: "admin/shared/card_header",
-             locals: {
-               header: "Emails",
-               state: "collapse",
-               target: "emailBodyContainer",
-               expanded: false
-             } %>
-  <div id="emailBodyContainer" class="card-body collapse hide" aria-labelledby="emailBodyContainer">
-    <fieldset class="grid gap-4">
-      <div class="crayons-field">
-        <label for="forem_instance_email" class="crayons-field__label">
-          Default
-        </label>
-        <div class="crayons-field__description">
-          Default (set via <span class="ff-monospace">default_email</span> environment variable)
-=======
 <%= form_for(Settings::General.new,
              url: admin_settings_general_settings_path,
              html: { data: {
                action: "submit->config#updateConfigurationSettings",
                testid: "emailForm"
              } }) do |f| %>
-  <div class="card mt-3">
+  <div class="card mt-3" id="emails">
     <%= render partial: "admin/shared/card_header",
                locals: {
                  header: "Emails",
@@ -39,7 +21,6 @@
                            class: "crayons-textfield",
                            value: Settings::General.contact_email,
                            placeholder: Constants::Settings::General::DETAILS[:contact_email][:placeholder] %>
->>>>>>> 2731c37c
         </div>
 
         <div class="crayons-field">
