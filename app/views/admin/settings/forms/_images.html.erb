<%= form_for(Settings::General.new,
             url: admin_settings_general_settings_path,
             html: { data: { action: "submit->config#updateConfigurationSettings" } }) do |f| %>
  <details class="crayons-card">
    <summary class="crayons-subtitle-2 p-6">Images</summary>
    <div class="p-6 pt-0">
      <fieldset class="grid gap-4">
        <%= render partial: "admin/shared/logo_upload", locals: { f: f, allowed_types: logo_allowed_types, max_file_size: logo_max_file_size, logo: Settings::General.resized_logo } %>

        <div class="crayons-field">
<<<<<<< HEAD
          <%= admin_config_label :logo_svg, "SVG logo (soon to be deprecated)" %>
          <%= admin_config_description Constants::Settings::General.details[:logo_svg][:description] %>
          <%= f.text_area :logo_svg,
                          class: "crayons-textfield",
                          value: Settings::General.logo_svg,
                          rows: 6,
                          placeholder: Constants::Settings::General.details[:logo_svg][:placeholder] %>
          <% if Settings::General.logo_svg.present? %>
            <div class="site-logo">
              <%= Settings::General.logo_svg.html_safe %>
            </div>
          <% end %>
        </div>

        <div class="crayons-field">
=======
>>>>>>> 050976af
          <%= admin_config_label :logo_png, "Secondary Logo" %>
          <%= admin_config_description Constants::Settings::General.details[:logo_png][:description] %>
          <%= f.text_field :logo_png,
                           class: "crayons-textfield",
                           value: Settings::General.logo_png,
                           placeholder: Constants::Settings::General.details[:logo_png][:placeholder] %>
          <% if Settings::General.logo_png.present? %>
            <img src="<%= Images::Optimizer.call(Settings::General.logo_png, width: 128) %>" width="128" height="128" loading="lazy" />
          <% end %>
        </div>

        <div class="crayons-field">
          <%= admin_config_label :main_social_image %>
          <%= admin_config_description Constants::Settings::General.details[:main_social_image][:description] %>
          <%= f.text_field :main_social_image,
                           class: "crayons-textfield",
                           value: Settings::General.main_social_image,
                           placeholder: Constants::Settings::General.details[:main_social_image][:placeholder] %>
          <% if Settings::General.main_social_image.present? %>
            <img alt="main social image" class="img-fluid" src="<%= Settings::General.main_social_image %>" width="600" height="337" loading="lazy" />
          <% end %>
        </div>

        <div class="crayons-field">
          <%= admin_config_label :favicon_url, "Favicon URL" %>
          <%= admin_config_description Constants::Settings::General.details[:favicon_url][:description] %>
          <%= f.text_field :favicon_url,
                           class: "form-control",
                           value: Settings::General.favicon_url,
                           placeholder: Constants::Settings::General.details[:favicon_url][:placeholder] %>
          <img alt="favicon" class="preview" src="<%= Images::Optimizer.call(Settings::General.favicon_url, width: 32) %>" width="32" height="32" loading="lazy" />
        </div>

      </fieldset>
      <%= render "update_setting_button", f: f, aria_label: "Update image settings" %>
    </div>
  </details>
<% end %><|MERGE_RESOLUTION|>--- conflicted
+++ resolved
@@ -8,24 +8,6 @@
         <%= render partial: "admin/shared/logo_upload", locals: { f: f, allowed_types: logo_allowed_types, max_file_size: logo_max_file_size, logo: Settings::General.resized_logo } %>
 
         <div class="crayons-field">
-<<<<<<< HEAD
-          <%= admin_config_label :logo_svg, "SVG logo (soon to be deprecated)" %>
-          <%= admin_config_description Constants::Settings::General.details[:logo_svg][:description] %>
-          <%= f.text_area :logo_svg,
-                          class: "crayons-textfield",
-                          value: Settings::General.logo_svg,
-                          rows: 6,
-                          placeholder: Constants::Settings::General.details[:logo_svg][:placeholder] %>
-          <% if Settings::General.logo_svg.present? %>
-            <div class="site-logo">
-              <%= Settings::General.logo_svg.html_safe %>
-            </div>
-          <% end %>
-        </div>
-
-        <div class="crayons-field">
-=======
->>>>>>> 050976af
           <%= admin_config_label :logo_png, "Secondary Logo" %>
           <%= admin_config_description Constants::Settings::General.details[:logo_png][:description] %>
           <%= f.text_field :logo_png,
