--- conflicted
+++ resolved
@@ -1,20 +1,11 @@
 <%= javascript_packs_with_chunks_tag "admin/users/gdprDeleteRequests", defer: true %>
 <div id="gdpr-delete-requests-content" class="crayons-card overflow-admin-main-layout-padding p-4 m:p-0">
-<<<<<<< HEAD
-  <header class="flex flex-col l:flex-row justify-content-between l:items-center p-0 m:p-7 pb-4">
+  <header class="flex flex-col l:flex-row justify-between l:items-center p-0 m:p-7 pb-4">
    <h1 class="crayons-title ml-3 l:ml-0">GDPR Actions</h1>
    <%= form_with url: admin_gdpr_delete_requests_path, method: :get, local: true, class: "grow-1 mb-3 m:mb-0" do |f| %>
-      <div class="hidden m:flex flex-col m:flex-row justify-content-between p-3 xl:px-0">
-        <div class="flex grow-1 justify-content-end">
-          <%= paginate @gdpr_delete_requests, theme: "admin", scope: @gdpr_delete_requests, label: "Paginate GDPR actions", context: "top" %>
-=======
-  <header class="flex flex-col l:flex-row justify-between l:items-center p-0 m:p-7 pb-4">
-    <h1 class="crayons-title ml-3 l:ml-0">Members<span class="screen-reader-only"> (GDPR Delete Requests)</span></h1>
-    <%= form_with url: admin_gdpr_delete_requests_path, method: :get, local: true, class: "grow-1 mb-3 m:mb-0" do |f| %>
       <div class="hidden m:flex flex-col m:flex-row justify-between p-3 xl:px-0">
         <div class="flex grow-1 justify-end">
-          <%= paginate @gdpr_delete_requests, theme: "admin", scope: @gdpr_delete_requests, label: "Paginate GDPR delete requests", context: "top" %>
->>>>>>> aaf4339b
+          <%= paginate @gdpr_delete_requests, theme: "admin", scope: @gdpr_delete_requests, label: "Paginate GDPR actions", context: "top" %>
         </div>
         <%= render "admin/users/controls/search_field", f: f, placeholder: "Search members...", aria_label: "Search members by email or username", context: "large" %>
       </div>
