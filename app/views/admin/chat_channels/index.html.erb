<aside>
  <h2>Create New Connect Channel</h2>
  <div class="row m-3">
    <div class="col">
      <%= form_for [:admin, ChatChannel.new], html: { class: "inline-form" } do |f| %>
        <div class="form-row">
          <div class="form-group">
            <%= f.label :channel_name, "Channel Name", class: "sr-only" %>
            <%= f.text_field :channel_name, placeholder: "Channel Name", required: true %>
            <%= f.label :usernames_string, "Usernames", class: "sr-only" %>
            <%= f.text_field :usernames_string, placeholder: "Usernames to add" %>
            <%= f.submit %>
          </div>
        </div>
      <% end %>
    </div>
  </div>
</aside>
<main>
  <h2>Group Connect Channels</h2>
  <div class="row m-3">
    <div class="col">
    </div>
    <div class="col">
      <%= search_form_for @q, url: admin_chat_channels_path, class: "form-inline justify-content-end" do |f| %>
        <%= f.label :channel_name_cont, "Channel Name", class: "sr-only" %>
        <%= f.search_field :channel_name_cont, placeholder: "Channel Name", class: "form-control mx-3" %>
        <%= f.submit "Search", class: "btn btn-secondary" %>
      <% end %>
    </div>
  </div>
<<<<<<< HEAD
</div>
<%= paginate @group_chat_channels %>
<table class="table">
  <thead>
    <tr>
      <th scope="col">Channel Name</th>
      <th scope="col">Users</th>
      <th scope="col">Add Users</th>
      <th scope="col">Remove User</th>
      <% if current_user.any_admin? %>
        <th scope="th">Delete Channel</th>
      <% end %>
    </tr>
  </thead>
  <tbody>
    <% @group_chat_channels.each do |channel| %>
      <tr>
        <td><a href="/connect/<%= channel.slug %>" target="_blank" rel="noopener"><%= channel.channel_name %></td>
          <td><%= channel.users.pluck(:username).join(", ") %></td>
          <td>
            <%= form_for [:admin, channel] do |f| %>
              <%= f.text_field :usernames_string, placeholder: "Usernames to add" %>
              <%= f.submit %>
            <% end %>
          </td>
          <td>
            <%= form_with url: remove_user_admin_chat_channel_url(channel), model: [:admin, channel], method: :delete, local: true do |f| %>
              <%= f.text_field :username_string, placeholder: "Username to remove" %>
              <%= f.submit "Remove From channel", data: { confirm: "Are you sure you want to remove this user?" } %>
            <% end %>
          </td>
          <% if current_user.any_admin? %>
            <td>
              <% if channel.users.count.zero? %>
                <%= button_to "Delete Channel", { action: "destroy", id: channel.id }, method: :delete, data: { confirm: "Are you sure?" }, class: "crayons-btn crayons-btn--danger" %>
              <% else %>
                Cannot delete; channel has users
              <% end %>
            </td>
          <% end %>
=======
  <%= paginate @group_chat_channels %>
  <table class="table">
    <thead>
      <tr>
        <th scope="col">Channel Name</th>
        <th scope="col">Users</th>
        <th scope="col">Add Users</th>
        <th scope="col">Remove User</th>
      </tr>
    </thead>
    <tbody>
      <% @group_chat_channels.each do |channel| %>
        <tr>
          <td><a href="/connect/<%= channel.slug %>" target="_blank" rel="noopener"><%= channel.channel_name %></td>
            <td><%= channel.users.pluck(:username).join(", ") %></td>
            <td>
              <%= form_for [:admin, channel] do |f| %>
                <%= f.text_field :usernames_string, id: "usersToAddToChannel#{channel.id}", placeholder: "Usernames to add", aria: { label: "Usernames" } %>
                <%= f.submit %>
              <% end %>
            </td>
            <td>
              <%= form_with url: remove_user_admin_chat_channel_url(channel), model: [:admin, channel], method: :delete, local: true do |f| %>
                <%= f.label :usernames_string, "Users to Remove", class: "sr-only" %>
                <%= f.text_field :username_string, id: "usersToRemoveFromChannel#{channel.id}", placeholder: "Username to remove", aria: { label: "Usernames" } %>
                <%= f.submit "Remove From channel", data: { confirm: "Are you sure you want to remove this user?" } %>
              <% end %>
            </td>
>>>>>>> 6c71369d
        </tr>
      <% end %>
    </tbody>
  </table>
  <%= paginate @group_chat_channels %>
</main><|MERGE_RESOLUTION|>--- conflicted
+++ resolved
@@ -29,7 +29,6 @@
       <% end %>
     </div>
   </div>
-<<<<<<< HEAD
 </div>
 <%= paginate @group_chat_channels %>
 <table class="table">
@@ -70,36 +69,6 @@
               <% end %>
             </td>
           <% end %>
-=======
-  <%= paginate @group_chat_channels %>
-  <table class="table">
-    <thead>
-      <tr>
-        <th scope="col">Channel Name</th>
-        <th scope="col">Users</th>
-        <th scope="col">Add Users</th>
-        <th scope="col">Remove User</th>
-      </tr>
-    </thead>
-    <tbody>
-      <% @group_chat_channels.each do |channel| %>
-        <tr>
-          <td><a href="/connect/<%= channel.slug %>" target="_blank" rel="noopener"><%= channel.channel_name %></td>
-            <td><%= channel.users.pluck(:username).join(", ") %></td>
-            <td>
-              <%= form_for [:admin, channel] do |f| %>
-                <%= f.text_field :usernames_string, id: "usersToAddToChannel#{channel.id}", placeholder: "Usernames to add", aria: { label: "Usernames" } %>
-                <%= f.submit %>
-              <% end %>
-            </td>
-            <td>
-              <%= form_with url: remove_user_admin_chat_channel_url(channel), model: [:admin, channel], method: :delete, local: true do |f| %>
-                <%= f.label :usernames_string, "Users to Remove", class: "sr-only" %>
-                <%= f.text_field :username_string, id: "usersToRemoveFromChannel#{channel.id}", placeholder: "Username to remove", aria: { label: "Usernames" } %>
-                <%= f.submit "Remove From channel", data: { confirm: "Are you sure you want to remove this user?" } %>
-              <% end %>
-            </td>
->>>>>>> 6c71369d
         </tr>
       <% end %>
     </tbody>
