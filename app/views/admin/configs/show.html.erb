--- conflicted
+++ resolved
@@ -1095,7 +1095,6 @@
                          expanded: "false"
                        } %>
             <div id="rateLimitsBodyContainer" class="card-body collapse hide" aria-labelledby="rateLimitsBodyContainer">
-<<<<<<< HEAD
               <fieldset class="flex flex-column gap-4">
                 <% configurable_rate_limits.each do |key, field_hash| %>
                   <div class="crayons-field">
@@ -1110,40 +1109,17 @@
                                        placeholder: field_hash[:placeholder] %>
                   </div>
                 <% end %>
-=======
-              <% configurable_rate_limits.each do |key, field_hash| %>
-                <div class="form-group">
-                  <%= admin_config_label key %>
-                  <%= f.number_field key,
-                                     class: "form-control",
-                                     value: SiteConfig.public_send(key),
-                                     min: field_hash[:min],
-                                     placeholder: field_hash[:placeholder] %>
-                  <%= field_hash[:description] %>
-                </div>
-              <% end %>
-              <div class="form-group">
-                <%= admin_config_label :spam_trigger_terms %>
-                <%= f.text_field :spam_trigger_terms,
-                                 class: "form-control",
-                                 value: SiteConfig.spam_trigger_terms.join(","),
-                                 placeholder: Constants::SiteConfig::DETAILS[:spam_trigger_terms][:placeholder] %>
-                <div class="alert alert-info"><%= Constants::SiteConfig::DETAILS[:spam_trigger_terms][:description] %></div>
-              </div>
->>>>>>> f52aaa36
 
                 <div class="crayons-field">
                   <%= admin_config_label :spam_trigger_terms %>
-                  <p class="crayons-field__description">
-                    <%= Constants::SiteConfig::DETAILS[:spam_trigger_terms][:description] %>
-                  </p>
+                  <%= admin_config_description Constants::SiteConfig::DETAILS[:spam_trigger_terms][:description] %>
                   <%= f.text_area :spam_trigger_terms,
                                   class: "crayons-textfield",
                                   value: SiteConfig.spam_trigger_terms.join(","),
                                   placeholder: Constants::SiteConfig::DETAILS[:spam_trigger_terms][:placeholder] %>
                 </div>
-              </fieldset>
-              <%= render "form_submission", f: f %>
+                <%= render "form_submission", f: f %>
+              </fieldset>
             </div>
           </div>
         <% end %>
