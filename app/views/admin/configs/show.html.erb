--- conflicted
+++ resolved
@@ -124,42 +124,6 @@
                          expanded: "false"
                        } %>
             <div id="authenticationBodyContainer" class="card-body collapse hide" aria-labelledby="authenticationBodyContainer">
-<<<<<<< HEAD
-              <div class="form-group">
-                <%= admin_config_label :invite_only_mode %>
-                <%= f.check_box :invite_only_mode, checked: SiteConfig.invite_only_mode, data: { action: "config#disableAuthenticationOptions", target: "config.inviteOnlyMode" } %>
-                <div class="alert alert-info"><%= Constants::SiteConfig::DETAILS[:invite_only_mode][:description] %></div>
-              </div>
-              <div class="form-group">
-                <%= admin_config_label :allow_email_password_registration %>
-                <%= f.check_box :allow_email_password_registration, checked: SiteConfig.allow_email_password_registration %>
-                <div class="alert alert-info"><%= Constants::SiteConfig::DETAILS[:allow_email_password_registration][:description] %></div>
-              </div>
-              <div class="form-group">
-                <%= admin_config_label :allow_email_password_login %>
-                <%= f.check_box :allow_email_password_login, checked: SiteConfig.allow_email_password_login %>
-                <div class="alert alert-info"><%= Constants::SiteConfig::DETAILS[:allow_email_password_login][:description] %></div>
-              </div>
-              <div class="form-group">
-                <%= admin_config_label :require_captcha_for_email_password_registration %>
-                <%= f.check_box :require_captcha_for_email_password_registration, checked: SiteConfig.require_captcha_for_email_password_registration %>
-                <div class="alert alert-info"><%= Constants::SiteConfig::DETAILS[:require_captcha_for_email_password_registration][:description] %></div>
-              </div>
-              <div class="form-group">
-                <%= admin_config_label :authentication_providers %>
-                <%= select_tag "site_config[authentication_providers]",
-                               options_from_collection_for_select(
-                                 authentication_available_providers,
-                                 :provider_name,
-                                 :official_name,
-                                 authentication_enabled_providers.map(&:provider_name),
-                               ),
-                               multiple: true,
-                               class: "form-control selectpicker",
-                               data: { target: "config.authenticationProviders" } %>
-                <div class="alert alert-info"><%= Constants::SiteConfig::DETAILS[:authentication_providers][:description] %></div>
-              </div>
-=======
               <section class="mb-6">
                 <h3 class="crayons-subtitle-3 mb-3">
                   General
@@ -227,6 +191,15 @@
                             </p>
                           </div>
                         </div>
+                        <div class="crayons-field--checkbox">
+                          <%= f.check_box :require_captcha_for_email_password_registration, checked: SiteConfig.require_captcha_for_email_password_registration, class: "crayons-checkbox" %>
+                          <div>
+                            <%= admin_config_label :require_captcha_for_email_password_registration %>
+                            <p class="crayons-field__description">
+                              <%= Constants::SiteConfig::DETAILS[:require_captcha_for_email_password_registration][:description] %>
+                            </p>
+                          </div>
+                        </div>
                       </fieldset>
                     </div>
                   </div>
@@ -346,7 +319,6 @@
                   </div>
                 </section>
               </section>
->>>>>>> 4f79da26
               <div class="crayons-notice crayons-notice--info mb-4">
                 Changing authentication keys will not take affect until this forem instance is restarted.
               </div>
