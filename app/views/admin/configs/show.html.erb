--- conflicted
+++ resolved
@@ -141,11 +141,7 @@
                 </h3>
                 <div class="form-group">
                   <div class="crayons-field--checkbox">
-<<<<<<< HEAD
                     <%= f.check_box :invite_only_mode, checked: SiteConfig.invite_only_mode, disabled: !SiteConfig.allow_both_email_signup_and_login, data: { action: "config#disableAuthenticationOptions", target: "config.inviteOnlyMode" }, class: "crayons-checkbox #{!SiteConfig.allow_both_email_signup_and_login ? 'cursor-disabled' : ''}" %>
-=======
-                    <%= f.check_box :invite_only_mode, checked: SiteConfig.invite_only_mode, data: { action: "config#disableTargetField", disable_target: "authenticationProviders" }, class: "crayons-checkbox" %>
->>>>>>> 651f55b3
                     <div class="mt-0">
                       <%= admin_config_label :invite_only_mode %>
                       <%= admin_config_description Constants::SiteConfig::DETAILS[:invite_only_mode][:description] %>
