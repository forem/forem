<div class="grid gap-6" data-controller="config">
  <div class="crayons-notice crayons-notice--info" role="alert">
    <p class="mb-1">
      Only admins with explicit <strong>single resource admin</strong> role may make changes to site config. Even super admins require this permission.
    </p>
      <% if current_user.has_role?(:single_resource_admin, Config) %>
        <p class="fw-bold">You have permission to make config changes. Do so with care.</p>
      <% else %>
        <p>You do not have permission to make config changes. (Read Only)</p>
      <% end %>
    </h2>
  </div>

  <div id="getStarted">
    <div class="card w-100">
      <div class="card-header" id="getStartedHeader" data-toggle="collapse"
        data-target="#getStartedBodyContainer" aria-expanded="true" aria-controls="getStartedBodyContainer">
        <h2 class="d-inline">Get Started</h2>
        <button class="btn btn-secondary float-right" type="button">
          Toggle Get Started
        </button>
      </div>

      <div id="getStartedBodyContainer" class="<%= VerifySetupCompleted.setup_completed? ? "hide collapse" : "show expand" %> p-3" aria-labelledby="siteConfigHeader">
        <%= form_for(SiteConfig.new, url: admin_config_path) do |f| %>
          <fieldset class="flex flex-column gap-4">

          <% VerifySetupCompleted::MANDATORY_CONFIGS.each do |config_key| %>
            <%# we need to list the config as separate fields if the data structure is a Hash %>
            <% if SiteConfig.public_send(config_key).is_a?(Hash) %>
              <%= admin_config_label config_key.to_s %>
              <div class="form-group">
                <%= f.fields_for config_key do |a_field| %>
                  <% SiteConfig.public_send(config_key).each do |key, value| %>
                    <div class="crayons-field">
                      <%= admin_config_label key.to_s %>
                      <%= admin_config_description "#{key} #{config_key.to_s.tr! '_', ' '}" %>
                      <%= a_field.text_field key,
                                             class: "crayons-textfield",
                                             value: SiteConfig.public_send(config_key)[key],
                                             placeholder: Constants::SiteConfig::DETAILS[config_key][:placeholder] %>
                    </div>
                  <% end %>
                <% end %>
              </div>
            <% elsif SiteConfig.public_send(config_key).is_a?(Array) %>
              <div class="crayons-field">
                <%= admin_config_label config_key %>
                <%= admin_config_description Constants::SiteConfig::DETAILS[config_key][:description] %>
                <%= f.text_field config_key,
                                 class: "crayons-textfield",
                                 value: SiteConfig.public_send(config_key).join(","),
                                 placeholder: Constants::SiteConfig::DETAILS[config_key][:placeholder] %>
              </div>
            <% else %>
              <div class="crayons-field">
                <%= admin_config_label config_key %>
                <%= admin_config_description Constants::SiteConfig::DETAILS[config_key][:description] %>
                <%= f.text_field config_key,
                                 class: "form-control",
                                 value: SiteConfig.public_send(config_key),
                                 placeholder: Constants::SiteConfig::DETAILS[config_key][:placeholder] %>
              </div>
            <% end %>
          <% end %>

          <% if current_user.has_role?(:single_resource_admin, Config) %>
            <div class="crayons-notice p-4 mt-4">
              <div class="crayons-field">
                <%= label_tag :confirmation_update, "Confirmation update", class: "crayons-field__label" %>
                <p class="crayons-field__description">Type the sentence: <strong><%= @confirmation_text %></strong></p>
                <div class="flex">
                  <%= text_field_tag :confirmation, nil, class: "crayons-textfield flex-1 mr-2", placeholder: "Confirmation text", autocomplete: "off", required: true, pattern: @confirmation_text %>
                  <%= f.submit "Update Site Configuration", class: "crayons-btn align-self-start" %>
                </div>
              </div>
            </div>
          <% end %>
          </fieldset>
        <% end %>
      </div>
    </div>
  </div>

  <div id="siteConfig">
    <div class="card w-100">
      <div class="card-header" id="siteConfigHeader" data-toggle="collapse"
        data-target="#siteConfigBodyContainer" aria-expanded="true" aria-controls="siteConfigBodyContainer">
        <h2 class="d-inline">All Site Configuration</h2>
        <button class="btn btn-secondary float-right" type="button">
          Toggle Site Configuration
        </button>
      </div>
      <div id="siteConfigBodyContainer" class="p-3" aria-labelledby="siteConfigHeader">
        <%= form_for(SiteConfig.new, url: admin_config_path) do |f| %>
          <div class="card mt-3">
            <%= render partial: "card_header",
                       locals: {
                         header: "API Tokens",
                         state: "collapse",
                         target: "apiBodyContainer",
                         expanded: "false"
                       } %>
            <div id="apiBodyContainer" class="card-body collapse hide" aria-labelledby="apiBodyContainer">
              <fieldset class="flex flex-column gap-4">
                <div class="crayons-field">
                  <%= admin_config_label :health_check_token %>
                  <%= admin_config_description Constants::SiteConfig::DETAILS[:health_check_token][:description] %>
                  <%= f.text_field :health_check_token,
                                   class: "crayons-textfield",
                                   value: SiteConfig.health_check_token,
                                   placeholder: Constants::SiteConfig::DETAILS[:health_check_token][:placeholder] %>
                </div>
                <div class="crayons-field">
                  <%= admin_config_label :video_encoder_key %>
                  <%= admin_config_description Constants::SiteConfig::DETAILS[:video_encoder_key][:description] %>
                  <%= f.text_field :video_encoder_key,
                                   class: "crayons-textfield",
                                   value: SiteConfig.video_encoder_key,
                                   placeholder: Constants::SiteConfig::DETAILS[:video_encoder_key][:placeholder] %>
                </div>
                <%= render "form_submission", f: f %>
              </fieldset>
            </div>
          </div>
        <% end %>

        <%= form_for(SiteConfig.new, url: admin_config_path) do |f| %>
          <div class="card mt-3">
            <%= render partial: "card_header",
                       locals: {
                         header: "Authentication",
                         state: "collapse",
                         target: "authenticationBodyContainer",
                         expanded: "false"
                       } %>
            <div id="authenticationBodyContainer" class="card-body collapse hide" aria-labelledby="authenticationBodyContainer">
              <section class="mb-6">
                <h3 class="crayons-subtitle-3 mb-3">
                  General
                </h3>
                <div class="form-group">
                  <div class="crayons-field--checkbox">
                    <%= f.check_box :invite_only_mode,
                                    checked: SiteConfig.invite_only_mode,
                                    disabled: !SiteConfig.allow_both_email_signup_and_login,
                                    data: { action: "config#disableAuthenticationOptions", target: "config.inviteOnlyMode" },
                                    class: "crayons-checkbox #{!SiteConfig.allow_both_email_signup_and_login ? 'cursor-disabled' : ''}" %>
                    <div class="mt-0">
                      <%= admin_config_label :invite_only_mode %>
                      <%= admin_config_description Constants::SiteConfig::DETAILS[:invite_only_mode][:description] %>
                    </div>
                  </div>
                </div>
              </section>
              <section>
                <h3 class="crayons-subtitle-3 mb-1">
                  Registration options
                </h3>
<<<<<<< HEAD

                <section>
                  <div class="form-group">
                    <div class="config-authentication__item">
                      <figure class="config-authentication__item--icon">
                        <%= inline_svg_tag("twitter.svg", class: "crayons-icon", aria: true, title: "Twitter logo") %>
                      </figure>
                      <div class="config-authentication__item--container">
                        <div class="config-authentication__item--label">
                          <p class="fw-medium">
                            Twitter
                          </p>
                        </div>
                        <div class="config-authentication__item--body">
                          <fieldset class="config-authentication-form">
                            <div class="crayons-field">
                              <%= admin_config_label :twitter_key %>
                              <p class="crayons-field__description">
                                <%= Constants::SiteConfig::DETAILS[:twitter_key][:description] %>
                              </p>
                              <%= f.text_field :twitter_key,
                                               class: "crayons-textfield",
                                               value: SiteConfig.twitter_key,
                                               placeholder: Constants::SiteConfig::DETAILS[:twitter_key][:placeholder] %>
                            </div>

                            <div class="crayons-field">
                              <%= admin_config_label :twitter_secret %>
                              <p class="crayons-field__description">
                                <%= Constants::SiteConfig::DETAILS[:twitter_secret][:description] %>
                              <p>
                              <%= f.text_field :twitter_secret,
                                               class: "crayons-textfield",
                                               value: SiteConfig.twitter_secret,
                                               placeholder: Constants::SiteConfig::DETAILS[:twitter_secret][:placeholder] %>
                            </div>
                          </fieldset>
                        </div>
                      </div>
                    </div>

                    <div class="config-authentication__item">
                      <figure class="config-authentication__item--icon">
                        <%= inline_svg_tag("github.svg", class: "crayons-icon", aria: true, title: "Twitter logo") %>
                      </figure>
                      <div class="config-authentication__item--container">
                        <div class="config-authentication__item--label">
                          <p class="fw-medium">
                            Github
                          </p>
                        </div>
                        <div class="config-authentication__item--body">
                          <fieldset class="config-authentication-form">
                            <div class="crayons-field">
                              <%= admin_config_label :github_key %>
                              <p class="crayons-field__description">
                                <%= Constants::SiteConfig::DETAILS[:github_key][:description] %>
                              </p>
                              <%= f.text_field :github_key,
                                               class: "crayons-textfield",
                                               value: SiteConfig.github_key,
                                               placeholder: Constants::SiteConfig::DETAILS[:github_key][:placeholder] %>

                            </div>
                            <div class="crayons-field">
                              <%= admin_config_label :github_secret %>
                              <p class="config-authentication__row--subtitle">
                                <%= Constants::SiteConfig::DETAILS[:github_secret][:description] %>
                              </p>
                              <%= f.text_field :github_secret,
                                               class: "crayons-textfield",
                                               value: SiteConfig.github_secret,
                                               placeholder: Constants::SiteConfig::DETAILS[:github_secret][:placeholder] %>
                            </div>
                          </fieldset>
                        </div>
                      </div>
                    </div>

                    <div class="config-authentication__item">
                      <figure class="config-authentication__item--icon">
                        <%= inline_svg_tag("facebook.svg", class: "crayons-icon", aria: true, title: "Twitter logo") %>
                      </figure>
                      <div class="config-authentication__item--container">
                        <div class="config-authentication__item--label">
                          <p class="fw-medium">
                            Facebook
                          </p>
                        </div>
                        <div class="config-authentication__item--body">
                          <fieldset class="config-authentication-form">
                            <div class="crayons-field">
                              <%= admin_config_label :facebook_key %>
                              <p class="crayons-field__description">
                                <%= Constants::SiteConfig::DETAILS[:facebook_key][:description] %>
                              </p>
                              <%= f.text_field :facebook_key,
                                               class: "crayons-textfield",
                                               value: SiteConfig.facebook_key,
                                               placeholder: Constants::SiteConfig::DETAILS[:facebook_key][:placeholder] %>
                            </div>

                            <div class="crayons-field">
                              <%= admin_config_label :facebook_secret %>
                                <p class="crayons-field__description">
                                <%= Constants::SiteConfig::DETAILS[:facebook_secret][:description] %>
                                </p>
                              <%= f.text_field :facebook_secret,
                                               class: "crayons-textfield",
                                               value: SiteConfig.facebook_secret,
                                               placeholder: Constants::SiteConfig::DETAILS[:facebook_secret][:placeholder] %>
                            </div>
                          </fieldset>
                        </div>
                      </div>
                    </div>
                  </div>
                </section>
=======
                <p class="crayons-field__description mb-6">
                  How can people create an account on your community?
                </p>
>>>>>>> 1636bdf4

                <section class="config-authentication__item">
                  <figure class="config-authentication__item--icon">
                    <%= inline_svg_tag("email.svg", class: "crayons-icon", aria: true, title: "Email icon") %>
                  </figure>
                  <div class="config-authentication__item--container">
                    <div class="config-authentication__item flex items-baseline justify-between">
                      <div>
                        <p class="config-authentication__item--label fw-medium <%= SiteConfig.allow_both_email_signup_and_login ? "pb-0" : "" %>">
                          Email address
                        </p>
                        <% if SiteConfig.allow_both_email_signup_and_login %>
                          <div class="mb-5 flex items-center">
                            <%= inline_svg_tag("checkmark.svg", aria: true, class: "crayons-icon admin-config-checkmark", title: "Checkmark") %>
                            <small class="crayons-field__description ml-1">Enabled</small>
                          </div>
                        <% end %>
                      </div>
                      <button
                        class="crayons-btn crayons-btn--secondary"
                        data-button-text="<%= SiteConfig.allow_both_email_signup_and_login ? "edit" : "enable" %>"
                        data-target="config.emailAuthSettingsBtn"
                        data-action="click->config#enableOrEditEmailAuthSettings">
                        <%= SiteConfig.allow_both_email_signup_and_login ? "Edit" : "Enable" %>
                      </button>
                    </div>
                    <div id="email-auth-settings-section" class="config-authentication__item--body hidden">
                      <fieldset class="config-authentication-form">
                        <div class="crayons-field--checkbox hidden">
                          <%= f.check_box :allow_both_email_signup_and_login,
                                          checked: SiteConfig.allow_both_email_signup_and_login,
                                          id: "email-signup-and-login-checkbox",
                                          class: "crayons-checkbox" %>
                        </div>
                        <div class="crayons-field--checkbox">
                          <%= f.check_box :require_captcha_for_email_password_registration,
                                          checked: SiteConfig.require_captcha_for_email_password_registration,
                                          data: { action: "config#toggleGoogleRecaptchaFields", target: "config.requireCaptchaForEmailPasswordRegistration" },
                                          class: "crayons-checkbox" %>
                          <div>
                            <%= admin_config_label :require_captcha_for_email_password_registration, "Enable Google reCAPTCHA for email password registration" %>
                            <p class="crayons-field__description">
                              <%= Constants::SiteConfig::DETAILS[:require_captcha_for_email_password_registration][:description] %>
                            </p>
                          </div>
                        </div>
                        <div id="recaptchaContainer" class="<%= SiteConfig.require_captcha_for_email_password_registration ? "" : "hidden" %> ml-7" aria-labelledby="recaptchaContainer">
                          <div class="form-group">
                            <%= admin_config_label :recaptcha_site_key, "Google reCAPTCHA site key" %>
                            <p class="crayons-field__description mb-1">
                              <%= Constants::SiteConfig::DETAILS[:recaptcha_site_key][:description] %>
                            </p>
                            <%= f.text_field :recaptcha_site_key,
                                             class: "form-control",
                                             value: SiteConfig.recaptcha_site_key,
                                             placeholder: Constants::SiteConfig::DETAILS[:recaptcha_site_key][:placeholder] %>
                          </div>
                          <div class="form-group">
                            <%= admin_config_label :recaptcha_secret_key, "Google reCAPTCHA secret key" %>
                            <p class="crayons-field__description mb-1">
                              <%= Constants::SiteConfig::DETAILS[:recaptcha_secret_key][:description] %>
                            </p>
                            <%= f.text_field :recaptcha_secret_key,
                                             class: "form-control",
                                             value: SiteConfig.recaptcha_secret_key,
                                             placeholder: Constants::SiteConfig::DETAILS[:recaptcha_secret_key][:placeholder] %>
                          </div>
                        </div>
                        <div class="mt-6">
                          <% if SiteConfig.allow_both_email_signup_and_login %>
                            <button
                              class="crayons-btn crayons-btn--danger <%= disable_email_tooltip_class %>"
                              data-action="click->config#activateEmailAuthModal"
                              data-tooltip="<%= disable_email_tooltip_content %>"
                              <%= disable_button_class %>>
                              Disable
                            </button>
                          <% end %>
                          <% if SiteConfig.allow_both_email_signup_and_login %>
                            <button
                              class="crayons-btn crayons-btn--secondary"
                              data-action="click->config#hideEmailAuthSettings">
                              Close
                            </button>
                          <% else %>
                            <button
                              class="crayons-btn crayons-btn--secondary"
                              data-action="click->config#disableEmailAuth">
                              Undo
                            </button>
                          <% end %>
                        </div>
                      </fieldset>
                    </div>
                  </div>
                </section>
<<<<<<< HEAD
=======

                <div class="form-group">
                  <%= admin_config_label :authentication_providers %>
                  <p class="crayons-field__description">
                    <%= Constants::SiteConfig::DETAILS[:authentication_providers][:description] %>
                  </p>
                  <%= select_tag "site_config[authentication_providers]",
                                 options_from_collection_for_select(
                                   authentication_available_providers,
                                   :provider_name,
                                   :official_name,
                                   authentication_enabled_providers.map(&:provider_name),
                                 ),
                                 multiple: true,
                                 class: "form-control selectpicker",
                                 data: { target: "config.authenticationProviders" } %>
                </div>

                <section class="config-authentication__item">
                  <figure class="config-authentication__item--icon">
                    <%= inline_svg_tag("twitter.svg", class: "crayons-icon", aria: true, title: "Twitter logo") %>
                  </figure>
                  <div class="config-authentication__item--container">
                    <div class="config-authentication__item--label">
                      <p class="fw-medium">
                        Twitter
                      </p>
                    </div>
                    <div class="config-authentication__item--body">
                      <fieldset class="config-authentication-form">
                        <div class="crayons-field">
                          <%= admin_config_label :twitter_key %>
                          <p class="crayons-field__description">
                            <%= Constants::SiteConfig::DETAILS[:twitter_key][:description] %>
                          </p>
                          <%= f.text_field :twitter_key,
                                           class: "crayons-textfield",
                                           value: SiteConfig.twitter_key,
                                           placeholder: Constants::SiteConfig::DETAILS[:twitter_key][:placeholder] %>
                        </div>

                        <div class="crayons-field">
                          <%= admin_config_label :twitter_secret %>
                          <p class="crayons-field__description">
                            <%= Constants::SiteConfig::DETAILS[:twitter_secret][:description] %>
                          <p>
                          <%= f.text_field :twitter_secret,
                                           class: "crayons-textfield",
                                           value: SiteConfig.twitter_secret,
                                           placeholder: Constants::SiteConfig::DETAILS[:twitter_secret][:placeholder] %>
                        </div>
                      </fieldset>
                    </div>
                  </div>
                </section>

                <section class="config-authentication__item">
                  <figure class="config-authentication__item--icon">
                    <%= inline_svg_tag("github.svg", class: "crayons-icon", aria: true, title: "Twitter logo") %>
                  </figure>
                  <div class="config-authentication__item--container">
                    <div class="config-authentication__item--label">
                      <p class="fw-medium">
                        Github
                      </p>
                    </div>
                    <div class="config-authentication__item--body">
                      <fieldset class="config-authentication-form">
                        <div class="crayons-field">
                          <%= admin_config_label :github_key %>
                          <p class="crayons-field__description">
                            <%= Constants::SiteConfig::DETAILS[:github_key][:description] %>
                          </p>
                          <%= f.text_field :github_key,
                                           class: "crayons-textfield",
                                           value: SiteConfig.github_key,
                                           placeholder: Constants::SiteConfig::DETAILS[:github_key][:placeholder] %>

                        </div>
                        <div class="crayons-field">
                          <%= admin_config_label :github_secret %>
                          <p class="config-authentication__row--subtitle">
                            <%= Constants::SiteConfig::DETAILS[:github_secret][:description] %>
                          </p>
                          <%= f.text_field :github_secret,
                                           class: "crayons-textfield",
                                           value: SiteConfig.github_secret,
                                           placeholder: Constants::SiteConfig::DETAILS[:github_secret][:placeholder] %>
                        </div>
                      </fieldset>
                    </div>
                  </div>
                </section>

                <section class="config-authentication__item">
                  <figure class="config-authentication__item--icon">
                    <%= inline_svg_tag("facebook.svg", class: "crayons-icon", aria: true, title: "Twitter logo") %>
                  </figure>
                  <div class="config-authentication__item--container">
                    <div class="config-authentication__item--label">
                      <p class="fw-medium">
                        Facebook
                      </p>
                    </div>
                    <div class="config-authentication__item--body">
                      <fieldset class="config-authentication-form">
                        <div class="crayons-field">
                          <%= admin_config_label :facebook_key %>
                          <p class="crayons-field__description">
                            <%= Constants::SiteConfig::DETAILS[:facebook_key][:description] %>
                          </p>
                          <%= f.text_field :facebook_key,
                                           class: "crayons-textfield",
                                           value: SiteConfig.facebook_key,
                                           placeholder: Constants::SiteConfig::DETAILS[:facebook_key][:placeholder] %>
                        </div>

                        <div class="crayons-field">
                          <%= admin_config_label :facebook_secret %>
                            <p class="crayons-field__description">
                            <%= Constants::SiteConfig::DETAILS[:facebook_secret][:description] %>
                            </p>
                          <%= f.text_field :facebook_secret,
                                           class: "crayons-textfield",
                                           value: SiteConfig.facebook_secret,
                                           placeholder: Constants::SiteConfig::DETAILS[:facebook_secret][:placeholder] %>
                        </div>
                      </fieldset>
                    </div>
                  </div>
                </section>
>>>>>>> 1636bdf4
              </section>
              <div class="crayons-notice crayons-notice--info mb-4">
                Changing authentication keys will not take affect until this forem instance is restarted.
              </div>

              <%= render "form_submission", f: f %>
            </div>
          </div>
        <% end %>

        <%= form_for(SiteConfig.new, url: admin_config_path) do |f| %>
          <div class="card mt-3">
            <%= render partial: "card_header",
                       locals: {
                         header: "Campaign",
                         state: "collapse",
                         target: "campaignBodyContainer",
                         expanded: "false"
                       } %>
            <div id="campaignBodyContainer" class="card-body collapse hide" aria-labelledby="campaignBodyContainer">
              <fieldset class="flex flex-column gap-4">
                <div class="crayons-field">
                  <%= admin_config_label :campaign_hero_html_variant_name, "Campaign hero HTML variant name" %>
                  <%= admin_config_description Constants::SiteConfig::DETAILS[:campaign_hero_html_variant_name][:description] %>
                  <%= f.text_field :campaign_hero_html_variant_name,
                                   class: "crayons-textfield",
                                   value: SiteConfig.campaign_hero_html_variant_name,
                                   placeholder: Constants::SiteConfig::DETAILS[:campaign_hero_html_variant_name][:placeholder] %>
                </div>

                <div class="crayons-field crayons-field--checkbox">
                  <%= f.check_box :campaign_articles_require_approval, checked: SiteConfig.campaign_articles_require_approval, class: "crayons-checkbox" %>
                  <%= admin_config_label :campaign_articles_require_approval %>
                  <%= admin_config_description Constants::SiteConfig::DETAILS[:campaign_articles_require_approval][:description] %>
                </div>

                <div class="crayons-field crayons-field--checkbox">
                  <%= f.check_box :campaign_sidebar_enabled, checked: SiteConfig.campaign_sidebar_enabled, class: "crayons-checkbox" %>
                  <%= admin_config_label :campaign_sidebar_enabled %>
                  <%= admin_config_description Constants::SiteConfig::DETAILS[:campaign_sidebar_enabled][:description] %>
                </div>

                <div class="crayons-field">
                  <%= admin_config_label :campaign_sidebar_image %>
                  <%= admin_config_description Constants::SiteConfig::DETAILS[:campaign_sidebar_image][:description] %>
                  <% if SiteConfig.campaign_sidebar_image.present? %>
                    <div class="row mt-2">
                      <div class="col-12">
                        <img alt="Campaign sidebar image" class="img-fluid" src="<%= SiteConfig.campaign_sidebar_image %>" />
                      </div>
                    </div>
                  <% end %>
                  <%= f.text_field :campaign_sidebar_image,
                                   class: "crayons-textfield",
                                   value: SiteConfig.campaign_sidebar_image,
                                   placeholder: Constants::SiteConfig::DETAILS[:campaign_sidebar_image][:placeholder] %>
                </div>

                <div class="crayons-field">
                  <%= admin_config_label :campaign_url, "Campaign URL" %>
                  <%= admin_config_description Constants::SiteConfig::DETAILS[:campaign_url][:description] %>
                  <%= f.text_field :campaign_url,
                                   class: "crayons-textfield",
                                   value: SiteConfig.campaign_url,
                                   placeholder: Constants::SiteConfig::DETAILS[:campaign_url][:placeholder] %>
                </div>

                <div class="crayons-field">
                  <%= admin_config_label :campaign_featured_tags %>
                  <%= admin_config_description Constants::SiteConfig::DETAILS[:campaign_featured_tags][:description] %>
                  <%= f.text_field :campaign_featured_tags,
                                   class: "crayons-textfield",
                                   value: SiteConfig.campaign_featured_tags.join(","),
                                   placeholder: Constants::SiteConfig::DETAILS[:campaign_featured_tags][:placeholder] %>
                </div>

                <div class="crayons-field">
                  <%= admin_config_label :campaign_call_to_action, "Campaign Call to Action" %>
                  <%= admin_config_description Constants::SiteConfig::DETAILS[:campaign_call_to_action][:description] %>
                  <%= f.text_field :campaign_call_to_action,
                                   class: "crayons-textfield",
                                   value: SiteConfig.campaign_call_to_action,
                                   placeholder: Constants::SiteConfig::DETAILS[:campaign_call_to_action][:placeholder] %>
                </div>

                <%= render "form_submission", f: f %>
              </fieldset>
            </div>
          </div>
        <% end %>

        <%= form_for(SiteConfig.new, url: admin_config_path) do |f| %>
          <div class="card mt-3">
            <%= render partial: "card_header",
                       locals: {
                         header: "Community Content",
                         state: "collapse",
                         target: "contentBodyContainer",
                         expanded: "false"
                       } %>
            <div id="contentBodyContainer" class="card-body collapse hide" aria-labelledby="contentBodyContainer">
              <fieldset class="flex flex-column gap-4">
                <div class="crayons-field">
                  <%= admin_config_label :community_name %>
                  <%= admin_config_description Constants::SiteConfig::DETAILS[:community_name][:description] %>
                  <%= f.text_field :community_name,
                                   class: "crayons-textfield",
                                   value: SiteConfig.community_name,
                                   placeholder: Constants::SiteConfig::DETAILS[:community_name][:placeholder] %>
                </div>

                <div class="crayons-field">
                  <%= admin_config_label :collective_noun %>
                  <%= admin_config_description Constants::SiteConfig::DETAILS[:collective_noun][:description] %>
                  <%= f.text_field :collective_noun,
                                   class: "crayons-textfield",
                                   value: SiteConfig.collective_noun,
                                   placeholder: Constants::SiteConfig::DETAILS[:collective_noun][:placeholder],
                                   disabled: SiteConfig.collective_noun_disabled,
                                   data: { target: "config.collectiveNoun" } %>
                  <%= admin_config_label :collective_noun_disabled %>
                  <%= f.check_box :collective_noun_disabled, checked: SiteConfig.collective_noun_disabled, data: { action: "config#disableTargetField", disable_target: "collectiveNoun" }, class: "crayons-checkbox" %>
                </div>

                <div class="crayons-field">
                  <%= admin_config_label :tagline %>
                  <%= admin_config_description Constants::SiteConfig::DETAILS[:tagline][:description] %>
                  <%= f.text_field :tagline,
                                   class: "crayons-textfield",
                                   value: SiteConfig.tagline,
                                   placeholder: Constants::SiteConfig::DETAILS[:tagline][:placeholder] %>
                </div>

                <div class="crayons-field">
                  <%= admin_config_label :community_description %>
                  <%= admin_config_description Constants::SiteConfig::DETAILS[:community_description][:description] %>
                  <%= f.text_field :community_description,
                                   class: "crayons-textfield",
                                   value: SiteConfig.community_description,
                                   placeholder: Constants::SiteConfig::DETAILS[:community_description][:placeholder] %>
                </div>

                <div class="crayons-field">
                  <%= admin_config_label :community_member_label %>
                  <%= admin_config_description Constants::SiteConfig::DETAILS[:community_member_label][:description] %>
                  <%= f.text_field :community_member_label,
                                   class: "crayons-textfield",
                                   value: SiteConfig.community_member_label,
                                   placeholder: Constants::SiteConfig::DETAILS[:community_member_label][:placeholder] %>
                </div>

                <div class="crayons-field">
                  <%= admin_config_label :community_copyright_start_year %>
                  <%= admin_config_description Constants::SiteConfig::DETAILS[:community_copyright_start_year][:description] %>
                  <%= f.text_field :community_copyright_start_year,
                                   class: "crayons-textfield",
                                   value: SiteConfig.community_copyright_start_year,
                                   placeholder: Constants::SiteConfig::DETAILS[:community_copyright_start_year][:placeholder] %>
                </div>

                <div class="crayons-field">
                  <%= admin_config_label :staff_user_id %>
                  <%= admin_config_description Constants::SiteConfig::DETAILS[:staff_user_id][:description] %>
                  <%= f.text_field :staff_user_id,
                                   class: "crayons-textfield",
                                   value: SiteConfig.staff_user_id,
                                   placeholder: Constants::SiteConfig::DETAILS[:staff_user_id][:placeholder] %>
                </div>

                <div class="crayons-field">
                  <%= admin_config_label :experience_low %>
                  <%= admin_config_description Constants::SiteConfig::DETAILS[:experience_low][:description] %>
                  <%= f.text_field :experience_low,
                                   class: "crayons-texfield",
                                   value: SiteConfig.experience_low,
                                   placeholder: Constants::SiteConfig::DETAILS[:experience_low][:placeholder] %>
                </div>

                <div class="crayons-field">
                  <%= admin_config_label :experience_high %>
                  <%= admin_config_description Constants::SiteConfig::DETAILS[:experience_high][:description] %>
                  <%= f.text_field :experience_high,
                                   class: "crayons-texfield",
                                   value: SiteConfig.experience_high,
                                   placeholder: Constants::SiteConfig::DETAILS[:experience_high][:placeholder] %>
                </div>
                <%= render "form_submission", f: f %>
              </fieldset>
            </div>
          </div>
        <% end %>

        <%= form_for(SiteConfig.new, url: admin_config_path) do |f| %>
          <div class="card mt-3">
            <%= render partial: "card_header",
                       locals: {
                         header: "Credits",
                         state: "collapse",
                         target: "creditsBodyContainer",
                         expanded: "false"
                       } %>

            <div id="creditsBodyContainer" class="card-body collapse hide" aria-labelledby="creditsBodyContainer">
              <fieldset class="flex flex-column gap-4">
                <%= f.fields_for :credit_prices_in_cents do |price_field| %>
                  <div class="crayons-field">
                    <%= admin_config_label "Credit price in cents (S)" %>
                    <%= admin_config_description Constants::SiteConfig::DETAILS[:credit_prices_in_cents][:small][:description] %>
                    <%= price_field.number_field :small,
                                                 class: "crayons-textfield",
                                                 value: SiteConfig.credit_prices_in_cents[:small] %>
                  </div>

                  <div class="crayons-field">
                    <%= admin_config_label "Credit price in cents (M)" %>
                    <%= admin_config_description Constants::SiteConfig::DETAILS[:credit_prices_in_cents][:medium][:description] %>
                    <%= price_field.number_field :medium,
                                                 class: "crayons-textfield",
                                                 value: SiteConfig.credit_prices_in_cents[:medium] %>
                  </div>
                  <div class="crayons-field">
                    <%= admin_config_label "Credit price in cents (L)" %>
                    <%= admin_config_description Constants::SiteConfig::DETAILS[:credit_prices_in_cents][:large][:description] %>
                    <%= price_field.number_field :large,
                                                 class: "crayons-textfield",
                                                 value: SiteConfig.credit_prices_in_cents[:large] %>
                  </div>

                  <div class="crayons-field">
                    <%= admin_config_label "Credit price in cents (XL)" %>
                    <%= admin_config_description Constants::SiteConfig::DETAILS[:credit_prices_in_cents][:xlarge][:description] %>
                    <%= price_field.number_field :xlarge,
                                                 class: "crayons-textfield",
                                                 value: SiteConfig.credit_prices_in_cents[:xlarge] %>
                  </div>
                <% end %>

                <%= render "form_submission", f: f %>
              </fieldset>
            </div>
          </div>
        <% end %>

        <%= form_for(SiteConfig.new, url: admin_config_path) do |f| %>
          <div class="card mt-3">
            <%= render partial: "card_header",
                       locals: {
                         header: "Emails",
                         state: "collapse",
                         target: "emailBodyContainer",
                         expanded: "false"
                       } %>
            <div id="emailBodyContainer" class="card-body collapse hide" aria-labelledby="emailBodyContainer">
              <fieldset class="flex flex-column gap-4">
                  <div class="crayons-field">
                    <label for="site_config_email_addresses_default" class="crayons-field__label">
                      Default
                    </label>
                    <div class="crayons-field__description">
                      Default (set via <span class="ff-monospace">default_email</span> environment variable)
                    </div>
                    <input type="text" value="<%= ApplicationConfig["DEFAULT_EMAIL"] %>" class="form-control" readonly>
                  </div>
                  <%= f.fields_for :email_addresses do |email_field| %>
                    <% SiteConfig.email_addresses.except(:default).each do |type, address| %>
                      <div class="crayons-field">
                        <%= admin_config_label type %>
                        <%= admin_config_description Constants::SiteConfig::DETAILS[:email_addresses][:description] %>
                        <%= email_field.text_field type,
                                                   class: "crayons-textfield",
                                                   value: SiteConfig.email_addresses[type],
                                                   placeholder: Constants::SiteConfig::DETAILS[:email_addresses][:placeholder] %>
                      </div>
                    <% end %>
                  <% end %>

                <%= render "form_submission", f: f %>
              </fieldset>
            </div>
          </div>
        <% end %>

        <%= form_for(SiteConfig.new, url: admin_config_path) do |f| %>
          <div class="card mt-3">
            <%= render partial: "card_header",
                       locals: {
                         header: "Email digest frequency",
                         state: "collapse",
                         target: "emailDigestBodyContainer",
                         expanded: "false"
                       } %>
            <div id="emailDigestBodyContainer" class="card-body collapse hide" aria-labelledby="emailDigestBodyContainer">
              <fieldset class="flex flex-column gap-4">
                <div class="crayons-field">
                  <%= admin_config_label :periodic_email_digest_max %>
                  <%= admin_config_description Constants::SiteConfig::DETAILS[:periodic_email_digest_max][:description] %>
                  <%= f.number_field :periodic_email_digest_max,
                                     class: "crayons-textfield",
                                     value: SiteConfig.periodic_email_digest_max,
                                     placeholder: Constants::SiteConfig::DETAILS[:periodic_email_digest_max][:placeholder] %>
                </div>

                <div class="crayons-field">
                  <%= admin_config_label :periodic_email_digest_min %>
                  <%= admin_config_description Constants::SiteConfig::DETAILS[:periodic_email_digest_max][:description] %>
                  <%= f.number_field :periodic_email_digest_min,
                                     class: "crayons-textfield",
                                     value: SiteConfig.periodic_email_digest_min,
                                     placeholder: Constants::SiteConfig::DETAILS[:periodic_email_digest_max][:placeholder] %>
                </div>

                <%= render "form_submission", f: f %>
              </fieldset>
            </div>
          </div>
        <% end %>

        <%= form_for(SiteConfig.new, url: admin_config_path) do |f| %>
          <div class="card mt-3">
            <%= render partial: "card_header",
                       locals: {
                         header: "Jobs",
                         state: "collapse",
                         target: "jobsBodyContainer",
                         expanded: "false"
                       } %>
            <div id="jobsBodyContainer" class="card-body collapse hide" aria-labelledby="jobsBodyContainer">
              <fieldset class="flex flex-column gap-4">
                <div class="crayons-field">
                  <%= admin_config_label :jobs_url, "Jobs URL" %>
                  <%= admin_config_description Constants::SiteConfig::DETAILS[:jobs_url][:description] %>
                  <%= f.text_field :jobs_url,
                                   class: "crayons-textfield",
                                   value: SiteConfig.jobs_url,
                                   placeholder: Constants::SiteConfig::DETAILS[:jobs_url][:placeholder] %>
                </div>
                <div class="crayons-field crayons-field--checkbox">
                  <%= f.check_box :display_jobs_banner, checked: SiteConfig.display_jobs_banner, class: "crayons-checkbox" %>
                  <div class="mt-0">
                    <%= admin_config_label :display_jobs_banner %>
                    <%= admin_config_description Constants::SiteConfig::DETAILS[:display_jobs_banner][:description] %>
                  </div>
                </div>

                <%= render "form_submission", f: f %>
              </fieldset>
            </div>
          </div>
        <% end %>

        <%= form_for(SiteConfig.new, url: admin_config_path) do |f| %>
          <div class="card mt-3">
            <%= render partial: "card_header",
                       locals: {
                         header: "Google Analytics Reporting API v4",
                         state: "collapse",
                         target: "gaBodyContainer",
                         expanded: "false"
                       } %>
            <div id="gaBodyContainer" class="card-body collapse hide" aria-labelledby="gaBodyContainer">
              <fieldset class="flex flex-column gap-4">
                <div class="crayons-field">
                  <%= admin_config_label :ga_tracking_id, "View ID" %>
                  <%= admin_config_description Constants::SiteConfig::DETAILS[:ga_tracking_id][:description] %>
                  <%= f.text_field :ga_tracking_id,
                                   class: "crayons-textfield",
                                   value: SiteConfig.ga_tracking_id %>
                </div>

                <%= render "form_submission", f: f %>
              </fieldset>
            </div>
          </div>
        <% end %>

        <%= form_for(SiteConfig.new, url: admin_config_path) do |f| %>
          <div class="card mt-3">
            <%= render partial: "card_header",
                       locals: {
                         header: "Images",
                         state: "collapse",
                         target: "imagesBodyContainer",
                         expanded: "false"
                       } %>
            <div id="imagesBodyContainer" class="card-body collapse hide" aria-labelledby="imagesBodyContainer">
              <fieldset class="flex flex-column gap-4">
                <div class="crayons-field">
                  <%= admin_config_label :main_social_image %>
                  <%= admin_config_description Constants::SiteConfig::DETAILS[:main_social_image][:description] %>
                  <%= f.text_field :main_social_image,
                                   class: "crayons-textfield",
                                   value: SiteConfig.main_social_image,
                                   placeholder: Constants::SiteConfig::DETAILS[:main_social_image][:placeholder] %>
                  <% if SiteConfig.main_social_image.present? %>
                    <img alt="main social image" class="img-fluid" src="<%= SiteConfig.main_social_image %>" />
                  <% end %>
                </div>

                <div class="crayons-field">
                  <%= admin_config_label :favicon_url, "Favicon URL" %>
                  <%= admin_config_description Constants::SiteConfig::DETAILS[:favicon_url][:description] %>
                  <%= f.text_field :favicon_url,
                                   class: "form-control",
                                   value: SiteConfig.favicon_url,
                                   placeholder: Constants::SiteConfig::DETAILS[:favicon_url][:placeholder] %>
                  <img alt="favicon" class="preview" src="<%= SiteConfig.favicon_url %>" />
                </div>

                <div class="crayons-field">
                  <%= admin_config_label :logo_png %>
                  <%= admin_config_description Constants::SiteConfig::DETAILS[:logo_png][:description] %>
                  <%= f.text_field :logo_png,
                                   class: "crayons-textfield",
                                   value: SiteConfig.logo_png,
                                   placeholder: Constants::SiteConfig::DETAILS[:logo_png][:placeholder] %>
                  <% if SiteConfig.logo_png.present? %>
                    <img src="<%= SiteConfig.logo_png %>" width="128" height="128" />
                  <% end %>
                </div>

                <div class="crayons-field">
                  <%= admin_config_label :logo_svg %>
                  <%= admin_config_description Constants::SiteConfig::DETAILS[:logo_svg][:description] %>
                  <%= f.text_area :logo_svg,
                                  class: "crayons-textfield",
                                  value: SiteConfig.logo_svg,
                                  rows: 6,
                                  placeholder: Constants::SiteConfig::DETAILS[:logo_svg][:placeholder] %>
                  <% if SiteConfig.logo_svg.present? %>
                    <div class="site-logo">
                      <%= SiteConfig.logo_svg.html_safe %>
                    </div>
                  <% end %>
                </div>

                <div class="crayons-field">
                  <%= admin_config_label :secondary_logo_url %>
                  <%= admin_config_description Constants::SiteConfig::DETAILS[:secondary_logo_url][:description] %>
                  <%= f.text_field :secondary_logo_url,
                                   class: "crayons-textfield",
                                   value: SiteConfig.secondary_logo_url,
                                   placeholder: Constants::SiteConfig::DETAILS[:secondary_logo_url][:placeholder] %>
                  <% if SiteConfig.secondary_logo_url.present? %>
                    <img alt="secondary logo image" class="img-fluid" src="<%= SiteConfig.secondary_logo_url %>" />
                  <% end %>
                </div>

                <div class="crayons-field">
                  <%= admin_config_label :left_navbar_svg_icon %>
                  <%= admin_config_description Constants::SiteConfig::DETAILS[:left_navbar_svg_icon][:description] %>
                  <%= f.text_area :left_navbar_svg_icon,
                                  class: "crayons-textfield",
                                  value: SiteConfig.left_navbar_svg_icon,
                                  rows: 6,
                                  placeholder: Constants::SiteConfig::DETAILS[:left_navbar_svg_icon][:placeholder] %>
                  <%= SiteConfig.left_navbar_svg_icon.html_safe %>
                </div>

                <div class="crayons-field">
                  <%= admin_config_label :right_navbar_svg_icon %>
                  <%= admin_config_description Constants::SiteConfig::DETAILS[:right_navbar_svg_icon][:description] %>
                  <%= f.text_area :right_navbar_svg_icon,
                                  class: "crayons-textfield",
                                  value: SiteConfig.right_navbar_svg_icon,
                                  rows: 6,
                                  placeholder: Constants::SiteConfig::DETAILS[:right_navbar_svg_icon][:placeholder] %>
                  <%= SiteConfig.right_navbar_svg_icon.html_safe %>
                </div>

                <%= render "form_submission", f: f %>
              </fieldset>
            </div>
          </div>
        <% end %>

        <%= form_for(SiteConfig.new, url: admin_config_path) do |f| %>
          <div class="card mt-3">
            <%= render partial: "card_header",
                       locals: {
                         header: "Mascot",
                         state: "collapse",
                         target: "mascotBodyContainer",
                         expanded: "false"
                       } %>
            <div id="mascotBodyContainer" class="card-body collapse hide" aria-labelledby="mascotBodyContainer">
              <fieldset class="flex flex-column gap-4">
                <div class="crayons-field">
                  <%= admin_config_label :mascot_user_id, "Mascot user ID" %>
                  <%= admin_config_description Constants::SiteConfig::DETAILS[:mascot_user_id][:description] %>
                  <%= f.text_field :mascot_user_id,
                                   class: "crayons-textfield",
                                   value: SiteConfig.mascot_user_id,
                                   min: 1,
                                   placeholder: Constants::SiteConfig::DETAILS[:mascot_user_id][:placeholder] %>
                </div>

                <div class="crayons-field">
                  <%= admin_config_label :mascot_image_url, "Mascot Image URL" %>
                  <%= admin_config_description Constants::SiteConfig::DETAILS[:mascot_image_url][:description] %>
                  <%= f.text_field :mascot_image_url,
                                   class: "crayons-textfield",
                                   value: SiteConfig.mascot_image_url,
                                   placeholder: Constants::SiteConfig::DETAILS[:mascot_image_url][:placeholder] %>

                  <div class="col-12">
                    <img alt="<%= SiteConfig.mascot_image_description %>" class="img-fluid" src="<%= SiteConfig.mascot_image_url %>" />
                  </div>

                </div>

                <div class="crayons-field">
                  <%= admin_config_label :mascot_footer_image_url %>
                  <%= admin_config_description Constants::SiteConfig::DETAILS[:mascot_footer_image_url][:description] %>
                  <%= f.text_field :mascot_footer_image_url,
                                   class: "crayons-textfield",
                                   value: SiteConfig.mascot_footer_image_url,
                                   placeholder: Constants::SiteConfig::DETAILS[:mascot_footer_image_url][:placeholder] %>

                  <div class="col-12">
                    <img alt="<%= SiteConfig.mascot_image_description %>" class="img-fluid" src="<%= SiteConfig.mascot_footer_image_url %>" />
                  </div>
                </div>

                <div class="crayons-field">
                  <%= admin_config_label :mascot_footer_image_width %>
                  <%= admin_config_description Constants::SiteConfig::DETAILS[:mascot_footer_image_width][:description] %>
                  <%= f.text_field :mascot_footer_image_width,
                                   class: "form-control",
                                   value: SiteConfig.mascot_footer_image_width %>
                </div>

                <div class="crayons-field">
                  <%= admin_config_label :mascot_footer_image_height %>
                  <%= admin_config_description Constants::SiteConfig::DETAILS[:mascot_footer_image_height][:description] %>
                  <%= f.text_field :mascot_footer_image_height,
                                   class: "form-control",
                                   value: SiteConfig.mascot_footer_image_height %>
                </div>

                <div class="crayons-field">
                  <%= admin_config_label :mascot_image_description %>
                  <%= admin_config_description Constants::SiteConfig::DETAILS[:mascot_image_description][:description] %>
                  <%= f.text_field :mascot_image_description,
                                   class: "form-control",
                                   value: SiteConfig.mascot_image_description %>
                </div>

                <%= render "form_submission", f: f %>
              </fieldset>
            </div>
          </div>
        <% end %>

        <%= form_for(SiteConfig.new, url: admin_config_path) do |f| %>
          <div class="card mt-3">
            <%= render partial: "card_header",
                       locals: {
                         header: "Meta Keywords",
                         state: "collapse",
                         target: "metaKeywordsBodyContainer",
                         expanded: "false"
                       } %>
            <div id="metaKeywordsBodyContainer" class="card-body collapse hide" aria-labelledby="metaKeywordsBodyContainer">
              <fieldset class="flex flex-column gap-4">
                <%= f.fields_for :meta_keywords do |meta_keywords_field| %>
                  <% SiteConfig.meta_keywords.each do |area, keywords| %>
                    <div class="crayons-field">
                      <%= admin_config_label area.to_s %>
                      <p class="crayons-field__description">
                        <%= area.capitalize %><%= "page" unless area == "default" %> keywords
                      </p>
                      <%= meta_keywords_field.text_field area,
                                                         class: "crayons-textfield",
                                                         value: SiteConfig.meta_keywords[area],
                                                         placeholder: Constants::SiteConfig::DETAILS[:meta_keywords][:placeholder] %>
                    </div>
                  <% end %>
                <% end %>

                <%= render "form_submission", f: f %>
              </fieldset>
            </div>
          </div>
        <% end %>

        <%= form_for(SiteConfig.new, url: admin_config_path) do |f| %>
          <div class="card mt-3">
            <%= render partial: "card_header",
                       locals: {
                         header: "Monetization",
                         state: "collapse",
                         target: "monetizationBodyContainer",
                         expanded: "false"
                       } %>
            <div id="monetizationBodyContainer" class="card-body collapse hide" aria-labelledby="monetizationBodyContainer">
              <fieldset class="flex flex-column gap-4">
                <div class="crayons-field">
                  <%= admin_config_label :shop_url, "Shop URL" %>
                  <%= admin_config_description Constants::SiteConfig::DETAILS[:shop_url][:description] %>
                  <%= f.text_field :shop_url,
                                   class: "crayons-textfield",
                                   value: SiteConfig.shop_url,
                                   placeholder: Constants::SiteConfig::DETAILS[:shop_url][:placeholder] %>
                </div>

                <div class="crayons-field">
                  <%= admin_config_label :stripe_api_key, "Stripe API key" %>
                  <%= admin_config_description Constants::SiteConfig::DETAILS[:stripe_api_key][:description] %>
                  <%= f.text_field :stripe_api_key,
                                   class: "crayons-textfield",
                                   value: SiteConfig.stripe_api_key,
                                   placeholder: Constants::SiteConfig::DETAILS[:stripe_api_key][:placeholder] %>
                </div>

                <div class="crayons-field">
                  <%= admin_config_label :stripe_publishable_key %>
                  <%= admin_config_description Constants::SiteConfig::DETAILS[:stripe_publishable_key][:description] %>
                  <%= f.text_field :stripe_publishable_key,
                                   class: "crayons-textfield",
                                   value: SiteConfig.stripe_publishable_key,
                                   placeholder: Constants::SiteConfig::DETAILS[:stripe_publishable_key][:placeholder] %>
                </div>

                <div class="crayons-field">
                  <%= admin_config_label :payment_pointer %>
                  <%= admin_config_description Constants::SiteConfig::DETAILS[:payment_pointer][:description] %>
                  <%= f.text_field :payment_pointer,
                                   class: "crayons-textfield",
                                   value: SiteConfig.payment_pointer,
                                   placeholder: Constants::SiteConfig::DETAILS[:payment_pointer][:placeholder] %>
                </div>

                <%= render "form_submission", f: f %>
              </fieldset>
            </div>
          </div>
        <% end %>

        <%= form_for(SiteConfig.new, url: admin_config_path) do |f| %>
          <div class="card mt-3">
            <%= render partial: "card_header",
                       locals: {
                         header: "Newsletter",
                         state: "collapse",
                         target: "newsletterBodyContainer",
                         expanded: "false"
                       } %>
            <div id="newsletterBodyContainer" class="card-body collapse hide" aria-labelledby="newsletterBodyContainer">
              <fieldset class="flex flex-column gap-4">
                <div class="crayons-field">
                  <%= admin_config_label :mailchimp_api_key, "Mailchimp API Key" %>
                  <%= admin_config_description Constants::SiteConfig::DETAILS[:mailchimp_api_key][:description] %>
                  <%= f.text_field :mailchimp_api_key,
                                   class: "crayons-textfield",
                                   value: SiteConfig.mailchimp_api_key %>
                </div>

                <div class="crayons-field">
                  <%= admin_config_label :mailchimp_newsletter_id, "Main Newsletter" %>
                  <%= admin_config_description Constants::SiteConfig::DETAILS[:mailchimp_newsletter_id][:description] %>
                  <%= f.text_field :mailchimp_newsletter_id,
                                   class: "crayons-textfield",
                                   value: SiteConfig.mailchimp_newsletter_id %>
                </div>

                <div class="crayons-field">
                  <%= admin_config_label :mailchimp_sustaining_members_id, "Sustaining Members Newsletter" %>
                  <%= admin_config_description Constants::SiteConfig::DETAILS[:mailchimp_sustaining_members_id][:description] %>
                  <%= f.text_field :mailchimp_sustaining_members_id,
                                   class: "crayons-textfield",
                                   value: SiteConfig.mailchimp_sustaining_members_id %>
                </div>

                <div class="crayons-field">
                  <%= admin_config_label :mailchimp_tag_moderators_id, "Tag Moderators Newsletter" %>
                  <%= admin_config_description Constants::SiteConfig::DETAILS[:mailchimp_tag_moderators_id][:description] %>
                  <%= f.text_field :mailchimp_tag_moderators_id,
                                   class: "crayons-textfield",
                                   value: SiteConfig.mailchimp_tag_moderators_id %>
                </div>

                <div class="crayons-field">
                  <%= admin_config_label :mailchimp_community_moderators_id, "Community Moderators Newsletter" %>
                  <%= admin_config_description Constants::SiteConfig::DETAILS[:mailchimp_community_moderators_id][:description] %>
                  <%= f.text_field :mailchimp_community_moderators_id,
                                   class: "crayons-textfield",
                                   value: SiteConfig.mailchimp_community_moderators_id %>
                </div>

                <%= render "form_submission", f: f %>
              </fieldset>
            </div>
          </div>
        <% end %>

        <%= form_for(SiteConfig.new, url: admin_config_path) do |f| %>
          <div class="card mt-3">
            <%= render partial: "card_header",
                       locals: {
                         header: "Onboarding",
                         state: "collapse",
                         target: "onboardingBodyContainer",
                         expanded: "false"
                       } %>
            <div id="onboardingBodyContainer" class="card-body collapse hide" aria-labelledby="onboardingBodyContainer">
              <fieldset class="flex flex-column gap-4">
                <div class="crayons-field">
                  <%= admin_config_label :onboarding_logo_image %>
                  <%= admin_config_description Constants::SiteConfig::DETAILS[:onboarding_logo_image][:description] %>
                  <%= f.text_field :onboarding_logo_image,
                                   class: "crayons-textfield",
                                   value: SiteConfig.onboarding_logo_image,
                                   placeholder: Constants::SiteConfig::DETAILS[:onboarding_logo_image][:placeholder] %>
                  <div class="row mt-2">
                    <div class="col-12">
                      <img alt="main social image" class="img-fluid" src="<%= SiteConfig.onboarding_logo_image %>" />
                    </div>
                  </div>
                </div>

                <div class="crayons-field">
                  <%= admin_config_label :onboarding_background_image %>
                  <%= admin_config_description Constants::SiteConfig::DETAILS[:onboarding_background_image][:description] %>
                  <%= f.text_field :onboarding_background_image,
                                   class: "crayons-textfield",
                                   value: SiteConfig.onboarding_background_image,
                                   placeholder: Constants::SiteConfig::DETAILS[:onboarding_background_image][:placeholder] %>
                  <div class="row mt-2">
                    <div class="col-12">
                      <img alt="onboarding background image" class="img-fluid" src="<%= SiteConfig.onboarding_background_image %>" />
                    </div>
                  </div>
                </div>

                <div class="crayons-field">
                  <%= admin_config_label :onboarding_taskcard_image %>
                  <%= admin_config_description Constants::SiteConfig::DETAILS[:onboarding_taskcard_image][:description] %>
                  <%= f.text_field :onboarding_taskcard_image,
                                   class: "crayons-textfield",
                                   value: SiteConfig.onboarding_taskcard_image,
                                   placeholder: Constants::SiteConfig::DETAILS[:onboarding_taskcard_image][:placeholder] %>
                  <div class="row mt-2">
                    <div class="col-12">
                      <img alt="onboarding taskcard image" class="img-fluid" src="<%= SiteConfig.onboarding_taskcard_image %>" />
                    </div>
                  </div>
                </div>

                <div class="crayons-field">
                  <%= admin_config_label :suggested_users %>
                  <%= admin_config_description Constants::SiteConfig::DETAILS[:suggested_users][:description] %>
                  <%= f.text_field :suggested_users,
                                   class: "crayons-textfield",
                                   value: SiteConfig.suggested_users.join(","),
                                   placeholder: Constants::SiteConfig::DETAILS[:suggested_users][:placeholder] %>
                </div>

                <div class="crayons-field crayons-field--checkbox">
                  <%= f.check_box :prefer_manual_suggested_users, checked: SiteConfig.prefer_manual_suggested_users, class: "crayons-checkbox" %>
                  <div class="mt-0">
                    <%= admin_config_label :prefer_manual_suggested_users %>
                    <p class="crayons-field__description">
                      <%= Constants::SiteConfig::DETAILS[:prefer_manual_suggested_users][:description] %>
                    </p>
                  </div>
                </div>

                <%= render "form_submission", f: f %>
              </fieldset>
            </div>
          </div>
        <% end %>

        <%= form_for(SiteConfig.new, url: admin_config_path) do |f| %>
          <div class="card mt-3">
            <%= render partial: "card_header",
                       locals: {
                         header: "Rate limits and anti-spam",
                         state: "collapse",
                         target: "rateLimitsBodyContainer",
                         expanded: "false"
                       } %>
            <div id="rateLimitsBodyContainer" class="card-body collapse hide" aria-labelledby="rateLimitsBodyContainer">
              <fieldset class="flex flex-column gap-4">
                <% configurable_rate_limits.each do |key, field_hash| %>
                  <div class="crayons-field">
                    <%= admin_config_label field_hash[:title] %>
                    <p class="crayons-field__description">
                      <%= field_hash[:description] %>
                    </p>
                    <%= f.number_field key,
                                       class: "crayons-textfield",
                                       value: SiteConfig.public_send(key),
                                       min: field_hash[:min],
                                       placeholder: field_hash[:placeholder] %>
                  </div>
                <% end %>

                <div class="crayons-field">
                  <%= admin_config_label :spam_trigger_terms %>
                  <%= admin_config_description Constants::SiteConfig::DETAILS[:spam_trigger_terms][:description] %>
                  <%= f.text_area :spam_trigger_terms,
                                  class: "crayons-textfield",
                                  value: SiteConfig.spam_trigger_terms.join(","),
                                  placeholder: Constants::SiteConfig::DETAILS[:spam_trigger_terms][:placeholder] %>
                </div>
                <%= render "form_submission", f: f %>
              </fieldset>
            </div>
          </div>
        <% end %>

        <%= form_for(SiteConfig.new, url: admin_config_path) do |f| %>
          <div class="card mt-3">
            <%= render partial: "card_header",
                       locals: {
                         header: "Social Media",
                         state: "collapse",
                         target: "socialMediaBodyContainer",
                         expanded: "false"
                       } %>
            <div id="socialMediaBodyContainer" class="card-body collapse hide" aria-labelledby="socialMediaBodyContainer">
              <fieldset class="flex flex-column gap-4">
                <div class="crayons-field">
                  <%= admin_config_label :twitter_hashtag %>
                  <%= admin_config_description Constants::SiteConfig::DETAILS[:twitter_hashtag][:description] %>
                  <%= f.text_field :twitter_hashtag,
                                   class: "crayons-textfield",
                                   value: SiteConfig.twitter_hashtag.to_s,
                                   placeholder: Constants::SiteConfig::DETAILS[:twitter_hashtag][:placeholder] %>
                </div>
                <%= f.fields_for :social_media_handles do |social_media_field| %>
                  <% SiteConfig.social_media_handles.each do |platform, username| %>
                    <div class="crayons-field">
                      <%= admin_config_label platform %>
                      <p class="crayons-field__description">
                        <%= platform.capitalize %> username
                      </p>
                      <%= social_media_field.text_field platform,
                                                        class: "crayons-textfield",
                                                        value: SiteConfig.social_media_handles[platform],
                                                        placeholder: "" %>
                    </div>
                  <% end %>
                <% end %>

                <%= render "form_submission", f: f %>
              </fieldset>
            </div>
          </div>
        <% end %>

        <%= form_for(SiteConfig.new, url: admin_config_path) do |f| %>
          <div class="card mt-3">
            <%= render partial: "card_header",
                       locals: {
                         header: "Sponsors",
                         state: "collapse",
                         target: "sponsorsContainer",
                         expanded: "false"
                       } %>
            <div id="sponsorsContainer" class="card-body collapse hide" aria-labelledby="sponsorsContainer">
              <fieldset class="flex flex-column gap-4">
                <div class="crayons-field">
                  <%= admin_config_label :sponsor_headline %>
                  <%= admin_config_description Constants::SiteConfig::DETAILS[:sponsor_headline][:description] %>
                  <%= f.text_field :sponsor_headline,
                                   class: "crayons-textfield",
                                   value: SiteConfig.sponsor_headline,
                                   placeholder: Constants::SiteConfig::DETAILS[:sponsor_headline][:placeholder] %>
                </div>

                <%= render "form_submission", f: f %>
              </fieldset>
            </div>
          </div>
        <% end %>

        <%= form_for(SiteConfig.new, url: admin_config_path) do |f| %>
          <div class="card mt-3">
            <%= render partial: "card_header",
                       locals: {
                         header: "Tags",
                         state: "collapse",
                         target: "tagsBodyContainer",
                         expanded: "false"
                       } %>
            <div id="tagsBodyContainer" class="card-body collapse hide" aria-labelledby="tagsBodyContainer">
              <fieldset class="flex flex-column gap-4">
                <div class="crayons-field">
                  <%= admin_config_label :sidebar_tags %>
                  <%= admin_config_description Constants::SiteConfig::DETAILS[:sidebar_tags][:description] %>
                  <%= f.text_field :sidebar_tags,
                                   class: "crayons-textfield",
                                   value: SiteConfig.sidebar_tags.join(","),
                                   placeholder: Constants::SiteConfig::DETAILS[:sidebar_tags][:placeholder],
                                   pattern: "[a-z0-9,]+" %>
                </div>

                <%= render "form_submission", f: f %>
              </fieldset>
            </div>
          </div>
        <% end %>

        <%= form_for(SiteConfig.new, url: admin_config_path) do |f| %>
          <div class=" card mt-3">
            <%= render partial: "card_header",
                       locals: {
                         header: "User Experience and Brand",
                         state: "collapse",
                         target: "uxBodyContainer",
                         expanded: "false"
                       } %>
            <div id="uxBodyContainer" class="card-body collapse hide" aria-labelledby="uxBodyContainer">
              <fieldset class="flex flex-column gap-4">
                <div class="crayons-fieldx">
                  <%= admin_config_label :feed_style %>
                  <%= admin_config_description Constants::SiteConfig::DETAILS[:feed_style][:description] %>
                  <%= f.text_field :feed_style,
                                   class: "crayons-textfield",
                                   value: SiteConfig.feed_style,
                                   placeholder: Constants::SiteConfig::DETAILS[:feed_style][:placeholder] %>
                </div>
                <div class="crayons-field">
                  <%= admin_config_label :feed_strategy %>
                  <%= admin_config_description Constants::SiteConfig::DETAILS[:feed_strategy][:description] %>
                  <%= f.text_field :feed_strategy,
                                   class: "crayons-textfield",
                                   value: SiteConfig.feed_strategy,
                                   placeholder: Constants::SiteConfig::DETAILS[:feed_strategy][:placeholder] %>
                </div>
                <div class="crayons-field">
                  <%= admin_config_label :tag_feed_minimum_score %>
                  <%= admin_config_description Constants::SiteConfig::DETAILS[:tag_feed_minimum_score][:description] %>
                  <%= f.number_field :tag_feed_minimum_score,
                                     class: "crayons-textfield",
                                     value: SiteConfig.tag_feed_minimum_score,
                                     placeholder: Constants::SiteConfig::DETAILS[:tag_feed_minimum_score][:placeholder] %>
                </div>
                <div class="crayons-field">
                  <%= admin_config_label :home_feed_minimum_score %>
                  <%= admin_config_description Constants::SiteConfig::DETAILS[:home_feed_minimum_score][:description] %>
                  <%= f.number_field :home_feed_minimum_score,
                                     class: "crayons-textfield",
                                     value: SiteConfig.home_feed_minimum_score,
                                     placeholder: Constants::SiteConfig::DETAILS[:home_feed_minimum_score][:placeholder] %>
                </div>
                <div class="crayons-field">
                  <%= admin_config_label :default_font %>
                  <%= admin_config_description Constants::SiteConfig::DETAILS[:default_font][:description] %>
                  <%= select_tag "site_config[default_font]",
                                 options_for_select(
                                   [%w[sans-serif sans_serif], %w[serif serif], %w[open-dyslexic open_dyslexic]],
                                   SiteConfig.default_font,
                                 ),
                                 multiple: false,
                                 class: "selectpicker" %>
                </div>
                <div class="crayons-field">
                  <%= admin_config_label :primary_brand_color_hex %>
                  <%= admin_config_description Constants::SiteConfig::DETAILS[:primary_brand_color_hex][:description] %>
                  <%= f.color_field :primary_brand_color_hex,
                                    class: "crayons-color-selector",
                                    value: SiteConfig.primary_brand_color_hex,
                                    pattern: "^#+([a-fA-F0-9]{6})$",
                                    placeholder: Constants::SiteConfig::DETAILS[:primary_brand_color_hex][:placeholder] %>
                </div>
                <div class="crayons-field crayons-field--checkbox">
                  <%= f.check_box :public, checked: SiteConfig.public, class: "crayons-checkbox" %>
                  <div class="mt-0">
                    <%= admin_config_label :public %>
                    <p class="crayons-field__description">
                      Are most of the site pages (e.g. posts, profiles) public? <strong>Be very cautious about changing thing.</strong>
                    </p>
                  </div>
                </div>

                <%= render "form_submission", f: f %>
              </fieldset>
            </div>
          </div>
        <% end %>
      </div>
    </div>
  </div>
  <div class="admin-config-modal-anchor"></div>
</div><|MERGE_RESOLUTION|>--- conflicted
+++ resolved
@@ -157,7 +157,9 @@
                 <h3 class="crayons-subtitle-3 mb-1">
                   Registration options
                 </h3>
-<<<<<<< HEAD
+                <p class="crayons-field__description mb-6">
+                  How can people create an account on your community?
+                </p>
 
                 <section>
                   <div class="form-group">
@@ -276,11 +278,6 @@
                     </div>
                   </div>
                 </section>
-=======
-                <p class="crayons-field__description mb-6">
-                  How can people create an account on your community?
-                </p>
->>>>>>> 1636bdf4
 
                 <section class="config-authentication__item">
                   <figure class="config-authentication__item--icon">
@@ -377,140 +374,6 @@
                     </div>
                   </div>
                 </section>
-<<<<<<< HEAD
-=======
-
-                <div class="form-group">
-                  <%= admin_config_label :authentication_providers %>
-                  <p class="crayons-field__description">
-                    <%= Constants::SiteConfig::DETAILS[:authentication_providers][:description] %>
-                  </p>
-                  <%= select_tag "site_config[authentication_providers]",
-                                 options_from_collection_for_select(
-                                   authentication_available_providers,
-                                   :provider_name,
-                                   :official_name,
-                                   authentication_enabled_providers.map(&:provider_name),
-                                 ),
-                                 multiple: true,
-                                 class: "form-control selectpicker",
-                                 data: { target: "config.authenticationProviders" } %>
-                </div>
-
-                <section class="config-authentication__item">
-                  <figure class="config-authentication__item--icon">
-                    <%= inline_svg_tag("twitter.svg", class: "crayons-icon", aria: true, title: "Twitter logo") %>
-                  </figure>
-                  <div class="config-authentication__item--container">
-                    <div class="config-authentication__item--label">
-                      <p class="fw-medium">
-                        Twitter
-                      </p>
-                    </div>
-                    <div class="config-authentication__item--body">
-                      <fieldset class="config-authentication-form">
-                        <div class="crayons-field">
-                          <%= admin_config_label :twitter_key %>
-                          <p class="crayons-field__description">
-                            <%= Constants::SiteConfig::DETAILS[:twitter_key][:description] %>
-                          </p>
-                          <%= f.text_field :twitter_key,
-                                           class: "crayons-textfield",
-                                           value: SiteConfig.twitter_key,
-                                           placeholder: Constants::SiteConfig::DETAILS[:twitter_key][:placeholder] %>
-                        </div>
-
-                        <div class="crayons-field">
-                          <%= admin_config_label :twitter_secret %>
-                          <p class="crayons-field__description">
-                            <%= Constants::SiteConfig::DETAILS[:twitter_secret][:description] %>
-                          <p>
-                          <%= f.text_field :twitter_secret,
-                                           class: "crayons-textfield",
-                                           value: SiteConfig.twitter_secret,
-                                           placeholder: Constants::SiteConfig::DETAILS[:twitter_secret][:placeholder] %>
-                        </div>
-                      </fieldset>
-                    </div>
-                  </div>
-                </section>
-
-                <section class="config-authentication__item">
-                  <figure class="config-authentication__item--icon">
-                    <%= inline_svg_tag("github.svg", class: "crayons-icon", aria: true, title: "Twitter logo") %>
-                  </figure>
-                  <div class="config-authentication__item--container">
-                    <div class="config-authentication__item--label">
-                      <p class="fw-medium">
-                        Github
-                      </p>
-                    </div>
-                    <div class="config-authentication__item--body">
-                      <fieldset class="config-authentication-form">
-                        <div class="crayons-field">
-                          <%= admin_config_label :github_key %>
-                          <p class="crayons-field__description">
-                            <%= Constants::SiteConfig::DETAILS[:github_key][:description] %>
-                          </p>
-                          <%= f.text_field :github_key,
-                                           class: "crayons-textfield",
-                                           value: SiteConfig.github_key,
-                                           placeholder: Constants::SiteConfig::DETAILS[:github_key][:placeholder] %>
-
-                        </div>
-                        <div class="crayons-field">
-                          <%= admin_config_label :github_secret %>
-                          <p class="config-authentication__row--subtitle">
-                            <%= Constants::SiteConfig::DETAILS[:github_secret][:description] %>
-                          </p>
-                          <%= f.text_field :github_secret,
-                                           class: "crayons-textfield",
-                                           value: SiteConfig.github_secret,
-                                           placeholder: Constants::SiteConfig::DETAILS[:github_secret][:placeholder] %>
-                        </div>
-                      </fieldset>
-                    </div>
-                  </div>
-                </section>
-
-                <section class="config-authentication__item">
-                  <figure class="config-authentication__item--icon">
-                    <%= inline_svg_tag("facebook.svg", class: "crayons-icon", aria: true, title: "Twitter logo") %>
-                  </figure>
-                  <div class="config-authentication__item--container">
-                    <div class="config-authentication__item--label">
-                      <p class="fw-medium">
-                        Facebook
-                      </p>
-                    </div>
-                    <div class="config-authentication__item--body">
-                      <fieldset class="config-authentication-form">
-                        <div class="crayons-field">
-                          <%= admin_config_label :facebook_key %>
-                          <p class="crayons-field__description">
-                            <%= Constants::SiteConfig::DETAILS[:facebook_key][:description] %>
-                          </p>
-                          <%= f.text_field :facebook_key,
-                                           class: "crayons-textfield",
-                                           value: SiteConfig.facebook_key,
-                                           placeholder: Constants::SiteConfig::DETAILS[:facebook_key][:placeholder] %>
-                        </div>
-
-                        <div class="crayons-field">
-                          <%= admin_config_label :facebook_secret %>
-                            <p class="crayons-field__description">
-                            <%= Constants::SiteConfig::DETAILS[:facebook_secret][:description] %>
-                            </p>
-                          <%= f.text_field :facebook_secret,
-                                           class: "crayons-textfield",
-                                           value: SiteConfig.facebook_secret,
-                                           placeholder: Constants::SiteConfig::DETAILS[:facebook_secret][:placeholder] %>
-                        </div>
-                      </fieldset>
-                    </div>
-                  </div>
-                </section>
->>>>>>> 1636bdf4
               </section>
               <div class="crayons-notice crayons-notice--info mb-4">
                 Changing authentication keys will not take affect until this forem instance is restarted.
