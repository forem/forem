--- conflicted
+++ resolved
@@ -308,10 +308,6 @@
                                      readonly: true %>
                   </div>
                   <% authentication_available_providers.each do |provider| %>
-<<<<<<< HEAD
-=======
-                    <% next if provider.provider_name == :apple && !Flipper.enabled?(:apple_auth) %>
->>>>>>> f0b8754d
                     <section class="config-authentication__item mb-0">
                       <figure class="config-authentication__item--icon">
                         <%= inline_svg_tag("#{provider.provider_name}.svg", class: "crayons-icon", aria: true, title: "#{provider.official_name} logo") %>
