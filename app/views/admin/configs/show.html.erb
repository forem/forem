--- conflicted
+++ resolved
@@ -689,17 +689,10 @@
                 <%= admin_config_description Constants::Settings::General::DETAILS[:main_social_image][:description] %>
                 <%= f.text_field :main_social_image,
                                  class: "crayons-textfield",
-<<<<<<< HEAD
-                                 value: SiteConfig.main_social_image,
-                                 placeholder: Constants::SiteConfig::DETAILS[:main_social_image][:placeholder] %>
-                <% if SiteConfig.main_social_image.present? %>
-                  <img alt="main social image" class="img-fluid" src="<%= SiteConfig.main_social_image %>" width="600px" height="337px" loading="lazy" />
-=======
                                  value: Settings::General.main_social_image,
                                  placeholder: Constants::Settings::General::DETAILS[:main_social_image][:placeholder] %>
                 <% if Settings::General.main_social_image.present? %>
-                  <img alt="main social image" class="img-fluid" src="<%= Settings::General.main_social_image %>" width="600px" height="337px" />
->>>>>>> 967c6555
+                  <img alt="main social image" class="img-fluid" src="<%= Settings::General.main_social_image %>" width="600" height="337" loading="lazy" />
                 <% end %>
               </div>
 
@@ -708,15 +701,9 @@
                 <%= admin_config_description Constants::Settings::General::DETAILS[:favicon_url][:description] %>
                 <%= f.text_field :favicon_url,
                                  class: "form-control",
-<<<<<<< HEAD
-                                 value: SiteConfig.favicon_url,
-                                 placeholder: Constants::SiteConfig::DETAILS[:favicon_url][:placeholder] %>
-                <img alt="favicon" class="preview" src="<%= Images::Optimizer.call(SiteConfig.favicon_url, width: 32) %>" width="32px" height="32px" loading="lazy" />
-=======
                                  value: Settings::General.favicon_url,
                                  placeholder: Constants::Settings::General::DETAILS[:favicon_url][:placeholder] %>
-                <img alt="favicon" class="preview" src="<%= Images::Optimizer.call(Settings::General.favicon_url, width: 32) %>" width="32px" height="32px" />
->>>>>>> 967c6555
+                <img alt="favicon" class="preview" src="<%= Images::Optimizer.call(Settings::General.favicon_url, width: 32) %>" width="32" height="32" loading="lazy" />
               </div>
 
               <div class="crayons-field">
@@ -724,17 +711,10 @@
                 <%= admin_config_description Constants::Settings::General::DETAILS[:logo_png][:description] %>
                 <%= f.text_field :logo_png,
                                  class: "crayons-textfield",
-<<<<<<< HEAD
-                                 value: SiteConfig.logo_png,
-                                 placeholder: Constants::SiteConfig::DETAILS[:logo_png][:placeholder] %>
-                <% if SiteConfig.logo_png.present? %>
-                  <img src="<%= Images::Optimizer.call(SiteConfig.logo_png, width: 128) %>" width="128px" height="128px" loading="lazy" />
-=======
                                  value: Settings::General.logo_png,
                                  placeholder: Constants::Settings::General::DETAILS[:logo_png][:placeholder] %>
                 <% if Settings::General.logo_png.present? %>
-                  <img src="<%= Images::Optimizer.call(Settings::General.logo_png, width: 128) %>" width="128px" height="128px" />
->>>>>>> 967c6555
+                  <img src="<%= Images::Optimizer.call(Settings::General.logo_png, width: 128) %>" width="128" height="128" loading="lazy" />
                 <% end %>
               </div>
 
@@ -789,57 +769,11 @@
                                placeholder: Constants::Settings::General::DETAILS[:mascot_image_url][:placeholder] %>
 
               <div class="col-12">
-<<<<<<< HEAD
-                <img alt="<%= Settings::Mascot.image_description %>" class="img-fluid" src="<%= Settings::Mascot.image_url %>" loading="lazy" />
-              </div>
-
-            </div>
-
-            <div class="crayons-field">
-              <%= admin_config_label :footer_image_url, model: Settings::Mascot %>
-              <%= admin_config_description Constants::Settings::Mascot::DETAILS[:footer_image_url][:description] %>
-              <%= f.text_field :footer_image_url,
-                               class: "crayons-textfield",
-                               value: Settings::Mascot.footer_image_url,
-                               placeholder: Constants::Settings::Mascot::DETAILS[:footer_image_url][:placeholder] %>
-
-              <div class="col-12">
-                <img alt="<%= Settings::Mascot.image_description %>" class="img-fluid" src="<%= Settings::Mascot.footer_image_url %>" loading="lazy" />
-              </div>
-            </div>
-
-            <div class="crayons-field">
-              <%= admin_config_label :footer_image_width, model: Settings::Mascot %>
-              <%= admin_config_description Constants::Settings::Mascot::DETAILS[:footer_image_width][:description] %>
-              <%= f.text_field :footer_image_width,
-                               class: "form-control",
-                               value: Settings::Mascot.footer_image_width %>
-          </div>
-
-          <div class="crayons-field">
-            <%= admin_config_label :footer_image_height, model: Settings::Mascot %>
-            <%= admin_config_description Constants::Settings::Mascot::DETAILS[:footer_image_height][:description] %>
-            <%= f.text_field :footer_image_height,
-                             class: "form-control",
-                             value: Settings::Mascot.footer_image_height %>
-        </div>
-
-        <div class="crayons-field">
-          <%= admin_config_label :image_description, model: Settings::Mascot %>
-          <%= admin_config_description Constants::Settings::Mascot::DETAILS[:image_description][:description] %>
-          <%= f.text_field :image_description,
-                           class: "form-control",
-                           value: Settings::Mascot.image_description %>
-      </div>
-
-      <%= render "form_submission", f: f %>
-=======
-                <img alt="Mascot image" class="img-fluid" src="<%= Settings::General.mascot_image_url %>" />
+                <img alt="Mascot image" class="img-fluid" src="<%= Settings::General.mascot_image_url %>" loading="lazy" />
               </div>
 
             </div>
             <%= render "form_submission", f: f %>
->>>>>>> 967c6555
             </fieldset>
           </div>
           </div>
@@ -999,11 +933,7 @@
                                  placeholder: Constants::Settings::General::DETAILS[:onboarding_background_image][:placeholder] %>
                 <div class="row mt-2">
                   <div class="col-12">
-<<<<<<< HEAD
-                    <img alt="onboarding background image" class="img-fluid" src="<%= SiteConfig.onboarding_background_image %>" loading="lazy" />
-=======
-                    <img alt="onboarding background image" class="img-fluid" src="<%= Settings::General.onboarding_background_image %>" />
->>>>>>> 967c6555
+                    <img alt="onboarding background image" class="img-fluid" src="<%= Settings::General.onboarding_background_image %>" loading="lazy" />
                   </div>
                 </div>
               </div>
