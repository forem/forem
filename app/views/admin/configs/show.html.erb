<div class="grid gap-6" data-controller="config">
  <div class="crayons-notice crayons-notice--info" role="alert">
    <p class="mb-1">
      Only admins with explicit <strong>single resource admin</strong> role may make changes to site config. Even super admins require this permission.
    </p>
      <% if current_user.has_role?(:single_resource_admin, Config) %>
        <p class="fw-bold">You have permission to make config changes. Do so with care.</p>
      <% else %>
        <p>You do not have permission to make config changes. (Read Only)</p>
      <% end %>
    </h2>
  </div>

  <div id="getStarted">
    <div class="card w-100">
      <div class="card-header" id="getStartedHeader" data-toggle="collapse"
        data-target="#getStartedBodyContainer" aria-expanded="true" aria-controls="getStartedBodyContainer">
        <h2 class="d-inline">Get Started</h2>
        <button class="btn btn-secondary float-right" type="button">
          Toggle Get Started
        </button>
      </div>

      <div id="getStartedBodyContainer" class="<%= VerifySetupCompleted.setup_completed? ? "hide collapse" : "show expand" %> p-3" aria-labelledby="siteConfigHeader">
        <%= form_for(SiteConfig.new, url: admin_config_path) do |f| %>
          <fieldset class="flex flex-column gap-4">

          <% VerifySetupCompleted::MANDATORY_CONFIGS.each do |config_key| %>
            <%# we need to list the config as separate fields if the data structure is a Hash %>
            <% if SiteConfig.public_send(config_key).is_a?(Hash) %>
              <%= admin_config_label config_key.to_s %>
              <div class="form-group">
                <%= f.fields_for config_key do |a_field| %>
                  <% SiteConfig.public_send(config_key).each do |key, value| %>
                    <div class="crayons-field">
                      <%= admin_config_label key.to_s %>
                      <%= admin_config_description "#{key} #{config_key.to_s.tr! '_', ' '}" %>
                      <%= a_field.text_field key,
                                             class: "crayons-textfield",
                                             value: SiteConfig.public_send(config_key)[key],
                                             placeholder: Constants::SiteConfig::DETAILS[config_key][:placeholder] %>
                    </div>
                  <% end %>
                <% end %>
              </div>
            <% elsif SiteConfig.public_send(config_key).is_a?(Array) %>
              <div class="crayons-field">
                <%= admin_config_label config_key %>
                <%= admin_config_description Constants::SiteConfig::DETAILS[config_key][:description] %>
                <%= f.text_field config_key,
                                 class: "crayons-textfield",
                                 value: SiteConfig.public_send(config_key).join(","),
                                 placeholder: Constants::SiteConfig::DETAILS[config_key][:placeholder] %>
              </div>
            <% else %>
              <div class="crayons-field">
                <%= admin_config_label config_key %>
                <%= admin_config_description Constants::SiteConfig::DETAILS[config_key][:description] %>
                <%= f.text_field config_key,
                                 class: "form-control",
                                 value: SiteConfig.public_send(config_key),
                                 placeholder: Constants::SiteConfig::DETAILS[config_key][:placeholder] %>
              </div>
            <% end %>
          <% end %>

          <% if current_user.has_role?(:single_resource_admin, Config) %>
            <div class="crayons-notice p-4 mt-4">
              <div class="crayons-field">
                <%= label_tag :confirmation_update, "Confirmation update", class: "crayons-field__label" %>
                <p class="crayons-field__description">Type the sentence: <strong><%= @confirmation_text %></strong></p>
                <div class="flex">
                  <%= text_field_tag :confirmation, nil, class: "crayons-textfield flex-1 mr-2", placeholder: "Confirmation text", autocomplete: "off", required: true, pattern: @confirmation_text %>
                  <%= f.submit "Update Site Configuration", class: "crayons-btn align-self-start" %>
                </div>
              </div>
            </div>
          <% end %>
          </fieldset>
        <% end %>
      </div>
    </div>
  </div>

  <div id="siteConfig">
    <div class="card w-100">
      <div class="card-header" id="siteConfigHeader" data-toggle="collapse"
        data-target="#siteConfigBodyContainer" aria-expanded="true" aria-controls="siteConfigBodyContainer">
        <h2 class="d-inline">All Site Configuration</h2>
        <button class="btn btn-secondary float-right" type="button">
          Toggle Site Configuration
        </button>
      </div>
      <div id="siteConfigBodyContainer" class="p-3" aria-labelledby="siteConfigHeader">
        <%= form_for(SiteConfig.new, url: admin_config_path) do |f| %>
          <div class="card mt-3">
            <%= render partial: "card_header",
                       locals: {
                         header: "API Tokens",
                         state: "collapse",
                         target: "apiBodyContainer",
                         expanded: "false"
                       } %>
            <div id="apiBodyContainer" class="card-body collapse hide" aria-labelledby="apiBodyContainer">
              <fieldset class="flex flex-column gap-4">
                <div class="crayons-field">
                  <%= admin_config_label :health_check_token %>
                  <%= admin_config_description Constants::SiteConfig::DETAILS[:health_check_token][:description] %>
                  <%= f.text_field :health_check_token,
                                   class: "crayons-textfield",
                                   value: SiteConfig.health_check_token,
                                   placeholder: Constants::SiteConfig::DETAILS[:health_check_token][:placeholder] %>
                </div>
                <div class="crayons-field">
                  <%= admin_config_label :video_encoder_key %>
                  <%= admin_config_description Constants::SiteConfig::DETAILS[:video_encoder_key][:description] %>
                  <%= f.text_field :video_encoder_key,
                                   class: "crayons-textfield",
                                   value: SiteConfig.video_encoder_key,
                                   placeholder: Constants::SiteConfig::DETAILS[:video_encoder_key][:placeholder] %>
                </div>
                <%= render "form_submission", f: f %>
              </fieldset>
            </div>
          </div>
        <% end %>

        <%= form_for(SiteConfig.new, url: admin_config_path) do |f| %>
          <div class="card mt-3">
            <%= render partial: "card_header",
                       locals: {
                         header: "Authentication",
                         state: "collapse",
                         target: "authenticationBodyContainer",
                         expanded: "false"
                       } %>
            <div id="authenticationBodyContainer" class="card-body collapse hide" aria-labelledby="authenticationBodyContainer">
              <section class="mb-6">
                <h3 class="crayons-subtitle-3 mb-3">
                  General
                </h3>
                <div class="form-group">
                  <div class="crayons-field--checkbox">
                    <%= f.check_box :invite_only_mode, checked: SiteConfig.invite_only_mode, data: { action: "config#disableAuthenticationOptions", target: "config.inviteOnlyMode" }, class: "crayons-checkbox" %>
                    <div class="mt-0">
                      <%= admin_config_label :invite_only_mode %>
                      <%= admin_config_description Constants::SiteConfig::DETAILS[:invite_only_mode][:description] %>
                    </div>
                  </div>
                </div>
              </section>
              <section>
                <h3 class="crayons-subtitle-3 mb-3">
                  Authentication methods
                </h3>
                <div class="form-group">
                  <%= admin_config_label :authentication_providers %>
                  <p class="crayons-field__description">
                    <%= Constants::SiteConfig::DETAILS[:authentication_providers][:description] %>
                  </p>
                  <%= select_tag "site_config[authentication_providers]",
                                 options_from_collection_for_select(
                                   authentication_available_providers,
                                   :provider_name,
                                   :official_name,
                                   authentication_enabled_providers.map(&:provider_name),
                                 ),
                                 multiple: true,
                                 class: "form-control selectpicker",
                                 data: { target: "config.authenticationProviders" } %>
                </div>

                <section class="config-authentication__item">
                  <figure class="config-authentication__item--icon">
                    <%= inline_svg_tag("email.svg", class: "crayons-icon", aria: true, title: "Twitter logo") %>
                  </figure>
                  <div class="config-authentication__item--container">
                    <div class="config-authentication__item--label">
                      <p class="fw-medium">
                        Email address and password
                      </p>
                    </div>
                    <div class="config-authentication__item--body">
                      <fieldset class="config-authentication-form">
                        <div class="crayons-field--checkbox">
                          <%= f.check_box :allow_email_password_login, checked: SiteConfig.allow_email_password_login, class: "crayons-checkbox" %>
                          <div>
                            <%= admin_config_label :allow_email_password_login %>
                            <p class="crayons-field__description">
                              <%= Constants::SiteConfig::DETAILS[:allow_email_password_login][:description] %>
                            </p>
                          </div>
                        </div>
                        <div class="crayons-field--checkbox">
                          <%= f.check_box :allow_email_password_registration, checked: SiteConfig.allow_email_password_registration, class: "crayons-checkbox" %>
                          <div>
                            <%= admin_config_label :allow_email_password_registration %>
                            <p class="crayons-field__description">
                              <%= Constants::SiteConfig::DETAILS[:allow_email_password_registration][:description] %>
                            </p>
                          </div>
                        </div>
                      </fieldset>
                    </div>
                  </div>
                </section>

                <section class="config-authentication__item">
                  <figure class="config-authentication__item--icon">
                    <%= inline_svg_tag("twitter.svg", class: "crayons-icon", aria: true, title: "Twitter logo") %>
                  </figure>
                  <div class="config-authentication__item--container">
                    <div class="config-authentication__item--label">
                      <p class="fw-medium">
                        Twitter
                      </p>
                    </div>
                    <div class="config-authentication__item--body">
                      <fieldset class="config-authentication-form">
                        <div class="crayons-field">
                          <%= admin_config_label :twitter_key %>
                          <p class="crayons-field__description">
                            <%= Constants::SiteConfig::DETAILS[:twitter_key][:description] %>
                          </p>
                          <%= f.text_field :twitter_key,
                                           class: "crayons-textfield",
                                           value: SiteConfig.twitter_key,
                                           placeholder: Constants::SiteConfig::DETAILS[:twitter_key][:placeholder] %>
                        </div>

                        <div class="crayons-field">
                          <%= admin_config_label :twitter_secret %>
                          <p class="crayons-field__description">
                            <%= Constants::SiteConfig::DETAILS[:twitter_secret][:description] %>
                          <p>
                          <%= f.text_field :twitter_secret,
                                           class: "crayons-textfield",
                                           value: SiteConfig.twitter_secret,
                                           placeholder: Constants::SiteConfig::DETAILS[:twitter_secret][:placeholder] %>
                        </div>
                      </fieldset>
                    </div>
                  </div>
                </section>

                <section class="config-authentication__item">
                  <figure class="config-authentication__item--icon">
                    <%= inline_svg_tag("github.svg", class: "crayons-icon", aria: true, title: "Twitter logo") %>
                  </figure>
                  <div class="config-authentication__item--container">
                    <div class="config-authentication__item--label">
                      <p class="fw-medium">
                        Github
                      </p>
                    </div>
                    <div class="config-authentication__item--body">
                      <fieldset class="config-authentication-form">
                        <div class="crayons-field">
                          <%= admin_config_label :github_key %>
                          <p class="crayons-field__description">
                            <%= Constants::SiteConfig::DETAILS[:github_key][:description] %>
                          </p>
                          <%= f.text_field :github_key,
                                           class: "crayons-textfield",
                                           value: SiteConfig.github_key,
                                           placeholder: Constants::SiteConfig::DETAILS[:github_key][:placeholder] %>

                        </div>
                        <div class="crayons-field">
                          <%= admin_config_label :github_secret %>
                          <p class="config-authentication__row--subtitle">
                            <%= Constants::SiteConfig::DETAILS[:github_secret][:description] %>
                          </p>
                          <%= f.text_field :github_secret,
                                           class: "crayons-textfield",
                                           value: SiteConfig.github_secret,
                                           placeholder: Constants::SiteConfig::DETAILS[:github_secret][:placeholder] %>
                        </div>
                      </fieldset>
                    </div>
                  </div>
                </section>

                <section class="config-authentication__item">
                  <figure class="config-authentication__item--icon">
                    <%= inline_svg_tag("facebook.svg", class: "crayons-icon", aria: true, title: "Twitter logo") %>
                  </figure>
                  <div class="config-authentication__item--container">
                    <div class="config-authentication__item--label">
                      <p class="fw-medium">
                        Facebook
                      </p>
                    </div>
                    <div class="config-authentication__item--body">
                      <fieldset class="config-authentication-form">
                        <div class="crayons-field">
                          <%= admin_config_label :facebook_key %>
                          <p class="crayons-field__description">
                            <%= Constants::SiteConfig::DETAILS[:facebook_key][:description] %>
                          </p>
                          <%= f.text_field :facebook_key,
                                           class: "crayons-textfield",
                                           value: SiteConfig.facebook_key,
                                           placeholder: Constants::SiteConfig::DETAILS[:facebook_key][:placeholder] %>
                        </div>

                        <div class="crayons-field">
                          <%= admin_config_label :facebook_secret %>
                            <p class="crayons-field__description">
                            <%= Constants::SiteConfig::DETAILS[:facebook_secret][:description] %>
                            </p>
                          <%= f.text_field :facebook_secret,
                                           class: "crayons-textfield",
                                           value: SiteConfig.facebook_secret,
                                           placeholder: Constants::SiteConfig::DETAILS[:facebook_secret][:placeholder] %>
                        </div>
                      </fieldset>
                    </div>
                  </div>
                </section>
              </section>
              <div class="crayons-notice crayons-notice--info mb-4">
                Changing authentication keys will not take affect until this forem instance is restarted.
              </div>

              <%= render "form_submission", f: f %>
            </div>
          </div>
        <% end %>

        <%= form_for(SiteConfig.new, url: admin_config_path) do |f| %>
          <div class="card mt-3">
            <%= render partial: "card_header",
                       locals: {
                         header: "Campaign",
                         state: "collapse",
                         target: "campaignBodyContainer",
                         expanded: "false"
                       } %>
            <div id="campaignBodyContainer" class="card-body collapse hide" aria-labelledby="campaignBodyContainer">
              <fieldset class="flex flex-column gap-4">
                <div class="crayons-field">
                  <%= admin_config_label :campaign_hero_html_variant_name, "Campaign hero HTML variant name" %>
                  <%= admin_config_description Constants::SiteConfig::DETAILS[:campaign_hero_html_variant_name][:description] %>
                  <%= f.text_field :campaign_hero_html_variant_name,
                                   class: "crayons-textfield",
                                   value: SiteConfig.campaign_hero_html_variant_name,
                                   placeholder: Constants::SiteConfig::DETAILS[:campaign_hero_html_variant_name][:placeholder] %>
                </div>

                <div class="crayons-field crayons-field--checkbox">
                  <%= f.check_box :campaign_articles_require_approval, checked: SiteConfig.campaign_articles_require_approval, class: "crayons-checkbox" %>
                  <%= admin_config_label :campaign_articles_require_approval %>
                  <%= admin_config_description Constants::SiteConfig::DETAILS[:campaign_articles_require_approval][:description] %>
                </div>

                <div class="crayons-field crayons-field--checkbox">
                  <%= f.check_box :campaign_sidebar_enabled, checked: SiteConfig.campaign_sidebar_enabled, class: "crayons-checkbox" %>
                  <%= admin_config_label :campaign_sidebar_enabled %>
                  <%= admin_config_description Constants::SiteConfig::DETAILS[:campaign_sidebar_enabled][:description] %>
                </div>

                <div class="crayons-field">
                  <%= admin_config_label :campaign_sidebar_image %>
                  <%= admin_config_description Constants::SiteConfig::DETAILS[:campaign_sidebar_image][:description] %>
                  <% if SiteConfig.campaign_sidebar_image.present? %>
                    <div class="row mt-2">
                      <div class="col-12">
                        <img alt="Campaign sidebar image" class="img-fluid" src="<%= SiteConfig.campaign_sidebar_image %>" />
                      </div>
                    </div>
                  <% end %>
                  <%= f.text_field :campaign_sidebar_image,
                                   class: "crayons-textfield",
                                   value: SiteConfig.campaign_sidebar_image,
                                   placeholder: Constants::SiteConfig::DETAILS[:campaign_sidebar_image][:placeholder] %>
                </div>

                <div class="crayons-field">
                  <%= admin_config_label :campaign_url, "Campaign URL" %>
                  <%= admin_config_description Constants::SiteConfig::DETAILS[:campaign_url][:description] %>
                  <%= f.text_field :campaign_url,
                                   class: "crayons-textfield",
                                   value: SiteConfig.campaign_url,
                                   placeholder: Constants::SiteConfig::DETAILS[:campaign_url][:placeholder] %>
                </div>

                <div class="crayons-field">
                  <%= admin_config_label :campaign_featured_tags %>
                  <%= admin_config_description Constants::SiteConfig::DETAILS[:campaign_featured_tags][:description] %>
                  <%= f.text_field :campaign_featured_tags,
                                   class: "crayons-textfield",
                                   value: SiteConfig.campaign_featured_tags.join(","),
                                   placeholder: Constants::SiteConfig::DETAILS[:campaign_featured_tags][:placeholder] %>
                </div>

                <%= render "form_submission", f: f %>
              </fieldset>
            </div>
          </div>
        <% end %>

        <%= form_for(SiteConfig.new, url: admin_config_path) do |f| %>
          <div class="card mt-3">
            <%= render partial: "card_header",
                       locals: {
                         header: "Community Content",
                         state: "collapse",
                         target: "contentBodyContainer",
                         expanded: "false"
                       } %>
            <div id="contentBodyContainer" class="card-body collapse hide" aria-labelledby="contentBodyContainer">
              <fieldset class="flex flex-column gap-4">
                <div class="crayons-field">
                  <%= admin_config_label :community_name %>
                  <%= admin_config_description Constants::SiteConfig::DETAILS[:community_name][:description] %>
                  <%= f.text_field :community_name,
                                   class: "crayons-textfield",
                                   value: SiteConfig.community_name,
                                   placeholder: Constants::SiteConfig::DETAILS[:community_name][:placeholder] %>
                </div>

                <div class="crayons-field">
                  <%= admin_config_label :tagline %>
                  <%= admin_config_description Constants::SiteConfig::DETAILS[:tagline][:description] %>
                  <%= f.text_field :tagline,
                                   class: "crayons-textfield",
                                   value: SiteConfig.tagline,
                                   placeholder: Constants::SiteConfig::DETAILS[:tagline][:placeholder] %>
                </div>

                <div class="crayons-field">
                  <%= admin_config_label :community_description %>
                  <%= admin_config_description Constants::SiteConfig::DETAILS[:community_description][:description] %>
                  <%= f.text_field :community_description,
                                   class: "crayons-textfield",
                                   value: SiteConfig.community_description,
                                   placeholder: Constants::SiteConfig::DETAILS[:community_description][:placeholder] %>
                </div>

                <div class="crayons-field">
                  <%= admin_config_label :community_member_label %>
                  <%= admin_config_description Constants::SiteConfig::DETAILS[:community_member_label][:description] %>
                  <%= f.text_field :community_member_label,
                                   class: "crayons-textfield",
                                   value: SiteConfig.community_member_label,
                                   placeholder: Constants::SiteConfig::DETAILS[:community_member_label][:placeholder] %>
                </div>

                <div class="crayons-field">
                  <%= admin_config_label :community_copyright_start_year %>
                  <%= admin_config_description Constants::SiteConfig::DETAILS[:community_copyright_start_year][:description] %>
                  <%= f.text_field :community_copyright_start_year,
                                   class: "crayons-textfield",
                                   value: SiteConfig.community_copyright_start_year,
                                   placeholder: Constants::SiteConfig::DETAILS[:community_copyright_start_year][:placeholder] %>
                </div>

                <div class="crayons-field">
                  <%= admin_config_label :staff_user_id %>
                  <%= admin_config_description Constants::SiteConfig::DETAILS[:staff_user_id][:description] %>
                  <%= f.text_field :staff_user_id,
                                   class: "crayons-textfield",
                                   value: SiteConfig.staff_user_id,
                                   placeholder: Constants::SiteConfig::DETAILS[:staff_user_id][:placeholder] %>
                </div>

<<<<<<< HEAD
                <%= render "form_submission", f: f %>
              </fieldset>
=======
              <div class="form-group">
                <%= admin_config_label :experience_low %>
                <%= f.text_field :experience_low,
                                 class: "form-control",
                                 value: SiteConfig.experience_low,
                                 placeholder: Constants::SiteConfig::DETAILS[:experience_low][:placeholder] %>
                <div class="alert alert-info"><%= Constants::SiteConfig::DETAILS[:experience_low][:description] %></div>
              </div>

              <div class="form-group">
                <%= admin_config_label :experience_high %>
                <%= f.text_field :experience_high,
                                 class: "form-control",
                                 value: SiteConfig.experience_high,
                                 placeholder: Constants::SiteConfig::DETAILS[:experience_high][:placeholder] %>
                <div class="alert alert-info"><%= Constants::SiteConfig::DETAILS[:experience_high][:description] %></div>
              </div>
              <%= render "form_submission", f: f %>
>>>>>>> 69f49f88
            </div>
          </div>
        <% end %>

        <%= form_for(SiteConfig.new, url: admin_config_path) do |f| %>
          <div class="card mt-3">
            <%= render partial: "card_header",
                       locals: {
                         header: "Credits",
                         state: "collapse",
                         target: "creditsBodyContainer",
                         expanded: "false"
                       } %>

            <div id="creditsBodyContainer" class="card-body collapse hide" aria-labelledby="creditsBodyContainer">
              <fieldset class="flex flex-column gap-4">
                <%= f.fields_for :credit_prices_in_cents do |price_field| %>
                  <div class="crayons-field">
                    <%= admin_config_label "Credit price in cents (S)" %>
                    <%= admin_config_description Constants::SiteConfig::DETAILS[:credit_prices_in_cents][:small][:description] %>
                    <%= price_field.number_field :small,
                                                 class: "crayons-textfield",
                                                 value: SiteConfig.credit_prices_in_cents[:small] %>
                  </div>

                  <div class="crayons-field">
                    <%= admin_config_label "Credit price in cents (M)" %>
                    <%= admin_config_description Constants::SiteConfig::DETAILS[:credit_prices_in_cents][:medium][:description] %>
                    <%= price_field.number_field :medium,
                                                 class: "crayons-textfield",
                                                 value: SiteConfig.credit_prices_in_cents[:medium] %>
                  </div>
                  <div class="crayons-field">
                    <%= admin_config_label "Credit price in cents (L)" %>
                    <%= admin_config_description Constants::SiteConfig::DETAILS[:credit_prices_in_cents][:large][:description] %>
                    <%= price_field.number_field :large,
                                                 class: "crayons-textfield",
                                                 value: SiteConfig.credit_prices_in_cents[:large] %>
                  </div>

                  <div class="crayons-field">
                    <%= admin_config_label "Credit price in cents (XL)" %>
                    <%= admin_config_description Constants::SiteConfig::DETAILS[:credit_prices_in_cents][:xlarge][:description] %>
                    <%= price_field.number_field :xlarge,
                                                 class: "crayons-textfield",
                                                 value: SiteConfig.credit_prices_in_cents[:xlarge] %>
                  </div>
                <% end %>

                <%= render "form_submission", f: f %>
              </fieldset>
            </div>
          </div>
        <% end %>

        <%= form_for(SiteConfig.new, url: admin_config_path) do |f| %>
          <div class="card mt-3">
            <%= render partial: "card_header",
                       locals: {
                         header: "Emails",
                         state: "collapse",
                         target: "emailBodyContainer",
                         expanded: "false"
                       } %>
            <div id="emailBodyContainer" class="card-body collapse hide" aria-labelledby="emailBodyContainer">
              <fieldset class="flex flex-column gap-4">
                  <div class="crayons-field">
                    <label for="site_config_email_addresses_default" class="crayons-field__label">
                      Default
                    </label>
                    <div class="crayons-field__description">
                      Default (set via <span class="ff-monospace">default_email</span> environment variable)
                    </div>
                    <input type="text" value="<%= ApplicationConfig["DEFAULT_EMAIL"] %>" class="form-control" readonly>
                  </div>
                  <%= f.fields_for :email_addresses do |email_field| %>
                    <% SiteConfig.email_addresses.except(:default).each do |type, address| %>
                      <div class="crayons-field">
                        <%= admin_config_label type %>
                        <%= admin_config_description Constants::SiteConfig::DETAILS[:email_addresses][:description] %>
                        <%= email_field.text_field type,
                                                   class: "crayons-textfield",
                                                   value: SiteConfig.email_addresses[type],
                                                   placeholder: Constants::SiteConfig::DETAILS[:email_addresses][:placeholder] %>
                      </div>
                    <% end %>
                  <% end %>

                <%= render "form_submission", f: f %>
              </fieldset>
            </div>
          </div>
        <% end %>

        <%= form_for(SiteConfig.new, url: admin_config_path) do |f| %>
          <div class="card mt-3">
            <%= render partial: "card_header",
                       locals: {
                         header: "Email digest frequency",
                         state: "collapse",
                         target: "emailDigestBodyContainer",
                         expanded: "false"
                       } %>
            <div id="emailDigestBodyContainer" class="card-body collapse hide" aria-labelledby="emailDigestBodyContainer">
              <fieldset class="flex flex-column gap-4">
                <div class="crayons-field">
                  <%= admin_config_label :periodic_email_digest_max %>
                  <%= admin_config_description Constants::SiteConfig::DETAILS[:periodic_email_digest_max][:description] %>
                  <%= f.number_field :periodic_email_digest_max,
                                     class: "crayons-textfield",
                                     value: SiteConfig.periodic_email_digest_max,
                                     placeholder: Constants::SiteConfig::DETAILS[:periodic_email_digest_max][:placeholder] %>
                </div>

                <div class="crayons-field">
                  <%= admin_config_label :periodic_email_digest_min %>
                  <%= admin_config_description Constants::SiteConfig::DETAILS[:periodic_email_digest_max][:description] %>
                  <%= f.number_field :periodic_email_digest_min,
                                     class: "crayons-textfield",
                                     value: SiteConfig.periodic_email_digest_min,
                                     placeholder: Constants::SiteConfig::DETAILS[:periodic_email_digest_max][:placeholder] %>
                </div>

                <%= render "form_submission", f: f %>
              </fieldset>
            </div>
          </div>
        <% end %>

        <%= form_for(SiteConfig.new, url: admin_config_path) do |f| %>
          <div class="card mt-3">
            <%= render partial: "card_header",
                       locals: {
                         header: "Jobs",
                         state: "collapse",
                         target: "jobsBodyContainer",
                         expanded: "false"
                       } %>
            <div id="jobsBodyContainer" class="card-body collapse hide" aria-labelledby="jobsBodyContainer">
              <fieldset class="flex flex-column gap-4">
                <div class="crayons-field">
                  <%= admin_config_label :jobs_url, "Jobs URL" %>
                  <%= admin_config_description Constants::SiteConfig::DETAILS[:jobs_url][:description] %>
                  <%= f.text_field :jobs_url,
                                   class: "crayons-textfield",
                                   value: SiteConfig.jobs_url,
                                   placeholder: Constants::SiteConfig::DETAILS[:jobs_url][:placeholder] %>
                </div>
                <div class="crayons-field crayons-field--checkbox">
                  <%= f.check_box :display_jobs_banner, checked: SiteConfig.display_jobs_banner, class: "crayons-checkbox" %>
                  <div class="mt-0">
                    <%= admin_config_label :display_jobs_banner %>
                    <%= admin_config_description Constants::SiteConfig::DETAILS[:display_jobs_banner][:description] %>
                  </div>
                </div>

                <%= render "form_submission", f: f %>
              </fieldset>
            </div>
          </div>
        <% end %>

        <%= form_for(SiteConfig.new, url: admin_config_path) do |f| %>
          <div class="card mt-3">
            <%= render partial: "card_header",
                       locals: {
                         header: "Google Analytics Reporting API v4",
                         state: "collapse",
                         target: "gaBodyContainer",
                         expanded: "false"
                       } %>
            <div id="gaBodyContainer" class="card-body collapse hide" aria-labelledby="gaBodyContainer">
              <fieldset class="flex flex-column gap-4">
                <div class="crayons-field">
                  <%= admin_config_label :ga_tracking_id, "View ID" %>
                  <%= admin_config_description Constants::SiteConfig::DETAILS[:ga_tracking_id][:description] %>
                  <%= f.text_field :ga_tracking_id,
                                   class: "crayons-textfield",
                                   value: SiteConfig.ga_tracking_id %>
                </div>

                <%= render "form_submission", f: f %>
              </fieldset>
            </div>
          </div>
        <% end %>

        <%= form_for(SiteConfig.new, url: admin_config_path) do |f| %>
          <div class="card mt-3">
            <%= render partial: "card_header",
                       locals: {
                         header: "Google reCAPTCHA Keys",
                         state: "collapse",
                         target: "recaptchaContainer",
                         expanded: "false"
                       } %>
            <div id="recaptchaContainer" class="card-body collapse hide" aria-labelledby="recaptchaContainer">
              <div class="form-group">
                <%= admin_config_label :recaptcha_site_key, "reCAPTCHA Site Key" %>
                <%= f.text_field :recaptcha_site_key,
                                 class: "form-control",
                                 value: SiteConfig.recaptcha_site_key %>
                <div class="alert alert-info"><%= Constants::SiteConfig::DETAILS[:recaptcha_site_key][:description] %></div>
              </div>
              <div class="form-group">
                <%= admin_config_label :recaptcha_secret_key, "reCAPTCHA Secret Key" %>
                <%= f.text_field :recaptcha_secret_key,
                                 class: "form-control",
                                 value: SiteConfig.recaptcha_secret_key %>
                <div class="alert alert-info"><%= Constants::SiteConfig::DETAILS[:recaptcha_secret_key][:description] %></div>
              </div>

              <%= render "form_submission", f: f %>
            </div>
          </div>
        <% end %>

        <%= form_for(SiteConfig.new, url: admin_config_path) do |f| %>
          <div class="card mt-3">
            <%= render partial: "card_header",
                       locals: {
                         header: "Images",
                         state: "collapse",
                         target: "imagesBodyContainer",
                         expanded: "false"
                       } %>
            <div id="imagesBodyContainer" class="card-body collapse hide" aria-labelledby="imagesBodyContainer">
              <fieldset class="flex flex-column gap-4">
                <div class="crayons-field">
                  <%= admin_config_label :main_social_image %>
                  <%= admin_config_description Constants::SiteConfig::DETAILS[:main_social_image][:description] %>
                  <%= f.text_field :main_social_image,
                                   class: "crayons-textfield",
                                   value: SiteConfig.main_social_image,
                                   placeholder: Constants::SiteConfig::DETAILS[:main_social_image][:placeholder] %>
                  <% if SiteConfig.main_social_image.present? %>
                    <img alt="main social image" class="img-fluid" src="<%= SiteConfig.main_social_image %>" />
                  <% end %>
                </div>

                <div class="crayons-field">
                  <%= admin_config_label :favicon_url, "Favicon URL" %>
                  <%= admin_config_description Constants::SiteConfig::DETAILS[:favicon_url][:description] %>
                  <%= f.text_field :favicon_url,
                                   class: "form-control",
                                   value: SiteConfig.favicon_url,
                                   placeholder: Constants::SiteConfig::DETAILS[:favicon_url][:placeholder] %>
                  <img alt="favicon" class="preview" src="<%= SiteConfig.favicon_url %>" />
                </div>

                <div class="crayons-field">
                  <%= admin_config_label :logo_png %>
                  <%= admin_config_description Constants::SiteConfig::DETAILS[:logo_png][:description] %>
                  <%= f.text_field :logo_png,
                                   class: "crayons-textfield",
                                   value: SiteConfig.logo_png,
                                   placeholder: Constants::SiteConfig::DETAILS[:logo_png][:placeholder] %>
                  <% if SiteConfig.logo_png.present? %>
                    <img class="preview" src="<%= SiteConfig.logo_png %>" />
                  <% end %>
                </div>

                <div class="crayons-field">
                  <%= admin_config_label :logo_svg %>
                  <%= admin_config_description Constants::SiteConfig::DETAILS[:logo_svg][:description] %>
                  <%= f.text_area :logo_svg,
                                  class: "crayons-textfield",
                                  value: SiteConfig.logo_svg,
                                  rows: 6,
                                  placeholder: Constants::SiteConfig::DETAILS[:logo_svg][:placeholder] %>
                  <% if SiteConfig.logo_svg.present? %>
                    <div class="site-logo">
                      <%= SiteConfig.logo_svg.html_safe %>
                    </div>
                  <% end %>
                </div>

                <div class="crayons-field">
                  <%= admin_config_label :secondary_logo_url %>
                  <%= admin_config_description Constants::SiteConfig::DETAILS[:secondary_logo_url][:description] %>
                  <%= f.text_field :secondary_logo_url,
                                   class: "crayons-textfield",
                                   value: SiteConfig.secondary_logo_url,
                                   placeholder: Constants::SiteConfig::DETAILS[:secondary_logo_url][:placeholder] %>
                  <% if SiteConfig.secondary_logo_url.present? %>
                    <img alt="secondary logo image" class="img-fluid" src="<%= SiteConfig.secondary_logo_url %>" />
                  <% end %>
                </div>

                <div class="crayons-field">
                  <%= admin_config_label :left_navbar_svg_icon %>
                  <%= admin_config_description Constants::SiteConfig::DETAILS[:left_navbar_svg_icon][:description] %>
                  <%= f.text_area :left_navbar_svg_icon,
                                  class: "crayons-textfield",
                                  value: SiteConfig.left_navbar_svg_icon,
                                  rows: 6,
                                  placeholder: Constants::SiteConfig::DETAILS[:left_navbar_svg_icon][:placeholder] %>
                  <%= SiteConfig.left_navbar_svg_icon.html_safe %>
                </div>

                <div class="crayons-field">
                  <%= admin_config_label :right_navbar_svg_icon %>
                  <%= admin_config_description Constants::SiteConfig::DETAILS[:right_navbar_svg_icon][:description] %>
                  <%= f.text_area :right_navbar_svg_icon,
                                  class: "crayons-textfield",
                                  value: SiteConfig.right_navbar_svg_icon,
                                  rows: 6,
                                  placeholder: Constants::SiteConfig::DETAILS[:right_navbar_svg_icon][:placeholder] %>
                  <%= SiteConfig.right_navbar_svg_icon.html_safe %>
                </div>

                <%= render "form_submission", f: f %>
              </fieldset>
            </div>
          </div>
        <% end %>

        <%= form_for(SiteConfig.new, url: admin_config_path) do |f| %>
          <div class="card mt-3">
            <%= render partial: "card_header",
                       locals: {
                         header: "Mascot",
                         state: "collapse",
                         target: "mascotBodyContainer",
                         expanded: "false"
                       } %>
            <div id="mascotBodyContainer" class="card-body collapse hide" aria-labelledby="mascotBodyContainer">
              <fieldset class="flex flex-column gap-4">
                <div class="crayons-field">
                  <%= admin_config_label :mascot_user_id, "Mascot user ID" %>
                  <%= admin_config_description Constants::SiteConfig::DETAILS[:mascot_user_id][:description] %>
                  <%= f.text_field :mascot_user_id,
                                   class: "crayons-textfield",
                                   value: SiteConfig.mascot_user_id,
                                   min: 1,
                                   placeholder: Constants::SiteConfig::DETAILS[:mascot_user_id][:placeholder] %>
                </div>

                <div class="crayons-field">
                  <%= admin_config_label :mascot_image_url, "Mascot Image URL" %>
                  <%= admin_config_description Constants::SiteConfig::DETAILS[:mascot_image_url][:description] %>
                  <%= f.text_field :mascot_image_url,
                                   class: "crayons-textfield",
                                   value: SiteConfig.mascot_image_url,
                                   placeholder: Constants::SiteConfig::DETAILS[:mascot_image_url][:placeholder] %>

                  <div class="col-12">
                    <img alt="<%= SiteConfig.mascot_image_description %>" class="img-fluid" src="<%= SiteConfig.mascot_image_url %>" />
                  </div>

                </div>

                <div class="crayons-field">
                  <%= admin_config_label :mascot_footer_image_url %>
                  <%= admin_config_description Constants::SiteConfig::DETAILS[:mascot_footer_image_url][:description] %>
                  <%= f.text_field :mascot_footer_image_url,
                                   class: "crayons-textfield",
                                   value: SiteConfig.mascot_footer_image_url,
                                   placeholder: Constants::SiteConfig::DETAILS[:mascot_footer_image_url][:placeholder] %>

                  <div class="col-12">
                    <img alt="<%= SiteConfig.mascot_image_description %>" class="img-fluid" src="<%= SiteConfig.mascot_footer_image_url %>" />
                  </div>
                </div>

                <div class="crayons-field">
                  <%= admin_config_label :mascot_footer_image_width %>
                  <%= admin_config_description Constants::SiteConfig::DETAILS[:mascot_footer_image_width][:description] %>
                  <%= f.text_field :mascot_footer_image_width,
                                   class: "form-control",
                                   value: SiteConfig.mascot_footer_image_width %>
                </div>

                <div class="crayons-field">
                  <%= admin_config_label :mascot_footer_image_height %>
                  <%= admin_config_description Constants::SiteConfig::DETAILS[:mascot_footer_image_height][:description] %>
                  <%= f.text_field :mascot_footer_image_height,
                                   class: "form-control",
                                   value: SiteConfig.mascot_footer_image_height %>
                </div>

                <div class="crayons-field">
                  <%= admin_config_label :mascot_image_description %>
                  <%= admin_config_description Constants::SiteConfig::DETAILS[:mascot_image_description][:description] %>
                  <%= f.text_field :mascot_image_description,
                                   class: "form-control",
                                   value: SiteConfig.mascot_image_description %>
                </div>

                <%= render "form_submission", f: f %>
              </fieldset>
            </div>
          </div>
        <% end %>

        <%= form_for(SiteConfig.new, url: admin_config_path) do |f| %>
          <div class="card mt-3">
            <%= render partial: "card_header",
                       locals: {
                         header: "Meta Keywords",
                         state: "collapse",
                         target: "metaKeywordsBodyContainer",
                         expanded: "false"
                       } %>
            <div id="metaKeywordsBodyContainer" class="card-body collapse hide" aria-labelledby="metaKeywordsBodyContainer">
              <fieldset class="flex flex-column gap-4">
                <%= f.fields_for :meta_keywords do |meta_keywords_field| %>
                  <% SiteConfig.meta_keywords.each do |area, keywords| %>
                    <div class="crayons-field">
                      <%= admin_config_label area.to_s %>
                      <p class="crayons-field__description">
                        <%= area.capitalize %><%= "page" unless area == "default" %> keywords
                      </p>
                      <%= meta_keywords_field.text_field area,
                                                         class: "crayons-textfield",
                                                         value: SiteConfig.meta_keywords[area],
                                                         placeholder: Constants::SiteConfig::DETAILS[:meta_keywords][:placeholder] %>
                    </div>
                  <% end %>
                <% end %>

                <%= render "form_submission", f: f %>
              </fieldset>
            </div>
          </div>
        <% end %>

        <%= form_for(SiteConfig.new, url: admin_config_path) do |f| %>
          <div class="card mt-3">
            <%= render partial: "card_header",
                       locals: {
                         header: "Monetization",
                         state: "collapse",
                         target: "monetizationBodyContainer",
                         expanded: "false"
                       } %>
            <div id="monetizationBodyContainer" class="card-body collapse hide" aria-labelledby="monetizationBodyContainer">
              <fieldset class="flex flex-column gap-4">
                <div class="crayons-field">
                  <%= admin_config_label :shop_url, "Shop URL" %>
                  <%= admin_config_description Constants::SiteConfig::DETAILS[:shop_url][:description] %>
                  <%= f.text_field :shop_url,
                                   class: "crayons-textfield",
                                   value: SiteConfig.shop_url,
                                   placeholder: Constants::SiteConfig::DETAILS[:shop_url][:placeholder] %>
                </div>

                <div class="crayons-field">
                  <%= admin_config_label :stripe_api_key, "Stripe API key" %>
                  <%= admin_config_description Constants::SiteConfig::DETAILS[:stripe_api_key][:description] %>
                  <%= f.text_field :stripe_api_key,
                                   class: "crayons-textfield",
                                   value: SiteConfig.stripe_api_key,
                                   placeholder: Constants::SiteConfig::DETAILS[:stripe_api_key][:placeholder] %>
                </div>

                <div class="crayons-field">
                  <%= admin_config_label :stripe_publishable_key %>
                  <%= admin_config_description Constants::SiteConfig::DETAILS[:stripe_publishable_key][:description] %>
                  <%= f.text_field :stripe_publishable_key,
                                   class: "crayons-textfield",
                                   value: SiteConfig.stripe_publishable_key,
                                   placeholder: Constants::SiteConfig::DETAILS[:stripe_publishable_key][:placeholder] %>
                </div>

                <div class="crayons-field">
                  <%= admin_config_label :payment_pointer %>
                  <%= admin_config_description Constants::SiteConfig::DETAILS[:payment_pointer][:description] %>
                  <%= f.text_field :payment_pointer,
                                   class: "crayons-textfield",
                                   value: SiteConfig.payment_pointer,
                                   placeholder: Constants::SiteConfig::DETAILS[:payment_pointer][:placeholder] %>
                </div>

                <%= render "form_submission", f: f %>
              </fieldset>
            </div>
          </div>
        <% end %>

        <%= form_for(SiteConfig.new, url: admin_config_path) do |f| %>
          <div class="card mt-3">
            <%= render partial: "card_header",
                       locals: {
                         header: "Newsletter",
                         state: "collapse",
                         target: "newsletterBodyContainer",
                         expanded: "false"
                       } %>
            <div id="newsletterBodyContainer" class="card-body collapse hide" aria-labelledby="newsletterBodyContainer">
              <fieldset class="flex flex-column gap-4">
                <div class="crayons-field">
                  <%= admin_config_label :mailchimp_newsletter_id, "Main Newsletter" %>
                  <%= admin_config_description Constants::SiteConfig::DETAILS[:mailchimp_newsletter_id][:description] %>
                  <%= f.text_field :mailchimp_newsletter_id,
                                   class: "crayons-textfield",
                                   value: SiteConfig.mailchimp_newsletter_id %>
                </div>

                <div class="crayons-field">
                  <%= admin_config_label :mailchimp_sustaining_members_id, "Sustaining Members Newsletter" %>
                  <%= admin_config_description Constants::SiteConfig::DETAILS[:mailchimp_sustaining_members_id][:description] %>
                  <%= f.text_field :mailchimp_sustaining_members_id,
                                   class: "crayons-textfield",
                                   value: SiteConfig.mailchimp_sustaining_members_id %>
                </div>

                <div class="crayons-field">
                  <%= admin_config_label :mailchimp_tag_moderators_id, "Tag Moderators Newsletter" %>
                  <%= admin_config_description Constants::SiteConfig::DETAILS[:mailchimp_tag_moderators_id][:description] %>
                  <%= f.text_field :mailchimp_tag_moderators_id,
                                   class: "crayons-textfield",
                                   value: SiteConfig.mailchimp_tag_moderators_id %>
                </div>

                <div class="crayons-field">
                  <%= admin_config_label :mailchimp_community_moderators_id, "Community Moderators Newsletter" %>
                  <%= admin_config_description Constants::SiteConfig::DETAILS[:mailchimp_community_moderators_id][:description] %>
                  <%= f.text_field :mailchimp_community_moderators_id,
                                   class: "crayons-textfield",
                                   value: SiteConfig.mailchimp_community_moderators_id %>
                </div>

                <%= render "form_submission", f: f %>
              </fieldset>
            </div>
          </div>
        <% end %>

        <%= form_for(SiteConfig.new, url: admin_config_path) do |f| %>
          <div class="card mt-3">
            <%= render partial: "card_header",
                       locals: {
                         header: "Onboarding",
                         state: "collapse",
                         target: "onboardingBodyContainer",
                         expanded: "false"
                       } %>
            <div id="onboardingBodyContainer" class="card-body collapse hide" aria-labelledby="onboardingBodyContainer">
              <fieldset class="flex flex-column gap-4">
                <div class="crayons-field">
                  <%= admin_config_label :onboarding_logo_image %>
                  <%= admin_config_description Constants::SiteConfig::DETAILS[:onboarding_logo_image][:description] %>
                  <%= f.text_field :onboarding_logo_image,
                                   class: "crayons-textfield",
                                   value: SiteConfig.onboarding_logo_image,
                                   placeholder: Constants::SiteConfig::DETAILS[:onboarding_logo_image][:placeholder] %>
                  <div class="row mt-2">
                    <div class="col-12">
                      <img alt="main social image" class="img-fluid" src="<%= SiteConfig.onboarding_logo_image %>" />
                    </div>
                  </div>
                </div>

                <div class="crayons-field">
                  <%= admin_config_label :onboarding_background_image %>
                  <%= admin_config_description Constants::SiteConfig::DETAILS[:onboarding_background_image][:description] %>
                  <%= f.text_field :onboarding_background_image,
                                   class: "crayons-textfield",
                                   value: SiteConfig.onboarding_background_image,
                                   placeholder: Constants::SiteConfig::DETAILS[:onboarding_background_image][:placeholder] %>
                  <div class="row mt-2">
                    <div class="col-12">
                      <img alt="onboarding background image" class="img-fluid" src="<%= SiteConfig.onboarding_background_image %>" />
                    </div>
                  </div>
                </div>

                <div class="crayons-field">
                  <%= admin_config_label :onboarding_taskcard_image %>
                  <%= admin_config_description Constants::SiteConfig::DETAILS[:onboarding_taskcard_image][:description] %>
                  <%= f.text_field :onboarding_taskcard_image,
                                   class: "crayons-textfield",
                                   value: SiteConfig.onboarding_taskcard_image,
                                   placeholder: Constants::SiteConfig::DETAILS[:onboarding_taskcard_image][:placeholder] %>
                  <div class="row mt-2">
                    <div class="col-12">
                      <img alt="onboarding taskcard image" class="img-fluid" src="<%= SiteConfig.onboarding_taskcard_image %>" />
                    </div>
                  </div>
                </div>

                <div class="crayons-field">
                  <%= admin_config_label :suggested_users %>
                  <%= admin_config_description Constants::SiteConfig::DETAILS[:suggested_users][:description] %>
                  <%= f.text_field :suggested_users,
                                   class: "crayons-textfield",
                                   value: SiteConfig.suggested_users.join(","),
                                   placeholder: Constants::SiteConfig::DETAILS[:suggested_users][:placeholder] %>
                </div>

                <%= render "form_submission", f: f %>
              </fieldset>
            </div>
          </div>
        <% end %>

        <%= form_for(SiteConfig.new, url: admin_config_path) do |f| %>
          <div class="card mt-3">
            <%= render partial: "card_header",
                       locals: {
                         header: "Rate limits and anti-spam",
                         state: "collapse",
                         target: "rateLimitsBodyContainer",
                         expanded: "false"
                       } %>
            <div id="rateLimitsBodyContainer" class="card-body collapse hide" aria-labelledby="rateLimitsBodyContainer">
              <% configurable_rate_limits.each do |key, field_hash| %>
                <div class="form-group">
                  <%= admin_config_label key %>
                  <%= f.number_field key,
                                     class: "form-control",
                                     value: SiteConfig.public_send(key),
                                     min: field_hash[:min],
                                     placeholder: field_hash[:placeholder] %>
                  <%= field_hash[:description] %>
                </div>
              <% end %>
              <div class="form-group">
                <%= admin_config_label :spam_trigger_terms %>
                <%= f.text_field :spam_trigger_terms,
                                 class: "form-control",
                                 value: SiteConfig.spam_trigger_terms.join(","),
                                 placeholder: Constants::SiteConfig::DETAILS[:spam_trigger_terms][:placeholder] %>
                <div class="alert alert-info"><%= Constants::SiteConfig::DETAILS[:spam_trigger_terms][:description] %></div>
              </div>

              <%= render "form_submission", f: f %>
            </div>
          </div>
        <% end %>

        <%= form_for(SiteConfig.new, url: admin_config_path) do |f| %>
          <div class="card mt-3">
            <%= render partial: "card_header",
                       locals: {
                         header: "Social Media",
                         state: "collapse",
                         target: "socialMediaBodyContainer",
                         expanded: "false"
                       } %>
            <div id="socialMediaBodyContainer" class="card-body collapse hide" aria-labelledby="socialMediaBodyContainer">
              <fieldset class="flex flex-column gap-4">
                <div class="crayons-field">
                  <%= admin_config_label :twitter_hashtag %>
                  <%= admin_config_description Constants::SiteConfig::DETAILS[:twitter_hashtag][:description] %>
                  <%= f.text_field :twitter_hashtag,
                                   class: "crayons-textfield",
                                   value: SiteConfig.twitter_hashtag.to_s,
                                   placeholder: Constants::SiteConfig::DETAILS[:twitter_hashtag][:placeholder] %>
                </div>
                <%= f.fields_for :social_media_handles do |social_media_field| %>
                  <% SiteConfig.social_media_handles.each do |platform, username| %>
                    <div class="crayons-field">
                      <%= admin_config_label platform %>
                      <p class="crayons-field__description">
                        <%= platform.capitalize %> username
                      </p>
                      <%= social_media_field.text_field platform,
                                                        class: "crayons-textfield",
                                                        value: SiteConfig.social_media_handles[platform],
                                                        placeholder: "" %>
                    </div>
                  <% end %>
                <% end %>

                <%= render "form_submission", f: f %>
              </fieldset>
            </div>
          </div>
        <% end %>

        <%= form_for(SiteConfig.new, url: admin_config_path) do |f| %>
          <div class="card mt-3">
            <%= render partial: "card_header",
                       locals: {
                         header: "Sponsors",
                         state: "collapse",
                         target: "sponsorsContainer",
                         expanded: "false"
                       } %>
            <div id="sponsorsContainer" class="card-body collapse hide" aria-labelledby="sponsorsContainer">
              <fieldset class="flex flex-column gap-4">
                <div class="crayons-field">
                  <%= admin_config_label :sponsor_headline %>
                  <%= admin_config_description Constants::SiteConfig::DETAILS[:sponsor_headline][:description] %>
                  <%= f.text_field :sponsor_headline,
                                   class: "crayons-textfield",
                                   value: SiteConfig.sponsor_headline,
                                   placeholder: Constants::SiteConfig::DETAILS[:sponsor_headline][:placeholder] %>
                </div>

                <%= render "form_submission", f: f %>
              </fieldset>
            </div>
          </div>
        <% end %>

        <%= form_for(SiteConfig.new, url: admin_config_path) do |f| %>
          <div class="card mt-3">
            <%= render partial: "card_header",
                       locals: {
                         header: "Tags",
                         state: "collapse",
                         target: "tagsBodyContainer",
                         expanded: "false"
                       } %>
            <div id="tagsBodyContainer" class="card-body collapse hide" aria-labelledby="tagsBodyContainer">
              <fieldset class="flex flex-column gap-4">
                <div class="crayons-field">
                  <%= admin_config_label :sidebar_tags %>
                  <%= admin_config_description Constants::SiteConfig::DETAILS[:sidebar_tags][:description] %>
                  <%= f.text_field :sidebar_tags,
                                   class: "crayons-textfield",
                                   value: SiteConfig.sidebar_tags.join(","),
                                   placeholder: Constants::SiteConfig::DETAILS[:sidebar_tags][:placeholder],
                                   pattern: "[a-z0-9,]+" %>
                </div>

                <%= render "form_submission", f: f %>
              </fieldset>
            </div>
          </div>
        <% end %>

        <%= form_for(SiteConfig.new, url: admin_config_path) do |f| %>
          <div class=" card mt-3">
            <%= render partial: "card_header",
                       locals: {
                         header: "User Experience and Brand",
                         state: "collapse",
                         target: "uxBodyContainer",
                         expanded: "false"
                       } %>
            <div id="uxBodyContainer" class="card-body collapse hide" aria-labelledby="uxBodyContainer">
              <fieldset class="flex flex-column gap-4">
                <div class="crayons-fieldx">
                  <%= admin_config_label :feed_style %>
                  <%= admin_config_description Constants::SiteConfig::DETAILS[:feed_style][:description] %>
                  <%= f.text_field :feed_style,
                                   class: "crayons-textfield",
                                   value: SiteConfig.feed_style,
                                   placeholder: Constants::SiteConfig::DETAILS[:feed_style][:placeholder] %>
                </div>
                <div class="crayons-field">
                  <%= admin_config_label :feed_strategy %>
                  <%= admin_config_description Constants::SiteConfig::DETAILS[:feed_strategy][:description] %>
                  <%= f.text_field :feed_strategy,
                                   class: "crayons-textfield",
                                   value: SiteConfig.feed_strategy,
                                   placeholder: Constants::SiteConfig::DETAILS[:feed_strategy][:placeholder] %>
                </div>
                <div class="crayons-field">
                  <%= admin_config_label :default_font %>
                  <%= admin_config_description Constants::SiteConfig::DETAILS[:default_font][:description] %>
                  <%= select_tag "site_config[default_font]",
                                 options_for_select(
                                   [%w[sans-serif sans_serif], %w[serif serif], %w[open-dyslexic open_dyslexic]],
                                   SiteConfig.default_font,
                                 ),
                                 multiple: false,
                                 class: "selectpicker" %>
                </div>
                <div class="crayons-field">
                  <%= admin_config_label :primary_brand_color_hex %>
                  <%= admin_config_description Constants::SiteConfig::DETAILS[:primary_brand_color_hex][:description] %>
                  <%= f.color_field :primary_brand_color_hex,
                                    class: "crayons-color-selector",
                                    value: SiteConfig.primary_brand_color_hex,
                                    pattern: "^#+([a-fA-F0-9]{6})$",
                                    placeholder: Constants::SiteConfig::DETAILS[:primary_brand_color_hex][:placeholder] %>
                </div>
                <div class="crayons-field crayons-field--checkbox">
                  <%= f.check_box :public, checked: SiteConfig.public, class: "crayons-checkbox" %>
                  <div class="mt-0">
                    <%= admin_config_label :public %>
                    <p class="crayons-field__description">
                      Are most of the site pages (e.g. posts, profiles) public? <strong>Be very cautious about changing thing.</strong>
                    </p>
                  </div>
                </div>

                <%= render "form_submission", f: f %>
              </fieldset>
            </div>
          </div>
        <% end %>
      </div>
    </div>
  </div>
</div><|MERGE_RESOLUTION|>--- conflicted
+++ resolved
@@ -465,29 +465,25 @@
                                    placeholder: Constants::SiteConfig::DETAILS[:staff_user_id][:placeholder] %>
                 </div>
 
-<<<<<<< HEAD
-                <%= render "form_submission", f: f %>
-              </fieldset>
-=======
-              <div class="form-group">
-                <%= admin_config_label :experience_low %>
-                <%= f.text_field :experience_low,
-                                 class: "form-control",
-                                 value: SiteConfig.experience_low,
-                                 placeholder: Constants::SiteConfig::DETAILS[:experience_low][:placeholder] %>
-                <div class="alert alert-info"><%= Constants::SiteConfig::DETAILS[:experience_low][:description] %></div>
-              </div>
-
-              <div class="form-group">
-                <%= admin_config_label :experience_high %>
-                <%= f.text_field :experience_high,
-                                 class: "form-control",
-                                 value: SiteConfig.experience_high,
-                                 placeholder: Constants::SiteConfig::DETAILS[:experience_high][:placeholder] %>
-                <div class="alert alert-info"><%= Constants::SiteConfig::DETAILS[:experience_high][:description] %></div>
-              </div>
-              <%= render "form_submission", f: f %>
->>>>>>> 69f49f88
+                <div class="crayons-field">
+                  <%= admin_config_label :experience_low %>
+                  <%= admin_config_description Constants::SiteConfig::DETAILS[:experience_low][:description] %>
+                  <%= f.text_field :experience_low,
+                                   class: "crayons-texfield",
+                                   value: SiteConfig.experience_low,
+                                   placeholder: Constants::SiteConfig::DETAILS[:experience_low][:placeholder] %>
+                </div>
+
+                <div class="crayons-field">
+                  <%= admin_config_label :experience_high %>
+                  <%= admin_config_description Constants::SiteConfig::DETAILS[:experience_high][:description] %>
+                  <%= f.text_field :experience_high,
+                                   class: "crayons-texfield",
+                                   value: SiteConfig.experience_high,
+                                   placeholder: Constants::SiteConfig::DETAILS[:experience_high][:placeholder] %>
+                </div>
+                <%= render "form_submission", f: f %>
+              </fieldset>
             </div>
           </div>
         <% end %>
