--- conflicted
+++ resolved
@@ -978,23 +978,15 @@
                          expanded: "false"
                        } %>
             <div id="newsletterBodyContainer" class="card-body collapse hide" aria-labelledby="newsletterBodyContainer">
-<<<<<<< HEAD
-              <div class="form-group">
-                <%= admin_config_label :mailchimp_api_key, "Mailchimp API Key" %>
-                <%= f.text_field :mailchimp_api_key,
-                                 class: "form-control",
-                                 value: SiteConfig.mailchimp_api_key %>
-                <div class="alert alert-info"><%= Constants::SiteConfig::DETAILS[:mailchimp_api_key][:description] %></div>
-              </div>
-              <div class="form-group">
-                <%= admin_config_label :mailchimp_newsletter_id, "Main Newsletter" %>
-                <%= f.text_field :mailchimp_newsletter_id,
-                                 class: "form-control",
-                                 value: SiteConfig.mailchimp_newsletter_id %>
-                <div class="alert alert-info"><%= Constants::SiteConfig::DETAILS[:mailchimp_newsletter_id][:description] %></div>
-              </div>
-=======
-              <fieldset class="flex flex-column gap-4">
+              <fieldset class="flex flex-column gap-4">
+                <div class="crayons-field">
+                  <%= admin_config_label :mailchimp_api_key, "Mailchimp API Key" %>
+                  <%= admin_config_description Constants::SiteConfig::DETAILS[:mailchimp_api_key][:description] %>
+                  <%= f.text_field :mailchimp_api_key,
+                                   class: "crayons-textfield",
+                                   value: SiteConfig.mailchimp_api_key %>
+                </div>
+
                 <div class="crayons-field">
                   <%= admin_config_label :mailchimp_newsletter_id, "Main Newsletter" %>
                   <%= admin_config_description Constants::SiteConfig::DETAILS[:mailchimp_newsletter_id][:description] %>
@@ -1002,7 +994,6 @@
                                    class: "crayons-textfield",
                                    value: SiteConfig.mailchimp_newsletter_id %>
                 </div>
->>>>>>> a6923d53
 
                 <div class="crayons-field">
                   <%= admin_config_label :mailchimp_sustaining_members_id, "Sustaining Members Newsletter" %>
