--- conflicted
+++ resolved
@@ -1,58 +1,3 @@
-<<<<<<< HEAD
-<div class="config-authentication__item">
-  <div class="config-authentication__item--container">
-    <div class="config-authentication__item--body">
-      <fieldset class="config-authentication-form">
-        <div class="crayons-field">
-          <%= admin_config_label :"#{provider.provider_name}_key" %>
-          <p class="crayons-field__description">
-            <%= Constants::SiteConfig::DETAILS[:"#{provider.provider_name}_key"][:description] %>
-          </p>
-          <%= f.text_field :"#{provider.provider_name}_key",
-                           class: "crayons-textfield",
-                           value: SiteConfig.public_send("#{provider.provider_name}_key"),
-                           placeholder: Constants::SiteConfig::DETAILS[:"#{provider.provider_name}_key"][:placeholder] %>
-        </div>
-        <div class="crayons-field">
-          <%= admin_config_label :"#{provider.provider_name}_secret" %>
-          <p class="crayons-field__description">
-            <%= Constants::SiteConfig::DETAILS[:"#{provider.provider_name}_secret"][:description] %>
-          <p>
-          <%= f.text_field :"#{provider.provider_name}_secret",
-                           class: "crayons-textfield",
-                           value: SiteConfig.public_send("#{provider.provider_name}_secret"),
-                           placeholder: Constants::SiteConfig::DETAILS[:"#{provider.provider_name}_secret"][:placeholder] %>
-        </div>
-        <div class="mt-6">
-          <% if authentication_enabled_providers.include?(provider) %>
-            <button
-              class="crayons-btn crayons-btn--danger"
-              data-action="click->config#activateAuthProviderModal"
-              data-tooltip="<%= tooltip_text_email_or_auth_provider_btns %>"
-              data-auth-provider="<%= provider.provider_name %>"
-              data-auth-provider-official="<%= provider.official_name %>">
-              Disable
-            </button>
-            <button
-              class="crayons-btn crayons-btn--secondary"
-              data-auth-provider="<%= provider.provider_name %>"
-              data-action="click->config#hideAuthProviderSettings">
-              Close
-            </button>
-          <% else %>
-            <button
-              class="crayons-btn crayons-btn--secondary"
-              data-auth-provider="<%= provider.provider_name %>"
-              data-action="click->config#disableAuthProvider">
-              Undo
-            </button>
-          <% end %>
-        </div>
-      </fieldset>
-    </div>
-  </div>
-</div>
-=======
 <fieldset class="config-authentication-form">
 <div class="crayons-field">
   <%= admin_config_label :"#{provider.provider_name}_key" %>
@@ -100,5 +45,4 @@
     </button>
   <% end %>
 </div>
-</fieldset>
->>>>>>> 3fd6aa5c
+</fieldset>