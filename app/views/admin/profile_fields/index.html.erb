--- conflicted
+++ resolved
@@ -1,6 +1,5 @@
-<<<<<<< HEAD
-<div id="profileFields">
-  <div class="crayons-card grid p-6 mb-6 gap-1">
+<main id="profileFields">
+  <article class="crayons-card grid p-6 mb-6 gap-1">
     <%= form_for [:admin, ProfileField.new], html: { class: "inline-form" } do |form| %>
       <div class="form-group">
         <%= form.label :group %>
@@ -13,7 +12,7 @@
         <%= form.submit "Create New Profile Field", class: "btn btn-primary" %>
       </div>
     <% end %>
-  </div>
+  </article>
 
   <% @grouped_profile_fields.each do |group, fields| %>
     <div class="row my-3">
@@ -29,7 +28,7 @@
 
         <div id="<%= group.gsub(/\s+/, "_") %>BodyContainer" class="collapse hide hide p-3" aria-labelledby="<%= group %>Header">
           <% fields.each do |field| %>
-            <div class="card mt-3">
+            <article class="card mt-3">
               <%= render partial: "admin/configs/card_header",
                          locals: {
                            header: field.label,
@@ -55,7 +54,7 @@
                   <%= button_to "Delete", admin_profile_field_path(field), data: { confirm: "Are you sure?" }, method: :delete, class: "btn btn-secondary" %>
                 </div>
               </div>
-            </div>
+            </article>
           <% end %>
 
         </div>
@@ -91,30 +90,4 @@
     }
   }
 
-</script>
-=======
-<main>
-  <article class="crayons-card grid p-6 mb-6 gap-1">
-    <%= form_for [:admin, ProfileField.new], html: { class: "inline-form" } do |form| %>
-      <div class="form-group">
-        <%= render "form", form: form %>
-        <%= form.submit class: "btn btn-primary" %>
-      </div>
-    <% end %>
-  </article>
-
-  <% @profile_fields.each do |group, fields| %>
-    <h2>Group: <%= group %></h3>
-
-    <% fields.each do |field| %>
-      <article class="crayons-card grid p-6 mb-6 gap-1">
-        <%= form_for [:admin, field] do |form| %>
-          <%= render "form", form: form %>
-          <%= form.submit class: "btn btn-primary" %>
-        <% end %>
-        <%= button_to "Delete", admin_profile_field_path(field), data: { confirm: "Are you sure?" }, method: :delete, class: "btn btn-secondary" %>
-      </article>
-    <% end %>
-  <% end %>
-</main>
->>>>>>> 17763772
+</script>