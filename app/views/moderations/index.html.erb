<% title "Moderate" %>

<% if current_user&.trusted %>
  <style>
    .level-rating-button {
      border-radius: 8px;
      font-size: 1.1em;
      padding: 3px;
      width: 42px;
      border: 2px solid black;
      font-weight: bold;
    }

    .level-rating-button.selected {
      background: #9bebff;
    }
    .tag-mod-form {
      border-top: 1px solid rgba(255, 255, 255, 0.5);
      margin: 40px auto;
    }

    .tag-mod-form ul {
      text-align: left;
      font-size: 15px;
    }

    .tag-mod-form form {
      width: 500px;
      margin: auto;
      max-width: 90%;
    }

    .tag-mod-form form input {
      width: 100%;
      padding: 5px;
      font-size: 20px;
      margin-bottom: 5px;
      border: 1px solid #888;
    }

    .tag-mod-form form input[type="submit"] {
      background: #0045ff;
      color: white;
      font-weight: bold;
      padding: 10px;
      margin: auto;
      display: block;
    }

    .tag-mod-form form textarea {
      box-sizing: border-box;
      width: 100%;
      padding: 5px;
      font-size: 17px;
      height: 100px;
      border: 1px solid #888;
    }
    .reaction-button {
      position: relative;
      width: 40px;
      height: 40px;
      background: white;
      border-color: white;
      margin: 20px 40px;
      border-radius: 200px;
      border: 0px;
    }

    .reaction-button img {
      position: absolute;
      top: 0;
      width: 40px;
      left: 0;
    }

    .reaction-button .reacted-emoji {
      display: none;
    }

    .reaction-button.reacted .reacted-emoji {
      display: block;
    }
  </style>

  <br /><br /><br /><br />
  <center>
    <h1>Mod Dashboard (beta)</h1>
    <a href="/community-moderation" class="mod-link">Community moderation guide</a>
    <% if current_user.moderator_for_tags.any? %>
      <a href="/mod" class="mod-link" style="<%= "background: #c7ffe0" if params[:tag].blank? %>">all recent</a>
      <% current_user.moderator_for_tags.each do |tag| %>
        | <a href="/mod?tag=<%= tag %>" class="mod-link" style="<%= "background: #c7ffe0" if params[:tag] == tag %>">#<%= tag %></a>
      <% end %>
    <% end %>
  </center>
  <div class="container">
    <% @articles.each do |article| %>
      <% @rating_vote = @rating_votes.where(article: article).first %>
      <% if !@rating_vote || article.last_buffered.nil? %>
        <div style="border-bottom: 20px solid black; margin-bottom: 15px;">
          <center>
            <h1><%= article.title %></h1>
            <% cache("main-article-tags-#{article.cached_tag_list}", expires_in: 30.hours) do %>
              <div class="tags">
                <% article.cached_tag_list_array.each do |tag| %>
                  <a class="tag" href="/t/<%= tag %>" style="background-color:<%= tag_colors(tag)[:background] %>;color:<%= tag_colors(tag)[:color] %>">#<%= tag %></a>
                <% end %>
              </div>
            <% end %>
          </center>
          <div class="body">
            <%= raw HTML_Truncator.truncate(
                  article.processed_html,
                  200,
                  ellipsis: '<a class="comment-read-more" href="' + article.path + '">... Read Entire Post</a>',
<<<<<<< HEAD
                ) %>
=======
                ).html_safe %>
>>>>>>> 40155812
          </div>
          <center>
            <% if article.last_buffered.nil? %>
              <div class="tag-mod-form" style="padding: 10px 0px 20px">
                <%= form_for(BufferUpdate.new) do |f| %>
                  <h2>Suggest a Tweet</h2>
                  <%= f.hidden_field :article_id, value: article.id %>
                  <%= f.text_area :body_text, maxlength: 220, placeholder: "Short summary, bullet points, etc." %>
                  <%= f.submit "Share Tweet Suggestion" %>
                <% end %>
              </div>
            <% end %>
            <div style="padding: 10px 0px 20px">
              <h2>Suggest experience level</h2>
              <% 10.times do |i| %>
                <%= form_for(RatingVote.new, html: { style: "display: inline-block" }) do |f| %>
                  <%= f.hidden_field :article_id, value: article.id %>
                  <%= f.hidden_field :group, value: "experience_level" %>
                  <%= f.hidden_field :rating, value: i + 1 %>
                  <button value="<%= i + 1 %>" name="rating_vote[rating]" class="level-rating-button <%= "selected" if @rating_vote&.rating == i + 1 %>"><%= i + 1 %></button>
                <% end %>
              <% end %>
            </div>
            <%= render "moderations/reactions", moderatable: article %>
            <h2><a href="<%= article.path %>/mod">Full Moderation for Post</a></h2>
            <br /><br /> <br /><br />
          </center>
        </div>
      <% end %>
    <% end %>
  </div>
<% else %>
  <br /><br /><br /><br />
  <div class="container">
    <h1 style="text-align: center">DEV Mods</h1>
    <div class="body">
      <p>We periodically award some DEV members with heightened privileges to help moderate the community.</p>
      <p>Email <a href="mailto:<%= ApplicationConfig["DEFAULT_SITE_EMAIL"] %>"><%= ApplicationConfig["DEFAULT_SITE_EMAIL"] %></a> if you'd like to be considered right away.</p>
      <% if !user_signed_in? %>
        <p><em>P.S. You are not currently signed in.</em></p>
      <% end %>
    </div>
  </div>
<% end %>

<script>
  var forms = document.getElementsByTagName("form");

  for (i=0; i < forms.length; i++){
    var form = forms[i];
    form.onsubmit = function(e) {
      e.preventDefault();
      var thisForm = this;
      thisForm.parentNode.style.background = "#b7ffe7"
      var data = new URLSearchParams();
      for (var pair of new FormData(thisForm)) {
          console.log(pair[0])
          data.append(pair[0], pair[1]);
      }
      fetch(thisForm.action, {
        method: 'post',
        body: data,
      })
      .then(function() {
        thisForm.parentNode.style.background = "#00ffa9"
        console.log("form submitted")
      });
    }
  }
  setTimeout(function () {
    var butts = document.getElementsByClassName('reaction-button');
    for (var i = 0; i < butts.length; i++) {
      var butt = butts[i];
      butt.onclick = function (event) {
        event.preventDefault();
        var thisButt = this;
        thisButt.classList.add('reacted');

        function successCb(response) {
          if (response.result === 'create') {
            thisButt.classList.add('reacted');
          } else {
            thisButt.classList.remove('reacted');
          }
        }

        var formData = new FormData();
        formData.append('reactable_type', thisButt.dataset.reactableType);
        formData.append('category', thisButt.dataset.category);
        formData.append('reactable_id', thisButt.dataset.reactableId);

        getCsrfToken()
          .then(sendFetch('reaction-creation', formData))
          .then(function (response) {
            if (response.status === 200) {
              response.json().then(successCb);
            }
          });
      };
    }
  }, 200)
</script><|MERGE_RESOLUTION|>--- conflicted
+++ resolved
@@ -113,11 +113,7 @@
                   article.processed_html,
                   200,
                   ellipsis: '<a class="comment-read-more" href="' + article.path + '">... Read Entire Post</a>',
-<<<<<<< HEAD
                 ) %>
-=======
-                ).html_safe %>
->>>>>>> 40155812
           </div>
           <center>
             <% if article.last_buffered.nil? %>
