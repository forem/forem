<% title "Mod Center" %>

<%= javascript_packs_with_chunks_tag "modCenter", defer: true %>

<div id="moderation-page" aria-hidden="true"></div>

<% if current_user&.trusted %>
  <div class="crayons-layout crayons-layout--2-cols" id="mod-center">
    <%= render "moderations/mod_sidebar_left" %>
<<<<<<< HEAD
    <main class="mod-index-container articles-list crayons-layout__content" id="articles-list">
      <div class="mod-index-header">
=======
    <main class="mod-index-container articles-list crayons-layout__content">

      <header class="mod-index-header hidden m:block">
>>>>>>> 0067a212
        <h2 class="crayons-subtitle-1">
          <%= @tag ? "##{@tag.name}" : "All topics" %>
        </h2>
      </header>

      <section class="mod-index-body">
        <div class="mod-index-list-header lh-tight hidden m:grid">
          <h2 class="mod-index-list-header__label">Post</h2>
          <h2 class="mod-index-list-header__label">Author</h2>
          <h2 class="mod-index-list-header__label align-center">Date</h2>
        </div>

        <div class="mod-index-list" id="mod-index-list" data-articles="<%= @articles %>">
        </div>
      </section>
    </div>
    <div data-testid="flag-user-modal-container" class="flag-user-modal-container hidden">
    </div>
  </main>
<% else %>
  <div class="container" style="margin-top: 90px;">
    <h1 style="text-align: center"><%= community_name %> Mods</h1>
    <div class="body">
      <p>We periodically award some <%= community_name %> members with heightened privileges to help moderate the community.</p>
      <p>Email <%= email_link %> if you'd like to be considered right away.</p>
      <% unless user_signed_in? %>
      <p><em>P.S. You are not currently signed in.</em></p>
      <% end %>
    </div>
  </div>
<% end %><|MERGE_RESOLUTION|>--- conflicted
+++ resolved
@@ -7,14 +7,10 @@
 <% if current_user&.trusted %>
   <div class="crayons-layout crayons-layout--2-cols" id="mod-center">
     <%= render "moderations/mod_sidebar_left" %>
-<<<<<<< HEAD
+
     <main class="mod-index-container articles-list crayons-layout__content" id="articles-list">
       <div class="mod-index-header">
-=======
-    <main class="mod-index-container articles-list crayons-layout__content">
-
       <header class="mod-index-header hidden m:block">
->>>>>>> 0067a212
         <h2 class="crayons-subtitle-1">
           <%= @tag ? "##{@tag.name}" : "All topics" %>
         </h2>
