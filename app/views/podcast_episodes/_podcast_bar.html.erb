<div class="hidden-audio" id="hidden-audio-<%= episode.slug %>" style="display:none" data-episode="<%= episode.slug %>" data-podcast="<%= podcast.slug %>">
  <audio id="audio" data-episode="<%= episode.slug %>" data-podcast="<%= podcast.slug %>">
    <source src="<%= episode.media_url %>" type="audio/mpeg">
    Your browser does not support the audio element.
  </audio>
  <div id="progressBar" class="audio-player-display">
    <a href="/<%= podcast.slug %>/<%= episode.slug %>">
      <%= optimized_image_tag(episode.image_url || podcast.image_url,
                              optimizer_options: { crop: "fill", width: 420, height: 420 },
<<<<<<< HEAD
                              image_options: { id: "episode-profile-image", alt: @episode.title }) %>
      <img id="animated-bars" src="<%= asset_path("animated-bars.gif") %>" alt="animated volume bars" loading="lazy" />
=======
                              image_options: { id: "episode-profile-image", alt: episode.title }) %>
      <img id="animated-bars" src="<%= asset_path("animated-bars.gif") %>" alt="animated volume bars">
>>>>>>> cf3bde42
    </a>
    <span id="barPlayPause">
      <img class="butt play-butt" alt="play" src="<%= asset_path("playbutt.png") %>" loading="lazy" />
      <img class="butt pause-butt" alt="pause" src="<%= asset_path("pausebutt.png") %>" loading="lazy" />
    </span>
    <span id="volume">
      <span id="volumeindicator" class="volume-icon-wrapper showing">
        <span id="volbutt">
          <%= image_tag("volume.png", alt: "volume", class: "icon-img", height: 16, width: 16) %>
        </span>
        <span class="range-wrapper">
          <input type="range" name="points" id="volumeslider" value="50" min="0" max="100" data-show-value="true">
        </span>
      </span>
      <span id="mutebutt" class="volume-icon-wrapper hidden">
        <%= image_tag("volume-mute.png", alt: "volume-mute", class: "icon-img", height: 16, width: 16) %>
      </span>
      <span class="speed" id="speed" data-speed=1>1x</span>
    </span>
    <span class="buffer-wrapper" id="bufferwrapper">
      <span id="buffer"></span>
      <span id="progress"></span>
      <span id="time">initializing...</span>
      <span id="closebutt">×</span>
    </span>
  </div>
</div><|MERGE_RESOLUTION|>--- conflicted
+++ resolved
@@ -7,17 +7,12 @@
     <a href="/<%= podcast.slug %>/<%= episode.slug %>">
       <%= optimized_image_tag(episode.image_url || podcast.image_url,
                               optimizer_options: { crop: "fill", width: 420, height: 420 },
-<<<<<<< HEAD
-                              image_options: { id: "episode-profile-image", alt: @episode.title }) %>
-      <img id="animated-bars" src="<%= asset_path("animated-bars.gif") %>" alt="animated volume bars" loading="lazy" />
-=======
                               image_options: { id: "episode-profile-image", alt: episode.title }) %>
       <img id="animated-bars" src="<%= asset_path("animated-bars.gif") %>" alt="animated volume bars">
->>>>>>> cf3bde42
     </a>
     <span id="barPlayPause">
-      <img class="butt play-butt" alt="play" src="<%= asset_path("playbutt.png") %>" loading="lazy" />
-      <img class="butt pause-butt" alt="pause" src="<%= asset_path("pausebutt.png") %>" loading="lazy" />
+      <img class="butt play-butt" alt="play" src="<%= asset_path("playbutt.png") %>">
+      <img class="butt pause-butt" alt="pause" src="<%= asset_path("pausebutt.png") %>">
     </span>
     <span id="volume">
       <span id="volumeindicator" class="volume-icon-wrapper showing">
