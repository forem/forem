<% @podcast_episodes.each_with_index do |episode, i| %>
  <a href="<%= episode.path %>" class="small-pic-link-wrapper" id="article-link-<%= episode.id %>">
    <div class="single-article single-article-small-pic single-article-single-podcast">
      <div class="small-pic">
        <%= cl_image_tag(episode.image_url || episode.podcast.image_url,
                         type: "fetch",
                         crop: "imagga_scale",
                         width: 240,
                         height: 240,
                         quality: "auto",
                         flags: "progressive",
                         fetch_format: "auto",
                         sign_url: true,
                         alt: episode.title) %>
      </div>
      <div class="content">
        <h3><span class="tag-identifier">podcast</span><%= episode.title %></h3>
      </div>
      <h4>
<<<<<<< HEAD
        <%= episode.podcast.title %>・<time datetime="<%= episode.published_timestamp %>"> <%= episode.readable_publish_date %> </time>
        <span class="time-ago-indicator-initial-placeholder" data-seconds="<%= episode.published_at_int %>"></span>
=======
        <a href="/<%= episode.podcast.slug %>">
          <%= episode.podcast.title %>
        </a>
>>>>>>> 580fd11b
      </h4>
    </div>
  </a>
<% end %><|MERGE_RESOLUTION|>--- conflicted
+++ resolved
@@ -17,14 +17,10 @@
         <h3><span class="tag-identifier">podcast</span><%= episode.title %></h3>
       </div>
       <h4>
-<<<<<<< HEAD
-        <%= episode.podcast.title %>・<time datetime="<%= episode.published_timestamp %>"> <%= episode.readable_publish_date %> </time>
-        <span class="time-ago-indicator-initial-placeholder" data-seconds="<%= episode.published_at_int %>"></span>
-=======
         <a href="/<%= episode.podcast.slug %>">
-          <%= episode.podcast.title %>
+          <%= episode.podcast.title %>・<time datetime="<%= episode.published_timestamp %>"> <%= episode.readable_publish_date %> </time>
+          <span class="time-ago-indicator-initial-placeholder" data-seconds="<%= episode.published_at_int %>"></span>
         </a>
->>>>>>> 580fd11b
       </h4>
     </div>
   </a>
