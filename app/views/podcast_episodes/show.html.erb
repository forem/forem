--- conflicted
+++ resolved
@@ -35,16 +35,12 @@
         <a href="/<%= @podcast.slug %>">
           <img aria-hidden="true" alt="<%= @podcast.title %>" src="<%= optimized_image_url(@podcast.image_url, width: 60, quality: 80) %>" /><%= @podcast.title %>
         </a>
-<<<<<<< HEAD
-        <button id="user-follow-butt" class="crayons-btn follow-action-button" data-info='{"id":<%= @podcast.id %>,"className":"<%= @podcast.class.name %>"}'>Follow Podcast</button>
-=======
         <button
           id="user-follow-butt"
           class="crayons-btn follow-action-button"
           data-info='{"id":<%= @podcast.id %>,"className":"<%= @podcast.class.name %>", "name": "<%= @podcast.name %>"}'>
-          &nbsp;
+          Follow Podcast
         </button>
->>>>>>> 2df2f887
       </h2>
       <% if @episode.title.size > 60 %>
         <h1 class="smaller"><%= @episode.title %></h1>
