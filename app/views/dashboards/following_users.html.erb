--- conflicted
+++ resolved
@@ -4,13 +4,8 @@
   data-params="<%= params.to_json(only: %i[action per_page]) %>"
   data-which="following">
 
-<<<<<<< HEAD
     <section class="crayons-layout" aria-labelledby="header-title">
-      <h1 class="p-2 pb-0 m:p-0 crayons-title" id="header-title">Dashboard &raquo; Following users</h1>
-=======
-    <header class="crayons-layout">
-      <h1 class="p-2 pb-0 m:p-0 crayons-title"><%= t("dashboard.page_title") %> &raquo; <%= t("dashboard.following_users") %></h1>
->>>>>>> e03f2435
+      <h1 class="p-2 pb-0 m:p-0 crayons-title" id="header-title"><%= t("dashboard.page_title") %> &raquo; <%= t("dashboard.following_users") %></h1>
       <%= render "actions_mobile" %>
     </section>
 
