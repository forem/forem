--- conflicted
+++ resolved
@@ -2,11 +2,7 @@
   <div class="dashboard-story__title">
     <h3 class="flex items-center">
       <% if article.archived %>
-<<<<<<< HEAD
-        <span class="crayons-indicator crayons-indicator--critical mr-2 fw-normal"><%= t("views.dashboard.article.archived") %></span>
-=======
-        <span class="crayons-indicator crayons-indicator--critical mr-2 fw-normal whitespace-nowrap">Archived</span>
->>>>>>> 807e11b8
+        <span class="crayons-indicator crayons-indicator--critical mr-2 fw-normal whitespace-nowrap"><%= t("views.dashboard.article.archived") %></span>
       <% end %>
       <a href="<%= article.current_state_path %>" class="inline-flex items-center">
         <% if article.organization_id %>
