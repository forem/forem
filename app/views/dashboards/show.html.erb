<% title "Dashboard" %>

<main>
  <header class="crayons-layout">
    <h1 class="p-2 pb-0 m:p-0">Dashboard</h1>
    <%= render "actions_mobile" %>
    <%= render "analytics" %>
  </header>

  <div class="crayons-layout crayons-layout--2-cols">
    <aside class="crayons-layout__sidebar-left">
      <%= render "actions" %>
    </aside>

<<<<<<< HEAD
    <div class="crayons-layout__content">
      <% if @articles.any? %>
        <div class="flex items-center justify-between mb-4">
          <h2 class="hidden m:block fs-l fw-heavy">Posts</h2>

          <div class="flex items-center">
            <% if params[:which] != "organization" %>
              <% if @articles.any? {|article| article.archived } %>
                <%= link_to "Show archived", "javascript:;", id: "toggleArchivedLink", class: "crayons-btn crayons-btn--outlined ml-2" %>
              <% end %>

              <%= select_tag "dashhboard_sort", options_for_select(sort_options, params[:sort]), "aria-label": "Sort By", class: "crayons-select w-auto ml-2" %>
            <% end %>
=======
      <tbody class="crayons-card">
        <% @articles.each do |article| %>
          <%= render "dashboard_article_row", article: article, organization: article.organization, org_admin: true, manage_view: false %>
        <% end %>
      </tbody>
    </table>
  <% elsif @articles.any? %>
    <%= render "analytics" %>
    <div class="actions-secondary">
      <% if current_user.created_at < 2.weeks.ago %>
        <a class="video-upload-cta cta" href="/videos/new" data-no-instant>
          Upload a Video 🎥
        </a>
      <% end %>
        <a class="video-upload-cta cta" href="/listings/dashboard" data-no-instant>
          Create/Manage Listings
        </a>
      <%= select_tag "dashhboard_sort", options_for_select(sort_options, params[:sort]), 'aria-label': "Sort By" %>
      <% if @articles.any? {|article| article.archived } %>
        <%= link_to "Show archived", "javascript:;", id: "toggleArchivedLink" %>
      <% end %>
    </div>
>>>>>>> 6d1fbc52

            <% if @organizations && @organizations.size > 0 && (params[:which].blank? || params[:which] == "organization") %>
              <select id="dashboard_author" class="crayons-select w-auto ml-2">
                <option value="/dashboard" <%= "selected" if params[:which].blank? %>>Personal</option>
                <% @organizations.each do |org| %>
                  <option value="/dashboard/organization/<%= org.id %>" <%= "selected" if params[:org_id].to_i == org.id %>><%= org.name %> (<%= org.articles_count %>)</option>
                <% end %>
              </select>
            <% end %>
          </div>
        </div>

<<<<<<< HEAD
        <table class="crayons-table crayons-table--responsive crayons-card mb-6" width="100%" border="0" cellpadding="0" cellspacing="0">
          <thead class="crayons-card crayons-card--secondary">
            <tr>
              <th>Post</th>
              <th>Engagement</th>
              <th></th>
            </tr>
          </thead>

          <tbody>
            <% @articles.each do |article| %>
              <% if params[:which] == "organization" %>
                <%= render "dashboard_article_row", article: article, organization: article.organization, org_admin: true, manage_view: false %>
              <% else %>
                <%= render "dashboard_article_row", article: article, organization: nil, org_admin: false, manage_view: false %>
              <% end %>
            <% end %>
          </tbody>
        </table>

      <% else %>
        <div class="no-articles">
          <h3>This is where you can manage your posts, but you haven't written anything yet.</h3>
          <a href="/new" class="cta big">
            Write your first post now
          </a>
          <%= image_tag(cl_image_path(SiteConfig.mascot_image_url,
                                      type: "fetch",
                                      width: 300,
                                      crop: "imagga_scale",
                                      quality: "auto",
                                      flags: "progressive",
                                      fetch_format: "auto",
                                      sign_url: true), class: "sloan", alt: "Sloan, the sloth mascot") %>
          <br />
          <h3>Also check out the <a href="/welcome" data-no-instant>Welcome Thread</a> to introduce yourself!</h3>
        </div>
      <% end %>
=======
      <tbody class="crayons-card">
        <% @articles.each do |article| %>
          <%= render "dashboard_article_row", article: article, organization: nil, org_admin: false, manage_view: false %>
        <% end %>
      </tbody>
    </table>
    <div class="mb-4 pl-3">
      <%= paginate @articles, params: { i: nil } %>
    </div>
  <% else %>
    <div class="no-articles">
      <h3>This is where you can manage your posts, but you haven't written anything yet.</h3>
      <a href="/new" class="cta big">
        Write your first post now
      </a>
      <%= image_tag(cl_image_path(SiteConfig.mascot_image_url,
                                  type: "fetch",
                                  width: 300,
                                  crop: "imagga_scale",
                                  quality: "auto",
                                  flags: "progressive",
                                  fetch_format: "auto",
                                  sign_url: true), class: "sloan", alt: "Sloan, the sloth mascot") %>
      <br />
      <h3>Also check out the <a href="/welcome" data-no-instant>Welcome Thread</a> to introduce yourself!</h3>
>>>>>>> 6d1fbc52
    </div>
  </div>
</main><|MERGE_RESOLUTION|>--- conflicted
+++ resolved
@@ -12,47 +12,22 @@
       <%= render "actions" %>
     </aside>
 
-<<<<<<< HEAD
     <div class="crayons-layout__content">
       <% if @articles.any? %>
-        <div class="flex items-center justify-between mb-4">
+        <div class="flex items-center justify-between mb-3">
           <h2 class="hidden m:block fs-l fw-heavy">Posts</h2>
 
-          <div class="flex items-center">
+          <div class="flex flex-wrap">
             <% if params[:which] != "organization" %>
               <% if @articles.any? {|article| article.archived } %>
-                <%= link_to "Show archived", "javascript:;", id: "toggleArchivedLink", class: "crayons-btn crayons-btn--outlined ml-2" %>
+                <%= link_to "Show archived", "javascript:;", id: "toggleArchivedLink", class: "crayons-btn crayons-btn--outlined ml-2 whitespace-nowrap my-1" %>
               <% end %>
 
-              <%= select_tag "dashhboard_sort", options_for_select(sort_options, params[:sort]), "aria-label": "Sort By", class: "crayons-select w-auto ml-2" %>
+              <%= select_tag "dashhboard_sort", options_for_select(sort_options, params[:sort]), "aria-label": "Sort By", class: "crayons-select w-auto ml-2 my-1" %>
             <% end %>
-=======
-      <tbody class="crayons-card">
-        <% @articles.each do |article| %>
-          <%= render "dashboard_article_row", article: article, organization: article.organization, org_admin: true, manage_view: false %>
-        <% end %>
-      </tbody>
-    </table>
-  <% elsif @articles.any? %>
-    <%= render "analytics" %>
-    <div class="actions-secondary">
-      <% if current_user.created_at < 2.weeks.ago %>
-        <a class="video-upload-cta cta" href="/videos/new" data-no-instant>
-          Upload a Video 🎥
-        </a>
-      <% end %>
-        <a class="video-upload-cta cta" href="/listings/dashboard" data-no-instant>
-          Create/Manage Listings
-        </a>
-      <%= select_tag "dashhboard_sort", options_for_select(sort_options, params[:sort]), 'aria-label': "Sort By" %>
-      <% if @articles.any? {|article| article.archived } %>
-        <%= link_to "Show archived", "javascript:;", id: "toggleArchivedLink" %>
-      <% end %>
-    </div>
->>>>>>> 6d1fbc52
 
             <% if @organizations && @organizations.size > 0 && (params[:which].blank? || params[:which] == "organization") %>
-              <select id="dashboard_author" class="crayons-select w-auto ml-2">
+              <select id="dashboard_author" class="crayons-select w-auto ml-2 my-1">
                 <option value="/dashboard" <%= "selected" if params[:which].blank? %>>Personal</option>
                 <% @organizations.each do |org| %>
                   <option value="/dashboard/organization/<%= org.id %>" <%= "selected" if params[:org_id].to_i == org.id %>><%= org.name %> (<%= org.articles_count %>)</option>
@@ -62,26 +37,19 @@
           </div>
         </div>
 
-<<<<<<< HEAD
-        <table class="crayons-table crayons-table--responsive crayons-card mb-6" width="100%" border="0" cellpadding="0" cellspacing="0">
-          <thead class="crayons-card crayons-card--secondary">
-            <tr>
-              <th>Post</th>
-              <th>Engagement</th>
-              <th></th>
-            </tr>
-          </thead>
+        <div class="crayons-card mb-6">
+          <% @articles.each do |article| %>
+            <% if params[:which] == "organization" %>
+              <%= render "dashboard_article_row", article: article, organization: article.organization, org_admin: true, manage_view: false %>
+            <% else %>
+              <%= render "dashboard_article_row", article: article, organization: nil, org_admin: false, manage_view: false %>
+            <% end %>
+          <% end %>
+        </div>
 
-          <tbody>
-            <% @articles.each do |article| %>
-              <% if params[:which] == "organization" %>
-                <%= render "dashboard_article_row", article: article, organization: article.organization, org_admin: true, manage_view: false %>
-              <% else %>
-                <%= render "dashboard_article_row", article: article, organization: nil, org_admin: false, manage_view: false %>
-              <% end %>
-            <% end %>
-          </tbody>
-        </table>
+        <div class="mb-4 pl-3">
+          <%= paginate @articles, params: { i: nil } %>
+        </div>
 
       <% else %>
         <div class="no-articles">
@@ -101,33 +69,6 @@
           <h3>Also check out the <a href="/welcome" data-no-instant>Welcome Thread</a> to introduce yourself!</h3>
         </div>
       <% end %>
-=======
-      <tbody class="crayons-card">
-        <% @articles.each do |article| %>
-          <%= render "dashboard_article_row", article: article, organization: nil, org_admin: false, manage_view: false %>
-        <% end %>
-      </tbody>
-    </table>
-    <div class="mb-4 pl-3">
-      <%= paginate @articles, params: { i: nil } %>
-    </div>
-  <% else %>
-    <div class="no-articles">
-      <h3>This is where you can manage your posts, but you haven't written anything yet.</h3>
-      <a href="/new" class="cta big">
-        Write your first post now
-      </a>
-      <%= image_tag(cl_image_path(SiteConfig.mascot_image_url,
-                                  type: "fetch",
-                                  width: 300,
-                                  crop: "imagga_scale",
-                                  quality: "auto",
-                                  flags: "progressive",
-                                  fetch_format: "auto",
-                                  sign_url: true), class: "sloan", alt: "Sloan, the sloth mascot") %>
-      <br />
-      <h3>Also check out the <a href="/welcome" data-no-instant>Welcome Thread</a> to introduce yourself!</h3>
->>>>>>> 6d1fbc52
     </div>
   </div>
 </main>