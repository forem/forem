<% title "Dashboard - DEV" %>

<div class="dashboard-container" id="user-dashboard">
  <%= render "actions" %>
  <% if @organizations && (params[:which].blank? || params[:which] == "organization") %>
    <h1>
      <a href="/dashboard" class="rounded-btn <%= "active" if params[:which].blank? %>">Personal</a>
      <% @organizations.each do |org| %>
        <a href="/dashboard/organization/<%= org.id %>" class="rounded-btn <%= "active" if params[:org_id].to_i == org.id %>"><%= org.name %> (<%= org.articles_count %>)</a>
      <% end %>
      <% if @user.has_role? :pro %>
      <hr>
        <a class="rounded-btn" href="/dashboard/pro">Pro Analytics</a>
        <% @member_organizations.each do |org| %>
          <a class="rounded-btn" href="/dashboard/pro/org/<%= org.id %>"><%= org.name %></a>
        <% end %>
      <% end %>
    </h1>
  <% end %>
<<<<<<< HEAD
  <% if @organizations && params[:which] == "organization" %>
=======
  <% if @org_dashboard %>
>>>>>>> 8c52d5c4
    <%= render "analytics" %>
    <% @articles.each do |article| %>
      <%= render "dashboard_article", article: article, org_admin: true, manage_view: false %>
    <% end %>
  <% elsif @articles.any? %>
    <%= render "analytics" %>
    <div class="actions-secondary">
      <% if current_user.created_at < 2.weeks.ago %>
        <a class="video-upload-cta cta" href="/videos/new" data-no-instant>
          Upload a Video 🎥
        </a>
      <% end %>
      <%= select_tag "dashhboard_sort", options_for_select(sort_options, params[:sort]) %>
      <% if @articles.any? {|article| article.archived } %>
        <%= link_to "Show archived", "javascript:;", id: "toggleArchivedLink" %>
      <% end %>
    </div>
    <% @articles.each do |article| %>
      <%= render "dashboard_article", article: article, org_admin: false, manage_view: false %>
    <% end %>
  <% else %>
    <div class="no-articles">
      <h3>This is where you can manage your posts, but you haven't written anything yet.</h3>
      <a href="/new" class="cta big">
        Write your first post now
      </a>
      <%= image_tag(cl_image_path(asset_path("/assets/sloan.png"),
                                  type: "fetch",
                                  width: 300,
                                  crop: "imagga_scale",
                                  quality: "auto",
                                  flags: "progressive",
                                  fetch_format: "auto",
                                  sign_url: true), class: "sloan", alt: "Sloan, the sloth mascot") %>
      <br />
      <h3>Also check out the <a href="/welcome" data-no-instant>Welcome Thread</a> to introduce yourself!</h3>
    </div>
  <% end %>
</div><|MERGE_RESOLUTION|>--- conflicted
+++ resolved
@@ -17,11 +17,7 @@
       <% end %>
     </h1>
   <% end %>
-<<<<<<< HEAD
   <% if @organizations && params[:which] == "organization" %>
-=======
-  <% if @org_dashboard %>
->>>>>>> 8c52d5c4
     <%= render "analytics" %>
     <% @articles.each do |article| %>
       <%= render "dashboard_article", article: article, org_admin: true, manage_view: false %>
