<% title("Dashboard - #{community_name}") %>

<main id="index-container"
    data-params="<%= params.to_json(only: %i[action per_page]) %>"
    data-which="following">
  <header class="crayons-layout">
    <h1 class="p-2 pb-0 m:p-0 crayons-title">Dashboard &raquo; Following tags</h1>
    <%= render "actions_mobile" %>
  </header>

  <div class="crayons-layout crayons-layout--2-cols">
    <aside class="crayons-layout__sidebar-left">
      <%= render "actions" %>
    </aside>

    <div class="crayons-layout__content mb-5" id="user-dashboard">
      <% if @followed_tags.any? %>
        <%= javascript_packs_with_chunks_tag "dashboardTagsDisableUnchangedButtons", defer: true %>

        <div class="crayons-notice p-4 px-6 mb-4 mx-2 m:mx-0">
            Adjust tag weight to modify your home feed. Higher values mean more appearances for that tag.
            <span class="crayons-indicator crayons-indicator--outlined crayons-indicator--accent ml-3">Default 1.0</span>
        </div>
<<<<<<< HEAD
        
=======

        <%= form_with url: bulk_update_follows_path, method: :patch, local: true, id: "follows_update_form" do |f| %>
          <button type="submit" class="crayons-btn crayons-btn--m mb-3" name="commit">Update Weights</button>
        <% end %>

>>>>>>> ed048750
        <div id="following-wrapper" class="grid gap-3 m:gap-4 s:grid-cols-2 l:grid-cols-3 px-2 m:px-0">
          <% negative_follow_shown_once = false %>
          <% @followed_tags.each do |follow| %>
            <% tag = follow.followable %>
            <% if tag %>
              <% color = Color::CompareHex.new([tag.bg_color_hex || "#0000000", tag.text_color_hex || "#ffffff"]).brightness(0.8) %>
              <div class="crayons-card branded-2 p-4 m:p-6 m:pt-4 flex flex-col single-article break-word content-center <% if follow.explicit_points < 0 %>opacity-75<% end %>" style="border-top-color: <%= color %>;" id="follows-<%= follow.id %>">
                <h3 class="s:mb-1 -ml-1 p-0 fw-medium">
                  <a href="/t/<%= tag.name %>" class="crayons-tag crayons-tag--l">
                    <span class="crayons-tag__prefix">#</span><%= tag.name %>
                  </a>
                  <% if follow.explicit_points < 0 %>
                    <span class="crayons-indicator crayons-indicator--critical crayons-indicator--outlined" title="This tag has negative follow weight">Anti-follow</span>
                  <% end %>
                </h3>

                <p class="grid-cell__summary truncate-at-2 mb-4 fs-m h-50">
                  <%= strip_tags(tag.short_summary) %>
                </p>

                <%= fields(follow) do |f| %>
                  <%= f.hidden_field(:id, name: "follows[][id]", form: "follows_update_form") %>
                  <%= f.number_field(:explicit_points, step: :any, required: true, class: "crayons-textfield flex-1 fs-s", name: "follows[][explicit_points]", form: "follows_update_form") %>
                <% end %>
              </div>
            <% end %>
          <% end %>
        </div>

        <%= form_with url: bulk_update_follows_path, method: :patch, local: true, class: "sticky bg-base-10 pt-3 pb-1 z-elevate", html: { style: "bottom: 0;margin-left:-1px"}, id: "follows_update_form" do |f| %>
          <button type="submit" class="crayons-btn crayons-btn--m mb-3" name="commit">Update Weights</button>
        <% end %>
      <% else %>
        <div class="p-9 crayons-card crayons-card--secondary align-center fs-l h-100 flex items-center justify-center">You don't follow any tags yet...</div>
      <% end %>
      <%= render "sublist" %>
    </div>
  </div>
</main><|MERGE_RESOLUTION|>--- conflicted
+++ resolved
@@ -21,15 +21,6 @@
             Adjust tag weight to modify your home feed. Higher values mean more appearances for that tag.
             <span class="crayons-indicator crayons-indicator--outlined crayons-indicator--accent ml-3">Default 1.0</span>
         </div>
-<<<<<<< HEAD
-        
-=======
-
-        <%= form_with url: bulk_update_follows_path, method: :patch, local: true, id: "follows_update_form" do |f| %>
-          <button type="submit" class="crayons-btn crayons-btn--m mb-3" name="commit">Update Weights</button>
-        <% end %>
-
->>>>>>> ed048750
         <div id="following-wrapper" class="grid gap-3 m:gap-4 s:grid-cols-2 l:grid-cols-3 px-2 m:px-0">
           <% negative_follow_shown_once = false %>
           <% @followed_tags.each do |follow| %>
