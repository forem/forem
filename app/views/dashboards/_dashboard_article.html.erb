--- conflicted
+++ resolved
@@ -8,19 +8,6 @@
     <% end %>
   </div>
 
-<<<<<<< HEAD
-  <div class="ellipsis-menu">
-    <button class="ellipsis-menu-btn"><img src="<%= asset_path("overflow-horizontal.svg") %>" class="dropdown-icon" alt="dropdown menu icon" loading="lazy" /></button>
-    <ul class="ellipsis-menu hidden">
-      <hr />
-      <li class="ellipsis-menu-item">
-        <%= form_for(article, method: :patch, remote: true, authenticity_token: true, html: { "data-type": "json" }) do |f| %>
-          <%= f.hidden_field :archived, value: !article.archived %>
-          <%= f.submit article.archived ? "Unarchive Post" : "Archive Post" %>
-        <% end %>
-      </li>
-    </ul>
-=======
   <div class="js-ellipsis-menu relative inline-block float-right">
     <button class="crayons-btn crayons-btn--ghost crayons-btn--s crayons-btn--icon js-ellipsis-menu-trigger">
       <%= inline_svg_tag("overflow-horizontal.svg", aria: true, class: "crayons-icon", title: "More...") %>
@@ -35,7 +22,6 @@
         </button>
       <% end %>
     </div>
->>>>>>> cf3bde42
   </div>
 
   <a href="<%= article.current_state_path %>"><h2><%= "[Archived] " if article.archived %><%= sanitize_and_decode article.title %></h2></a>
