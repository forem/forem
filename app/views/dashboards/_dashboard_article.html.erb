--- conflicted
+++ resolved
@@ -41,9 +41,6 @@
       <a href="<%= article.current_state_path %>" class="pill cta yellow">DRAFT</a>
     <% end %>
     <a href="<%= article.path %>/edit" class="pill cta green">EDIT</a>
-<<<<<<< HEAD
-    <a href="<%= article.path %>/delete_confirm" data-no-instant class="cta pill black">DELETE</a>
-=======
     <% if manage_view %>
       <%= form_for(article, url: "/article_mutes/#{article.id}", method: "patch", html: { class: "mute-form" }) do |f| %>
         <%= f.hidden_field :receive_notifications, value: !article.receive_notifications %>
@@ -52,8 +49,9 @@
       <a href="<%= article.path %>/delete_confirm" data-no-instant class="cta pill black">DELETE</a>
     <% elsif article.published %>
       <a href="<%= article.path %>/manage" class="cta pill black">MANAGE</a>
+    <% else %>
+      <a href="<%= article.path %>/delete_confirm" data-no-instant class="cta pill black">DELETE</a>
     <% end %>
->>>>>>> e54d4c91
     <% if article.published %>
       <span id="pageviews-<%= article.id %>" class="cta pill dashboard-pageviews-indicator" data-analytics-pageviews data-article-id="<%= article.id %>">
         <span class='page-views-count'>
