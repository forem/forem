<% title t("views.dashboard.meta.title", site: community_name) %>

<div id="index-container"
  data-params="<%= params.to_json(only: %i[which per_page]) %>"
  data-which="followers">

<<<<<<< HEAD
  <main id="main-content">
    <section class="crayons-layout">
      <h1 class="p-2 pb-0 m:p-0 crayons-title"><%= t("views.dashboard.followers.heading") %></h1>
=======
  <main id="main-content" class="crayons-layout crayons-layout--header-inside crayons-layout--2-cols">
    <header class="crayons-page-header block">
      <h1 class="crayons-title"><%= t("core.dashboard") %> &raquo; <%= t("core.followers") %></h1>
>>>>>>> 807e11b8
      <%= render "actions_mobile" %>
    </header>
    <div class="crayons-layout__sidebar-left">
      <%= render "actions" %>
    </div>
    <div class="crayons-layout__content" id="user-dashboard">
      <% if @follows.any? %>
        <div id="following-wrapper" class="grid gap-0 s:gap-3 m:gap-4 s:grid-cols-2 l:grid-cols-3 align-left s:align-center">
          <% @follows.each do |follow| %>
            <% user = follow.follower %>
            <% if user %>
              <div class="crayons-card p-4 m:p-6 flex s:grid single-article break-word content-center" id="follows-<%= follow.id %>">
                <a href="<%= user.path %>" class="crayons-avatar crayons-avatar--2xl s:mb-2 s:mx-auto">
                  <img alt="<%= user.username %> profile image" class="crayons-avatar__image" src="<%= Images::Profile.call(user.profile_image_url, length: 60) %>" loading="lazy" />
                </a>

                <div class="pl-4 s:pl-0 self-center">
                  <h3 class="s:mb-1 p-0">
                    <a href="<%= user.path %>">
                      <%= user.name %>
                    </a>
                  </h3>

                  <p class="s:mb-4">
                    <a href="<%= user.path %>" class="crayons-link crayons-link--secondary">
                      @<%= user.username %>
                    </a>
                  </p>
                </div>
              </div>
            <% end %>
<<<<<<< HEAD
          </div>
        <% else %>
          <div class="p-9 crayons-card crayons-card--secondary align-center fs-l"><%= t("views.dashboard.followers.empty") %></div>
        <% end %>
        <%= render "sublist" %>
      </div>
=======
          <% end %>
        </div>
      <% else %>
        <div class="p-9 crayons-card crayons-card--secondary align-center fs-l"><%= t("dashboard.empty_follower") %></div>
      <% end %>
      <%= render "sublist" %>
>>>>>>> 807e11b8
    </div>
  </main>
</div><|MERGE_RESOLUTION|>--- conflicted
+++ resolved
@@ -4,15 +4,9 @@
   data-params="<%= params.to_json(only: %i[which per_page]) %>"
   data-which="followers">
 
-<<<<<<< HEAD
-  <main id="main-content">
-    <section class="crayons-layout">
-      <h1 class="p-2 pb-0 m:p-0 crayons-title"><%= t("views.dashboard.followers.heading") %></h1>
-=======
   <main id="main-content" class="crayons-layout crayons-layout--header-inside crayons-layout--2-cols">
     <header class="crayons-page-header block">
-      <h1 class="crayons-title"><%= t("core.dashboard") %> &raquo; <%= t("core.followers") %></h1>
->>>>>>> 807e11b8
+      <h1 class="crayons-title"><%= t("views.dashboard.followers.heading") %></h1>
       <%= render "actions_mobile" %>
     </header>
     <div class="crayons-layout__sidebar-left">
@@ -44,21 +38,12 @@
                 </div>
               </div>
             <% end %>
-<<<<<<< HEAD
-          </div>
-        <% else %>
-          <div class="p-9 crayons-card crayons-card--secondary align-center fs-l"><%= t("views.dashboard.followers.empty") %></div>
-        <% end %>
-        <%= render "sublist" %>
-      </div>
-=======
           <% end %>
         </div>
       <% else %>
-        <div class="p-9 crayons-card crayons-card--secondary align-center fs-l"><%= t("dashboard.empty_follower") %></div>
+        <div class="p-9 crayons-card crayons-card--secondary align-center fs-l"><%= t("views.dashboard.followers.empty") %></div>
       <% end %>
       <%= render "sublist" %>
->>>>>>> 807e11b8
     </div>
   </main>
 </div>