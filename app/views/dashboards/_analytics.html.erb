--- conflicted
+++ resolved
@@ -2,40 +2,22 @@
 
 <div class="grid grid-cols-2 m:grid-cols-4 gap-2 m:gap-4 pt-3">
   <div class="crayons-card crayons-card--secondary p-3 m:p-6">
-<<<<<<< HEAD
-    <strong class="fs-2xl m:fs-3xl lh-tight color-base-90"><%= number_with_delimiter(@reactions_count) %></strong>
-    <span class="color-base-60 block"><%= t("views.dashboard.summary.reactions") %></span>
+    <strong class="fs-2xl m:fs-3xl lh-tight color-base-90"><%= number_with_delimiter(@reactions_count, delimeter: ",") %></strong>
+    <span class="color-base-60 block fs-base"><%= t("views.dashboard.summary.reactions") %></span>
   </div>
 
   <div class="crayons-card crayons-card--secondary p-3 m:p-6">
-    <strong class="fs-2xl m:fs-3xl lh-tight color-base-90"><%= num_views > 500 ? number_with_delimiter(num_views) : t("views.dashboard.summary.lt_500") %></strong>
-    <span class="color-base-60 block"><%= t("views.dashboard.summary.views") %></span>
-=======
-    <strong class="fs-2xl m:fs-3xl lh-tight color-base-90"><%= number_with_delimiter(@reactions_count, delimeter: ",") %></strong>
-    <span class="color-base-60 block fs-base">Total post reactions</span>
-  </div>
-
-  <div class="crayons-card crayons-card--secondary p-3 m:p-6">
-    <strong class="fs-2xl m:fs-3xl lh-tight color-base-90"><%= num_views > 500 ? number_with_delimiter(num_views, delimeter: ",") : "< 500" %></strong>
-    <span class="color-base-60 block fs-base">Total post views</span>
->>>>>>> 807e11b8
+    <strong class="fs-2xl m:fs-3xl lh-tight color-base-90"><%= num_views > 500 ? number_with_delimiter(num_views, delimeter: ",") : t("views.dashboard.summary.lt_500") %></strong>
+    <span class="color-base-60 block fs-base"><%= t("views.dashboard.summary.views") %></span>
   </div>
 
   <div class="crayons-card crayons-card--secondary p-3 m:p-6">
     <strong class="fs-2xl m:fs-3xl lh-tight color-base-90"><%= @user.listings.size %></strong>
-<<<<<<< HEAD
-    <span class="color-base-60 block"><%= t("views.dashboard.summary.listings") %></span>
-=======
-    <span class="color-base-60 block fs-base">Listings created</span>
->>>>>>> 807e11b8
+    <span class="color-base-60 block fs-base"><%= t("views.dashboard.summary.listings") %></span>
   </div>
 
   <div class="crayons-card crayons-card--secondary p-3 m:p-6">
     <strong class="fs-2xl m:fs-3xl lh-tight color-base-90"><%= @user.unspent_credits_count %></strong>
-<<<<<<< HEAD
-    <span class="color-base-60 block"><%= t("views.dashboard.summary.credits") %></span>
-=======
-    <span class="color-base-60 block fs-base">Credits available</span>
->>>>>>> 807e11b8
+    <span class="color-base-60 block fs-base"><%= t("views.dashboard.summary.credits") %></span>
   </div>
 </div>