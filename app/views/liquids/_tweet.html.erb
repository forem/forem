<blockquote class="ltag__twitter-tweet" data-url="<%= "https://twitter.com/#{tweet.twitter_username}/status/#{id}" %>">
  <% if tweet.extended_entities_serialized.present? && tweet.extended_entities_serialized[:media] && tweet.extended_entities_serialized[:media].size == 1 %>
    <% if tweet.extended_entities_serialized[:media].first[:type] == "animated_gif" || tweet.extended_entities_serialized[:media].first[:type] == "video" %>
      <div class='ltag__twitter-tweet__media ltag__twitter-tweet__media__video-wrapper'>
        <div class='ltag__twitter-tweet__media--video-preview'>
          <img src="<%= tweet.extended_entities_serialized[:media].first[:media_url_https] %>" alt="unknown tweet media content" loading="lazy" />
          <img src="/assets/play-butt.svg" class="ltag__twitter-tweet__play-butt" alt="Play" loading="lazy" />
        </div>
        <div class='ltag__twitter-tweet__video'>
          <video loop controls>
            <source src="<%= tweet.extended_entities_serialized[:media].first[:video_info][:variants].last[:url] %>"
              type="<%= tweet.extended_entities_serialized[:media].first[:video_info][:variants].last[:content_type] %>">
          </video>
        </div>
      </div>
    <% else %>
      <div class='ltag__twitter-tweet__media'>
        <img src="<%= tweet.extended_entities_serialized[:media].first[:media_url_https] %>" alt="unknown tweet media content" loading="lazy" />
      </div>
    <% end %>
  <% elsif tweet.extended_entities_serialized.present? && tweet.extended_entities_serialized[:media] && tweet.extended_entities_serialized[:media].size > 1 %>
    <div class='ltag__twitter-tweet__media ltag__twitter-tweet__media__two-pics'>
      <img src="<%= tweet.extended_entities_serialized[:media].first[:media_url_https] %>" alt="unknown tweet media content" loading="lazy" />
    </div>
  <% end %>

  <div class="ltag__twitter-tweet__main" data-url="<%= "https://twitter.com/#{tweet.twitter_username}/status/#{id}" %>">
    <div class="ltag__twitter-tweet__header">
      <img class="ltag__twitter-tweet__profile-image"
        src="<%= tweet.full_fetched_object_serialized[:user][:profile_image_url_https] %>"
        alt="<%= tweet.twitter_name %> profile image"
        loading="lazy" />
      <div class="ltag__twitter-tweet__full-name">
        <%= tweet.twitter_name %>
      </div>
      <div class="ltag__twitter-tweet__username">
        @<%= tweet.twitter_username %>
      </div>
      <div class="ltag__twitter-tweet__twitter-logo">
        <img src="<%= twitter_logo %>" alt="twitter logo" loading="lazy" />
      </div>
    </div>
    <div class="ltag__twitter-tweet__body">
      <%= tweet.processed_text.html_safe %>
    </div>
    <div class="ltag__twitter-tweet__date">
      <%= tweet.tweeted_at.strftime("%H:%M %p - %d %b %Y") %>
    </div>

    <% if tweet.is_quote_status && tweet.full_fetched_object_serialized[:quoted_status] %>
      <div class='ltag__twitter-tweet__quote'>
        <div class='ltag__twitter-tweet__quote__header'>
          <span class='ltag__twitter-tweet__quote__header__name'>
            <%= tweet.full_fetched_object_serialized[:quoted_status][:user][:name] %>
          </span>
          @<%= tweet.full_fetched_object_serialized[:quoted_status][:user][:screen_name] %>
        </div>
        <%= tweet.full_fetched_object_serialized[:quoted_status][:full_text] %>
      </div>
    <% end %>

    <div class="ltag__twitter-tweet__actions">
      <a href="https://twitter.com/intent/tweet?in_reply_to=<%= id %>" class="ltag__twitter-tweet__actions__button">
<<<<<<< HEAD
        <img src="/assets/twitter-reply-action.svg" alt="Twitter reply action" loading="lazy" />
      </a>
      <a href="https://twitter.com/intent/retweet?tweet_id=<%= id %>" class="ltag__twitter-tweet__actions__button">
        <img src="/assets/twitter-retweet-action.svg" alt="Twitter retweet action" loading="lazy" />
=======
        <img src="<%= ActionController::Base.helpers.asset_path("twitter-reply-action.svg") %>" alt="Twitter reply action">
      </a>
      <a href="https://twitter.com/intent/retweet?tweet_id=<%= id %>" class="ltag__twitter-tweet__actions__button">
        <img src="<%= ActionController::Base.helpers.asset_path("twitter-retweet-action.svg") %>" alt="Twitter retweet action">
>>>>>>> cf3bde42
      </a>
      <a href="https://twitter.com/intent/like?tweet_id=<%= id %>" class="ltag__twitter-tweet__actions__button">
<<<<<<< HEAD
        <img src="/assets/twitter-like-action.svg" alt="Twitter like action" loading="lazy" />
=======
        <img src="<%= ActionController::Base.helpers.asset_path("twitter-like-action.svg") %>" alt="Twitter like action">
>>>>>>> cf3bde42
      </a>
    </div>
  </div>
</blockquote><|MERGE_RESOLUTION|>--- conflicted
+++ resolved
@@ -3,8 +3,8 @@
     <% if tweet.extended_entities_serialized[:media].first[:type] == "animated_gif" || tweet.extended_entities_serialized[:media].first[:type] == "video" %>
       <div class='ltag__twitter-tweet__media ltag__twitter-tweet__media__video-wrapper'>
         <div class='ltag__twitter-tweet__media--video-preview'>
-          <img src="<%= tweet.extended_entities_serialized[:media].first[:media_url_https] %>" alt="unknown tweet media content" loading="lazy" />
-          <img src="/assets/play-butt.svg" class="ltag__twitter-tweet__play-butt" alt="Play" loading="lazy" />
+          <img src="<%= tweet.extended_entities_serialized[:media].first[:media_url_https] %>" alt="unknown tweet media content">
+          <img src="/assets/play-butt.svg" class="ltag__twitter-tweet__play-butt" alt="Play butt">
         </div>
         <div class='ltag__twitter-tweet__video'>
           <video loop controls>
@@ -15,12 +15,12 @@
       </div>
     <% else %>
       <div class='ltag__twitter-tweet__media'>
-        <img src="<%= tweet.extended_entities_serialized[:media].first[:media_url_https] %>" alt="unknown tweet media content" loading="lazy" />
+        <img src="<%= tweet.extended_entities_serialized[:media].first[:media_url_https] %>" alt="unknown tweet media content">
       </div>
     <% end %>
   <% elsif tweet.extended_entities_serialized.present? && tweet.extended_entities_serialized[:media] && tweet.extended_entities_serialized[:media].size > 1 %>
     <div class='ltag__twitter-tweet__media ltag__twitter-tweet__media__two-pics'>
-      <img src="<%= tweet.extended_entities_serialized[:media].first[:media_url_https] %>" alt="unknown tweet media content" loading="lazy" />
+      <img src="<%= tweet.extended_entities_serialized[:media].first[:media_url_https] %>" alt="unknown tweet media content">
     </div>
   <% end %>
 
@@ -28,8 +28,7 @@
     <div class="ltag__twitter-tweet__header">
       <img class="ltag__twitter-tweet__profile-image"
         src="<%= tweet.full_fetched_object_serialized[:user][:profile_image_url_https] %>"
-        alt="<%= tweet.twitter_name %> profile image"
-        loading="lazy" />
+        alt="<%= tweet.twitter_name %> profile image">
       <div class="ltag__twitter-tweet__full-name">
         <%= tweet.twitter_name %>
       </div>
@@ -37,7 +36,7 @@
         @<%= tweet.twitter_username %>
       </div>
       <div class="ltag__twitter-tweet__twitter-logo">
-        <img src="<%= twitter_logo %>" alt="twitter logo" loading="lazy" />
+        <img src="<%= twitter_logo %>" alt="twitter logo">
       </div>
     </div>
     <div class="ltag__twitter-tweet__body">
@@ -61,24 +60,13 @@
 
     <div class="ltag__twitter-tweet__actions">
       <a href="https://twitter.com/intent/tweet?in_reply_to=<%= id %>" class="ltag__twitter-tweet__actions__button">
-<<<<<<< HEAD
-        <img src="/assets/twitter-reply-action.svg" alt="Twitter reply action" loading="lazy" />
-      </a>
-      <a href="https://twitter.com/intent/retweet?tweet_id=<%= id %>" class="ltag__twitter-tweet__actions__button">
-        <img src="/assets/twitter-retweet-action.svg" alt="Twitter retweet action" loading="lazy" />
-=======
         <img src="<%= ActionController::Base.helpers.asset_path("twitter-reply-action.svg") %>" alt="Twitter reply action">
       </a>
       <a href="https://twitter.com/intent/retweet?tweet_id=<%= id %>" class="ltag__twitter-tweet__actions__button">
         <img src="<%= ActionController::Base.helpers.asset_path("twitter-retweet-action.svg") %>" alt="Twitter retweet action">
->>>>>>> cf3bde42
       </a>
       <a href="https://twitter.com/intent/like?tweet_id=<%= id %>" class="ltag__twitter-tweet__actions__button">
-<<<<<<< HEAD
-        <img src="/assets/twitter-like-action.svg" alt="Twitter like action" loading="lazy" />
-=======
         <img src="<%= ActionController::Base.helpers.asset_path("twitter-like-action.svg") %>" alt="Twitter like action">
->>>>>>> cf3bde42
       </a>
     </div>
   </div>
