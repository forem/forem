--- conflicted
+++ resolved
@@ -4,10 +4,7 @@
 //= link_directory ../stylesheets .css
 //= link internal/layout.css
 //= link s3_direct_upload.js
-// = link administrate/application.css
-// = link administrate/application.js
-<<<<<<< HEAD
-// = link minimal.css
-=======
-// = link katex.css
->>>>>>> 70036ebc
+//= link administrate/application.css
+//= link administrate/application.js
+//= link minimal.css
+//= link katex.css