--- conflicted
+++ resolved
@@ -6,8 +6,4 @@
 //= link s3_direct_upload.js
 // = link administrate/application.css
 // = link administrate/application.js
-<<<<<<< HEAD
-// = link minimal.css
-=======
-// = link katex.css
->>>>>>> e5e395e5
+// = link katex.css