/*
  global initializeLocalStorageRender, initializeBodyData,
  initializeAllChatButtons, initializeAllTagEditButtons, initializeUserFollowButts,
  initializeBaseTracking, initializeTouchDevice, initializeCommentsPage,
  initializeArticleDate, initializeArticleReactions, initNotifications,
  initializeCommentDate, initializeCommentDropdown, initializeSettings,
  initializeCommentPreview,
  initializeTimeFixer, initializeDashboardSort, initializePWAFunctionality,
  initializeEllipsisMenu, initializeArchivedPostFilter, initializeCreditsPage,
  initializeUserProfilePage, initializePodcastPlayback,
  initializeVideoPlayback, initializeDrawerSliders,
  initializeHeroBannerClose, initializeOnboardingTaskCard, initScrolling,
  nextPage:writable, fetching:writable, done:writable, adClicked:writable,
  initializePaymentPointers, initializeSpecialNavigationFunctionality, initializeBroadcast,
  initializeDateHelpers
*/

function callInitializers() {
  initializeLocalStorageRender();
  initializeBodyData();

  var waitingForDataLoad = setInterval(function wait() {
    if (document.body.getAttribute('data-loaded') === 'true') {
      clearInterval(waitingForDataLoad);
      if (document.body.getAttribute('data-user-status') === 'logged-in') {
        initializeBaseUserData();
        initializeAllChatButtons();
        initializeAllTagEditButtons();
      }
      initializeBroadcast();
      initializeAllFollowButts();
      initializeUserFollowButts();
      initializeReadingListIcons();
      initializeSponsorshipVisibility();
      if (document.getElementById('sidebar-additional')) {
        document.getElementById('sidebar-additional').classList.add('showing');
      }
    }
  }, 1);

  callDefaultInitializers();

  nextPage = 0;
  fetching = false;
  done = false;
  adClicked = false;
  setTimeout(function undone() {
    done = false;
  }, 300);
  if (!initScrolling.called) {
    initScrolling();
  }
}

function initializePage() {
  initializeLocalStorageRender();
  initializeStylesheetAppend();
  callInitializers();
}

function callDefaultInitializers() {
  initializeSpecialNavigationFunctionality();
  initializeBaseTracking();
  initializePaymentPointers();
  initializeTouchDevice();
  initializeCommentsPage();
  initializeArticleDate();
  initializeArticleReactions();
  initNotifications();
  initializeCommentDate();
  initializeCommentDropdown();
  initializeSettings();
  initializeCommentPreview();
  initializeTimeFixer();
  initializeDashboardSort();
  initializePWAFunctionality();
  initializeEllipsisMenu();
  initializeArchivedPostFilter();
  initializeCreditsPage();
  initializeUserProfilePage();
  initializePodcastPlayback();
  initializeVideoPlayback();
  initializeDrawerSliders();
  initializeHeroBannerClose();
  initializeOnboardingTaskCard();
  initializeDateHelpers();
<<<<<<< HEAD
=======

  function freezeScrolling(event) {
    event.preventDefault();
  }

  nextPage = 0;
  fetching = false;
  done = false;
  adClicked = false;
  setTimeout(function undone() {
    done = false;
  }, 300);
  if (!initScrolling.called) {
    initScrolling();
  }
}

function initializePage() {
  initializeLocalStorageRender();
  callInitializers();
>>>>>>> 3fd6aa5c
}<|MERGE_RESOLUTION|>--- conflicted
+++ resolved
@@ -54,7 +54,6 @@
 
 function initializePage() {
   initializeLocalStorageRender();
-  initializeStylesheetAppend();
   callInitializers();
 }
 
@@ -84,8 +83,6 @@
   initializeHeroBannerClose();
   initializeOnboardingTaskCard();
   initializeDateHelpers();
-<<<<<<< HEAD
-=======
 
   function freezeScrolling(event) {
     event.preventDefault();
@@ -106,5 +103,4 @@
 function initializePage() {
   initializeLocalStorageRender();
   callInitializers();
->>>>>>> 3fd6aa5c
 }