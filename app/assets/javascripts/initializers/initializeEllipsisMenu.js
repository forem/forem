// SUBMITTING FORM //

function getFormValues(form) {
  var articleId = form.action.match(/\/(\d+)$/)[1];
  var inputs = form.getElementsByTagName('input');
  var formData = { id: articleId, article: {} };

  for (var i = 0; i < inputs.length; i += 1) {
    var input = inputs[i];
    var name = input.getAttribute('name');
    var value = input.getAttribute('value');

    if (name.match(/\[(.*)\]/)) {
      var key = name.match(/\[(.*)\]$/)[1];
      formData.article[key] = value;
    } else {
      formData[name] = value;
    }
  }

  return formData;
}

function toggleArchived(article, needsArchived) {
  if (needsArchived === 'true') {
    article.classList.add('story-archived', 'hidden');
  } else {
    article.classList.remove('story-archived');
  }
}

function toggleNotifications(submit, action) {
  if (action === 'Mute Notifications') {
    submit.setAttribute('value', 'Receive Notifications');
  } else {
    submit.setAttribute('value', 'Mute Notifications');
  }
}

function onXhrSuccess(form, article, values) {
  if (values.article.archived) {
    toggleArchived(article, values.article.archived);
  } else {
    var submit = form.querySelector('[type="submit"]');
    var submitValue = submit.getAttribute('value');

    toggleNotifications(submit, submitValue);
  }

<<<<<<< HEAD
  article
    .getElementsByClassName('js-dashboard-row-more')[0]
    .classList.add('hidden');
=======
  article.querySelector('.js-ellipsis-menu').classList.add('hidden');
>>>>>>> 9af12056
}

function handleFormSubmit(e) {
  e.preventDefault();
  e.stopPropagation();

  var form = e.target;
  var values = getFormValues(form);
  var data = JSON.stringify(values);

  var formData = new FormData(form);
  var method = formData.get('_method') || 'post';

  var xhr = new XMLHttpRequest();
  xhr.open(method.toUpperCase(), form.action);
  xhr.setRequestHeader('Content-Type', 'application/json');
  xhr.send(data);

  xhr.onload = function onload() {
    var article = form.closest('.js-dashboard-story');

    if (xhr.status === 200) {
      onXhrSuccess(form, article, values);
      var message =
        values.commit === 'Mute Notifications'
          ? 'Notifications Muted'
          : 'Notifications Restored';
      article.getElementsByClassName(
        'js-dashboard-story-details',
      )[0].innerHTML = message;
    } else {
      article.getElementsByClassName(
        'js-dashboard-story-details',
      )[0].innerHTML = 'Failed to update article.';
    }
  };
}

function initializeFormSubmit() {
  var forms = document.querySelectorAll(
    '.js-ellipsis-menu-dropdown .js-archive-toggle',
  );

  for (var i = 0; i < forms.length; i += 1) {
    forms[i].addEventListener('submit', handleFormSubmit);
  }
}

// TOGGLING MENU //

function getMenu(el) {
<<<<<<< HEAD
  var parentDiv = el.closest('.js-dashboard-row-more');
  var menu = parentDiv.getElementsByClassName(
    'js-dashboard-row-more-dropdown',
  )[0];
=======
  var parentDiv = el.closest('.js-ellipsis-menu');
  var menu = parentDiv.querySelector('.js-ellipsis-menu-dropdown');
>>>>>>> 9af12056
  return menu;
}

function hideIfNotAlreadyHidden(menu) {
  if (menu.classList.contains('block')) {
    menu.classList.remove('block');
  }
}

function hideAllEllipsisMenusExcept(menu) {
<<<<<<< HEAD
  var menus = document.getElementsByClassName('js-dashboard-row-more-dropdown');
=======
  var menus = document.querySelectorAll('.js-ellipsis-menu-dropdown');
>>>>>>> 9af12056

  for (var i = 0; i < menus.length; i += 1) {
    if (menus[i] !== menu) {
      hideIfNotAlreadyHidden(menus[i]);
    }
  }
}

function hideEllipsisMenus(e) {
<<<<<<< HEAD
  if (!e.target.closest('.js-dashboard-row-more')) {
    var menus = document.getElementsByClassName(
      'js-dashboard-row-more-dropdown',
    );
=======
  if (!e.target.closest('.js-ellipsis-menu')) {
    var menus = document.querySelectorAll('.js-ellipsis-menu-dropdown');
>>>>>>> 9af12056

    for (var i = 0; i < menus.length; i += 1) {
      hideIfNotAlreadyHidden(menus[i]);
    }
  }
}

function toggleEllipsisMenu(e) {
  var menu = getMenu(e.target);

  // Make sure other ellipsis menus close when a new one
  // is opened
  hideAllEllipsisMenusExcept(menu);

  if (menu.classList.contains('block')) {
    menu.classList.remove('block');
  } else {
    menu.classList.add('block');
  }
}

function initializeEllipsisMenuToggle() {
  var buttons = document.getElementsByClassName(
    'js-ellipsis-menu-trigger',
  );

  for (var i = 0; i < buttons.length; i += 1) {
    buttons[i].addEventListener('click', toggleEllipsisMenu);
  }

  // Hide ellipsis menus when you click outside of the ellipsis menu parent div
  const body = document.body;
  if (body) {
    body.addEventListener('click', hideEllipsisMenus);
  }
}

function initializeEllipsisMenu() {
  initializeEllipsisMenuToggle();
  initializeFormSubmit();
}<|MERGE_RESOLUTION|>--- conflicted
+++ resolved
@@ -47,13 +47,9 @@
     toggleNotifications(submit, submitValue);
   }
 
-<<<<<<< HEAD
   article
-    .getElementsByClassName('js-dashboard-row-more')[0]
+    .getElementsByClassName('.js-ellipsis-menu')[0]
     .classList.add('hidden');
-=======
-  article.querySelector('.js-ellipsis-menu').classList.add('hidden');
->>>>>>> 9af12056
 }
 
 function handleFormSubmit(e) {
@@ -105,15 +101,9 @@
 // TOGGLING MENU //
 
 function getMenu(el) {
-<<<<<<< HEAD
-  var parentDiv = el.closest('.js-dashboard-row-more');
-  var menu = parentDiv.getElementsByClassName(
-    'js-dashboard-row-more-dropdown',
-  )[0];
-=======
   var parentDiv = el.closest('.js-ellipsis-menu');
-  var menu = parentDiv.querySelector('.js-ellipsis-menu-dropdown');
->>>>>>> 9af12056
+  var menu = parentDiv.getElementsByClassName('js-ellipsis-menu-dropdown')[0];
+
   return menu;
 }
 
@@ -124,11 +114,7 @@
 }
 
 function hideAllEllipsisMenusExcept(menu) {
-<<<<<<< HEAD
-  var menus = document.getElementsByClassName('js-dashboard-row-more-dropdown');
-=======
-  var menus = document.querySelectorAll('.js-ellipsis-menu-dropdown');
->>>>>>> 9af12056
+  var menus = document.getElementsByClassName('js-ellipsis-menu-dropdown');
 
   for (var i = 0; i < menus.length; i += 1) {
     if (menus[i] !== menu) {
@@ -138,15 +124,8 @@
 }
 
 function hideEllipsisMenus(e) {
-<<<<<<< HEAD
-  if (!e.target.closest('.js-dashboard-row-more')) {
-    var menus = document.getElementsByClassName(
-      'js-dashboard-row-more-dropdown',
-    );
-=======
   if (!e.target.closest('.js-ellipsis-menu')) {
-    var menus = document.querySelectorAll('.js-ellipsis-menu-dropdown');
->>>>>>> 9af12056
+    var menus = document.getElementsByClassName('js-ellipsis-menu-dropdown');
 
     for (var i = 0; i < menus.length; i += 1) {
       hideIfNotAlreadyHidden(menus[i]);
@@ -169,9 +148,7 @@
 }
 
 function initializeEllipsisMenuToggle() {
-  var buttons = document.getElementsByClassName(
-    'js-ellipsis-menu-trigger',
-  );
+  var buttons = document.getElementsByClassName('js-ellipsis-menu-trigger');
 
   for (var i = 0; i < buttons.length; i += 1) {
     buttons[i].addEventListener('click', toggleEllipsisMenu);
