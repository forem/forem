--- conflicted
+++ resolved
@@ -3,8 +3,7 @@
 'use strict';
 
 function initializeDashboardSort() {
-<<<<<<< HEAD
-  const sortSelector = document.getElementById('dashhboard_sort');
+  const sortSelector = document.getElementById('dashboard_sort');
   if (sortSelector) {
     sortSelector.addEventListener('change', (event) => {
       const url = event.target.value;
@@ -31,13 +30,6 @@
 
       InstantClick.preload(url);
       InstantClick.display(url);
-=======
-  const dashboardSorter = document.getElementById('dashboard_sort');
-
-  if (dashboardSorter) {
-    dashboardSorter.addEventListener('change', (event) => {
-      window.location.assign(`/dashboard?sort=${event.target.value}`);
->>>>>>> 11db2a92
     });
   }
 }