--- conflicted
+++ resolved
@@ -2,19 +2,6 @@
 function initializeCommentDropdown() {
   const announcer = document.getElementById('article-copy-link-announcer');
 
-<<<<<<< HEAD
-  function dropdownFunction(e) {
-    var button = e.target.parentElement;
-    var currentElement = button.parentElement.getElementsByClassName('dropdown-content')[0];
-    if (currentElement.classList.contains('showing')) {
-      currentElement.classList.remove('showing');
-      removeClickListener();
-    } else {
-      removeAllShowing();
-      currentElement.classList.add('showing');
-      document.addEventListener('click', outsideClickListener);
-    }
-=======
 
   function isIOSDevice() {
     return (
@@ -23,7 +10,6 @@
       navigator.userAgent.match(/iPad/i) ||
       navigator.userAgent === 'DEV-Native-ios'
     );
->>>>>>> 7b9c68e1
   }
 
   function removeClass(className) {
