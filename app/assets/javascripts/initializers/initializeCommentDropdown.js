--- conflicted
+++ resolved
@@ -46,7 +46,6 @@
     document.execCommand('copy');
   }
 
-<<<<<<< HEAD
   function copyText(text) {
     return new Promise((resolve, reject) => {
       if (isNativeAndroidDevice()) {
@@ -73,23 +72,6 @@
 
     copyText(permalink).catch((err) => {
       event.clipboardData.setData('text/plain', permalink);
-=======
-  function copyText() {
-    const inputValue = document.getElementById('article-copy-link-input').value;
-    if (isNativeAndroidDevice()) {
-      AndroidBridge.copyToClipboard(inputValue);
-      showAnnouncer();
-    } else if (isClipboardSupported()) {
-      navigator.clipboard
-        .writeText(inputValue)
-        .then(() => {
-          showAnnouncer();
-        })
-        .catch((err) => {
-          execCopyText();
-        });
-    } else {
->>>>>>> 478b048f
       execCopyText();
     });
   }
