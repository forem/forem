--- conflicted
+++ resolved
@@ -1,8 +1,4 @@
-<<<<<<< HEAD
-=======
 
-
->>>>>>> 72853208
 /* global checkUserLoggedIn */
 
 function removeExistingCSRF() {
@@ -35,12 +31,8 @@
       var newCsrfTokenMeta = document.createElement('meta');
       newCsrfTokenMeta.name = 'csrf-token';
       newCsrfTokenMeta.content = json.token;
-<<<<<<< HEAD
       document.head.appendChild(newCsrfTokenMeta);
       document.body.dataset.loaded = 'true';
-=======
-      document.getElementsByTagName('head')[0].appendChild(newCsrfTokenMeta);
-      document.getElementsByTagName('body')[0].dataset.loaded = 'true';
 
       // Assigning Broadcast
       if (json.broadcast) {
@@ -48,7 +40,6 @@
       }
 
       // Assigning User
->>>>>>> 72853208
       if (checkUserLoggedIn()) {
         document.body.dataset.user = json.user;
         browserStoreCache('set', json.user);
