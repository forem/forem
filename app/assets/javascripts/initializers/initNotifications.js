'use strict';

/* global checkUserLoggedIn instantClick InstantClick sendHapticMessage */

function markNotificationsAsRead() {
  setTimeout(() => {
    if (document.getElementById('notifications-container')) {
      var xmlhttp;
      var locationAsArray = window.location.pathname.split('/');
      // Use regex to ensure only numbers in the original string are converted to integers
      var parsedLastParam = parseInt(
        locationAsArray[locationAsArray.length - 1].replace(/[^0-9]/g, ''),
        10,
      );

      if (window.XMLHttpRequest) {
        xmlhttp = new XMLHttpRequest();
      } else {
        xmlhttp = new ActiveXObject('Microsoft.XMLHTTP');
      }
      xmlhttp.onreadystatechange = () => {};

      var csrfToken = document.querySelector("meta[name='csrf-token']").content;

      if (Number.isInteger(parsedLastParam)) {
        xmlhttp.open(
          'Post',
          '/notifications/reads?org_id=' + parsedLastParam,
          true,
        );
      } else {
        xmlhttp.open('Post', '/notifications/reads', true);
      }
      xmlhttp.setRequestHeader('X-CSRF-Token', csrfToken);
      xmlhttp.send();
    }
  }, 450);
}

function fetchNotificationsCount() {
  if (
    document.getElementById('notifications-container') === null &&
    checkUserLoggedIn()
  ) {
    // Prefetch notifications page
    if (instantClick) {
      InstantClick.removeExpiredKeys('force');
      setTimeout(function() {
        InstantClick.preload(
          document.getElementById('notifications-link').href,
          'force',
        );
      }, 30);
    }
<<<<<<< HEAD
    xmlhttp.onreadystatechange = () => {
      if (xmlhttp.readyState === XMLHttpRequest.DONE) {
        var count = xmlhttp.response;
        if (Number.isNaN(count)) {
          document
            .getElementById('notifications-number')
            .classList.remove('showing');
        } else if (count !== '0' && count !== undefined && count !== '') {
          document.getElementById('notifications-number').innerHTML =
            xmlhttp.response;
          document
            .getElementById('notifications-number')
            .classList.add('showing');
          if (instantClick) {
            InstantClick.removeExpiredKeys('force');
            setTimeout(() => {
              InstantClick.preload(
                document.getElementById('notifications-link').href,
                'force',
              );
            }, 30);
          }
        } else {
          document
            .getElementById('notifications-number')
            .classList.remove('showing');
        }
      }
    };

    xmlhttp.open('GET', '/notifications/counts', true);
    xmlhttp.send();
=======
>>>>>>> 9ad95cb6
  }
}

// map over the array of elements and apply a callback function to click event
function addOnClickHandlerToButtons(className, callBack) {
  var butts = document.getElementsByClassName(className);
  var i;
  var butt;
  for (i = 0; i < butts.length; i += 1) {
    butt = butts[i];
    butt.addEventListener('click', callBack);
  }
}

function onClickReactionButton(event) {
  event.preventDefault();
  sendHapticMessage('medium');
  var thisButt = event.target;
  thisButt.classList.add('reacted');

  function successCb(response) {
    if (response.result === 'create') {
      thisButt.classList.add('reacted');
    } else {
      thisButt.classList.remove('reacted');
    }
  }

  var formData = new FormData();
  formData.append('reactable_type', thisButt.dataset.reactableType);
  formData.append('category', thisButt.dataset.category);
  formData.append('reactable_id', thisButt.dataset.reactableId);

  getCsrfToken()
    .then(sendFetch('reaction-creation', formData))
    .then(response => {
      if (response.status === 200) {
        response.json().then(successCb);
      }
    });
}

function onClickReply(event) {
  event.preventDefault();
  var thisButt = event.target;
  document
    .getElementById('comment-form-for-' + thisButt.dataset.reactableId)
    .classList.add('showing');
  thisButt.innerHTML = '';
  setTimeout(() => {
    document
      .getElementById('comment-textarea-for-' + thisButt.dataset.reactableId)
      .focus();
  }, 30);
}

function initReactions() {
  setTimeout(() => {
    if (document.getElementById('notifications-container')) {
      addOnClickHandlerToButtons('reaction-button', onClickReactionButton);
      addOnClickHandlerToButtons('toggle-reply-form', onClickReply);
    }
  }, 180);
}

function removeShowingClass() {
  document.getElementById('notifications-number').classList.remove('showing');
}

function listenForNotificationsBellClick() {
  setTimeout(() => {
    document
      .getElementById('notifications-link')
      .addEventListener('click', removeShowingClass);
  }, 180);
}

function initPagination() {
  // paginators appear after each block of HTML notifications sent by the server
  const paginators = document.getElementsByClassName('notifications-paginator');
  if (paginators && paginators.length > 0) {
    const paginator = paginators[paginators.length - 1];

    if (paginator) {
      window
        .fetch(paginator.dataset.paginationPath, {
          method: 'GET',
          credentials: 'same-origin',
        })
        .then(response => {
          if (response.status === 200) {
            response.text().then(html => {
              const markup = html.trim();

              if (markup) {
                const container = document.getElementById('articles-list');

                const newNotifications = document.createElement('div');
                newNotifications.innerHTML = markup;

                paginator.remove();
                container.append(newNotifications);

                initReactions();
              } else {
                // no more notifications to load, we hide the load more wrapper
                const button = document.getElementById('load-more-button');
                if (button) {
                  button.style.display = 'none';
                }
                paginator.remove();
              }
            });
          }
        });
    }
  }
}

function initLoadMoreButton() {
  const button = document.getElementById('load-more-button');
  if (button) {
    button.addEventListener('click', initPagination);
  }
}

function initNotifications() {
  fetchNotificationsCount();
  markNotificationsAsRead();
  initReactions();
  listenForNotificationsBellClick();
  initPagination();
  initLoadMoreButton();
}<|MERGE_RESOLUTION|>--- conflicted
+++ resolved
@@ -52,41 +52,6 @@
         );
       }, 30);
     }
-<<<<<<< HEAD
-    xmlhttp.onreadystatechange = () => {
-      if (xmlhttp.readyState === XMLHttpRequest.DONE) {
-        var count = xmlhttp.response;
-        if (Number.isNaN(count)) {
-          document
-            .getElementById('notifications-number')
-            .classList.remove('showing');
-        } else if (count !== '0' && count !== undefined && count !== '') {
-          document.getElementById('notifications-number').innerHTML =
-            xmlhttp.response;
-          document
-            .getElementById('notifications-number')
-            .classList.add('showing');
-          if (instantClick) {
-            InstantClick.removeExpiredKeys('force');
-            setTimeout(() => {
-              InstantClick.preload(
-                document.getElementById('notifications-link').href,
-                'force',
-              );
-            }, 30);
-          }
-        } else {
-          document
-            .getElementById('notifications-number')
-            .classList.remove('showing');
-        }
-      }
-    };
-
-    xmlhttp.open('GET', '/notifications/counts', true);
-    xmlhttp.send();
-=======
->>>>>>> 9ad95cb6
   }
 }
 
