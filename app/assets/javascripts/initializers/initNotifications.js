--- conflicted
+++ resolved
@@ -65,24 +65,7 @@
             .getElementById('notifications-number')
             .classList.remove('showing');
         } else if (count !== '0' && count !== undefined && count !== '') {
-<<<<<<< HEAD
           showNotificationCount(xmlhttp);
-=======
-          document.getElementById('notifications-number').innerHTML =
-            xmlhttp.response;
-          document
-            .getElementById('notifications-number')
-            .classList.add('showing');
-          if (window.instantClick) {
-            window.InstantClick.removeExpiredKeys('force');
-            setTimeout(() => {
-              window.InstantClick.preload(
-                document.getElementById('notifications-link').href,
-                'force',
-              );
-            }, 30);
-          }
->>>>>>> 2e41800a
         } else {
           document
             .getElementById('notifications-number')
@@ -100,7 +83,6 @@
   sendHapticMessage('medium');
   var thisButt = this;
   thisButt.classList.add('reacted');
-<<<<<<< HEAD
 
   function successCb(response) {
     if (response.result === 'create') {
@@ -123,32 +105,6 @@
       }
     });
 }
-
-=======
-
-  function successCb(response) {
-    if (response.result === 'create') {
-      thisButt.classList.add('reacted');
-    } else {
-      thisButt.classList.remove('reacted');
-    }
-  }
-
-  var formData = new FormData();
-  formData.append('reactable_type', thisButt.dataset.reactableType);
-  formData.append('category', thisButt.dataset.category);
-  formData.append('reactable_id', thisButt.dataset.reactableId);
-
-  getCsrfToken()
-    .then(sendFetch('reaction-creation', formData))
-    .then(response => {
-      if (response.status === 200) {
-        response.json().then(successCb);
-      }
-    });
-}
-
->>>>>>> 2e41800a
 function initReactions() {
   setTimeout(() => {
     if (document.getElementById('notifications-container')) {
