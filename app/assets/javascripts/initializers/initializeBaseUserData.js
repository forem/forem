--- conflicted
+++ resolved
@@ -89,21 +89,7 @@
   }
 }
 
-<<<<<<< HEAD
-function initializeBaseUserData() {
-  const user = userData();
-  const userProfileLinkHTML = `<a href="/${user.username}" id="first-nav-link" class="crayons-link crayons-link--block">
-      <div>
-        <span class="fw-medium block">${user.name}</span>
-        <small class="fs-s color-base-50">@${user.username}</small>
-      </div>
-    </a>`;
-  document.getElementById(
-    'user-profile-link-placeholder',
-  ).innerHTML = userProfileLinkHTML;
-=======
 function setCurrentUserToNavBar(user) {
->>>>>>> 2d92c5d8
   const userNavLink = document.getElementById('first-nav-link');
   userNavLink.href = `/${user.username}`;
   userNavLink.querySelector('span').textContent = user.name;
