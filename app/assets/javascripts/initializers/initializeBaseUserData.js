--- conflicted
+++ resolved
@@ -94,7 +94,6 @@
 
 function initializeBaseUserData() {
   const user = userData();
-<<<<<<< HEAD
   const userProfileLinkHTML =
     '<a href="/' +
     user.username +
@@ -109,12 +108,10 @@
   document.getElementById(
     'user-profile-link-placeholder',
   ).innerHTML = userProfileLinkHTML;
-=======
   const userNavLink = document.getElementById('first-nav-link');
   userNavLink.href = `/${user.username}`;
   userNavLink.querySelector('span').textContent = user.name;
   userNavLink.querySelector('small').textContent = `@${user.username}`;
->>>>>>> 64943016
   document.getElementById('nav-profile-image').src = user.profile_image_90;
 
   initializeUserSidebar(user);
