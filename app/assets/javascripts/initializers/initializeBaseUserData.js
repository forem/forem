--- conflicted
+++ resolved
@@ -55,14 +55,6 @@
         );
       }
       document.getElementById('action-space').innerHTML = actions.join('');
-<<<<<<< HEAD
-    } else if (user.trusted) {
-      document.getElementById('action-space').innerHTML =
-        '<a class="crayons-btn crayons-btn--s crayons-btn--secondary ml-1" href="' +
-        articleContainer.dataset.path +
-        '/mod" rel="nofollow">Moderate</a>';
-=======
->>>>>>> 40c85593
     }
   }
 }
