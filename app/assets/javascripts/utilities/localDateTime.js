'use strict';

/* Local date/time utilities */

/*
  Convert string timestamp to local time, using the given locale.

  timestamp should be something like '2019-05-03T16:02:50.908Z'
  locale can be `navigator.language` or a custom locale. defaults to 'default'
  options are `Intl.DateTimeFormat` options

  see <https://developer.mozilla.org//docs/Web/JavaScript/Reference/Global_Objects/DateTimeFormat>
  for more information.
*/
function timestampToLocalDateTime(timestamp, locale, options) {
  if (!timestamp) {
    return '';
  }

  try {
    var time = new Date(timestamp);
    return new Intl.DateTimeFormat(locale || 'default', options).format(time);
  } catch (e) {
    return '';
  }
}

<<<<<<< HEAD
function timestampToLocalDateTimeLong(timestamp) {
  // example: "Wednesday, April 3, 2019, 2:55:14 PM"

  return timestampToLocalDateTime(timestamp, navigator.language, {
    weekday: 'long',
    year: 'numeric',
    month: 'long',
    day: 'numeric',
    hour: 'numeric',
    minute: 'numeric',
    second: 'numeric',
  });
}

function timestampToLocalDateTimeShort(timestamp) {
  // example: "10 Dec 2018" if it is not the current year
  // example: "6 Sep" if it is the current year

  if (timestamp) {
    const currentYear = new Date().getFullYear();
    const givenYear = new Date(timestamp).getFullYear();

    var timeOptions = {
      day: 'numeric',
      month: 'short',
    };

    if (givenYear !== currentYear) {
      timeOptions.year = 'numeric';
    }

    return timestampToLocalDateTime(timestamp, navigator.language, timeOptions);
  }

  return '';
}

=======
>>>>>>> e7e31f4d
function addLocalizedDateTimeToElementsTitles(elements, timestampAttribute) {
  for (var i = 0; i < elements.length; i += 1) {
    var element = elements[i];

    // get UTC timestamp set by the server
    var timestamp = element.getAttribute(timestampAttribute || 'datetime');

    if (timestamp) {
      // add a full datetime to the element title, visible on hover.
      // `navigator.language` is used to allow the date to be localized
      // according to the browser's locale
      // see <https://developer.mozilla.org/en-US/docs/Web/API/NavigatorLanguage/language>
      var localDateTime = timestampToLocalDateTimeLong(timestamp);
      element.setAttribute('title', localDateTime);
    }
  }
}

function localizeTimeElements(elements, timeOptions) {
  for (let i = 0; i < elements.length; i += 1) {
    const element = elements[i];

    const timestamp = element.getAttribute('datetime');
    if (timestamp) {
      const localDateTime = timestampToLocalDateTime(
        timestamp,
        navigator.language,
        timeOptions,
      );

      element.textContent = localDateTime;
    }
  }
}

function timestampToLocalDateTimeLong(timestamp) {
  // example: "Wednesday, April 3, 2019, 2:55:14 PM"

  return timestampToLocalDateTime(timestamp, navigator.language, {
    weekday: 'long',
    year: 'numeric',
    month: 'long',
    day: 'numeric',
    hour: 'numeric',
    minute: 'numeric',
    second: 'numeric',
  });
}

function timestampToLocalDateTimeShort(timestamp) {
  // example: "10 Dec 2018" if it is not the current year
  // example: "6 Sep" if it is the current year

  if (timestamp) {
    const currentYear = new Date().getFullYear();
    const givenYear = new Date(timestamp).getFullYear();

    var timeOptions = {
      day: 'numeric',
      month: 'short',
    };

    if (givenYear !== currentYear) {
      timeOptions.year = 'numeric';
    }

    return timestampToLocalDateTime(timestamp, navigator.language, timeOptions);
  }

  return '';
}

if (typeof globalThis !== 'undefined') {
  globalThis.timestampToLocalDateTimeLong = timestampToLocalDateTimeLong; // eslint-disable-line no-undef
  globalThis.timestampToLocalDateTimeShort = timestampToLocalDateTimeShort; // eslint-disable-line no-undef
}<|MERGE_RESOLUTION|>--- conflicted
+++ resolved
@@ -25,46 +25,6 @@
   }
 }
 
-<<<<<<< HEAD
-function timestampToLocalDateTimeLong(timestamp) {
-  // example: "Wednesday, April 3, 2019, 2:55:14 PM"
-
-  return timestampToLocalDateTime(timestamp, navigator.language, {
-    weekday: 'long',
-    year: 'numeric',
-    month: 'long',
-    day: 'numeric',
-    hour: 'numeric',
-    minute: 'numeric',
-    second: 'numeric',
-  });
-}
-
-function timestampToLocalDateTimeShort(timestamp) {
-  // example: "10 Dec 2018" if it is not the current year
-  // example: "6 Sep" if it is the current year
-
-  if (timestamp) {
-    const currentYear = new Date().getFullYear();
-    const givenYear = new Date(timestamp).getFullYear();
-
-    var timeOptions = {
-      day: 'numeric',
-      month: 'short',
-    };
-
-    if (givenYear !== currentYear) {
-      timeOptions.year = 'numeric';
-    }
-
-    return timestampToLocalDateTime(timestamp, navigator.language, timeOptions);
-  }
-
-  return '';
-}
-
-=======
->>>>>>> e7e31f4d
 function addLocalizedDateTimeToElementsTitles(elements, timestampAttribute) {
   for (var i = 0; i < elements.length; i += 1) {
     var element = elements[i];
