--- conflicted
+++ resolved
@@ -242,11 +242,7 @@
   video {
     height: auto;
     display: block;
-<<<<<<< HEAD
-    margin: 0 auto var(--content-rhythm) auto;
-=======
     margin: var(--content-rythm) auto;
->>>>>>> 4772d672
     max-width: 100%;
     max-height: calc(50vh + 180px);
     border-radius: var(--radius);
