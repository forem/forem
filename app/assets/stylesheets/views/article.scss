--- conflicted
+++ resolved
@@ -119,13 +119,8 @@
   h4,
   h5,
   h6 {
-<<<<<<< HEAD
-    font-family: var(--ff-default);
-    margin: 0 0 var(--article-rythm) 0;
-=======
     font-family: var(--ff-sans-serif);
-    margin: var(--article-rythm) 0;
->>>>>>> 7f64e38c
+    margin: 0 0 var(--article-rythm) 0;
     margin-top: calc(var(--article-rythm) * 2);
     padding: 0;
   }
