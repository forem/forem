@import 'variables';
@import '_mixins';

// Alternate base fonts
body.sans-serif-article-body {
<<<<<<< HEAD
  .body,
  .crayons-article__body {
    font-family: $helvetica;
=======
  .body {
    font-family: var(--ff-default);
>>>>>>> 573f79d5
  }
  .body p {
    font-family: var(--ff-default);
    font-size: 0.98em;
  }
}

body.comic-sans-article-body {
  .body,
  .crayons-article__body {
    font-family: 'Comic Sans MS', cursive, sans-serif;
  }
  .body p {
    font-family: 'Comic Sans MS', cursive, sans-serif;
    font-size: 0.98em;
  }
}

body.open-dyslexic-article-body {
  .body,
  .crayons-article__body {
    font-display: swap;
    font-family: OpenDyslexic, sans-serif;
  }
  .body p {
    font-display: swap;
    font-family: OpenDyslexic, sans-serif;
    font-size: 0.9em;
  }
  .body b,
  .body strong,
  .crayons-article__body b,
  .crayons-article__body strong {
    font-family: OpenDyslexic-Bold, sans-serif;
  }

  .body i,
  .body em,
  .crayons-article__body i,
  .crayons-article__body em {
    font-family: OpenDyslexic-Italic, sans-serif;
  }

  .body b > i,
  .body b > em,
  .body strong > i,
  .body strong > em,
  .body i > b,
  .body em > b,
  .body i > strong,
  .body em > strong,
  .crayons-article__body b > i,
  .crayons-article__body b > em,
  .crayons-article__body strong > i,
  .crayons-article__body strong > em,
  .crayons-article__body i > b,
  .crayons-article__body em > b,
  .crayons-article__body i > strong,
  .crayons-article__body em > strong, {
    font-family: OpenDyslexic-Bolditalic;
  }
}

body.monospace-article-body {
<<<<<<< HEAD
  .body,
  .crayons-article__body {
    font-family: $monospace;
=======
  .body {
    font-family: var(--ff-accent);
>>>>>>> 573f79d5
  }
  .body p {
    font-family: var(--ff-accent);
    font-size: 0.9em;
  }
}<|MERGE_RESOLUTION|>--- conflicted
+++ resolved
@@ -3,14 +3,9 @@
 
 // Alternate base fonts
 body.sans-serif-article-body {
-<<<<<<< HEAD
   .body,
   .crayons-article__body {
-    font-family: $helvetica;
-=======
-  .body {
     font-family: var(--ff-default);
->>>>>>> 573f79d5
   }
   .body p {
     font-family: var(--ff-default);
@@ -69,20 +64,15 @@
   .crayons-article__body i > b,
   .crayons-article__body em > b,
   .crayons-article__body i > strong,
-  .crayons-article__body em > strong, {
+  .crayons-article__body em > strong {
     font-family: OpenDyslexic-Bolditalic;
   }
 }
 
 body.monospace-article-body {
-<<<<<<< HEAD
   .body,
   .crayons-article__body {
-    font-family: $monospace;
-=======
-  .body {
     font-family: var(--ff-accent);
->>>>>>> 573f79d5
   }
   .body p {
     font-family: var(--ff-accent);
