--- conflicted
+++ resolved
@@ -93,15 +93,11 @@
   height: 100%;
   display: flex;
   align-items: center;
-<<<<<<< HEAD
-=======
-  z-index: 20;
 
   @media (min-width: $breakpoint-s) {
     perspective: 1000px;
   }
 
->>>>>>> 38a42a34
   &__trigger {
     all: unset;
     padding: var(--su-1);
