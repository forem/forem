@import '../config/import';

.crayons-modal {
<<<<<<< HEAD
  position: fixed;
  left: 0;
  right: 0;
  top: 0;
  bottom: 0;
  display: flex;
  align-items: center;
  justify-content: center;
  z-index: 500;

=======
  --modal-max-width: 768px;
  --modal-body-padding: #{$su-2};
  --modal-header-padding: #{$su-2};

  @media (min-width: $breakpoint-s) {
    --modal-body-padding: #{$su-4};
    --modal-header-padding: #{$su-4};
  }

  @media (min-width: $breakpoint-m) {
    --modal-body-padding: #{$su-7};
    --modal-header-padding: #{$su-4} #{$su-4} #{$su-4} #{$su-7};
  }

  position: fixed;
  left: 0;
  right: 0;
  top: 0;
  bottom: 0;
  display: flex;
  align-items: center;
  justify-content: center;
  z-index: 500;
  pointer-events: none;

>>>>>>> 9ddac632
  &__overlay {
    background: var(--base-100);
    opacity: 0.5;
    position: absolute;
    left: 0;
    right: 0;
    top: 0;
    bottom: 0;
    z-index: 600;
<<<<<<< HEAD
  }

  &__box {
    @include generate-box(
      $level: 3,
      $bg: var(--card-bg),
      $border: var(--card-color),
      $color: var(--card-color)
    );
    display: flex;
    flex-direction: column;
    max-width: 800px;
    background: var(--card-bg); // TODO: ?
    z-index: 700;
    max-height: 100%;
    @media (max-width: $breakpoint-s) {
      border: 0 !important; // TODO: this is dirty...
    }

    @media (min-width: $breakpoint-s) {
      max-height: calc(100% - #{$su-6});
    }

    &__header {
      position: static;
      top: 0;
      width: 100%;
      border-bottom: 2px solid black;
      display: flex;
      align-items: center;
      padding: $su-4;
      justify-content: space-between;
=======
    pointer-events: auto;
  }

  &__box {
    display: flex;
    flex-direction: column;
    max-width: var(--modal-max-width);
    background: var(--card-bg);
    color: var(--card-color);
    z-index: 700;
    max-height: 100%;
    width: 100%;
    height: 100%;
    pointer-events: auto;

    @media (min-width: $breakpoint-s) {
      @include generate-box(
        $level: 3,
        $bg: var(--card-bg),
        $border: var(--card-color),
        $color: var(--card-color)
      );
      max-height: calc(100% - #{$su-6});
      height: auto;
      width: 90%;
    }

    &__header {
      border-bottom: 2px solid var(--card-color);
      display: flex;
      align-items: center;
      justify-content: space-between;
      padding: var(--modal-header-padding);
>>>>>>> 9ddac632
    }

    &__body {
      flex: 1 auto;
<<<<<<< HEAD
      padding: $su-6 $su-8;
=======
      padding: var(--modal-body-padding);
>>>>>>> 9ddac632
      max-height: 100%;
      overflow-y: auto;
    }
  }

  &--s {
<<<<<<< HEAD
    .crayons-modal__box {
      max-width: 480px;
=======
    @media (min-width: $breakpoint-s) {
      --modal-max-width: 480px;
>>>>>>> 9ddac632
    }
  }

  &--m {
<<<<<<< HEAD
    .crayons-modal__box {
      max-width: 640px;
=======
    @media (min-width: $breakpoint-m) {
      --modal-max-width: 640px;
>>>>>>> 9ddac632
    }
  }
}<|MERGE_RESOLUTION|>--- conflicted
+++ resolved
@@ -1,18 +1,6 @@
 @import '../config/import';
 
 .crayons-modal {
-<<<<<<< HEAD
-  position: fixed;
-  left: 0;
-  right: 0;
-  top: 0;
-  bottom: 0;
-  display: flex;
-  align-items: center;
-  justify-content: center;
-  z-index: 500;
-
-=======
   --modal-max-width: 768px;
   --modal-body-padding: #{$su-2};
   --modal-header-padding: #{$su-2};
@@ -38,7 +26,6 @@
   z-index: 500;
   pointer-events: none;
 
->>>>>>> 9ddac632
   &__overlay {
     background: var(--base-100);
     opacity: 0.5;
@@ -48,40 +35,6 @@
     top: 0;
     bottom: 0;
     z-index: 600;
-<<<<<<< HEAD
-  }
-
-  &__box {
-    @include generate-box(
-      $level: 3,
-      $bg: var(--card-bg),
-      $border: var(--card-color),
-      $color: var(--card-color)
-    );
-    display: flex;
-    flex-direction: column;
-    max-width: 800px;
-    background: var(--card-bg); // TODO: ?
-    z-index: 700;
-    max-height: 100%;
-    @media (max-width: $breakpoint-s) {
-      border: 0 !important; // TODO: this is dirty...
-    }
-
-    @media (min-width: $breakpoint-s) {
-      max-height: calc(100% - #{$su-6});
-    }
-
-    &__header {
-      position: static;
-      top: 0;
-      width: 100%;
-      border-bottom: 2px solid black;
-      display: flex;
-      align-items: center;
-      padding: $su-4;
-      justify-content: space-between;
-=======
     pointer-events: auto;
   }
 
@@ -115,40 +68,25 @@
       align-items: center;
       justify-content: space-between;
       padding: var(--modal-header-padding);
->>>>>>> 9ddac632
     }
 
     &__body {
       flex: 1 auto;
-<<<<<<< HEAD
-      padding: $su-6 $su-8;
-=======
       padding: var(--modal-body-padding);
->>>>>>> 9ddac632
       max-height: 100%;
       overflow-y: auto;
     }
   }
 
   &--s {
-<<<<<<< HEAD
-    .crayons-modal__box {
-      max-width: 480px;
-=======
     @media (min-width: $breakpoint-s) {
       --modal-max-width: 480px;
->>>>>>> 9ddac632
     }
   }
 
   &--m {
-<<<<<<< HEAD
-    .crayons-modal__box {
-      max-width: 640px;
-=======
     @media (min-width: $breakpoint-m) {
       --modal-max-width: 640px;
->>>>>>> 9ddac632
     }
   }
 }