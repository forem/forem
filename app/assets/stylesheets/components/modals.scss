@import '../config/import';

%modal-style {
  display: inline-block;
  width: 100%;
}

.crayons-modal {
<<<<<<< HEAD
  position: fixed;
  left: 0;
  right: 0;
  top: 0;
  bottom: 0;
  display: flex;
  align-items: center;
  justify-content: center;
  z-index: 500;
  pointer-events: none;
=======
  @extend %modal-style;
  @include generate-box(
    $level: 3,
    $bg: var(--card-bg),
    $border: var(--card-color),
    $color: var(--card-color)
  );
  padding: $su-7;
  max-width: 640px;
>>>>>>> 08ec1609

  &__overlay {
    background: var(--base-100);
    opacity: 0.5;
    position: absolute;
    left: 0;
    right: 0;
    top: 0;
    bottom: 0;
    z-index: 600;
    pointer-events: auto;
  }

  &__box {
    @extend %modal-style;
    display: flex;
    flex-direction: column;
    max-width: 800px;
    background: var(--card-bg); // TODO: ?
    z-index: 700;
    max-height: 100%;
    pointer-events: auto;
    @media (max-width: $breakpoint-s) {
      border: 0 !important; // TODO: this is dirty...
    }

    @media (min-width: $breakpoint-s) {
      max-height: calc(100% - #{$su-6});
    }

    &__header {
      position: static;
      top: 0;
      width: 100%;
      border-bottom: 2px solid black;
      display: flex;
      align-items: center;
      padding: $su-4;
      justify-content: space-between;
    }

    &__body {
      flex: 1 auto;
      padding: $su-7;
      max-height: 100%;
      overflow-y: auto;
    }
  }

  &--s {
    .crayons-modal__box {
      max-width: 480px;
    }
  }

  &--m {
    .crayons-modal__box {
      max-width: 640px;
    }
  }
}<|MERGE_RESOLUTION|>--- conflicted
+++ resolved
@@ -1,12 +1,6 @@
 @import '../config/import';
 
-%modal-style {
-  display: inline-block;
-  width: 100%;
-}
-
 .crayons-modal {
-<<<<<<< HEAD
   position: fixed;
   left: 0;
   right: 0;
@@ -17,17 +11,6 @@
   justify-content: center;
   z-index: 500;
   pointer-events: none;
-=======
-  @extend %modal-style;
-  @include generate-box(
-    $level: 3,
-    $bg: var(--card-bg),
-    $border: var(--card-color),
-    $color: var(--card-color)
-  );
-  padding: $su-7;
-  max-width: 640px;
->>>>>>> 08ec1609
 
   &__overlay {
     background: var(--base-100);
@@ -42,10 +25,16 @@
   }
 
   &__box {
-    @extend %modal-style;
+    @include generate-box(
+      $level: 3,
+      $bg: var(--card-bg),
+      $border: var(--card-color),
+      $color: var(--card-color)
+    );
     display: flex;
     flex-direction: column;
     max-width: 800px;
+    width: 100%;
     background: var(--card-bg); // TODO: ?
     z-index: 700;
     max-height: 100%;
@@ -62,7 +51,7 @@
       position: static;
       top: 0;
       width: 100%;
-      border-bottom: 2px solid black;
+      border-bottom: 2px solid var(--card-color);
       display: flex;
       align-items: center;
       padding: $su-4;
