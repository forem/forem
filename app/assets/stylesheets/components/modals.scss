@import '../config/import';

%modal-style {
  display: inline-block;
  width: 100%;
}

.crayons-modal {
<<<<<<< HEAD
  position: fixed;
  left: 0;
  right: 0;
  top: 0;
  bottom: 0;
  display: flex;
  align-items: center;
  justify-content: center;
  z-index: 500;
=======
  @extend %modal-style;
  @include generate-box(
    $level: 3,
    $bg: var(--card-bg),
    $border: var(--card-color),
    $color: var(--card-color)
  );
  padding: $su-7;
  max-width: 640px;
>>>>>>> d7b3b770

  &__overlay {
    background: var(--base-100);
    opacity: 0.5;
    position: absolute;
    left: 0;
    right: 0;
    top: 0;
    bottom: 0;
    z-index: 600;
  }

  &__box {
    @extend %modal-style;
    display: flex;
    flex-direction: column;
    max-width: 800px;
    background: var(--card-bg); // TODO: ?
    z-index: 700;
    max-height: 100%;
    @media (max-width: $breakpoint-s) {
      border: 0 !important; // TODO: this is dirty...
    }

    @media (min-width: $breakpoint-s) {
      max-height: calc(100% - #{$su-6});
    }

    &__header {
      position: static;
      top: 0;
      width: 100%;
      border-bottom: 2px solid black;
      display: flex;
      align-items: center;
      padding: $su-4;
      justify-content: space-between;
    }

    &__body {
      flex: 1 auto;
      padding: $su-6 $su-8;
      max-height: 100%;
      overflow-y: auto;
    }
  }

  &--s {
    .crayons-modal__box {
      max-width: 480px;
    }
  }

  &--m {
    .crayons-modal__box {
      max-width: 640px;
    }
  }
}<|MERGE_RESOLUTION|>--- conflicted
+++ resolved
@@ -1,12 +1,6 @@
 @import '../config/import';
 
-%modal-style {
-  display: inline-block;
-  width: 100%;
-}
-
 .crayons-modal {
-<<<<<<< HEAD
   position: fixed;
   left: 0;
   right: 0;
@@ -16,17 +10,12 @@
   align-items: center;
   justify-content: center;
   z-index: 500;
-=======
-  @extend %modal-style;
   @include generate-box(
     $level: 3,
     $bg: var(--card-bg),
     $border: var(--card-color),
     $color: var(--card-color)
   );
-  padding: $su-7;
-  max-width: 640px;
->>>>>>> d7b3b770
 
   &__overlay {
     background: var(--base-100);
@@ -40,7 +29,6 @@
   }
 
   &__box {
-    @extend %modal-style;
     display: flex;
     flex-direction: column;
     max-width: 800px;
