@import '../config/import';

// Basic styling
.crayons-btn {
  // Setup
  --border-width: 0px;
  --shadow-color: rgba(0, 0, 0, 0.05);
  --vertical-padding: #{$su-2};
  --horizontal-padding: #{$su-4};
  --font-size: #{$fs-base};
  --with-icon-padding: #{$su-3};
  --icon-margin: #{$su-2};

  position: relative;
<<<<<<< HEAD
  display: inline-flex;
  align-items: center;
  padding: 0.5em 1em;
=======
  display: inline-block;
  padding: calc(var(--vertical-padding) - var(--border-width))
    calc(var(--horizontal-padding) - var(--border-width));
>>>>>>> b37bb942
  border-radius: $br-default;
  outline: none;
  font-family: inherit;
  font-size: var(--font-size);
  line-height: $su-6; // intentionally not using $lh-* variable.
  font-weight: $fw-medium;
  text-align: center;
  text-decoration: none;
  cursor: pointer;
  transition: all $transition-props;
  border: var(--border-width) solid;

  // Styles
  --bg: var(--button-primary-bg);
  --bg-hover: var(--button-primary-bg-hover);
  --border: transparent;
  --border-hover: transparent;
  --color: var(--button-primary-color);
  --color-hover: var(--button-primary-color-hover);
  --shadow: 0 1px 3px var(--shadow-color);
  --shadow-hover: 0 2px 5px var(--shadow-color);
  --bg-inverted: var(--button-primary-inverted-bg);
  --bg-inverted-hover: var(--button-primary-inverted-bg-hover);
  --color-inverted: var(--button-primary-inverted-color);
  --color-inverted-hover: var(--button-primary-inverted-color-hover);

  background-color: var(--bg);
  border-color: var(--border);
  box-shadow: var(--shadow);
  color: var(--color);

  &[href]:hover,
  &:hover:enabled,
  &:active:enabled {
    background-color: var(--bg-hover);
    border-color: var(--border-hover);
    box-shadow: var(--shadow-hover);
    color: var(--color-hover);
    z-index: 2;
  }

  &.crayons-btn--inverted {
    --bg: var(--bg-inverted);
    --bg-hover: var(--bg-inverted-hover);
    --border: var(--border-inverted);
    --border-hover: var(--border-inverted-hover);
    --color: var(--color-inverted);
    --color-hover: var(--color-inverted-hover);
  }

  &[disabled] {
    opacity: 0.6;
    cursor: not-allowed;
  }

  &--s {
    --vertical-padding: #{$su-1};
    --horizontal-padding: #{$su-3};
    --font-size: #{$fs-s};
    --with-icon-padding: #{$su-2};
    --icon-margin: #{$su-1};
  }

  &--l {
    --vertical-padding: #{$su-3};
    --horizontal-padding: #{$su-5};
    --with-icon-padding: #{$su-3};
    --icon-margin: #{$su-2};
  }

  &--xl {
    --vertical-padding: #{$su-4};
    --horizontal-padding: #{$su-6};
    --font-size: #{$fs-l};
    --with-icon-padding: #{$su-5};
    --icon-margin: #{$su-3};
  }
}

.crayons-btn--secondary {
  --bg: var(--button-secondary-bg);
  --bg-hover: var(--button-secondary-bg-hover);
  --color: var(--button-secondary-color);
  --color-hover: var(--button-secondary-color-hover);
  --bg-inverted: var(--button-secondary-inverted-bg);
  --bg-inverted-hover: var(--button-secondary-inverted-bg-hover);
  --color-inverted: var(--button-secondary-inverted-color);
  --color-inverted-hover: var(--button-secondary-inverted-color-hover);
}

.crayons-btn--outlined {
  --bg: var(--button-outlined-bg);
  --bg-hover: var(--button-outlined-bg-hover);
  --border: var(--button-outlined-border);
  --border-hover: var(--button-outlined-border-hover);
  --color: var(--button-outlined-color);
  --color-hover: var(--button-outlined-color-hover);
  --bg-inverted: var(--button-outlined-inverted-bg);
  --bg-inverted-hover: var(--button-outlined-inverted-bg-hover);
  --border-inverted: var(--button-outlined-inverted-border);
  --border-inverted-hover: var(--button-outlined-inverted-border-hover);
  --color-inverted: var(--button-outlined-inverted-color);
  --color-inverted-hover: var(--button-outlined-inverted-color-hover);

  --border-width: 2px;
}

.crayons-btn--danger {
  --bg: var(--accent-danger);
  --bg-hover: var(--accent-danger-darker);
  --color: var(--base-inverted);
  --color-hover: var(--base-inverted);
  --bg-inverted: var(--accent-danger);
  --bg-inverted-hover: var(--accent-danger-darker);
  --color-inverted: var(--base-inverted);
  --color-inverted-hover: var(--base-inverted);
}

.crayons-btn--ghost {
  --bg: var(--button-ghost-bg);
  --bg-hover: var(--button-ghost-bg-hover);
  --color: var(--button-ghost-color);
  --color-hover: var(--button-ghost-color-hover);
  --shadow: none;
  --shadow-hover: none;
  --bg-inverted: var(--button-ghost-inverted-bg);
  --bg-inverted-hover: var(--button-ghost-inverted-bg-hover);
  --color-inverted: var(--button-ghost-inverted-color);
  --color-inverted-hover: var(--button-ghost-inverted-color-hover);

  &-brand {
    --bg: var(--button-ghost-bg);
    --bg-hover: var(--button-ghost-bg-hover);
    --color: var(--accent-brand);
    --color-hover: var(--accent-brand-darker);
    --shadow: none;
    --shadow-hover: none;
    --bg-inverted: var(--button-ghost-inverted-bg);
    --bg-inverted-hover: var(--button-ghost-inverted-bg-hover);
    --color-inverted: var(--accent-brand-lighter);
    --color-inverted-hover: var(--accent-brand-lighter);
  }

<<<<<<< HEAD
  &--ghost {
    background-color: transparent;
    color: var(--link-color-secondary);

    &:enabled:not(&--disabled):hover,
    &:enabled:not(&--disabled):active,
    &--active:enabled:not(&--disabled) {
      background-color: transparent;
      color: var(--link-color-secondary-hover);
    }
=======
  &-success {
    --bg: var(--button-ghost-bg);
    --bg-hover: var(--button-ghost-bg-hover);
    --color: var(--accent-success);
    --color-hover: var(--accent-success-darker);
    --shadow: none;
    --shadow-hover: none;
    --bg-inverted: var(--button-ghost-inverted-bg);
    --bg-inverted-hover: var(--button-ghost-inverted-bg-hover);
    --color-inverted: var(--accent-success);
    --color-inverted-hover: var(--accent-success-darker);
  }

  &-warning {
    --bg: var(--button-ghost-bg);
    --bg-hover: var(--button-ghost-bg-hover);
    --color: var(--accent-warning);
    --color-hover: var(--accent-warning-darker);
    --shadow: none;
    --shadow-hover: none;
    --bg-inverted: var(--button-ghost-inverted-bg);
    --bg-inverted-hover: var(--button-ghost-inverted-bg-hover);
    --color-inverted: var(--accent-warning);
    --color-inverted-hover: var(--accent-warning-darker);
  }

  &-danger {
    --bg: var(--button-ghost-bg);
    --bg-hover: var(--button-ghost-bg-hover);
    --color: var(--accent-danger);
    --color-hover: var(--accent-danger-darker);
    --shadow: none;
    --shadow-hover: none;
    --bg-inverted: var(--button-ghost-inverted-bg);
    --bg-inverted-hover: var(--button-ghost-inverted-bg-hover);
    --color-inverted: var(--accent-danger);
    --color-inverted-hover: var(--accent-danger-lighter);
>>>>>>> b37bb942
  }
}

// Icon alone
.crayons-btn--icon,
.crayons-btn--icon-rounded {
  --horizontal-padding: #{$su-2};
  padding-left: calc(var(--horizontal-padding) - var(--border-width));
  padding-right: calc(var(--horizontal-padding) - var(--border-width));
  &.crayons-btn--s {
    --horizontal-padding: #{$su-1};
  }

  &.crayons-btn--l {
    --horizontal-padding: #{$su-3};
  }

  &.crayons-btn--xl {
    --horizontal-padding: #{$su-4};
  }
}

.crayons-btn--icon-rounded {
  border-radius: 1000px;
}

// Icon Left
.crayons-btn--icon-left {
  padding-left: calc(var(--with-icon-padding) - var(--border-width));

  .crayons-icon {
    margin-right: var(--icon-margin);
  }
}

// Icon Right
.crayons-btn--icon-right {
  padding-right: calc(var(--with-icon-padding) - var(--border-width));

  .crayons-icon {
    margin-left: var(--icon-margin);
  }
}

// Grouped buttons
.crayons-btn-group {
  display: flex;

  .crayons-btn {
    border-radius: 0;

    + .crayons-btn:not(.crayons-btn--outlined) {
      box-shadow: var(--shadow), inset 1px 0 0 rgba(0, 0, 0, 0.1);
      margin-left: -1px;

      &:hover {
        box-shadow: var(--shadow-hover), inset 0 0 0 rgba(0, 0, 0, 0.1);
      }
    }

    + .crayons-btn--outlined {
      margin-left: calc(-1 * var(--border-width));
    }

    &:first-child {
      border-top-left-radius: $br-default;
      border-bottom-left-radius: $br-default;
    }

    &:last-child {
      border-top-right-radius: $br-default;
      border-bottom-right-radius: $br-default;
    }
  }
}<|MERGE_RESOLUTION|>--- conflicted
+++ resolved
@@ -12,15 +12,9 @@
   --icon-margin: #{$su-2};
 
   position: relative;
-<<<<<<< HEAD
-  display: inline-flex;
-  align-items: center;
-  padding: 0.5em 1em;
-=======
   display: inline-block;
   padding: calc(var(--vertical-padding) - var(--border-width))
     calc(var(--horizontal-padding) - var(--border-width));
->>>>>>> b37bb942
   border-radius: $br-default;
   outline: none;
   font-family: inherit;
@@ -164,18 +158,6 @@
     --color-inverted-hover: var(--accent-brand-lighter);
   }
 
-<<<<<<< HEAD
-  &--ghost {
-    background-color: transparent;
-    color: var(--link-color-secondary);
-
-    &:enabled:not(&--disabled):hover,
-    &:enabled:not(&--disabled):active,
-    &--active:enabled:not(&--disabled) {
-      background-color: transparent;
-      color: var(--link-color-secondary-hover);
-    }
-=======
   &-success {
     --bg: var(--button-ghost-bg);
     --bg-hover: var(--button-ghost-bg-hover);
@@ -213,7 +195,6 @@
     --bg-inverted-hover: var(--button-ghost-inverted-bg-hover);
     --color-inverted: var(--accent-danger);
     --color-inverted-hover: var(--accent-danger-lighter);
->>>>>>> b37bb942
   }
 }
 
