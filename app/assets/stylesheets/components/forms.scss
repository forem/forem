--- conflicted
+++ resolved
@@ -183,10 +183,6 @@
   }
 }
 
-<<<<<<< HEAD
-///////////////////////////////////////////////////
-=======
-
 .crayons-color-selector {
   @extend %form-styling;
   padding: calc(0.5em - var(--border-width)) 0.5em;
@@ -201,5 +197,4 @@
   &::-webkit-color-swatch {
     border: 0;
   }
-}
->>>>>>> 07484361
+}