////////////////////////////////////////////////////////////
////////////////////////////////////////////////////////////
////////////////////////////////////////////////////////////
// .c-link /////////////////////////////////////////////////
////////////////////////////////////////////////////////////

.c-link {
  position: relative;
  display: inline-block;
  border-radius: var(--radius);
  font: inherit;
  cursor: pointer;
  transition: all var(--transition-props);
  outline: 0;
  text-decoration: none;
  color: var(--color);

  &--block {
    display: flex;
    padding: var(--su-2) var(--su-4);
    overflow-wrap: normal;
    background-color: var(--bg);

    &:hover {
      background-color: var(--bg-hover);
    }
  }

  &:hover {
    color: var(--color-hover);
    z-index: var(--z-elevate);
    text-decoration: underline;
  }
  
  // Both focus declarations below are the same but we unfortunately can't
  // combine them because Safari doesn't recognize it properly.
  //  • First declaration is for all browsers that support :focus-visible
  //    which is basically almost all of them
  //  • Second declaration is for browsers that do not support :focus-visible
  //    which basically is only Safari right now.
  &:focus-visible {
    color: var(--color-hover);
    z-index: var(--z-elevate);
    box-shadow: var(--focus-ring);
    text-decoration: underline;
  }

  .js-focus-visible &.focus-visible:focus {
    color: var(--color-hover);
    z-index: var(--z-elevate);
    box-shadow: var(--focus-ring);
    text-decoration: underline;
  }

<<<<<<< HEAD
  &[aria-current="page"] {
    --bg: var(--base-inverted);
    --color: var(--base-100);
    font-weight: var(--fw-bold);
=======
  &--block {
    &:focus-visible {
      background-color: var(--bg-hover);
    }

    .js-focus-visible &.focus-visible:focus {
      background-color: var(--bg-hover);
    }
>>>>>>> 30721ba1
  }
}

.c-link {
  --bg: transparent;
  --bg-hover: var(--base-20);
  --color: var(--base-80);
  --color-hover: var(--accent-brand-darker);
}

.c-link--branded {
  --bg: transparent;
  --bg-hover: var(--accent-brand-a10);
  --color: var(--accent-brand);
  --color-hover: var(--accent-brand-darker);
}

.c-link--icon-alone {
  padding: var(--su-2);
  // If we ever want to display <Link /> only with icon it should probably
  // no longer be `block` (or `flex`) element, i.e. "Notifications" icon in
  // the header. Hence reverting to `inline-block`.
  display: inline-block;
}

.c-link--icon-left {
  .c-link__icon {
    margin-right: var(--su-2);
    margin-left: calc(var(--su-1) * -1);
  }
}<|MERGE_RESOLUTION|>--- conflicted
+++ resolved
@@ -52,12 +52,6 @@
     text-decoration: underline;
   }
 
-<<<<<<< HEAD
-  &[aria-current="page"] {
-    --bg: var(--base-inverted);
-    --color: var(--base-100);
-    font-weight: var(--fw-bold);
-=======
   &--block {
     &:focus-visible {
       background-color: var(--bg-hover);
@@ -66,7 +60,12 @@
     .js-focus-visible &.focus-visible:focus {
       background-color: var(--bg-hover);
     }
->>>>>>> 30721ba1
+  }
+
+  &[aria-current="page"] {
+    --bg: var(--base-inverted);
+    --color: var(--base-100);
+    font-weight: var(--fw-bold);
   }
 }
 
