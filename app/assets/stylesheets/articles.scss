// Place all the styles related to the Articles controller here.
// They will automatically be included in application.css.
// You can use Sass (SCSS) here: http://sass-lang.com/
@import 'variables';

.home {
  position: relative;
  min-height: 440px;
  margin: auto;
  max-width: 1250px;
  text-align: left;
  @media screen and (min-width: 950px) {
    margin-top: 26px;
  }
  @media screen and (min-width: 2650px) {
    max-width: 1300px;
  }
  &.sub-home {
    margin-top: 10px;
    .side-bar {
      @media screen and (min-width: 950px) {
        margin-top: 12px;
      }
    }
  }
  .query-results-nothing {
    padding: 40px 0px;
    font-size: 1.2em;
    background: white;
    box-shadow: $bold-shadow;
    box-shadow: var(--theme-container-box-shadow, $bold-shadow);
    border-radius: 3px;
    border: 1px solid $outline-color;
    border: var(--theme-container-border, 1px solid $outline-color);
    width: 94%;
    margin: auto;
    margin-top: 12px;
    @media screen and (min-width: 950px) {
      width: 100%;
    }
  }

  .articles-list {
    text-align: left;
    margin: auto;
    text-align: center;
    width: 100%;
    position: relative;
    -webkit-tap-highlight-color: rgba(0, 0, 0, 0); //Invisible black
    max-width: 750px;
    padding-bottom: 30px;
    @media screen and (min-width: 750px) {
      margin-bottom: 30px;
    }
    @media screen and (min-width: 950px) {
      width: 100%;
      margin-left: 2.3%;
      margin-right: 15px;
      max-width: calc(100% - 380px);
      float: left;
    }
    @media screen and (min-width: 1120px) {
      max-width: calc(100% - 640px);
    }
    @media screen and (min-width: 1240px) {
      width: 100%;
      margin-left: 2.3%;
      margin-right: 15px;
      max-width: 604px;
      float: left;
    }
    .notifications-mobile-filters {
      padding-bottom: 8px;
      @media screen and (min-width: 950px) {
        display: none;
      }
<<<<<<< HEAD
      .organization-name {
        font-size: 15px;
        font-weight: bold;
        border: 0px;
        display: inline-block;
        width: 27%;
        padding: 9px 0px;
        text-align: center;
        color: $black;
        margin: 1%;
      }
      .query-filter-button{
=======
      .query-filter-button {
>>>>>>> e676d9fc
        font-size: 12px;
        font-weight: bold;
        background: transparent;
        border: 0px;
        display: inline-block;
        width: 27%;
        padding: 9px 0px;
<<<<<<< HEAD
=======
        text-align: left;
>>>>>>> e676d9fc
        border-radius: 100px;
        color: $black;
        text-align: center;
        margin: 1%;
        &:hover {
          background: lighten($bold-blue, 38%);
        }
        &.selected {
          background: lighten($bold-blue, 8%);
          color: white;
        }
      }
    }
    .on-page-nav-controls {
      height: 45px;
      position: relative;
      opacity: 0.85;
      &.user-nav-controls {
        margin-top: -12px;
        @media screen and (min-width: 950px) {
          display: none;
        }
      }
      .on-page-nav-butt {
        position: absolute;
        top: 14px;
        border: 0px;
        background: transparent;
        img {
          height: 24px;
        }
        &.on-page-nav-butt-left {
          left: 3%;
        }
        &.on-page-nav-butt-right {
          right: 3%;
        }
        @media screen and (min-width: 950px) {
          display: none;
        }
      }
      .on-page-nav-label {
        position: absolute;
        right: 0;
        left: 0;
        font-family: $helvetica-condensed;
        font-stretch: condensed;
        top: 18px;
        font-weight: 600;
        &.sub-home-nav {
          top: 12px;
        }
        .wide-nav-links {
          display: none;
        }
        @media screen and (min-width: 650px) {
          .narrow-nav-select {
            display: none;
          }
          .wide-nav-links {
            display: block;
            cursor: default;
          }
        }
        @media screen and (min-width: 950px) {
          top: 9px;
          &.sub-home-nav {
            top: 8px;
          }
        }
      }
      .separator {
        border-left: 2px solid $light-medium-gray;
        display: inline-block;
        margin: 0px 7px;
        height: 15px;
      }
      .nav-chronofiter-link {
        display: inline-block;
        padding: 2px 8px;
        font-size: 0.95em;
        border-radius: 2px;
        border: 1px solid transparent;
        &.selected {
          background: $purple;
          border: 1px solid $dark-purple;
          box-shadow: 3px 4px 0px $dark-purple;
        }
        &:hover {
          opacity: 1;
        }
      }
      .narrow-nav-select {
        button {
          all: unset;
          background: transparent;
          border: 0;
          font-family: $helvetica-condensed;
          font-stretch: condensed;
          font-weight: 600;
          cursor: pointer;
        }
      }
    }
    a {
      color: $black;
      color: var(--theme-container-color, $black);
    }
    a.small-pic-link-wrapper,
    .placeholder-div {
      display: block;
      width: 100%;
    }
    .single-article {
      text-align: left;
      background: $white;
      background: var(--theme-container-background, $white);
      transition: opacity 0.35s ease-in;
      border: 1px solid $outline-color;
      border: var(--theme-container-border, 1px solid $outline-color);
      box-shadow: $bold-shadow;
      box-shadow: var(--theme-container-box-shadow, $bold-shadow);
      border-radius: 3px;
      width: 94%;
      margin: auto;
      position: relative;
      @media screen and (min-width: 950px) {
        width: 100%;
      }
      &.active {
        opacity: 0.66;
      }
      &.big-article {
        &.active {
          opacity: 0.84;
        }
      }
      &.single-article-small-pic {
        vertical-align: top;
        overflow: hidden;
        margin-top: 8px;
        @media screen and (min-width: 430px) {
          margin-top: 12px;
        }
      }
      h4 {
        white-space: nowrap;
        overflow: hidden;
        text-overflow: ellipsis;
      }
      .single-article-video-preview {
        img {
          width: 100%;
        }
        position: relative;
        padding-top: 56%;
        display: block;
        background: $black no-repeat center center;
        background-size: cover;
        &:hover {
          opacity: 1;
        }
        .single-article-video-duration {
          position: absolute;
          bottom: 8px;
          right: 7px;
          background: rgba(0,0,0,0.8);
          color: white;
          border-radius: 3px;
          padding: 2px 5px 3px;
          font-size: 0.75em;
          font-weight: 500;
          img {
            width: 12px;
            height: 12px;
            margin-right: 4px;
            vertical-align: -1px;
          }
        }
      }
      .article-organization-headline {
        display: block;
        margin-bottom: calc(-1px - 0.6vw);
        display: flex;
        .article-organization-headline-inner {
          background: darken($light-gray, 6%);
          color: $black;
          padding: 6px 12px;
          border-radius: 100px;
          font-weight: 600;
          display: inline-block;
          margin-top: 10px;
          margin-left: 10px;
          font-size: calc(0.9em);
          img {
            height: calc(1.3em);
            width: calc(1.3em);
            vertical-align: -0.27em;
            margin-right: 6px;
            border-radius: 100px;
          }
        }
        a.org-headline-filler {
          flex: 1;
        }
      }
      .small-pic {
        float: left;
        height: 40px;
        width: 40px;
        margin-left: 12px;
        margin-top: 3px;
        border-radius: 50px;
        padding: 8px 0px 11px;
        @media screen and (min-width: 430px) {
          height: 50px;
          width: 50px;
          padding: 20px 0px 23px;
        }
        @media screen and (min-width: 1400px) {
          padding: 23px 0px 27px;
        }
        img,
        .color {
          height: 100%;
          width: 100%;
          border-radius: 50px;
        }
        &:hover {
          opacity: 0.9;
        }
      }
      .tiny-pic {
        display: inline-block;
        height: 30px;
        width: 30px;
        img {
          height: 100%;
          width: 100%;
          &.round {
            border-radius: 30px;
          }
        }
      }
      .content {
        float: left;
        width: calc(100% - 75px);
        padding: calc(1vw + 7px) 9px;
        padding-bottom: 110px;
        h3 {
          margin: 0px;
          font-size: 21px;
          line-height: 25px;
          width: 100%;
          padding: 0px;
          .tag-identifier {
            font-size: 14px;
            background: $blue;
            color: white;
            padding: 2px 4px 3px;
            margin-right: 5px;
            border-radius: 4px;
            vertical-align: 3px;
            &.red-identifier {
              background: $red;
            }
            &.black-identifier {
              background: $black;
            }
          }
        }
        @media screen and (min-width: 430px) {
          width: calc(100% - 88px);
          padding-right: 0px;
          padding-bottom: 124px;
          h3 {
            margin: 0px;
            font-size: 27px;
            line-height: 32px;
            .tag-identifier {
              font-size: 15px;
              padding: 2px 6px 3px;
              vertical-align: 4px;
            }
          }
          h4 {
            font-size: 15px;
          }
        }
      }
      .emoji {
        display: inline-block;
        margin-right: 4px;
      }
      h4 {
        font-size: 14px;
        margin-left: 0px;
        max-width: 80%;
        padding: 0px;
        margin: 5px 0px;
        font-weight: 500;
        display: inline-block;
        left: 62px;
        position: absolute;
        bottom: 80px;
        white-space: nowrap;
        overflow: hidden;
        text-overflow: ellipsis;
        a {
          color: #666666;
        }
        @media screen and (min-width: 430px) {
          bottom: 90px;
          left: 72px;
          font-size: 17px;
        }
        &:hover {
          opacity: 0.9;
          text-decoration: underline;
        }
      }
      .tags {
        margin-top: 0px;
        font-size: 14px;
        position: absolute;
        display: inline-block;
        max-width: 76%;
        z-index: 5;
        // margin-top:-50px;
        left: 62px;
        white-space: nowrap;
        overflow: hidden;
        text-overflow: ellipsis;
        bottom: 63px;
        color: $black;
        a {
          display: inline-block;
        }
        .tag {
          margin-right: 3px;
          &:hover {
            text-decoration: underline;
          }
        }
        @media screen and (min-width: 430px) {
          left: 72px;
          bottom: 72px;
          font-size: 16px;
        }
      }
      .search-snippet {
        font-size: 15px;
        padding: 6px 0px 2px;
        color: lighten($dark-gray, 8%);
        line-height: 21px;
        span {
          background: darken($light-gray, 2%);
          padding: 1px;
        }
        em {
          font-weight: 600;
          color: darken($dark-gray, 6%);
          font-style: normal;
        }
      }
      h3 {
        margin: 15px auto;
        font-size: 32px;
        font-weight: 500;
        width: 94%;
        margin-top: -14px;
        padding-top: 20px;
      }
      p {
        margin: 6px auto;
        line-height: 20px;
        font-size: 16px;
        width: 94%;
        color: rgb(163, 188, 201);
        padding-bottom: 19px;
      }
      &.big-article {
        padding: 0px;
        margin: 10px auto 0px;
        @media screen and (min-width: 650px) {
          margin: 15px auto 0px;
        }
        @media screen and (min-width: 950px) {
          margin: 10px auto 0px;
        }
        .picture {
          width: 100%;
          margin: auto;
          padding-top: 42%;
          position: relative;
          z-index: 0;
          border-top-left-radius: 3px;
          border-top-right-radius: 3px;

          background: no-repeat center center;
          background-size: cover;
        }
        .content-wrapper {
          background: white;
          background: var(--theme-container-background, #fff);
          color: $black;
          color: var(--theme-container-color, $black);
          position: relative;
          z-index: 5;
          border-top: 1px solid darken($lightest-gray, 4%);
          border-bottom: 1px solid darken($lightest-gray, 4%);
          border-top: var(
            --theme-container-border,
            1px solid darken($lightest-gray, 4%)
          );
          border-bottom: var(
            --theme-container-border,
            1px solid darken($lightest-gray, 4%)
          );
          padding-bottom: 105px;
          border-radius: 3px;
          h3 {
            font-size: calc(1.7vw + 22px);
            font-weight: 500;
            width: calc(100% - 20px);
            margin-left: 12px;
            margin-bottom: 8px;
            margin-top: 8px;
            padding-top: 0px;
            @media screen and (min-width: 1600px) {
              font-size: 45px;
            }
          }
          .title-block {
            display: inline-block;
          }
          @media screen and (min-width: 430px) {
            padding-bottom: 120px;
          }
        }
      }
    }
    .featured-profile-button {
      float: left;
      margin-top: -104px;
      z-index: 10;
      left: 12px;
      position: absolute;
      @media screen and (min-width: 430px) {
        margin-top: -124px;
      }
    }
    img.featured-profile-pic {
      height: 40px;
      width: 40px;
      border-radius: 50px;
      @media screen and (min-width: 430px) {
        height: 50px;
        width: 50px;
      }
      &:hover {
        opacity: 0.9;
      }
    }
    .featured-user-name {
      font-weight: bold;
      margin-top: -101px;
      position: absolute;
      width: 80%;
      white-space: nowrap;
      overflow: hidden;
      text-overflow: ellipsis;
      z-index: 10;
      left: 62px;
      font-size: 14px;
      a {
        color: #666666;
      }
      &:hover {
        opacity: 0.9;
        text-decoration: underline;
      }
      @media screen and (min-width: 430px) {
        left: 72px;
        font-size: 18px;
        margin-top: -120px;
      }
    }
    .featured-tags {
      font-size: 15px;
      margin-top: -78px !important;
      bottom: auto !important;
      position: absolute;
      max-width: 76%;
      white-space: nowrap;
      overflow: hidden;
      text-overflow: ellipsis;
      z-index: 10;
      &:hover {
        opacity: 0.9;
      }
      .tag {
        color: $black;
        margin-right: 3px;
      }
      left: 62px;
      @media screen and (min-width: 430px) {
        font-size: 16px !important;
        left: 72px;
        bottom: auto;
        margin-top: -94px !important;
      }
    }
    .article-reading-time {
      position: absolute;
      right: 75px;
      bottom: 12px;
      font-size: 13px;
      padding: 6px 0px;
      font-weight: 600;
      z-index: 8;
      color: darken($medium-gray, 5%);
    }
    .article-engagement-count {
      font-size: 13px;
      font-weight: bold;
      position: absolute;
      bottom: 12px;
      font-weight: 400;
      padding: 3px 6px;
      background: transparent;
      border: 0;
      -webkit-appearance: none;
      font-family: $helvetica-condensed;
      color: $medium-gray;
      a {
        &:hover {
          opacity: 1;
        }
        color: $medium-gray;
      }
      img {
        height: 18px;
        border: 0px;
        vertical-align: -4px;
        margin-right: 7px;
      }
      &.comments-count {
        left: 93px;
        img {
          width: 28px;
        }
      }
      &.reactions-count {
        left: 20px;
      }
      &.bookmark-engage {
        right: 12px;
        border: 2px solid transparent;
        border-radius: 3px;
        text-align: center;
        bottom: 12px;
        // border: 2px solid darken($purple, 30%);
        background: darken($purple, 38%);
        color: white;
        letter-spacing: 1px;
        &:hover {
          background: darken($purple, 50%);
        }
        .bm-success {
          display: none;
        }
        &.selected {
          color: darken($purple, 33%);
          background: transparent;
          padding-right: 0px;
          .bm-initial {
            display: none;
          }
          .bm-success {
            display: block;
          }
        }
        &.following-butt {
          background: transparent;
          color: darken($purple, 33%);
        }
      }
      &.featured-engagement-count {
        margin-top: -38px;
        bottom: auto;
        z-index: 10;
        &.bookmark-engage {
          margin-top: -39px;
        }
      }
      .engagement-count-number {
        min-width: 28px;
        text-align: left;
        display: inline-block;
      }
      @media screen and (min-width: 430px) {
        font-size: 15px;
        img {
          height: 20px;
          min-width: 26px;
          vertical-align: -5px;
        }
        &.featured-engagement {
          margin-top: -38px;
        }
      }
    }
    .video-player-header {
      background: $black;
      margin-top: 0;
      max-width: 1050px;
      margin: auto;
      margin-bottom: 15px;
      height: 52.5vw;
      margin-bottom: -5px;
      overflow-y: hidden;
      @media screen and (min-width: 750px) {
        height: 396px;
      }
      @media screen and (min-width: 950px) {
        height: calc(52.5vw - 172px);
      }
      @media screen and (min-width: 1120px) {
        height: calc(52.5vw - 314px);
      }
      @media screen and (min-width: 1240px) {
        height: 339px;
      }
    }
  }
  @media screen and (max-width: 949px) {
    .sidebar-wrapper {
      position: fixed;
      top: 48px;
      left: 0;
      bottom: 0;
      z-index: 100;
      overflow-y: auto;
      width: 200%;
      display: none;
      -webkit-overflow-scrolling: touch;
      .sidebar-bg {
        top: 0;
        left: 0;
        right: 0;
        bottom: 0;
        height: 1000%;
        overflow: scroll;
        position: fixed;
        background: rgba(0, 0, 0, 0.5);
        animation: fade-in 0.48s;
      }
      &.swiped-in {
        display: block;
        .side-bar {
          padding-top: 2px;
          display: block;
          background: white;
          top: 0px;
          bottom: 0px;
          min-height: calc(100vh - 44px);
          .widget,
          .sidebar-profile-snapshot {
            border-radius: 0px;
            box-shadow: none;
            margin-bottom: 0;
          }
        }
      }
    }
    .sidebar-wrapper-left {
      transform: translate(-280px, 0);
      .side-bar {
        margin-left: 0px;
      }
      &.swiped-in {
        transform: translate(0em, 0);
        animation: swipe-in-from-left 0.18s;
      }
    }
    .sidebar-wrapper-right {
      transform: translate(calc(-100vw + 280px), 0);
      .side-bar {
        float: right;
        margin-right: 0px;
      }
      &.swiped-in {
        transform: translate(-100vw, 0);
        animation: swipe-in-from-right 0.18s;
      }
    }
  }
  .side-bar {
    float: left;
    width: 280px;
    margin: auto;
    text-align: left;
    font-size: 0.9em;
    line-height: 1.35em;
    margin-left: 0.786vw;
    min-height: 5px;
    display: none;
    position: relative;
    z-index: 5;
    &.sidebar-additional {
      display: none;
      &.showing {
        @media screen and (min-width: 1120px) {
          display: block;
        }
      }
    }
    @media screen and (min-width: 950px) {
      display: block;
    }
    .fixed-sidebar {
      position: fixed;
      width: 276px;
      top: 77px;
    }
    .sidebar-nav {
      .sidebar-profile-snapshot {
        overflow: hidden;
        background: white;
        background: var(--theme-container-background, #fff);
        margin-bottom: 14px;
        border-radius: 3px;
        width: calc(100% - 3px);
        border: 1px solid $outline-color;
        border: var(--theme-container-border, 1px solid $outline-color);
        box-shadow: $bold-shadow;
        box-shadow: var(--theme-container-box-shadow, $bold-shadow);
        // background:red;
        .sidebar-profile-snapshot-inner {
          display: inline-block;
          vertical-align: middle;
          width: 100%;
          line-height: 20px;
          color: $black;
          color: var(--theme-container-color, $black);
          &:hover {
            opacity: 0.9;
          }
        }
        .sidebar-profile-pic {
          display: inline-block;
          width: 50px;
          height: 50px;
          vertical-align: top;
          overflow: hidden;
          background: $tan;
          border-radius: 100%;
          margin: 8px 5px 8px 12px;
          img {
            width: 100%;
            border-radius: 100%;
          }
        }
        .sidebar-profile-content {
          display: inline-block;
          width: calc(100% - 74px);
          margin-top: 15px;
          font-size: 13px;
          vertical-align: middle;
          text-align: left;
          .sidebar-profile-name {
            font-weight: 400;
            font-size: 17px;
          }
          .sidebar-profile-username {
            color: $medium-gray;
          }
        }
      }
      margin-bottom: 20px;
      .sidebar-nav-block {
        padding: 0px;
        width: calc(100% - 4px);
        @media screen and (min-width: 950px) {
          .sidebar-nav-block-inner {
            height: 400px;
            overflow-y: scroll;
            overflow-x: hidden;
          }
        }
        .sidebar-nav-header {
          padding: 15px 10px;
          font-size: 0.9em;
          font-family: $monospace;
          &.sidebar-nav-header-middle {
            padding-top: 10px;
          }
          img {
            width: 15px;
            border: 0px;
          }
        }
        .sidebar-nav-subheader {
          padding: 10px;
          font-weight: 500;
          font-size: 0.9em;
          background: darken($light-gray, 4%);
          a {
            color: $black;
          }
        }
        .sidebar-nav-default-tags {
          display: none;
          &.showing {
            display: block;
          }
        }
        .sidebar-nav-element {
          color: $black;
          display: block;
          // font-family: "Lucida Console", Monaco, monospace, sans-serif;
          position: relative;
          &.sidebar-nav-readinglist {
            font-family: $helvetica-condensed;
            font-stretch: condensed;
            font-size: 1.1em;
            .sidebar-nav-link {
              padding-top: 14px;
              padding-bottom: 14px;
              padding-left: 18px;
              display: block;
              &:hover {
                background: $light-purple;
              }
            }
            &:hover {
              background: white;
            }
            .readinglist-sidebar-subcat {
              font-weight: bold;
              font-size: 0.78em;
              font-family: $helvetica;
              padding-bottom: 10px;
              padding-left: 8px;

              a {
                color: $medium-gray;
                padding: 7px 12px;
                display: inline-block;
                &:hover {
                  background: darken($light-green, 5%);
                  color: $dark-gray;
                }
              }
              .separator {
                border-left: 2px solid $light-medium-gray;
                padding: 4px 0px;
                margin: 0px 4px;
              }
            }
          }
          @media screen and (min-width: 950px) {
            .sidebar-nav-link-follow {
              display: none;
            }
            &:hover {
              .sidebar-nav-link-follow {
                display: block;
              }
            }
          }
          img {
            width: 30px;
            height: 30px;
            border: 0px;
            vertical-align: -8px;
            margin-right: 4px;
          }
          a.sidebar-nav-link {
            color: $black;
            color: var(--theme-container-color, $black);
            padding: 5px;
            display: inline-block;
            width: calc(100% - 10px);
            font-weight: 500;
            .sidebar-nav-tag-text {
              border-radius: 3px;
              padding: 3px 8px;
            }
          }
          a.sidebar-nav-link-follow {
            position: absolute;
            color: $black;
            right: 5px;
            top: 2px;
            text-align: center;
            border-radius: 3px;
            font-weight: 900;
            font-size: 0.8em;
            padding: 2px 8px;
          }
          &:hover {
            background: $light-gray;
          }
        }
      }
    }
    .widget {
      width: calc(100% - 30px);
      padding: 10px 12px;
      margin-bottom: 15px;
      position: relative;
      overflow: hidden;
      background: white;
      background: var(--theme-container-background, #fff);
      display: block;
      color: $black;
      color: var(--theme-container-color, $black);
      border-radius: 3px;
      border: 1px solid $outline-color;
      border: var(--theme-container-border, 1px solid $outline-color);
      box-shadow: $bold-shadow;
      box-shadow: var(--theme-container-box-shadow, $bold-shadow);
      &.fixed-widget {
        position: fixed;
        width: 254px;
        top: 80px;
        header {
          padding-left: 6px;
        }
      }
      &:hover {
        opacity: 1;
      }
      h4 {
        margin: 0;
      }
      &.signin-cta-widget {
        background: lighten($purple, 3%);
        border: 1px solid darken($bold-blue, 5%);
        box-shadow: 5px 6px 0px darken($bold-blue, 15%);
      }
      &.sponsorship-widget {
        display: none;
        text-align: center;
      }
      &.showing {
        display: block;
      }
      &.podcast-pic-widget {
        a {
          &:hover {
            text-decoration: none;
          }
        }
        .widget-body {
          text-align: center;
          padding-bottom: 10px;
        }
        .podcast-pic {
          position: relative;
          display: inline-block;
          img {
            width: 100px;
            height: 100px;
          }
          .podcast-name {
            bottom: 12px;
            display: none;
            position: absolute;
            width: 90%;
            left: 5%;
            z-index: 15;
            text-align: left;
            height: 54px;
            .podcast-name-inner {
              font-size: 12px;
              line-height: 15px;
              padding: 2px;
              color: white;
              background: rgba(0, 0, 0, 0.89);
              display: block;
            }
          }
          &:hover {
            .podcast-name {
              display: block;
            }
          }
        }
      }
      hr {
        opacity: 0.2;
      }
      header {
        width: 100%;
        margin: auto;
        font-weight: 800;
        font-size: 0.9em;
        font-family: 'SFMono-Regular', Consolas, 'Liberation Mono', Menlo,
          Courier, monospace;
        a {
          color: $black;
          color: var(--theme-container-color, $black);
          h4 {
            display: inline-block;
            margin: 0;
          }
          &:hover {
            text-decoration: underline;
          }
        }
        .emoji {
          margin-right: 6px;
          display: inline-block;
          vertical-align: -4px;
          img {
            width: 18px;
            border: 0px;
            cursor: default;
          }
        }
      }
      .widget-body {
        margin-top: 9px;
        font-size: 0.9em;
        line-height: 1.2em;
        padding-bottom: 5px;
        overflow-wrap: break-word;
        &.body-scrollable {
          height: calc(100vh - 300px);
          max-height: 390px;
          overflow-y: scroll;
        }
        &.signup-cta-widget-body {
          ul {
            li {
              font-size: 1.25em;
              line-height: 1.5em;
              &::before {
                content: '• ';
                color: $green;
                vertical-align: -2px;
              }
            }
          }
        }
        .sidebar-sponsor {
          margin: 25px auto 40px;
          width: 96%;
          img {
            border: 0;
            margin: auto;
            width: 98%;
            min-height: 35px;
          }
          .sponsor-tagline {
            margin: 10px auto;
            width: 92%;
            color: $dark-gray;
            .sponsor-learn-more {
              display: block;
              margin: 8px auto;
              color: $bold-blue;
            }
          }
        }
        .sponsors-love-message {
          border-top: 2px solid $light-gray;
          font-size: 0.84em;
          color: $medium-gray;
          padding-top: 18px;
        }
        .sponsor-footer {
          font-size: 0.77em;
          margin-top: 106px;
          margin: auto;
          margin-bottom: 18px;
          width: 96%;
          a {
            background: lighten($purple, 3%);
            color: $black;
            display: inline-block;
            padding: 2px 6px;
            font-weight: 500;
          }
        }
        .widget-podcast-ep {
          padding-bottom: 8px;
          a {
            color: $black;
            font-weight: 500;
          }
        }
        .widget-podcast-title {
          margin-top: -2px;
          a {
            color: $medium-gray;
            font-size: 0.83em;
            opacity: 0.86;
          }
        }
        .widget-accent {
          background: $purple;
          color: $bold-blue;
          padding: 1px 5px;
          border-radius: 3px;
          margin-right: 1px;
        }
        .widget-footer {
          color: $medium-gray;
          font-size: 0.9em;
          padding: 5px 0px 0px;
          img {
            height: 15px;
            width: 15px;
            vertical-align: -2px;
            display: inline;
            border: 0;
          }
        }
        .widget-events-single-link {
          color: #000000;
          font-weight: 500;
        }
        .widget-user-pic {
          display: inline-block;
          img {
            height: 60px;
            width: 60px;
            margin: 9px;
            border-radius: 100px;
          }
        }
        .utc-date {
          width: 46px;
          background: $dark-purple;
          color: white;
          padding: 1px 8px;
          font-size: 0.92em;
          border-radius: 3px;
          margin-right: 3px;
          display: inline-block;
          text-align: center;
        }
      }
      .query-filter-button {
        font-size: 15px;
        font-weight: bold;
        background: transparent;
        border: 0px;
        display: block;
        padding: 6px 8px;
        width: calc(100% - 16px);
        text-align: left;
        border-radius: 0px;
        color: $black;
        cursor: pointer;
        &:hover {
          background: lighten($bold-blue, 38%);
        }
        &.selected {
          background: lighten($bold-blue, 10%);
          color: white;
        }
        &.query-type-filter-button {
          &:hover {
            background: $light-green;
          }
          &.selected {
            background: darken($light-green, 10%);
          }
        }
      }
      p {
        margin: 14px 0px 8px;
      }
      ul {
        padding-left: 10px;
        display: flex;
        flex-direction: column;
      }
      li {
        font-size: 1em;
        line-height: 1.32em;
        display: inline-block;
        &::before {
          font-size: 1.2em;
        }
      }

      ul {
        img {
          width: 5%;
          border: none;
          padding-right: 4px;
          visibility: hidden;
        }
      }
      a {
        &:hover {
          opacity: 0.9;
        }
      }
      img {
        width: 100%;
        border: 1px solid darken($light-gray, 4%);
      }
      .social-icon {
        width: 30px;
        height: 30px;
        border: none;
        padding-left: 12px;
        margin-right: 3px;
      }
      .row {
        position: relative;
        overflow: hidden;
        padding: 1px 0px 3px;
        font-size: 0.97em;
        .key {
          float: left;
          width: 20px;
          font-size: 0.8em;
          padding: 2px;
        }
        .value {
          float: left;
          width: calc(100% - 42px);
          padding: 5px 7px;
        }
      }
      .cta-button {
        margin-top: 8px;
        padding: 8px 0px;
        font-size: 0.93em;
        color: darken($sky-blue, 17%);
        background: white;
        display: block;
        width: 92%;
        text-align: left;
        &.login-cta-button {
          border-top: 0px;
          color: $black;
          font-size: 1.2em;
          width: 100%;
          background: lighten($purple, 3%);
        }
        &:hover {
          text-decoration: underline;
          opacity: 1;
        }
      }
    }
    .widget-link-list__item {
      margin-bottom: 12px;
      padding-left: 20px;
      a {
        color: $black;
        color: var(--theme-container-color, $black);
        font-weight: 500;
        line-height: 1em;
        // display:inline-block;
        // padding:3px;
        // background:red;
      }
      .discuss-list-comment-count {
        font-size: 0.8em;
        color: $medium-gray;
        margin-top: 2px;
        img {
          width: 20px;
          vertical-align: -3px;
          border: 0px;
        }
        &.discuss-list-comment-count-brand-new {
          background: $yellow;
          color: $black;
          font-size: 1.2em;
        }
      }
      &::before {
        content: '• ';
        color: $green;
        font-size: 2em;
        vertical-align: -6px;
        margin-left: -20px;
      }
    }
    .side-footer {
      a {
        display: block;
        margin: 10px 10px;
        color: $black;
        color: var(--theme-container-color, $black);
      }
    }
    .search-partner-mention {
      display: none;
      text-align: center;
      margin-top: 15px;
      width: 98%;
      img {
        margin-top: 12px;
        width: 180px;
      }
      &.showing {
        display: block;
      }
    }
  }
  .loading-articles {
    padding: calc(3vw + 15px) 0px 60px;
    text-align: center;
    opacity: 0.5;
    display: none;
  }
}

@keyframes fade-in {
  0% {
    opacity: 0;
  }
  100% {
    opacity: 1;
  }
}
@keyframes spin {
  0% {
    transform: rotate(0deg);
  }
  100% {
    transform: rotate(360deg);
  }
}

@keyframes swipe-in-from-left {
  0% {
    transform: translate(-280px, 0);
  }
  100% {
    transform: translate(0em, 0);
  }
}
@keyframes swipe-in-from-right {
  0% {
    transform: translate(calc(-100vw + 280px), 0);
  }
  100% {
    transform: translate(-100vw, 0);
  }
}

.feed-cta {
  background: lighten($purple, 3%) !important;
  border: 1px solid darken($bold-blue, 5%) !important;
  box-shadow: 5px 6px 0px darken($bold-blue, 15%) !important;
  .cta-container {
    padding: calc(1vw + 7px) 9px;
    margin-bottom: 15px;
  }
  h2 {
    text-align: center;
    margin-right: 9px;
    padding-right: 9px;
    font-size: 1.3em;
  }

  .button-container {
    margin-top: 40px;
    text-align: center;
    margin-right: 9px;
    padding-right: 9px;
  }
  .cta-button {
    text-align: center;
    margin: 5px;
    width: 95px;
    padding: 3px 8px;
    font-size: 1.15em;
    display: inline-block;
    height: auto;
    text-align: center;
    font-weight: bold;
    border-radius: 3px;
    border: 2px solid $black;
    background-color: rgb(102, 226, 213);
  }
}

.narrow-nav-menu {
  position: absolute;
  top: 48px;
  left: 0;
  right: 0;
  background: white;
  z-index: 500;
  font-family: $helvetica-condensed;
  font-stretch: condensed;
  font-weight: 600;
  box-shadow: 0px 20px 50px rgba(0, 0, 0, 0.3);
  padding: 5px 0px 15px;
  display: none;
  font-size: 1.1em;
  a {
    display: block;
    text-align: center;
    color: $black;
    padding: 20px 0px;
    &.selected {
      background: $purple;
    }
  }
  &.showing {
    display: block;
  }
}

.load-more-cta {
  margin: 35px auto;
  border: 0px;
  font-size: 20px;
  padding: 5px 10px;
  border-radius: 3px;
  display: none;
  &.showing {
    display: block;
  }
}

.single-article-loading {
  @extend .animated-background;
}

@keyframes placeHolderShimmer {
  0% {
    background-position: -468px 0;
  }
  100% {
    background-position: 468px 0;
  }
}

.animated-background {
  animation-duration: 1.25s;
  animation-fill-mode: forwards;
  animation-iteration-count: infinite;
  animation-name: placeHolderShimmer;
  animation-timing-function: linear;
  background: #f6f6f6;
  background: linear-gradient(to right, #f6f6f6 8%, #f0f0f0 18%, #f6f6f6 33%);
  background-size: 800px 104px;
  position: relative;
}<|MERGE_RESOLUTION|>--- conflicted
+++ resolved
@@ -74,7 +74,6 @@
       @media screen and (min-width: 950px) {
         display: none;
       }
-<<<<<<< HEAD
       .organization-name {
         font-size: 15px;
         font-weight: bold;
@@ -86,10 +85,7 @@
         color: $black;
         margin: 1%;
       }
-      .query-filter-button{
-=======
       .query-filter-button {
->>>>>>> e676d9fc
         font-size: 12px;
         font-weight: bold;
         background: transparent;
@@ -97,10 +93,7 @@
         display: inline-block;
         width: 27%;
         padding: 9px 0px;
-<<<<<<< HEAD
-=======
         text-align: left;
->>>>>>> e676d9fc
         border-radius: 100px;
         color: $black;
         text-align: center;
