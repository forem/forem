--- conflicted
+++ resolved
@@ -3,7 +3,6 @@
 // You can use Sass (SCSS) here: http://sass-lang.com/
 @import 'variables';
 @import '_mixins';
-
 
 .home {
   position: relative;
@@ -12,7 +11,6 @@
   max-width: 1250px;
   text-align: left;
 
-<<<<<<< HEAD
   @media screen and (max-width: 949px) {
     .sidebar-wrapper {
       position: fixed;
@@ -43,12 +41,6 @@
           @include themeable(background, theme-container-background, white);
           height: calc(100% - 2px);
           overflow-y: auto;
-          .widget,
-          .sidebar-profile-snapshot {
-            border-radius: 0px;
-            box-shadow: none;
-            margin-bottom: 0;
-          }
         }
       }
     }
@@ -77,15 +69,15 @@
   .side-bar {
     float: left;
     width: 280px;
-    margin: auto;
     text-align: left;
-    font-size: 0.92em;
+    font-size: 0.85em;
     line-height: 1.35em;
-    margin-left: 0.786vw;
-    min-height: 5px;
     display: none;
     position: relative;
     z-index: 5;
+    padding: 16px;
+    box-sizing: border-box;
+    @include themeable(color, theme-color, rgba($black, 0.8));
     &.sidebar-additional {
       display: none;
       &.showing {
@@ -97,123 +89,16 @@
     @media screen and (min-width: 950px) {
       display: block;
     }
-    @media screen and (min-width: 1500px) {
-      margin-left: 13px;
-    }
-    .fixed-sidebar {
-      position: fixed;
-      width: 276px;
-      top: 77px;
-    }
+
     .sidebar-nav {
-      .sidebar-profile-snapshot {
-        overflow: hidden;
-        @include themeable(background, theme-container-background, #fff);
-        margin-bottom: 14px;
-        border-radius: 3px;
-        width: calc(100% - 6px);
-        @include themeable(
-          border,
-          theme-container-border,
-          1px solid $outline-color
-        );
-        @include themeable(
-          box-shadow,
-          theme-container-box-shadow,
-          $bold-shadow
-        );
-        &:hover {
-          @include themeable(
-            background,
-            theme-container-background-hover,
-            $light-gray
-          );
-        }
-        .sidebar-profile-snapshot-inner {
-          display: inline-block;
-          vertical-align: middle;
-          width: 100%;
-          line-height: 20px;
-          @include themeable(color, theme-container-color, $black);
-          &:hover {
-            opacity: 0.9;
-          }
-        }
-        .sidebar-profile-pic {
-          display: inline-block;
-          width: 50px;
-          height: 50px;
-          vertical-align: top;
-          overflow: hidden;
-          @include themeable(background, theme-container-background, $tan);
-          border-radius: 100%;
-          margin: 8px 5px 8px 12px;
-          img {
-            width: 100%;
-            border-radius: 100%;
-          }
-        }
-        .sidebar-profile-content {
-          display: inline-block;
-          width: calc(100% - 74px);
-          margin-top: 15px;
-          font-size: 13px;
-          vertical-align: middle;
-          text-align: left;
-          .sidebar-profile-name {
-            font-weight: 400;
-            font-size: 17px;
-          }
-          .sidebar-profile-username {
-            @include themeable(color, theme-secondary-color, $medium-gray);
-          }
-        }
-      }
-      margin-bottom: 20px;
+      margin-bottom: 32px;
       .sidebar-nav-block {
-        padding: 0px;
-        width: calc(100% - 4px);
-        box-sizing: border-box;
-        &.principle-sidebar-nav-block {
-          padding: 9px 0px;
-          .sidebar-nav-element {
-            .sidebar-nav-link {
-              padding: 5px 8px;
-            }
-          }
-        }
         @media screen and (min-width: 950px) {
           .sidebar-nav-block-inner {
             height: 420px;
             overflow-y: scroll;
             overflow-x: hidden;
-          }
-        }
-        .sidebar-nav-header {
-          padding: 15px 10px;
-          font-size: 0.9em;
-          font-family: $monospace;
-          &.sidebar-nav-header-middle {
-            padding: 10px 10px;
-            text-decoration: underline;
-            @include themeable(color, theme-secondary-color, $medium-gray);
-          }
-          img {
-            width: 15px;
-            border: 0px;
-          }
-        }
-        .sidebar-nav-subheader {
-          padding: 10px;
-          font-weight: 500;
-          font-size: 0.9em;
-          @include themeable(
-            background,
-            theme-background,
-            darken($light-gray, 4%)
-          );
-          a {
-            @include themeable(color, theme-secondary-color, $black);
+            -webkit-overflow-scrolling: touch;
           }
         }
         .sidebar-nav-default-tags {
@@ -221,6 +106,9 @@
           &.showing {
             display: block;
           }
+        }
+        .sidebar-main-nav {
+          margin-bottom: 24px;
         }
       }
     }
@@ -233,7 +121,6 @@
       margin-bottom: 10px;
       font-family: $helvetica-condensed;
       font-stretch: condensed;
-      font-size: 1.1em;
       @include themeable(
         border,
         theme-container-border,
@@ -242,23 +129,13 @@
       @include themeable(box-shadow, theme-container-box-shadow, $bold-shadow);
     }
     .widget {
-      width: calc(100% - 30px);
-      padding: 10px 12px;
-      margin-bottom: 15px;
+      margin-bottom: 32px; // TODO: use spacing units instead
       position: relative;
       overflow: hidden;
-      @include themeable(background, theme-container-background, #fff);
       display: block;
-      @include themeable(color, theme-container-color, $black);
-      border-radius: 3px;
-      @include themeable(
-        border,
-        theme-container-border,
-        1px solid $outline-color
-      );
-      @include themeable(box-shadow, theme-container-box-shadow, $bold-shadow);
+
       &.fixed-widget {
-        position: fixed;
+        position: sticky;
         width: 254px;
         top: 80px;
         header {
@@ -275,82 +152,35 @@
         border: 1px solid darken($bold-blue, 5%);
         box-shadow: 5px 6px 0px darken($bold-blue, 15%);
         padding: 0px 0px;
-        width: calc(100% - 6px);
+        border-radius: 3px;
+
         header {
           background: darken($bold-blue, 5%);
           color: white;
-          padding: 15px 0px;
+          padding: 16px 0px;
           text-align: center;
           font-weight: bold;
         }
-=======
-  .articles-list {
-    margin: auto;
-    max-width: 100%;
-    position: relative;
-    -webkit-tap-highlight-color: rgba(0, 0, 0, 0); //Invisible black
-    box-sizing: border-box;
-
-    @media screen and (min-width: 950px) {
-      float: left;
-      width: 100%;
-      max-width: calc(100% - 280px); // 280: width of the sidebar
-      padding: 16px;
-    }
-
-    @media screen and (min-width: 1120px) {
-      max-width: calc(100% - 560px); // 560 = 2*280: two sidebars
-    }
-    
-    .pinned-articles {
-      padding: 8px;
-      margin: 0 auto;
-      @include dev-card;
-
-      h5 {
-        margin: 0 0 8px;
-        padding: 8px 0;
-        display: flex;
-        align-items: center;
-      }
-    }
-
-    a {
-      @include themeable(color, theme-container-color, $black);
-    }
-
-    .placeholder-div { // TOOD: what is this?
-      display: block;
-      width: 100%;
-    }
-
-    .single-article {
-      cursor: pointer;
-      margin: 0 auto;
-      position: relative;
-      @include dev-card;
-
-      &.active { // TODO: what is this .active thingy?
-        opacity: 0.66;
-      }
-      &.big-article {
-        &.active {
-          opacity: 0.84;
-        }
-        .time-ago-indicator { // TODO: where do we use it?
-          vertical-align: 0.11em;
-        }
-      }
-      &.single-article-small-pic {
-        vertical-align: top;
-        overflow: hidden;
->>>>>>> a77dfefc
+
+        .widget-body {
+          display: flex;
+          flex-flow: column;
+          padding: 8px 0;
+
+          .login-cta-button {
+            margin: 8px;
+            background-color: $bold-blue;
+            padding: 16px 0;
+            border-radius: 50px;
+            color: $white;
+            text-align: center;
+            font-size: 1.1em;
+          }
+        }
       }
       &.sponsorship-widget {
         display: none;
-        text-align: center;
-      }
-<<<<<<< HEAD
+      }
       &.showing {
         display: block;
       }
@@ -384,38 +214,6 @@
               font-size: 14px;
               line-height: 15px;
               display: block;
-=======
-      &.single-article-podcast-div {
-        @include dev-card;
-        padding-bottom: 8px;
-        h3 {
-          margin: 0;
-          padding: 16px;
-        }
-        a.individual-podcast-link {
-          display: flex;
-          padding: 8px 16px;
-          font-size: 0.8em;
-          @include themeable(color, theme-secondary-color, $medium-gray);
-          
-          img {
-            height: 50px;
-            width: 50px;
-            border-radius: 50%;
-            vertical-align: top;
-          }
-
-          .individual-podcast-link-details {
-            padding-left: 16px;
-            flex: 1 auto;
-          }
-
-          strong {
-            display: block;
-            margin-bottom: 4px;
-            @media screen and (min-width: 500px) {
-              font-size: 1.2em;
->>>>>>> a77dfefc
             }
           }
           &:hover {
@@ -426,28 +224,25 @@
             );
           }
         }
-<<<<<<< HEAD
         .suggest-podcast {
           color: var(--theme-secondary-color, #666666);
           text-decoration: underline;
           padding: 0 5px;
-=======
-        p {
-          margin-left: 14px;
->>>>>>> a77dfefc
         }
       }
       hr {
         opacity: 0.2;
       }
       header {
-        width: 100%;
-        margin: auto;
-        font-weight: 800;
+        position: relative;
         font-size: 0.9em;
+        font-weight: bold;
+        padding: 8px 0;
         font-family: 'SFMono-Regular', Consolas, 'Liberation Mono', Menlo,
           Courier, monospace;
+        @include themeable(color, theme-container-color, $black);
         a {
+          display: inline-block;
           @include themeable(color, theme-container-color, $black);
           h4 {
             display: inline-block;
@@ -467,7 +262,6 @@
             cursor: default;
           }
         }
-<<<<<<< HEAD
         .widget-listing-live-count {
           @include themeable(background, theme-secondary-color, $green);
           @include themeable(color, theme-opposite-color, white);
@@ -477,19 +271,12 @@
           padding: 1px 5px 0px;
           line-height: 1.4em;
         }
-        &.widget-header-listings {
-          @include themeable(
-            background,
-            theme-container-accent-background,
-            $light-gray
-          );
-          padding: 10px 12px;
-          margin: -10px -12px;
-        }
+
         .widget-minimize-button {
           position: absolute;
-          right: 8px;
-          top: 15px;
+          right: 0;
+          top: 50%;
+          transform: translateY(-50%);
           background: transparent;
           padding: 0px 5px 1px;
           border-radius: 3px;
@@ -508,16 +295,13 @@
         }
       }
       .widget-body {
-        margin-top: 9px;
-        font-size: 0.9em;
-        line-height: 1.2em;
-        padding-bottom: 5px;
         overflow-wrap: break-word;
         &.body-scrollable {
           height: calc(100vh - 300px);
           max-height: 390px;
           overflow-y: scroll;
         }
+
         &.widget-body-listings {
           .cta-button {
             margin-top: 15px;
@@ -550,94 +334,6 @@
             width: 98%;
             min-height: 35px;
             border-radius: 8px;
-=======
-      }
-
-      // Organization Badge
-      .org-headline-filler {
-        @include themeable(background, theme-container-accent-background, darken($light-gray, 6%));
-        @include themeable(color, theme-color, $black);
-        padding: 8px;
-        border-radius: 3px 0 3px 0;
-        font-weight: 600;
-        display: inline-flex;
-        align-items: center;
-        font-size: 0.9em;
-        line-height: 1;
-        img {
-          width: 24px; 
-          height: 24px;
-          margin-right: 4px;
-          border-radius: 50%;
-          vertical-align: middle;
-        }
-      }
-
-      .small-pic {
-        float: left;
-        height: 40px;
-        width: 40px;
-        margin: 16px 0 0 16px;
-        overflow: hidden;
-        font-size: 11px;
-        border-radius: 50%;
-        img,
-        .color { // TODO: what is .color for?
-          height: 100%;
-          width: 100%;
-          border-radius: 50%;
-        }
-      }
-      .tiny-pic {
-        display: inline-block;
-        height: 30px;
-        width: 30px;
-        img {
-          height: 100%;
-          width: 100%;
-          &.round {
-            border-radius: 50%;
-          }
-        }
-      }
-      .content {
-        float: left;
-        width: calc(100% - 72px);
-        box-sizing: border-box; // TODO: this should be applied globally, not only .content
-        padding: 16px 16px 100px 16px; // TODO: my, oh my...
-        h3 {
-          margin: 0px;
-          font-size: 20px;
-          font-weight: 700;
-          line-height: 28px;
-          padding: 0px;
-          word-break: break-word;
-          .tag-identifier {
-            font-size: 14px;
-            background: $blue;
-            color: white;
-            padding: 2px 4px 3px;
-            margin-right: 5px;
-            border-radius: 4px;
-            vertical-align: 3px;
-            &.red-identifier {
-              background: $red;
-            }
-            &.black-identifier {
-              background: $black;
-            }
-          }
-        }
-        @media screen and (min-width: 450px) {
-          h3 {
-            font-size: 27px;
-            line-height: 32px;
-            .tag-identifier {
-              font-size: 15px;
-              padding: 2px 6px 3px;
-              vertical-align: 4px;
-            }
->>>>>>> a77dfefc
           }
           .sponsor-tagline {
             margin: 10px auto;
@@ -650,7 +346,6 @@
             }
           }
         }
-<<<<<<< HEAD
         .sponsors-love-message {
           border-top: 2px solid $light-gray;
           font-size: 0.84em;
@@ -685,78 +380,14 @@
             font-size: 0.83em;
             opacity: 0.86;
           }
-=======
-      }
-      .time-ago-indicator {
-        @include themeable(color, theme-secondary-color, $medium-gray);
-        display: inline-block;
-        margin-left: 4px;
-        font-weight: 400;
-        font-size: 0.8em;
-        vertical-align: 0.07em;
-      }
-      .emoji {
-        display: inline-block;
-        margin-right: 4px;
-      }
-      h4 {
-        padding: 0px;
-        margin: 0;
-        font-weight: 500;
-        position: absolute;
-        bottom: 50px;
-        left: 72px;
-        white-space: nowrap;
-        overflow: hidden;
-        text-overflow: ellipsis;
-        font-size: 0.8em;
-        a {
-          @include themeable(color, theme-secondary-color, #666666);
-        }
-
-        &:hover {
-          opacity: 0.9;
-          text-decoration: underline;
-        }
-      }
-      .tags {
-        margin-top: 0px;
-        font-size: 0.8em;
-        position: absolute;
-        display: inline-block;
-        z-index: 5;
-        left: 72px;
-        bottom: 75px;
-        white-space: nowrap;
-        overflow: hidden;
-        text-overflow: ellipsis;
-        color: $black;
-        a {
-          display: inline-block;
->>>>>>> a77dfefc
         }
         .widget-listing-link {
           display: block;
-          padding: 6px 12px 4px;
-          font-size: 0.92em;
+          padding: 8px 0;
           width: 100%;
-          margin-left: -12px;
-          @include themeable(color, theme-color, $black);
-          @include themeable(
-            border-bottom,
-            theme-subtle-border,
-            1px solid $light-medium-gray
-          );
-          &:first-child {
-            @include themeable(
-              border-top,
-              theme-subtle-border,
-              1px solid $light-medium-gray
-            );
-          }
+          @include themeable(color, theme-color, rgba($black, 0.8));
           .widget-listing-link-title {
             display: block;
-            font-weight: 600;
           }
           .widget-listing-link-category {
             display: inline-block;
@@ -778,15 +409,9 @@
             line-height: 1.3em;
           }
           &:hover {
-            background: $lightest-gray;
-            @include themeable(
-              background,
-              theme-container-background-hover,
-              $lightest-gray
-            );
-          }
-        }
-<<<<<<< HEAD
+            @include themeable(color, theme-color, $black);
+          }
+        }
         .widget-accent {
           background: $purple;
           color: $bold-blue;
@@ -805,23 +430,13 @@
             display: inline;
             border: 0;
           }
-=======
-      }
-      .search-snippet {
-        font-size: 15px;
-        padding: 6px 0px 2px;
-        color: lighten($dark-gray, 8%);
-        line-height: 21px;
-        span {
-          background: darken($light-gray, 2%);
-          padding: 1px;
->>>>>>> a77dfefc
         }
         .widget-subtext {
-          text-align: center;
-          font-size: 0.9em;
-        }
-<<<<<<< HEAD
+          padding: 0;
+          margin: 0;
+          @include themeable(color, theme-secondary-color, $medium-gray);
+          font-size: 0.85em;
+        }
         .widget-events-single-link {
           color: $black;
           font-weight: 500;
@@ -900,7 +515,7 @@
         }
       }
       p {
-        margin: 14px 0px 8px;
+        margin: 8px 0;
       }
       ul {
         padding-left: 10px;
@@ -924,137 +539,22 @@
           visibility: hidden;
         }
       }
-=======
-      }
-      p {
-        margin: 6px auto;
-        line-height: 20px;
-        font-size: 16px;
-        color: rgb(163, 188, 201);
-        padding-bottom: 16px;
-      }
-      &.big-article {
-        padding: 0px;
-        .picture {
-          padding-top: 42%;
-          border-radius: 3px 3px 0 0;
-          background: no-repeat center center;
-          background-size: cover;
-        }
-        .content-wrapper {
-          padding-bottom: 115px;
-          h3 {
-            font-size: 28px;
-            padding: 16px;
-            margin: 0;
-            word-break: break-word;
-
-            @media screen and (min-width: 450px) {
-              font-size: 40px;
-            }
-          }
-          .title-block {
-            display: inline-block;
-          }
-        }
-      }
-    }
-    .featured-profile-button {
-      float: left;
-      z-index: 10;
-      left: 16px;
-      position: absolute;
-      margin-top: -110px;
-    }
-    img.featured-profile-pic {
-      height: 40px;
-      width: 40px;
-      border-radius: 50px;
-      overflow: hidden;
-      &:hover {
-        opacity: 0.9;
-      }
-    }
-    .featured-user-name {
-      font-weight: bold;
-      margin-top: 0;
-      position: absolute;
-      width: 80%;
-      white-space: nowrap;
-      overflow: hidden;
-      text-overflow: ellipsis;
-      z-index: 10;
-      left: 72px;
-      bottom: 65px;
-      font-size: 0.8em;
-      a {
-        @include themeable(color, theme-secondary-color, #666666);
-      }
-      @media screen and (min-width: 450px) {
-        font-size: 1em;
-      }
-      &:hover {
-        text-decoration: underline;
-      }
-    }
-    .featured-tags {
-      font-size: 1em;
-      position: absolute;
-      max-width: 80%;
-      bottom: 95px !important;
-      left: 62px;
-      white-space: nowrap;
-      overflow: hidden;
-      text-overflow: ellipsis;
-      z-index: 10;
-      &:hover {
-        text-decoration: underline;
-      }
-      .tag {
-        @include themeable(color, theme-color, $black);
-        margin-right: 4px;
-      }
-    }
-    .article-reading-time {
-      position: absolute;
-      right: 82px;
-      bottom: 12px;
-      font-size: 0.7em;
-      padding: 6px 0px;
-      z-index: 8;
-      @include themeable(
-        color,
-        theme-secondary-color,
-        $medium-gray
-      );
-    }
-    .article-engagement-count {
-      font-size: 13px;
-      font-weight: bold;
-      position: absolute;
-      bottom: 12px;
-      font-weight: 400;
-      padding: 3px 6px;
-      background: transparent;
-      border: 0;
-      -webkit-appearance: none;
-      font-family: $helvetica-condensed;
-      @include themeable(color, theme-secondary-color, $medium-gray);
->>>>>>> a77dfefc
       a {
         &:hover {
           opacity: 0.9;
         }
       }
       .social-icon {
-        width: 30px;
-        height: 30px;
+        width: 24px;
+        height: 24px;
         border: none;
-        padding-left: 12px;
-        margin-right: 3px;
+        margin-right: 8px;
         @include themeable(filter, theme-social-icon-invert, invert(0));
-      }
-<<<<<<< HEAD
+        opacity: 0.7;
+        &:hover {
+          opacity: 1;
+        }
+      }
       .row {
         position: relative;
         overflow: hidden;
@@ -1073,40 +573,9 @@
         }
       }
       .cta-button {
-        margin: 8px auto 0px;
-        padding: 10px 0px;
-        font-size: 0.93em;
+        background: transparent;
         @include themeable(color, theme-color, darken($sky-blue, 17%));
-        @include themeable(background, theme-container-background, #fff);
-        border: 2px solid;
-        @include themeable(border-color, theme-color, darken($sky-blue, 17%));
-        display: block;
-        width: 85%;
-=======
-      &.comments-count {
-        left: 85px;
-        img {
-          width: 28px;
-        }
-      }
-      &.reactions-count {
-        left: 16px;
-      }
-      &.engage-button {
-        right: 12px;
-        border: 2px solid transparent;
-        border-radius: 3px;
->>>>>>> a77dfefc
-        text-align: center;
-        border-radius: 100px;
-        &.login-cta-button {
-          color: $black;
-          font-size: 1.1em;
-          width: 85%;
-          background: lighten($purple, 3%);
-          margin: 20px 0px;
-          padding: 18px 0px;
-        }
+        display: inline-block;
         &:hover {
           text-decoration: underline;
           opacity: 1;
@@ -1114,18 +583,17 @@
       }
     }
     .widget-link-list__item {
-      margin-bottom: 12px;
-      padding-left: 20px;
+      padding: 8px 0 8px 20px;
       a {
-        @include themeable(color, theme-container-color, $black);
-        font-weight: 500;
-        line-height: 1em;
-      }
-<<<<<<< HEAD
+        @include themeable(color, theme-color, rgba($black, 0.8));
+
+        &:hover {
+          color: $black;
+        }
+      }
       .discuss-list-comment-count {
         font-size: 0.8em;
         @include themeable(color, theme-container-color, $medium-gray);
-        margin-top: 2px;
         img {
           width: 20px;
           vertical-align: -3px;
@@ -1134,7 +602,10 @@
         &.discuss-list-comment-count-brand-new {
           background: $yellow;
           color: $black;
-          font-size: 1.2em;
+          padding: 2px 4px;
+          display: inline-block;
+          font-size: 0.9em;
+          text-transform: uppercase;
         }
       }
       &::before {
@@ -1143,56 +614,18 @@
         font-size: 2em;
         vertical-align: -6px;
         margin-left: -20px;
-=======
-    }
-    .video-player-header {
-      background: $black;
-      margin-top: 0;
-      max-width: 1050px;
-      margin: auto;
-      margin-bottom: 15px;
-      height: 52.5vw;
-      margin-bottom: -5px;
-      overflow-y: hidden;
-      @media screen and (min-width: 750px) {
-        height: 396px;
-      }
-      @media screen and (min-width: 950px) {
-        height: calc(52.5vw - 172px);
-      }
-      @media screen and (min-width: 1120px) {
-        height: calc(52.5vw - 314px);
-      }
-      @media screen and (min-width: 1240px) {
-        height: 339px;
->>>>>>> a77dfefc
       }
     }
     .side-footer {
       a {
         display: block;
-<<<<<<< HEAD
-        margin: 10px 10px;
-        @include themeable(color, theme-container-color, $black);
-=======
-        .side-bar {
-          padding-top: 2px;
-          display: block;
-          @include themeable(background, theme-container-background, white);
-          height: calc(100% - 2px);
-          overflow-y: auto;
-        }
-      }
-    }
-    .sidebar-wrapper-left {
-      transform: translate(-280px, 0);
-      .side-bar {
-        margin-left: 0px;
-      }
-      &.swiped-in {
-        transform: translate(0em, 0);
-        animation: swipe-in-from-left 0.18s;
->>>>>>> a77dfefc
+        margin: 8px 0;
+        font-size: 0.9em;
+        @include themeable(color, theme-container-color, rgba($black, 0.7));
+
+        &:hover {
+          @include themeable(color, theme-container-color, $black);
+        }
       }
     }
     .search-partner-mention {
@@ -1209,7 +642,6 @@
       }
     }
   }
-<<<<<<< HEAD
   .loading-articles {
     padding: calc(3vw + 15px) 0px 60px;
     text-align: center;
@@ -1224,14 +656,6 @@
   }
   100% {
     opacity: 1;
-  }
-}
-@keyframes spin {
-  0% {
-    transform: rotate(0deg);
-  }
-  100% {
-    transform: rotate(360deg);
   }
 }
 
@@ -1347,6 +771,119 @@
   }
 }
 
+////////////////////////////////////////////////
+// TO COMPONENTIZE //////////////////////////////
+////////////////////////////////////////////////
+
+// Filtering tabs on top of the feed.
+.on-page-nav-controls {
+  height: 45px;
+  position: relative;
+  opacity: 0.85;
+  text-align: center;
+  margin-bottom: 8px;
+  &.user-nav-controls {
+    @media screen and (min-width: 950px) {
+      display: none;
+    }
+  }
+  .on-page-nav-butt {
+    position: absolute;
+    top: 14px;
+    border: 0px;
+    background: transparent;
+    border-radius: 8px;
+    img {
+      height: 24px;
+    }
+    &.on-page-nav-butt-left {
+      left: 3%;
+    }
+    &.on-page-nav-butt-right {
+      right: 3%;
+    }
+    @media screen and (min-width: 950px) {
+      display: none;
+    }
+  }
+  .on-page-nav-label {
+    position: absolute;
+    right: 0;
+    left: 0;
+    font-family: $helvetica-condensed;
+    font-stretch: condensed;
+    top: 18px;
+    font-weight: 600;
+    &.sub-home-nav {
+      top: 12px;
+    }
+    .wide-nav-links {
+      display: none;
+    }
+    @media screen and (min-width: 650px) {
+      .narrow-nav-select {
+        display: none;
+      }
+      .wide-nav-links {
+        display: block;
+        cursor: default;
+      }
+    }
+    @media screen and (min-width: 950px) {
+      top: 9px;
+      &.sub-home-nav {
+        top: 8px;
+      }
+    }
+  }
+  .separator {
+    border-left: 2px solid $light-medium-gray;
+    display: inline-block;
+    margin: 0px 7px;
+    height: 15px;
+  }
+  .nav-chronofiter-link {
+    display: inline-block;
+    padding: 2px 8px;
+    font-size: 0.95em;
+    border-radius: 2px;
+    border: 1px solid transparent;
+    &.selected {
+      background: $purple;
+      color: $black;
+      border: 1px solid $dark-purple;
+      box-shadow: 3px 4px 0px $dark-purple;
+    }
+    &:hover {
+      opacity: 1;
+      background: $dark-purple;
+      color: white;
+      border: 1px solid $purple;
+      box-shadow: 3px 4px 0px $purple;
+    }
+  }
+  .narrow-nav-select {
+    button {
+      all: unset;
+      background: transparent;
+      border: 0;
+      font-family: $helvetica-condensed;
+      font-stretch: condensed;
+      font-weight: 600;
+      cursor: pointer;
+    }
+  }
+}
+
+//  Loading // TODO
+.loading {
+  padding: calc(3vw + 15px) 0px 60px;
+  text-align: center;
+  opacity: 0.7;
+  display: none;
+}
+
+//  More loading  // TODO
 .single-article-loading {
   border-radius: 3px;
   @extend .animated-background;
@@ -1377,14 +914,104 @@
   position: relative;
 }
 
-.loading {
-  padding: calc(3vw + 15px) 0px 60px;
+////////////////////////////////////////////////
+// OTHER VIEWS /////////////////////////////////
+////////////////////////////////////////////////
+
+// Search results: empty
+.query-results-nothing {
+  padding: 40px 0px;
+  font-size: 1.2em;
   text-align: center;
-  opacity: 0.7;
-  display: none;
+  @include themeable(background, theme-container-background, white);
+  @include themeable(box-shadow, theme-container-box-shadow, $bold-shadow);
+  border-radius: 3px;
+  @include themeable(border, theme-container-border, none);
+  width: 94%;
+  margin: auto;
+  @media screen and (min-width: 950px) {
+    width: 100%;
+  }
 }
 
+// Profile card
+.sidebar-profile {
+  display: flex;
+  align-items: center;
+  padding: 8px 0 16px;
+
+  .sidebar-profile--avatar {
+    width: 48px;
+    height: 48px;
+    border-radius: 50%;
+  }
+
+  .sidebar-profile--details {
+    flex: 1 auto;
+    padding-left: 8px;
+  }
+
+  .sidebar-profile--name {
+    margin: 0;
+    @include themeable(color, theme-color, rgba($black, 0.9));
+  }
+
+  .sidebar-profile--username {
+    @include themeable(color, theme-secondary-color, $medium-gray);
+  }
+}
+
+// Notifications
+.notifications-mobile-filters {
+  padding-bottom: 8px;
+  @media screen and (min-width: 950px) {
+    display: none;
+  }
+  .organization-name {
+    font-size: 15px;
+    font-weight: bold;
+    border: 0px;
+    display: inline-block;
+    width: 27%;
+    padding: 9px 0px;
+    text-align: center;
+    @include themeable(color, theme-secondary-color, $medium-gray);
+    margin: 1%;
+  }
+  .query-filter-button {
+    font-size: 12px;
+    font-weight: bold;
+    background: transparent;
+    border: 0px;
+    display: inline-block;
+    width: 27%;
+    padding: 9px 0px;
+    text-align: left;
+    border-radius: 100px;
+    @include themeable(color, theme-color, $black);
+    text-align: center;
+    margin: 1%;
+
+    &:hover {
+      @include themeable(
+        background,
+        theme-container-background-hover,
+        lighten($bold-blue, 38%)
+      );
+    }
+    &.selected {
+      @include themeable(
+        background,
+        theme-container-accent-background,
+        lighten($bold-blue, 8%)
+      );
+      @include themeable(color, theme-color, white);
+    }
+  }
+}
+
 // Left Side bar navigation links
+// Pulling this out of context because Nick says so: https://github.com/thepracticaldev/dev.to/pull/5918/commits/f1642e62accbdaff72dc7762e1e1ffd4e40027b0
 .sidebar-nav-element {
   color: $black;
   display: block;
@@ -1413,78 +1040,18 @@
   }
 
   a.sidebar-nav-link {
-    @include themeable(color, theme-container-color, $black);
-    padding: 5px;
-    display: inline-block;
-    width: calc(100% - 10px);
-    font-weight: 500;
-    padding: 7px 9px;
-    font-size: 1em;
+    @include themeable(color, theme-container-color, rgba($black, 0.9));
+    padding: 8px 0;
+    display: block;
+    font-weight: 400;
+
+    &.sidebar-nav-link-tag {
+      padding: 6px 0;
+      @include themeable(color, theme-container-color, rgba($black, 0.8));
+    }
     &:hover {
-=======
-  .side-bar {
-    float: left;
-    width: 280px;
-    text-align: left;
-    font-size: 0.85em;
-    line-height: 1.35em;
-    display: none;
-    position: relative;
-    z-index: 5;
-    padding: 16px;
-    box-sizing: border-box;
-    @include themeable(color, theme-color, rgba($black, 0.8));
-    &.sidebar-additional {
-      display: none;
-      &.showing {
-        @media screen and (min-width: 1120px) {
-          display: block;
-        }
-      }
-    }
-    @media screen and (min-width: 950px) {
-      display: block;
-    }
-    
-    .sidebar-nav {
-      margin-bottom: 32px;
-      .sidebar-nav-block {
-        @media screen and (min-width: 950px) {
-          .sidebar-nav-block-inner {
-            height: 420px;
-            overflow-y: scroll;
-            overflow-x: hidden;
-            -webkit-overflow-scrolling: touch;
-          }
-        }
-        .sidebar-nav-default-tags {
-          display: none;
-          &.showing {
-            display: block;
-          }
-        }
-        .sidebar-main-nav {
-          margin-bottom: 24px;
-        }
-      }
-    }
-    .sidebar-sponsorship-level {
-      text-align: center;
-      font-weight: bold;
-      width: calc(100% - 6px);
-      padding: 26px 0px;
-      border-radius: 3px;
-      margin-bottom: 10px;
-      font-family: $helvetica-condensed;
-      font-stretch: condensed;
->>>>>>> a77dfefc
-      @include themeable(
-        background,
-        theme-container-background-hover,
-        $light-gray
-      );
-    }
-<<<<<<< HEAD
+      @include themeable(color, theme-container-color, $black);
+    }
   }
   a.sidebar-nav-link-follow {
     position: absolute;
@@ -1501,496 +1068,54 @@
 }
 
 .articles-list {
-  text-align: left;
   margin: auto;
-  text-align: center;
-  width: 100%;
+  max-width: 100%;
   position: relative;
   -webkit-tap-highlight-color: rgba(0, 0, 0, 0); //Invisible black
-  max-width: 750px;
-  padding-bottom: 30px;
-  @media screen and (min-width: 750px) {
-    margin-bottom: 30px;
-  }
+  box-sizing: border-box;
+
   @media screen and (min-width: 950px) {
+    float: left;
     width: 100%;
-    margin-left: 2.3%;
-    margin-right: 15px;
-    max-width: calc(100% - 380px);
-    float: left;
-  }
+    max-width: calc(100% - 280px); // 280: width of the sidebar
+    padding: 16px;
+  }
+
   @media screen and (min-width: 1120px) {
-    max-width: calc(100% - 640px);
-  }
-  @media screen and (min-width: 1240px) {
-    width: 100%;
-    margin-left: 2.3%;
-    margin-right: 15px;
-    max-width: 604px;
-    float: left;
-  }
-  .notifications-mobile-filters {
-    padding-bottom: 8px;
-    @media screen and (min-width: 950px) {
-      display: none;
-    }
-    .organization-name {
-      font-size: 15px;
-      font-weight: bold;
-      border: 0px;
-      display: inline-block;
-      width: 27%;
-      padding: 9px 0px;
-      text-align: center;
-      @include themeable(color, theme-secondary-color, $medium-gray);
-      margin: 1%;
-    }
-    .query-filter-button {
-      font-size: 12px;
-      font-weight: bold;
-      background: transparent;
-      border: 0px;
-      display: inline-block;
-      width: 27%;
-      padding: 9px 0px;
-      text-align: left;
-      border-radius: 100px;
-      @include themeable(color, theme-color, $black);
-      text-align: center;
-      margin: 1%;
-=======
-    .widget {
-      margin-bottom: 32px; // TODO: use spacing units instead
-      position: relative;
-      overflow: hidden;
-      display: block;
-      
-      &.fixed-widget {
-        position: sticky;
-        width: 254px;
-        top: 80px;
-        header {
-          padding-left: 6px;
-        }
-      }
->>>>>>> a77dfefc
-      &:hover {
-        @include themeable(
-          background,
-          theme-container-background-hover,
-          lighten($bold-blue, 38%)
-        );
-      }
-<<<<<<< HEAD
-      &.selected {
-        @include themeable(
-          background,
-          theme-container-accent-background,
-          lighten($bold-blue, 8%)
-        );
-        @include themeable(color, theme-color, white);
-=======
-      &.signin-cta-widget {
-        border: 1px solid darken($bold-blue, 5%);
-        box-shadow: 5px 6px 0px darken($bold-blue, 15%);
-        padding: 0px 0px;
-        border-radius: 3px;
-        
-        header {
-          background: darken($bold-blue, 5%);
-          color: white;
-          padding: 16px 0px;
-          text-align: center;
-          font-weight: bold;
-        }
-
-        .widget-body {
-          display: flex;
-          flex-flow: column;
-          padding: 8px 0;
-
-          .login-cta-button {
-            margin: 8px;
-            background-color: $bold-blue;
-            padding: 16px 0;
-            border-radius: 50px;
-            color: $white;
-            text-align: center;
-            font-size: 1.1em;
-          }
-        }
->>>>>>> a77dfefc
-      }
-    }
-  }
-  .on-page-nav-controls {
-    height: 45px;
-    position: relative;
-    opacity: 0.85;
-    &.user-nav-controls {
-      margin-top: -12px;
-      @media screen and (min-width: 950px) {
-        display: none;
-      }
-    }
-    .on-page-nav-butt {
-      position: absolute;
-      top: 14px;
-      border: 0px;
-      background: transparent;
-      border-radius: 8px;
-      img {
-        height: 24px;
-      }
-      &.on-page-nav-butt-left {
-        left: 3%;
-      }
-      &.on-page-nav-butt-right {
-        right: 3%;
-      }
-<<<<<<< HEAD
-      @media screen and (min-width: 950px) {
-        display: none;
-      }
-    }
-    .on-page-nav-label {
-      position: absolute;
-      right: 0;
-      left: 0;
-      font-family: $helvetica-condensed;
-      font-stretch: condensed;
-      top: 18px;
-      font-weight: 600;
-      &.sub-home-nav {
-        top: 12px;
-      }
-      .wide-nav-links {
-        display: none;
-      }
-      @media screen and (min-width: 650px) {
-        .narrow-nav-select {
-          display: none;
-=======
-      header {
-        position: relative;
-        font-size: 0.9em;
-        font-weight: bold;
-        padding: 8px 0;
-        font-family: 'SFMono-Regular', Consolas, 'Liberation Mono', Menlo, Courier, monospace;
-        @include themeable(color, theme-container-color, $black);
-        a {
-          display: inline-block;
-          @include themeable(color, theme-container-color, $black);
-          h4 {
-            display: inline-block;
-            margin: 0;
-          }
-          &:hover {
-            text-decoration: underline;
-          }
-        }
-        .emoji {
-          margin-right: 6px;
-          display: inline-block;
-          vertical-align: -4px;
-          img {
-            width: 18px;
-            border: 0px;
-            cursor: default;
-          }
-        }
-        .widget-listing-live-count {
-          @include themeable(background, theme-secondary-color, $green);
-          @include themeable(color, theme-opposite-color, white);
-          border-radius: 3px;
-          display: inline-block;
-          font-size: 0.8em;
-          padding: 1px 5px 0px;
-          line-height: 1.4em;
-        }
-
-        .widget-minimize-button {
-          position: absolute;
-          right: 0;
-          top: 50%;
-          transform: translateY(-50%);
-          background: transparent;
-          padding: 0px 5px 1px;
-          border-radius: 3px;
-          font-size: 1.2em;
-          line-height: 0.6em;
-          @include themeable(
-            border,
-            theme-secondary-color-border,
-            1px solid $light-medium-gray
-          );
-          @include themeable(
-            color,
-            theme-secondary-color,
-            darken($light-medium-gray, 10%)
-          );
-        }
-      }
-      .widget-body {
-        overflow-wrap: break-word;
-        &.body-scrollable {
-          height: calc(100vh - 300px);
-          max-height: 390px;
-          overflow-y: scroll;
-        }
-
-        &.widget-body-listings {
-          .cta-button {
-            margin-top: 15px;
-          }
-        }
-        &.signup-cta-widget-body {
-          ul {
-            li {
-              font-size: 1.25em;
-              line-height: 1.5em;
-              &::before {
-                content: '• ';
-                color: $green;
-                vertical-align: -2px;
-              }
-            }
-          }
-        }
-        &.widget-body--sponsorship-arbitrary img {
-          width: 100%;
-          border: 1px solid darken($light-gray, 4%);
-        }
-        .sidebar-sponsor {
-          margin: 25px auto 40px;
-          width: 96%;
-          img {
-            border: 0;
-            margin: auto;
-            margin-bottom: 8px;
-            width: 98%;
-            min-height: 35px;
-            border-radius: 8px;
-          }
-          .sponsor-tagline {
-            margin: 10px auto;
-            width: 92%;
-            @include themeable(color, theme-secondary-color, $dark-gray);
-            .sponsor-learn-more {
-              display: block;
-              margin: 8px auto;
-              color: $bold-blue;
-            }
-          }
-        }
-        .sponsors-love-message {
-          border-top: 2px solid $light-gray;
-          font-size: 0.84em;
-          @include themeable(color, theme-secondary-color, $medium-gray);
-          padding-top: 18px;
-        }
-        .sponsor-footer {
-          font-size: 0.77em;
-          margin-top: 106px;
-          margin: auto;
-          margin-bottom: 18px;
-          width: 96%;
-          a {
-            background: lighten($purple, 3%);
-            color: $black;
-            display: inline-block;
-            padding: 2px 6px;
-            font-weight: 500;
-          }
-        }
-        .widget-podcast-ep {
-          padding-bottom: 8px;
-          a {
-            @include themeable(color, theme-color, $black);
-            font-weight: 500;
-          }
-        }
-        .widget-podcast-title {
-          margin-top: -2px;
-          a {
-            color: $medium-gray;
-            font-size: 0.83em;
-            opacity: 0.86;
-          }
->>>>>>> a77dfefc
-        }
-        .wide-nav-links {
-          display: block;
-<<<<<<< HEAD
-          cursor: default;
-=======
-          padding: 8px 0;
-          width: 100%;
-          @include themeable(color, theme-color, rgba($black, 0.8));
-          .widget-listing-link-title {
-            display: block;
-          }
-          .widget-listing-link-category {
-            display: inline-block;
-            @include themeable(
-              border,
-              theme-container-border,
-              1px solid darken($light-medium-gray, 10%)
-            );
-            @include themeable(
-              color,
-              theme-secondary-color,
-              lighten($medium-gray, 5%)
-            );
-
-            padding: 0px 5px;
-            font-size: 0.77em;
-            border-radius: 3px;
-            margin-bottom: 3px;
-            line-height: 1.3em;
-          }
-          &:hover {
-            @include themeable(color, theme-color, $black);
-          }
-        }
-        .widget-accent {
-          background: $purple;
-          color: $bold-blue;
-          padding: 1px 5px;
-          border-radius: 3px;
-          margin-right: 1px;
-        }
-        .widget-footer {
-          color: $medium-gray;
-          font-size: 0.9em;
-          padding: 5px 0px 0px;
-          img {
-            height: 15px;
-            width: 15px;
-            vertical-align: -2px;
-            display: inline;
-            border: 0;
-          }
-        }
-        .widget-subtext {
-          padding: 0;
-          margin: 0;
-          @include themeable(color, theme-secondary-color, $medium-gray);
-          font-size: 0.85em;
->>>>>>> a77dfefc
-        }
-      }
-      @media screen and (min-width: 950px) {
-        top: 9px;
-        &.sub-home-nav {
-          top: 8px;
-        }
-      }
-    }
-    .separator {
-      border-left: 2px solid $light-medium-gray;
-      display: inline-block;
-      margin: 0px 7px;
-      height: 15px;
-    }
-    .nav-chronofiter-link {
-      display: inline-block;
-      padding: 2px 8px;
-      font-size: 0.95em;
-      border-radius: 2px;
-      border: 1px solid transparent;
-      &.selected {
-        background: $purple;
-        color: $black;
-        border: 1px solid $dark-purple;
-        box-shadow: 3px 4px 0px $dark-purple;
-      }
-      &:hover {
-        opacity: 1;
-        background: $dark-purple;
-        color: white;
-        border: 1px solid $purple;
-        box-shadow: 3px 4px 0px $purple;
-      }
-    }
-    .narrow-nav-select {
-      button {
-        all: unset;
-        background: transparent;
-        border: 0;
-        font-family: $helvetica-condensed;
-        font-stretch: condensed;
-        font-weight: 600;
-        cursor: pointer;
-      }
-    }
-  }
+    max-width: calc(100% - 560px); // 560 = 2*280: two sidebars
+  }
+
   .pinned-articles {
-    @include themeable(background, theme-container-background, $white);
-    @include themeable(
-      border,
-      theme-container-border,
-      1px solid $outline-color
-    );
-    padding: 8px 0px;
-    margin: auto;
-    margin-top: 8px;
-    @media screen and (min-width: 750px) {
-      border-radius: 3px;
-      box-sizing: border-box;
-      padding: 8px 8px;
-      padding-right: 9px;
-      width: calc(100% + 2px);
-      max-width: 722px;
-    }
-    .pinned-articles-indicator {
-      text-align: left;
-      font-size: 15px;
-      font-weight: bold;
-      padding-top: 8px;
-      padding-left: 2.8%;
-      @media screen and (min-width: 750px) {
-        padding-left: 22px;
-      }
-      @media screen and (min-width: 950px) {
-        padding-left: 2px;
-      }
-      img {
-        width: 20px;
-        transform: rotate(-8deg);
-        vertical-align: -5px;
-        @include themeable(filter, theme-social-icon-invert, invert(0));
-      }
-    }
-  }
+    padding: 8px;
+    margin: 0 auto;
+    @include dev-card;
+
+    h5 {
+      margin: 0 0 8px;
+      padding: 8px 0;
+      display: flex;
+      align-items: center;
+    }
+  }
+
   a {
     @include themeable(color, theme-container-color, $black);
   }
-  a.small-pic-link-wrapper,
+
   .placeholder-div {
+    // TOOD: what is this?
     display: block;
     width: 100%;
   }
+
   .single-article {
-    text-align: left;
-    @include themeable(background, theme-container-background, $white);
-    transition: opacity 0.35s ease-in;
-    border: 1px solid $outline-color;
-    @include themeable(
-      border,
-      theme-container-border,
-      1px solid $outline-color
-    );
-    @include themeable(box-shadow, theme-container-box-shadow, $bold-shadow);
-    border-radius: 3px;
     cursor: pointer;
-    width: 96%;
-    margin: auto;
+    margin: 0 auto;
     position: relative;
-    @media screen and (min-width: 950px) {
-      width: 100%;
-    }
+    @include dev-card;
+
     &.active {
+      // TODO: what is this .active thingy?
       opacity: 0.66;
     }
     &.big-article {
@@ -1998,16 +1123,13 @@
         opacity: 0.84;
       }
       .time-ago-indicator {
+        // TODO: where do we use it?
         vertical-align: 0.11em;
       }
     }
     &.single-article-small-pic {
       vertical-align: top;
       overflow: hidden;
-      margin-top: 8px;
-      @media screen and (min-width: 430px) {
-        margin-top: 12px;
-      }
     }
     &.single-article-single-podcast {
       h4 {
@@ -2018,28 +1140,30 @@
       }
     }
     &.single-article-podcast-div {
-      margin-top: 8px;
-      padding: 8px 0px 15px;
-      font-size: 0.95em;
+      @include dev-card;
+      padding-bottom: 8px;
       h3 {
-        font-size: 1.5em;
-        margin-left: 13px;
-        font-weight: 800;
+        margin: 0;
+        padding: 16px;
       }
       a.individual-podcast-link {
+        display: flex;
+        padding: 8px 16px;
+        font-size: 0.8em;
+        @include themeable(color, theme-secondary-color, $medium-gray);
+
         img {
           height: 50px;
           width: 50px;
-          border-radius: 120px;
+          border-radius: 50%;
           vertical-align: top;
         }
+
         .individual-podcast-link-details {
-          width: calc(100% - 85px);
-          display: inline-block;
-          margin-left: 10px;
-        }
-        font-weight: 500;
-        @include themeable(color, theme-secondary-color, $medium-gray);
+          padding-left: 16px;
+          flex: 1 auto;
+        }
+
         strong {
           display: block;
           margin-bottom: 4px;
@@ -2050,8 +1174,6 @@
           font-weight: 500;
           @include themeable(color, theme-color, $black);
         }
-        display: block;
-        padding: 4px 14px 7px;
         &:hover {
           @include themeable(
             background,
@@ -2062,15 +1184,6 @@
       }
       p {
         margin-left: 14px;
-      }
-      @media screen and (min-width: 430px) {
-        margin-top: 12px;
-        a.individual-podcast-link {
-          strong {
-            margin-bottom: 5px;
-          }
-          padding: 5px 14px 9px;
-        }
       }
     }
     h4 {
@@ -2108,60 +1221,45 @@
         }
       }
     }
-    .article-organization-headline {
-      display: block;
-      margin-bottom: calc(-1px - 0.6vw);
-      display: flex;
-      .article-organization-headline-inner {
-        @include themeable(
-          background,
-          theme-container-accent-background,
-          darken($light-gray, 6%)
-        );
-        @include themeable(color, theme-color, $black);
-        padding: 6px 12px;
-        border-radius: 100px;
-        font-weight: 600;
-        display: inline-block;
-        margin-top: 10px;
-        margin-left: 10px;
-        font-size: calc(0.9em);
-        img {
-          height: calc(1.3em);
-          width: calc(1.3em);
-          vertical-align: -0.27em;
-          margin-right: 6px;
-          border-radius: 100px;
-        }
-      }
-      a.org-headline-filler {
-        flex: 1;
-      }
-    }
+
+    // Organization Badge
+    .org-headline-filler {
+      @include themeable(
+        background,
+        theme-container-accent-background,
+        darken($light-gray, 6%)
+      );
+      @include themeable(color, theme-color, $black);
+      padding: 8px;
+      border-radius: 3px 0 3px 0;
+      font-weight: 600;
+      display: inline-flex;
+      align-items: center;
+      font-size: 0.9em;
+      line-height: 1;
+      img {
+        width: 24px;
+        height: 24px;
+        margin-right: 4px;
+        border-radius: 50%;
+        vertical-align: middle;
+      }
+    }
+
     .small-pic {
       float: left;
       height: 40px;
       width: 40px;
-      margin-left: 12px;
-      margin-top: 3px;
-      border-radius: 50px;
-      padding: 8px 0px 11px;
-      @media screen and (min-width: 430px) {
-        height: 50px;
-        width: 50px;
-        padding: 20px 0px 23px;
-      }
-      @media screen and (min-width: 1400px) {
-        padding: 23px 0px 27px;
-      }
+      margin: 16px 0 0 16px;
+      overflow: hidden;
+      font-size: 11px;
+      border-radius: 50%;
       img,
       .color {
+        // TODO: what is .color for?
         height: 100%;
         width: 100%;
-        border-radius: 50px;
-      }
-      &:hover {
-        opacity: 0.9;
+        border-radius: 50%;
       }
     }
     .tiny-pic {
@@ -2172,20 +1270,20 @@
         height: 100%;
         width: 100%;
         &.round {
-          border-radius: 30px;
+          border-radius: 50%;
         }
       }
     }
     .content {
       float: left;
-      width: calc(100% - 75px);
-      padding: calc(1vw + 7px) 9px;
-      padding-bottom: 110px;
+      width: calc(100% - 72px);
+      box-sizing: border-box; // TODO: this should be applied globally, not only .content
+      padding: 16px 16px 100px 16px; // TODO: my, oh my...
       h3 {
         margin: 0px;
-        font-size: 21px;
-        line-height: 25px;
-        width: 100%;
+        font-size: 20px;
+        font-weight: 700;
+        line-height: 28px;
         padding: 0px;
         word-break: break-word;
         .tag-identifier {
@@ -2204,13 +1302,8 @@
           }
         }
       }
-<<<<<<< HEAD
-      @media screen and (min-width: 430px) {
-        width: calc(100% - 88px);
-        padding-right: 0px;
-        padding-bottom: 124px;
+      @media screen and (min-width: 450px) {
         h3 {
-          margin: 0px;
           font-size: 27px;
           line-height: 32px;
           .tag-identifier {
@@ -2222,10 +1315,6 @@
         h4 {
           font-size: 15px;
         }
-=======
-      p {
-        margin: 8px 0;
->>>>>>> a77dfefc
       }
     }
     .time-ago-indicator {
@@ -2241,27 +1330,20 @@
       margin-right: 4px;
     }
     h4 {
-      font-size: 14px;
-      margin-left: 0px;
-      max-width: 80%;
       padding: 0px;
-      margin: 5px 0px;
+      margin: 0;
       font-weight: 500;
-      display: inline-block;
-      left: 62px;
       position: absolute;
-      bottom: 80px;
+      bottom: 50px;
+      left: 72px;
       white-space: nowrap;
       overflow: hidden;
       text-overflow: ellipsis;
+      font-size: 0.8em;
       a {
         @include themeable(color, theme-secondary-color, #666666);
       }
-      @media screen and (min-width: 430px) {
-        bottom: 90px;
-        left: 72px;
-        font-size: 17px;
-      }
+
       &:hover {
         opacity: 0.9;
         text-decoration: underline;
@@ -2269,16 +1351,15 @@
     }
     .tags {
       margin-top: 0px;
-      font-size: 14px;
+      font-size: 0.8em;
       position: absolute;
       display: inline-block;
-      max-width: 76%;
       z-index: 5;
-      left: 62px;
+      left: 72px;
+      bottom: 75px;
       white-space: nowrap;
       overflow: hidden;
       text-overflow: ellipsis;
-      bottom: 63px;
       color: $black;
       a {
         display: inline-block;
@@ -2288,24 +1369,6 @@
         &:hover {
           text-decoration: underline;
         }
-      }
-<<<<<<< HEAD
-      @media screen and (min-width: 430px) {
-        left: 72px;
-        bottom: 72px;
-        font-size: 16px;
-=======
-      .social-icon {
-        width: 24px;
-        height: 24px;
-        border: none;
-        margin-right: 8px;
-        @include themeable(filter, theme-social-icon-invert, invert(0));
-        opacity: 0.7;
-        &:hover {
-          opacity: 1;
-        }
->>>>>>> a77dfefc
       }
     }
     .search-snippet {
@@ -2323,164 +1386,103 @@
         font-style: normal;
       }
     }
-    h3 {
-      margin: 15px auto;
-      font-size: 32px;
-      font-weight: 500;
-      width: 94%;
-      margin-top: -14px;
-      padding-top: 20px;
-    }
     p {
       margin: 6px auto;
       line-height: 20px;
       font-size: 16px;
-      width: 94%;
       color: rgb(163, 188, 201);
-      padding-bottom: 19px;
+      padding-bottom: 16px;
     }
     &.big-article {
       padding: 0px;
-      margin: 10px auto 0px;
-      @media screen and (min-width: 650px) {
-        margin: 15px auto 0px;
-      }
-      @media screen and (min-width: 950px) {
-        margin: 10px auto 0px;
-      }
       .picture {
-        width: 100%;
-        margin: auto;
         padding-top: 42%;
-        position: relative;
-        z-index: 0;
-        border-top-left-radius: 3px;
-        border-top-right-radius: 3px;
-
+        border-radius: 3px 3px 0 0;
         background: no-repeat center center;
         background-size: cover;
       }
-<<<<<<< HEAD
       .content-wrapper {
-        @include themeable(background, theme-container-background, #fff);
-        @include themeable(color, theme-container-color, $black);
-        position: relative;
-        z-index: 5;
-        border-top: 1px solid darken($lightest-gray, 4%);
-        @include themeable(
-          border-top,
-          theme-container-border,
-          1px solid darken($lightest-gray, 4%)
-        );
-        @include themeable(
-          border-bottom,
-          theme-container-border,
-          1px solid darken($lightest-gray, 4%)
-        );
-        padding-bottom: 105px;
-        border-radius: 3px;
+        padding-bottom: 115px;
         h3 {
-          font-size: calc(1.7vw + 22px);
-          font-weight: 500;
-          width: calc(100% - 20px);
-          margin-left: 12px;
-          margin-bottom: 8px;
-          margin-top: 8px;
-          padding-top: 0px;
+          font-size: 28px;
+          padding: 16px;
+          margin: 0;
           word-break: break-word;
-          @media screen and (min-width: 1600px) {
-            font-size: 45px;
+
+          @media screen and (min-width: 450px) {
+            font-size: 40px;
           }
         }
         .title-block {
           display: inline-block;
         }
-        @media screen and (min-width: 430px) {
-          padding-bottom: 120px;
-        }
       }
     }
   }
   .featured-profile-button {
     float: left;
-    margin-top: -104px;
     z-index: 10;
-    left: 12px;
+    left: 16px;
     position: absolute;
-    @media screen and (min-width: 430px) {
-      margin-top: -124px;
-    }
+    margin-top: -110px;
   }
   img.featured-profile-pic {
     height: 40px;
     width: 40px;
     border-radius: 50px;
-    @media screen and (min-width: 430px) {
-      height: 50px;
-      width: 50px;
-    }
+    overflow: hidden;
     &:hover {
       opacity: 0.9;
     }
   }
   .featured-user-name {
     font-weight: bold;
-    margin-top: -101px;
+    margin-top: 0;
     position: absolute;
     width: 80%;
     white-space: nowrap;
     overflow: hidden;
     text-overflow: ellipsis;
     z-index: 10;
-    left: 62px;
-    font-size: 14px;
+    left: 72px;
+    bottom: 65px;
+    font-size: 0.8em;
     a {
       @include themeable(color, theme-secondary-color, #666666);
     }
+    @media screen and (min-width: 450px) {
+      font-size: 1em;
+    }
     &:hover {
-      opacity: 0.9;
       text-decoration: underline;
     }
-    @media screen and (min-width: 430px) {
-      left: 72px;
-      font-size: 18px;
-      margin-top: -120px;
-    }
   }
   .featured-tags {
-    font-size: 15px;
-    margin-top: -78px !important;
-    bottom: auto !important;
+    font-size: 1em;
     position: absolute;
-    max-width: 76%;
+    max-width: 80%;
+    bottom: 95px !important;
+    left: 62px;
     white-space: nowrap;
     overflow: hidden;
     text-overflow: ellipsis;
     z-index: 10;
     &:hover {
-      opacity: 0.9;
+      text-decoration: underline;
     }
     .tag {
       @include themeable(color, theme-color, $black);
-      margin-right: 3px;
-    }
-    left: 62px;
-    @media screen and (min-width: 430px) {
-      font-size: 16px !important;
-      left: 72px;
-      bottom: auto;
-      margin-top: -94px !important;
+      margin-right: 4px;
     }
   }
   .article-reading-time {
     position: absolute;
     right: 82px;
     bottom: 12px;
-    font-size: 13px;
+    font-size: 0.7em;
     padding: 6px 0px;
-    font-weight: 600;
     z-index: 8;
-    @include themeable(color, theme-secondary-color, darken($medium-gray, 5%));
+    @include themeable(color, theme-secondary-color, $medium-gray);
   }
   .article-engagement-count {
     font-size: 13px;
@@ -2507,13 +1509,13 @@
       margin-right: 7px;
     }
     &.comments-count {
-      left: 93px;
+      left: 85px;
       img {
         width: 28px;
       }
     }
     &.reactions-count {
-      left: 20px;
+      left: 16px;
     }
     &.engage-button {
       right: 12px;
@@ -2542,42 +1544,6 @@
         }
         .bm-success {
           display: inline-block;
-=======
-      .cta-button {
-        background: transparent;
-        @include themeable(color, theme-color, darken($sky-blue, 17%));
-        display: inline-block;
-        &:hover {
-          text-decoration: underline;
-          opacity: 1;
-        }
-      }
-    }
-    .widget-link-list__item {
-      padding: 8px 0 8px 20px;
-      a {
-        @include themeable(color, theme-color, rgba($black, 0.8));
-
-        &:hover {
-          color: $black;
-        }
-      }
-      .discuss-list-comment-count {
-        font-size: 0.8em;
-        @include themeable(color, theme-container-color, $medium-gray);
-        img {
-          width: 20px;
-          vertical-align: -3px;
-          border: 0px;
-        }
-        &.discuss-list-comment-count-brand-new {
-          background: $yellow;
-          color: $black;
-          padding: 2px 4px;
-          display: inline-block;
-          font-size: 0.9em;
-          text-transform: uppercase;
->>>>>>> a77dfefc
         }
       }
       &.following-butt {
@@ -2585,25 +1551,12 @@
         color: darken($purple, 33%);
       }
     }
-<<<<<<< HEAD
     &.featured-engagement-count {
       margin-top: -38px;
       bottom: auto;
       z-index: 10;
       &.engage-button {
         margin-top: -39px;
-=======
-    .side-footer {
-      a {
-        display: block;
-        margin: 8px 0;
-        font-size: 0.9em;
-        @include themeable(color, theme-container-color, rgba($black, 0.7));
-
-        &:hover {
-          @include themeable(color, theme-container-color, $black);
-        }
->>>>>>> a77dfefc
       }
     }
     .engagement-count-number {
@@ -2611,66 +1564,12 @@
       text-align: left;
       display: inline-block;
     }
-    @media screen and (min-width: 430px) {
-      font-size: 15px;
-      img {
-        height: 20px;
-        min-width: 26px;
-        vertical-align: -5px;
-      }
-      &.featured-engagement {
-        margin-top: -38px;
-      }
-    }
-  }
-<<<<<<< HEAD
+  }
   .video-player-header {
     background: $black;
     margin-top: 0;
     max-width: 1050px;
     margin: auto;
-=======
-  .loading-articles {
-    padding: calc(3vw + 15px) 0px 60px;
-    text-align: center;
-    opacity: 0.7;
-    display: none;
-  }
-}
-
-@keyframes fade-in {
-  0% {
-    opacity: 0;
-  }
-  100% {
-    opacity: 1;
-  }
-}
-
-@keyframes swipe-in-from-left {
-  0% {
-    transform: translate(-280px, 0);
-  }
-  100% {
-    transform: translate(0em, 0);
-  }
-}
-@keyframes swipe-in-from-right {
-  0% {
-    transform: translate(calc(-100vw + 280px), 0);
-  }
-  100% {
-    transform: translate(-100vw, 0);
-  }
-}
-
-.feed-cta {
-  background: lighten($purple, 6%) !important;
-  border: 1px solid darken($bold-blue, 5%) !important;
-  box-shadow: 5px 6px 0px darken($bold-blue, 15%) !important;
-  .cta-container {
-    padding: calc(1vw + 7px) 9px;
->>>>>>> a77dfefc
     margin-bottom: 15px;
     height: 52.5vw;
     margin-bottom: -5px;
@@ -2678,357 +1577,14 @@
     @media screen and (min-width: 750px) {
       height: 396px;
     }
-<<<<<<< HEAD
     @media screen and (min-width: 950px) {
       height: calc(52.5vw - 172px);
-=======
-  }
-  &.showing {
-    display: block;
-  }
-}
-
-.load-more-cta {
-  margin: 35px auto;
-  border: 0px;
-  font-size: 20px;
-  padding: 5px 10px;
-  border-radius: 3px;
-  display: none;
-  &.showing {
-    display: block;
-  }
-}
-
-
-
-
-
-
-
-
-
-
-
-
-
-
-
-
-
-
-
-
-
-
-
-
-
-
-
-////////////////////////////////////////////////
-// TO COMPONENTIZE //////////////////////////////
-////////////////////////////////////////////////
-
-// Filtering tabs on top of the feed.
-.on-page-nav-controls {
-  height: 45px;
-  position: relative;
-  opacity: 0.85;
-  text-align: center;
-  margin-bottom: 8px;
-  &.user-nav-controls {
-    @media screen and (min-width: 950px) {
-      display: none;
-    }
-  }
-  .on-page-nav-butt {
-    position: absolute;
-    top: 14px;
-    border: 0px;
-    background: transparent;
-    border-radius: 8px;
-    img {
-      height: 24px;
-    }
-    &.on-page-nav-butt-left {
-      left: 3%;
-    }
-    &.on-page-nav-butt-right {
-      right: 3%;
-    }
-    @media screen and (min-width: 950px) {
-      display: none;
-    }
-  }
-  .on-page-nav-label {
-    position: absolute;
-    right: 0;
-    left: 0;
-    font-family: $helvetica-condensed;
-    font-stretch: condensed;
-    top: 18px;
-    font-weight: 600;
-    &.sub-home-nav {
-      top: 12px;
-    }
-    .wide-nav-links {
-      display: none;
-    }
-    @media screen and (min-width: 650px) {
-      .narrow-nav-select {
-        display: none;
-      }
-      .wide-nav-links {
-        display: block;
-        cursor: default;
-      }
-    }
-    @media screen and (min-width: 950px) {
-      top: 9px;
-      &.sub-home-nav {
-        top: 8px;
-      }
-    }
-  }
-  .separator {
-    border-left: 2px solid $light-medium-gray;
-    display: inline-block;
-    margin: 0px 7px;
-    height: 15px;
-  }
-  .nav-chronofiter-link {
-    display: inline-block;
-    padding: 2px 8px;
-    font-size: 0.95em;
-    border-radius: 2px;
-    border: 1px solid transparent;
-    &.selected {
-      background: $purple;
-      color: $black;
-      border: 1px solid $dark-purple;
-      box-shadow: 3px 4px 0px $dark-purple;
-    }
-    &:hover {
-      opacity: 1;
-      background: $dark-purple;
-      color: white;
-      border: 1px solid $purple;
-      box-shadow: 3px 4px 0px $purple;
-    }
-  }
-  .narrow-nav-select {
-    button {
-      all: unset;
-      background: transparent;
-      border: 0;
-      font-family: $helvetica-condensed;
-      font-stretch: condensed;
-      font-weight: 600;
-      cursor: pointer;
-    }
-  }
-}
-
-
-
-//  Loading // TODO
-.loading {
-  padding: calc(3vw + 15px) 0px 60px;
-  text-align: center;
-  opacity: 0.7;
-  display: none;
-}
-
-
-
-//  More loading  // TODO
-.single-article-loading {
-  border-radius: 3px;
-  @extend .animated-background;
-}
-
-@keyframes placeHolderShimmer {
-  0% {
-    background-position: -468px 0;
-  }
-  100% {
-    background-position: 468px 0;
-  }
-}
-
-.animated-background {
-  animation-duration: 1.25s;
-  animation-fill-mode: forwards;
-  animation-iteration-count: infinite;
-  animation-name: placeHolderShimmer;
-  animation-timing-function: linear;
-  background: #f6f6f6;
-  @include themeable(
-    background,
-    theme-gradient-background,
-    linear-gradient(to right, #f6f6f6 8%, #f0f0f0 18%, #f6f6f6 33%)
-  );
-  background-size: 800px 104px;
-  position: relative;
-}
-
-
-
-////////////////////////////////////////////////
-// OTHER VIEWS /////////////////////////////////
-////////////////////////////////////////////////
-
-// Search results: empty
-.query-results-nothing {
-  padding: 40px 0px;
-  font-size: 1.2em;
-  text-align: center;
-  @include themeable(background, theme-container-background, white);
-  @include themeable(box-shadow, theme-container-box-shadow, $bold-shadow);
-  border-radius: 3px;
-  @include themeable(
-    border,
-    theme-container-border,
-    none
-  );
-  width: 94%;
-  margin: auto;
-  @media screen and (min-width: 950px) {
-    width: 100%;
-  }
-}
-
-
-
-
-// Profile card
-.sidebar-profile {
-  display: flex;
-  align-items: center;
-  padding: 8px 0 16px;
-
-  .sidebar-profile--avatar {
-    width: 48px;
-    height: 48px;
-    border-radius: 50%;
-  }
-
-  .sidebar-profile--details {
-    flex: 1 auto;
-    padding-left: 8px;
-  }
-
-  .sidebar-profile--name {
-    margin: 0;
-    @include themeable(color, theme-color, rgba($black, 0.9));
-  }
-
-  .sidebar-profile--username {
-    @include themeable(color, theme-secondary-color, $medium-gray);
-  }
-}
-
-
-
-// Notifications
-.notifications-mobile-filters {
-  padding-bottom: 8px;
-  @media screen and (min-width: 950px) {
-    display: none;
-  }
-  .organization-name {
-    font-size: 15px;
-    font-weight: bold;
-    border: 0px;
-    display: inline-block;
-    width: 27%;
-    padding: 9px 0px;
-    text-align: center;
-    @include themeable(color, theme-secondary-color, $medium-gray);
-    margin: 1%;
-  }
-  .query-filter-button {
-    font-size: 12px;
-    font-weight: bold;
-    background: transparent;
-    border: 0px;
-    display: inline-block;
-    width: 27%;
-    padding: 9px 0px;
-    text-align: left;
-    border-radius: 100px;
-    @include themeable(color, theme-color, $black);
-    text-align: center;
-    margin: 1%;
-
-    &:hover {
-      @include themeable(
-        background,
-        theme-container-background-hover,
-        lighten($bold-blue, 38%)
-      );
-    }
-    &.selected {
-      @include themeable(
-        background,
-        theme-container-accent-background,
-        lighten($bold-blue, 8%)
-      );
-      @include themeable(
-        color,
-        theme-color,
-        white
-      );
-    }
-  }
-}
-
-// Left Side bar navigation links
-// Pulling this out of context because Nick says so: https://github.com/thepracticaldev/dev.to/pull/5918/commits/f1642e62accbdaff72dc7762e1e1ffd4e40027b0
-.sidebar-nav-element {
-  color: $black;
-  display: block;
-  position: relative;
-  @media screen and (min-width: 950px) {
-    .sidebar-nav-link-follow {
-      display: none;
->>>>>>> a77dfefc
     }
     @media screen and (min-width: 1120px) {
       height: calc(52.5vw - 314px);
     }
-<<<<<<< HEAD
     @media screen and (min-width: 1240px) {
       height: 339px;
-=======
-  }
-  img {
-    width: 30px;
-    height: 30px;
-    border: 0px;
-    vertical-align: -8px;
-    margin-right: 4px;
-  }
-  img.nav-emoji {
-    height: 19px;
-    width: 19px;
-    vertical-align: -2px;
-  }
-
-  a.sidebar-nav-link {
-    @include themeable(color, theme-container-color, rgba($black, 0.9));
-    padding: 8px 0;
-    display: block;
-    font-weight: 400;
-
-    &.sidebar-nav-link-tag {
-      padding: 6px 0;
-      @include themeable(color, theme-container-color, rgba($black, 0.8));
-    }
-    &:hover {
-      @include themeable(color, theme-container-color, $black);
->>>>>>> a77dfefc
     }
   }
 }