--- conflicted
+++ resolved
@@ -22,62 +22,10 @@
     @media screen and (min-width: 950px) {
       float: left;
       width: 100%;
-<<<<<<< HEAD
       max-width: calc(100% - 280px);
       padding: 16px;
-=======
-      margin-left: 2.3%;
-      margin-right: 15px;
-      max-width: 604px;
-      float: left;
-    }
-    .notifications-mobile-filters {
-      padding-bottom: 8px;
-      @media screen and (min-width: 950px) {
-        display: none;
-      }
-      .organization-name {
-        font-size: 15px;
-        font-weight: bold;
-        border: 0px;
-        display: inline-block;
-        width: 27%;
-        padding: 9px 0px;
-        text-align: center;
-        @include themeable(color, theme-secondary-color, $medium-gray);
-        margin: 1%;
-      }
-      .query-filter-button {
-        font-size: 12px;
-        font-weight: bold;
-        background: transparent;
-        border: 0px;
-        display: inline-block;
-        width: 27%;
-        padding: 9px 0px;
-        text-align: left;
-        border-radius: 100px;
-        @include themeable(color, theme-color, $black);
-        text-align: center;
-        margin: 1%;
-        &:hover {
-          @include themeable(
-            background,
-            theme-container-background-hover,
-            lighten($bold-blue, 38%)
-          );
-        }
-        &.selected {
-          @include themeable(
-            background,
-            theme-container-accent-background,
-            lighten($bold-blue, 8%)
-          );
-          @include themeable(color, theme-color, white);
-        }
-      }
->>>>>>> 1df24046
-    }
+    }
+
     @media screen and (min-width: 1120px) {
       max-width: calc(100% - 280px - 280px);
     }
@@ -157,12 +105,7 @@
             padding-left: 16px;
             flex: 1 auto;
           }
-<<<<<<< HEAD
-
-=======
-          font-weight: 500;
-          @include themeable(color, theme-secondary-color, $medium-gray);
->>>>>>> 1df24046
+
           strong {
             display: block;
             margin-bottom: 4px;
@@ -679,7 +622,6 @@
             display: block;
           }
         }
-<<<<<<< HEAD
         .sidebar-main-nav {
           margin-bottom: 24px;
         }
@@ -737,8 +679,6 @@
             padding: 2px 8px;
           }
         }
-=======
->>>>>>> 1df24046
       }
     }
     .sidebar-sponsorship-level {
@@ -899,9 +839,7 @@
           padding: 1px 5px 0px;
           line-height: 1.4em;
         }
-<<<<<<< HEAD
-
-=======
+
         &.widget-header-listings {
           @include themeable(
             background,
@@ -911,7 +849,6 @@
           padding: 10px 12px;
           margin: -10px -12px;
         }
->>>>>>> 1df24046
         .widget-minimize-button {
           position: absolute;
           right: 0;
@@ -941,8 +878,7 @@
           max-height: 390px;
           overflow-y: scroll;
         }
-<<<<<<< HEAD
-=======
+
         &.widget-body-listings {
           .cta-button {
             margin-top: 15px;
@@ -965,7 +901,6 @@
           width: 100%;
           border: 1px solid darken($light-gray, 4%);
         }
->>>>>>> 1df24046
         .sidebar-sponsor {
           margin: 25px auto 40px;
           width: 96%;
@@ -1027,24 +962,7 @@
           display: block;
           padding: 8px 0;
           width: 100%;
-<<<<<<< HEAD
           @include themeable(color, theme-color, rgba($black, 0.8));
-=======
-          margin-left: -12px;
-          @include themeable(color, theme-color, $black);
-          @include themeable(
-            border-bottom,
-            theme-subtle-border,
-            1px solid $light-medium-gray
-          );
-          &:first-child {
-            @include themeable(
-              border-top,
-              theme-subtle-border,
-              1px solid $light-medium-gray
-            );
-          }
->>>>>>> 1df24046
           .widget-listing-link-title {
             display: block;
           }
@@ -1068,16 +986,7 @@
             line-height: 1.3em;
           }
           &:hover {
-<<<<<<< HEAD
             @include themeable(color, theme-color, $black);
-=======
-            background: $lightest-gray;
-            @include themeable(
-              background,
-              theme-container-background-hover,
-              $lightest-gray
-            );
->>>>>>> 1df24046
           }
         }
         .widget-accent {
@@ -1613,7 +1522,6 @@
   position: relative;
 }
 
-<<<<<<< HEAD
 
 
 ////////////////////////////////////////////////
@@ -1641,6 +1549,7 @@
 
 
 
+
 // Profile card
 .sidebar-profile {
   display: flex;
@@ -1700,56 +1609,11 @@
     @include themeable(color, theme-color, $black);
     text-align: center;
     margin: 1%;
-=======
-.loading {
-  padding: calc(3vw + 15px) 0px 60px;
-  text-align: center;
-  opacity: 0.7;
-  display: none;
-}
-
-// Left Side bar navigation links
-.sidebar-nav-element {
-  color: $black;
-  display: block;
-  position: relative;
-  @media screen and (min-width: 950px) {
-    .sidebar-nav-link-follow {
-      display: none;
-    }
-    &:hover {
-      .sidebar-nav-link-follow {
-        display: block;
-      }
-    }
-  }
-  img {
-    width: 30px;
-    height: 30px;
-    border: 0px;
-    vertical-align: -8px;
-    margin-right: 4px;
-  }
-  img.nav-emoji {
-    height: 19px;
-    width: 19px;
-    vertical-align: -2px;
-  }
-
-  a.sidebar-nav-link {
-    @include themeable(color, theme-container-color, $black);
-    padding: 5px;
-    display: inline-block;
-    width: calc(100% - 10px);
-    font-weight: 500;
-    padding: 7px 9px;
-    font-size: 1em;
->>>>>>> 1df24046
+
     &:hover {
       @include themeable(
         background,
         theme-container-background-hover,
-<<<<<<< HEAD
         lighten($bold-blue, 38%)
       );
     }
@@ -1766,22 +1630,4 @@
       );
     }
   }
-=======
-        $light-gray
-      );
-    }
-  }
-  a.sidebar-nav-link-follow {
-    position: absolute;
-    color: $black;
-    right: 5px;
-    top: 50%;
-    transform: translateY(-50%);
-    text-align: center;
-    border-radius: 3px;
-    font-weight: 900;
-    font-size: 0.8em;
-    padding: 2px 8px;
-  }
->>>>>>> 1df24046
 }