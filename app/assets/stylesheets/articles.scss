--- conflicted
+++ resolved
@@ -865,7 +865,7 @@
   }
 }
 
-<<<<<<< HEAD
+
 // Podcast episode that goes within the <TodaysPodcast /> component.
 .individual-podcast-link {
   display: flex;
@@ -901,7 +901,9 @@
       theme-container-background-hover,
       $light-gray
     );
-=======
+  }
+}
+
 ////////////////////////////////////////////////
 // OTHER VIEWS /////////////////////////////////
 ////////////////////////////////////////////////
@@ -958,6 +960,5 @@
       );
       @include themeable(color, theme-color, white);
     }
->>>>>>> 66e0637e
   }
 }