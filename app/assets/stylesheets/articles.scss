// Place all the styles related to the Articles controller here.
// They will automatically be included in application.css.
// You can use Sass (SCSS) here: http://sass-lang.com/
@import 'variables';
@import '_mixins';

.home {
  position: relative;
  margin: 0 auto;
  max-width: $max-width;
  text-align: left;

  @media screen and (max-width: 949px) {
    .sidebar-wrapper {
      position: fixed;
      top: 48px;
      left: 0;
      bottom: 0;
      z-index: 100;
      overflow-y: auto;
      width: 200%;
      height: calc(100% - 48px);
      display: none;
      -webkit-overflow-scrolling: touch;
      .sidebar-bg {
        top: 0;
        left: 0;
        right: 0;
        bottom: 0;
        overflow: scroll;
        position: fixed;
        background: rgba(0, 0, 0, 0.5);
        animation: fade-in 0.48s;
      }
      &.swiped-in {
        display: block;
        .side-bar {
          display: block;
          @include themeable(background, theme-container-background, white);
          height: 100%;
          overflow-y: auto;
        }
      }
    }
    .sidebar-wrapper-left {
      transform: translate(-280px, 0);
      &.swiped-in {
        transform: translate(0em, 0);
        animation: swipe-in-from-left 0.18s;
      }
    }
    .sidebar-wrapper-right {
      transform: translate(calc(-100vw + 280px), 0);
      .side-bar {
        float: right;
      }
      &.swiped-in {
        transform: translate(-100vw, 0);
        animation: swipe-in-from-right 0.18s;
      }
    }
  }
  .side-bar {
    float: left;
    width: 280px;
    font-size: 0.85em;
    line-height: 1.35em;
    display: none;
    position: relative;
    z-index: 5;
    padding: 16px 0;
    box-sizing: border-box;
    @include themeable(color, theme-color, rgba($black, 0.8));
    &.sidebar-additional {
      display: none;
      &.showing {
        @media screen and (min-width: 1120px) {
          display: block;
        }
      }
    }
    @media screen and (min-width: 950px) {
      display: block;
    }

    .sidebar-nav {
      margin-bottom: 16px;
      .sidebar-nav-block {
        @media screen and (min-width: 950px) {
          .sidebar-nav-block-inner {
            height: 420px;
            overflow-y: scroll;
            overflow-x: hidden;
            -webkit-overflow-scrolling: touch;
            padding: 0 16px;
            margin: 0 -16px 8px -16px;
          }
        }
        .sidebar-nav-default-tags {
          display: none;
          &.showing {
            display: block;
          }
        }
        .sidebar-main-nav {
          margin-bottom: 24px;
        }
      }
    }

    .search-partner-mention {
      display: none;
      text-align: center;
      margin-top: 15px;
      width: 98%;
      img {
        margin-top: 12px;
        width: 180px;
      }
      &.showing {
        display: block;
      }
    }
  }
}

@keyframes fade-in {
  0% {
    opacity: 0;
  }
  100% {
    opacity: 1;
  }
}
@keyframes swipe-in-from-left {
  0% {
    transform: translate(-280px, 0);
  }
  100% {
    transform: translate(0em, 0);
  }
}
@keyframes swipe-in-from-right {
  0% {
    transform: translate(calc(-100vw + 280px), 0);
  }
  100% {
    transform: translate(-100vw, 0);
  }
}

// Feed Card: Signup CTA
.feed-cta {
  background: lighten($purple, 6%) !important;
  border: 1px solid darken($bold-blue, 5%) !important;
  box-shadow: 5px 6px 0px darken($bold-blue, 15%) !important;
  .cta-container {
    padding: calc(1vw + 7px) 9px;
    margin-bottom: 15px;
  }
  h2 {
    text-align: center;
    margin-right: 9px;
    padding-right: 9px;
    font-size: 1.5em;
  }
  h3 {
    text-align: center;
    margin-right: 9px;
    padding-right: 9px;
    font-size: 17px !important;
  }
  .button-container {
    margin-top: 40px;
    text-align: center;
    margin-right: 9px;
    padding-right: 9px;
  }
  img.rainbowdevimage {
    width: 190px;
    height: 190px;
    margin: 18px auto 35px;
    border-radius: 22px;
    display: block;
    transform: rotate(6deg);
  }
  .cta-button {
    text-align: center;
    margin: 5px;
    padding: 12px 5px;
    min-width: 230px;
    font-size: 1.1em;
    display: inline-block;
    height: auto;
    text-align: center;
    font-weight: bold;
    border-radius: 100px;
    background-color: $bold-blue;
    color: white !important;
  }
  .feed-cta-sub {
    margin-top: 20px;
    font-size: 15px;
  }
}

// MOBILE ONLY navigation to switch between tabs (these on top of the feed).
// Although it uses different markup :/.
.narrow-nav-menu {
  position: absolute;
  top: 48px;
  left: 0;
  right: 0;
  background: white;
  z-index: 500;
  font-family: $helvetica-condensed;
  font-stretch: condensed;
  font-weight: 600;
  box-shadow: 0px 20px 50px rgba(0, 0, 0, 0.3);
  padding: 5px 0px 15px;
  display: none;
  font-size: 1.1em;
  @include themeable(background, theme-container-background, #fff);
  a {
    display: block;
    text-align: center;
    @include themeable(color, theme-container-color, $black);
    padding: 20px 0px;
    &.selected {
      @include themeable(background, theme-container-background-hover, $purple);
    }
  }
  &.showing {
    display: block;
  }
}

////////////////////////////////////////////////
// TO COMPONENTIZE //////////////////////////////
////////////////////////////////////////////////

// Filtering tabs on top of the feed.
.on-page-nav-controls {
  height: 45px;
  position: relative;
  opacity: 0.85;
  text-align: center;
  margin-bottom: 8px;
  &.user-nav-controls {
    @media screen and (min-width: 950px) {
      display: none;
    }
  }
  .on-page-nav-butt {
    position: absolute;
    top: 14px;
    border: 0px;
    background: transparent;
    border-radius: 8px;
    img {
      height: 24px;
    }
    &.on-page-nav-butt-left {
      left: 3%;
    }
    &.on-page-nav-butt-right {
      right: 3%;
    }
    @media screen and (min-width: 950px) {
      display: none;
    }
  }
  .on-page-nav-label {
    position: absolute;
    right: 0;
    left: 0;
    font-family: $helvetica-condensed;
    font-stretch: condensed;
    top: 18px;
    font-weight: 600;
    &.sub-home-nav {
      top: 12px;
    }
    .wide-nav-links {
      display: none;
    }
    @media screen and (min-width: 650px) {
      .narrow-nav-select {
        display: none;
      }
      .wide-nav-links {
        display: block;
        cursor: default;
      }
    }
    @media screen and (min-width: 950px) {
      top: 9px;
      &.sub-home-nav {
        top: 8px;
      }
    }
  }
  .separator {
    border-left: 2px solid $light-medium-gray;
    display: inline-block;
    margin: 0px 7px;
    height: 15px;
  }
  .nav-chronofiter-link {
    display: inline-block;
    padding: 2px 8px;
    font-size: 0.95em;
    border-radius: 2px;
    border: 1px solid transparent;
    &.selected {
      background: $purple;
      color: $black;
      border: 1px solid $dark-purple;
      box-shadow: 3px 4px 0px $dark-purple;
    }
    &:hover {
      opacity: 1;
      background: $dark-purple;
      color: white;
      border: 1px solid $purple;
      box-shadow: 3px 4px 0px $purple;
    }
  }
  .narrow-nav-select {
    button {
      all: unset;
      background: transparent;
      border: 0;
      font-family: $helvetica-condensed;
      font-stretch: condensed;
      font-weight: 600;
      cursor: pointer;
    }
  }
}

//  Loading // TODO
.loading {
  padding: calc(3vw + 15px) 0px 60px;
  text-align: center;
  opacity: 0.7;
  display: none;
}

// Loading articles...
.loading-articles {
  padding: calc(3vw + 15px) 0px 60px;
  text-align: center;
  opacity: 0.7;
  display: none;
}

//  More loading  // TODO
.single-article-loading {
  border-radius: 3px;
  animation-duration: 1.25s;
  animation-fill-mode: forwards;
  animation-iteration-count: infinite;
  animation-name: placeHolderShimmer;
  animation-timing-function: linear;
  background: #f6f6f6;
  @include themeable(
    background,
    theme-gradient-background,
    linear-gradient(to right, #f6f6f6 8%, #f0f0f0 18%, #f6f6f6 33%)
  );
  background-size: 800px 104px;
  position: relative;
}

@keyframes placeHolderShimmer {
  0% {
    background-position: -468px 0;
  }
  100% {
    background-position: 468px 0;
  }
}

// Generally Feed...
.articles-list {
  margin: auto;
  max-width: 100%;
  position: relative;
  -webkit-tap-highlight-color: rgba(0, 0, 0, 0); //Invisible black
  box-sizing: border-box;

  @media screen and (min-width: 950px) {
    float: left;
    width: 100%;
    max-width: calc(100% - 280px); // 280: width of the sidebar
    padding: 16px;
  }

  @media screen and (min-width: 1120px) {
    max-width: calc(100% - 560px); // 560 = 2*280: two sidebars
  }

  .pinned-articles {
    padding: 8px;
    margin: 0 auto;
    @include dev-card;

    h5 {
      margin: 0 0 8px;
      padding: 8px 0;
      display: flex;
      align-items: center;
    }
  }

  a {
    @include themeable(color, theme-container-color, $black);
  }

  .placeholder-div {
    // TOOD: what is this?
    display: block;
    width: 100%;
  }

  .single-article {
    cursor: pointer;
    margin: 0 auto;
    position: relative;
    @include dev-card;

    &.active {
      // TODO: what is this .active thingy?
      opacity: 0.66;
    }
    &.big-article {
      &.active {
        opacity: 0.84;
      }
      .time-ago-indicator {
        // TODO: where do we use it?
        vertical-align: 0.11em;
      }
    }
    &.single-article-small-pic {
      vertical-align: top;
      overflow: hidden;
    }
    &.single-article-single-podcast {
      h4 {
        bottom: 10px;
      }
      .content {
        padding-bottom: 40px;
      }
    }
    &.single-article-podcast-div {
      @include dev-card;
      padding-bottom: 8px;
      h3 {
        margin: 0;
        padding: 16px;
      }
      p {
        margin-left: 14px;
      }
    }
    h4 {
      white-space: nowrap;
      overflow: hidden;
      text-overflow: ellipsis;
    }
    .single-article-video-preview {
      img {
        width: 100%;
      }
      position: relative;
      padding-top: 56%;
      display: block;
      background: $black no-repeat center center;
      background-size: cover;
      &:hover {
        opacity: 1;
      }
      .single-article-video-duration {
        position: absolute;
        bottom: 8px;
        right: 7px;
        background: rgba(0, 0, 0, 0.8);
        color: white;
        border-radius: 3px;
        padding: 2px 5px 3px;
        font-size: 0.75em;
        font-weight: 500;
        img {
          width: 12px;
          height: 12px;
          margin-right: 4px;
          vertical-align: -1px;
        }
      }
    }

    // Organization Badge
    .org-headline-filler {
      @include themeable(
        background,
        theme-container-accent-background,
        darken($light-gray, 6%)
      );
      @include themeable(color, theme-color, $black);
      padding: 8px;
      border-radius: 3px 0 3px 0;
      font-weight: 600;
      display: inline-flex;
      align-items: center;
      font-size: 0.9em;
      line-height: 1;
      img {
        width: 24px;
        height: 24px;
        margin-right: 4px;
        border-radius: 50%;
        vertical-align: middle;
      }
    }

    .small-pic {
      float: left;
      height: 40px;
      width: 40px;
      margin: 16px 0 0 16px;
      overflow: hidden;
      font-size: 11px;
      border-radius: 50%;
      img,
      .color {
        // TODO: what is .color for?
        height: 100%;
        width: 100%;
        border-radius: 50%;
      }
    }
    .tiny-pic {
      display: inline-block;
      height: 30px;
      width: 30px;
      img {
        height: 100%;
        width: 100%;
        &.round {
          border-radius: 50%;
        }
      }
    }
    .content {
      float: left;
      width: calc(100% - 72px);
      box-sizing: border-box; // TODO: this should be applied globally, not only .content
      padding: 16px 16px 100px 16px; // TODO: my, oh my...
      h3 {
        margin: 0px;
        font-size: 20px;
        font-weight: 700;
        line-height: 28px;
        padding: 0px;
        word-break: break-word;
        .tag-identifier {
          font-size: 14px;
          background: $blue;
          color: white;
          padding: 2px 4px 3px;
          margin-right: 5px;
          border-radius: 4px;
          vertical-align: 3px;
          &.red-identifier {
            background: $red;
          }
          &.black-identifier {
            background: $black;
          }
        }
      }
      @media screen and (min-width: 450px) {
        h3 {
          font-size: 27px;
          line-height: 32px;
          .tag-identifier {
            font-size: 15px;
            padding: 2px 6px 3px;
            vertical-align: 4px;
          }
        }
        h4 {
          font-size: 15px;
        }
      }
    }
    .time-ago-indicator {
      @include themeable(color, theme-secondary-color, $medium-gray);
      display: inline-block;
      margin-left: 4px;
      font-weight: 400;
      font-size: 0.8em;
      vertical-align: 0.07em;
    }
    .emoji {
      display: inline-block;
      margin-right: 4px;
    }
    h4 {
      padding: 0px;
      margin: 0;
      font-weight: 500;
      position: absolute;
      bottom: 50px;
      left: 72px;
      white-space: nowrap;
      overflow: hidden;
      text-overflow: ellipsis;
      font-size: 0.8em;
      a {
        @include themeable(color, theme-secondary-color, #666666);
      }

      &:hover {
        opacity: 0.9;
        text-decoration: underline;
      }
    }
    .tags {
      margin-top: 0px;
      font-size: 0.8em;
      position: absolute;
      display: inline-block;
      z-index: 5;
      left: 72px;
      bottom: 75px;
      white-space: nowrap;
      overflow: hidden;
      text-overflow: ellipsis;
      color: $black;
      width: calc(
        100% - 72px
      ); // improving ellipsis for tags. 72px = avatar_width + spacing around
      a {
        display: inline-block;
      }
      .tag {
        margin-right: 3px;
        &:hover {
          text-decoration: underline;
        }
      }
    }
    .search-snippet {
      font-size: 15px;
      padding: 6px 0px 2px;
      color: lighten($dark-gray, 8%);
      line-height: 21px;
      span {
        background: darken($light-gray, 2%);
        padding: 1px;
      }
      em {
        font-weight: 600;
        color: darken($dark-gray, 6%);
        font-style: normal;
      }
    }
    p {
      margin: 6px auto;
      line-height: 20px;
      font-size: 16px;
      color: rgb(163, 188, 201);
      padding-bottom: 16px;
    }
    &.big-article {
      padding: 0px;
      .picture {
        padding-top: 42%;
        border-radius: 3px 3px 0 0;
        background: no-repeat center center;
        background-size: cover;
      }
      .content-wrapper {
        padding-bottom: 115px;
        h3 {
          font-size: 28px;
          padding: 16px;
          margin: 0;
          word-break: break-word;

          @media screen and (min-width: 450px) {
            font-size: 40px;
          }
        }
        .title-block {
          display: inline-block;
        }
      }
    }
  }
  .featured-profile-button {
    float: left;
    z-index: 10;
    left: 16px;
    position: absolute;
    margin-top: -110px;
  }
  img.featured-profile-pic {
    height: 40px;
    width: 40px;
    border-radius: 50px;
    overflow: hidden;
    &:hover {
      opacity: 0.9;
    }
  }
  .featured-user-name {
    font-weight: bold;
    margin-top: 0;
    position: absolute;
    width: 80%;
    white-space: nowrap;
    overflow: hidden;
    text-overflow: ellipsis;
    z-index: 10;
    left: 72px;
    bottom: 65px;
    font-size: 0.8em;
    a {
      @include themeable(color, theme-secondary-color, #666666);
    }
    @media screen and (min-width: 450px) {
      font-size: 1em;
    }
    &:hover {
      text-decoration: underline;
    }
  }
  .featured-tags {
    font-size: 1em;
    position: absolute;
    max-width: 80%;
    bottom: 95px !important;
    left: 62px;
    white-space: nowrap;
    overflow: hidden;
    text-overflow: ellipsis;
    z-index: 10;
  }
  .article-reading-time {
    position: absolute;
    right: 82px;
    bottom: 12px;
    font-size: 0.7em;
    padding: 6px 0px;
    z-index: 8;
    @include themeable(color, theme-secondary-color, $medium-gray);
  }
  .article-engagement-count {
    font-size: 13px;
    font-weight: bold;
    position: absolute;
    bottom: 12px;
    font-weight: 400;
    padding: 3px 6px;
    background: transparent;
    border: 0;
    -webkit-appearance: none;
    font-family: $helvetica-condensed;
    @include themeable(color, theme-secondary-color, $medium-gray);
    a {
      &:hover {
        opacity: 1;
      }
      @include themeable(color, theme-secondary-color, $medium-gray);
    }
    img {
      height: 18px;
      border: 0px;
      vertical-align: -4px;
      margin-right: 7px;
    }
    &.comments-count {
      left: 85px;
      img {
        width: 28px;
      }
    }
    &.reactions-count {
      left: 16px;
    }
    &.engage-button {
      right: 12px;
      border: 2px solid transparent;
      border-radius: 3px;
      text-align: center;
      bottom: 12px;
      background: darken($purple, 38%);
      color: white;
      letter-spacing: 1px;
      &:hover,
      &:focus {
        background: darken($purple, 50%);
      }
      .bm-success {
        display: none;
        position: relative;
        top: 1px;
      }
      &.selected {
        color: darken($purple, 33%);
        background: transparent;
        padding-right: 0px;
        .bm-initial {
          display: none;
        }
        .bm-success {
          display: inline-block;
        }
      }
      &.following-butt {
        background: transparent;
        color: darken($purple, 33%);
      }
    }
    &.featured-engagement-count {
      margin-top: -38px;
      bottom: auto;
      z-index: 10;
      &.engage-button {
        margin-top: -39px;
      }
    }
    .engagement-count-number {
      min-width: 28px;
      text-align: left;
      display: inline-block;
    }
  }
  .video-player-header {
    background: $black;
    margin-top: 0;
    max-width: 1050px;
    margin: auto;
    margin-bottom: 15px;
    height: 52.5vw;
    margin-bottom: -5px;
    overflow-y: hidden;
    @media screen and (min-width: 750px) {
      height: 396px;
    }
    @media screen and (min-width: 950px) {
      height: calc(52.5vw - 172px);
    }
    @media screen and (min-width: 1120px) {
      height: calc(52.5vw - 314px);
    }
    @media screen and (min-width: 1240px) {
      height: 339px;
    }
  }
}

<<<<<<< HEAD
// Podcast episode that goes within the <TodaysPodcast /> component.
.individual-podcast-link {
  display: flex;
  padding: 8px 16px;
  font-size: 0.8em;
  @include themeable(color, theme-secondary-color, $medium-gray);

  img {
    height: 50px;
    width: 50px;
    border-radius: 50%;
    vertical-align: top;
  }

  .individual-podcast-link-details {
    padding-left: 16px;
    flex: 1 auto;
  }

  strong {
    display: block;
    margin-bottom: 4px;
    @media screen and (min-width: 500px) {
      font-size: 1.2em;
    }
    padding-top: 0.2em;
    font-weight: 500;
    @include themeable(color, theme-color, $black);
  }
  &:hover {
    @include themeable(
      background,
      theme-container-background-hover,
      $light-gray
    );
=======
////////////////////////////////////////////////
// OTHER VIEWS /////////////////////////////////
////////////////////////////////////////////////

// Search results: empty
.query-results-nothing {
  @include dev-card;
  padding: 48px 24px;
  text-align: center;
}

// Notifications filtering on mobile.
.notifications-mobile-filters {
  @media screen and (min-width: 950px) {
    display: none;
  }
  .organization-name {
    font-size: 15px;
    font-weight: bold;
    border: 0px;
    display: inline-block;
    width: 27%;
    padding: 9px 0px;
    text-align: center;
    @include themeable(color, theme-secondary-color, $medium-gray);
    margin: 1%;
  }
  .query-filter-button {
    font-size: 12px;
    font-weight: bold;
    background: transparent;
    border: 0px;
    display: inline-block;
    width: 27%;
    padding: 9px 0px;
    text-align: left;
    border-radius: 100px;
    @include themeable(color, theme-color, $black);
    text-align: center;
    margin: 1%;

    &:hover {
      @include themeable(
        background,
        theme-container-background-hover,
        lighten($bold-blue, 38%)
      );
    }
    &.selected {
      @include themeable(
        background,
        theme-container-accent-background,
        lighten($bold-blue, 8%)
      );
      @include themeable(color, theme-color, white);
    }
>>>>>>> 66e0637e
  }
}<|MERGE_RESOLUTION|>--- conflicted
+++ resolved
@@ -865,7 +865,6 @@
   }
 }
 
-<<<<<<< HEAD
 // Podcast episode that goes within the <TodaysPodcast /> component.
 .individual-podcast-link {
   display: flex;
@@ -901,7 +900,8 @@
       theme-container-background-hover,
       $light-gray
     );
-=======
+  }
+}
 ////////////////////////////////////////////////
 // OTHER VIEWS /////////////////////////////////
 ////////////////////////////////////////////////
@@ -958,6 +958,5 @@
       );
       @include themeable(color, theme-color, white);
     }
->>>>>>> 66e0637e
   }
 }