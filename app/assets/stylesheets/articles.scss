--- conflicted
+++ resolved
@@ -951,13 +951,10 @@
                 background: var(--theme-container-background, $light-purple);
               }
             }
-<<<<<<< HEAD
             &:hover {
               background: white;
               background: var(--theme-background, white);
             }
-=======
->>>>>>> c7b24e0a
             .readinglist-sidebar-subcat {
               font-weight: bold;
               font-size: 0.78em;
@@ -1023,11 +1020,7 @@
           }
           &:hover {
             background: $light-gray;
-<<<<<<< HEAD
-            background: var(--theme-background, $light-gray);
-=======
             background: var(--theme-container-background-hover, $light-gray);
->>>>>>> c7b24e0a
           }
         }
       }
