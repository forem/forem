--- conflicted
+++ resolved
@@ -932,20 +932,12 @@
             vertical-align: -8px;
             margin-right: 4px;
           }
-<<<<<<< HEAD
           a.sidebar-nav-link {
             color: $black;
+            color: var(--theme-container-color, $black);
             padding: 5px;
             display: inline-block;
             width: calc(100% - 10px);
-=======
-          a.sidebar-nav-link{
-            color:$black;
-            color: var(--theme-container-color, $black);
-            padding:5px;
-            display:inline-block;
-            width:calc(100% - 10px);
->>>>>>> 91633206
             font-weight: 500;
             .sidebar-nav-tag-text {
               border-radius: 3px;
