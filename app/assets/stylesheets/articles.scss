--- conflicted
+++ resolved
@@ -221,16 +221,12 @@
           margin-top:12px;
         }
       }
-<<<<<<< HEAD
       h4{
         white-space: nowrap;
         overflow: hidden;
         text-overflow: ellipsis;
       }
-      .article-classic-headline{
-=======
       .article-organization-headline {
->>>>>>> db55f871
         display:block;
         margin-bottom:calc(-1px - 0.6vw);
         display: flex;
