--- conflicted
+++ resolved
@@ -56,11 +56,8 @@
 
   // Header
   --header-bg: var(--base-0);
-<<<<<<< HEAD
   --header-bg-hover: var(--base-10);
   --header-bg-current: var(--base-20);
-=======
->>>>>>> 3a17fd2a
   --header-shadow: rgba(0, 0, 0, 0.1);
   --header-icons-color: #0a0a0a;
   --header-icons-color-hover: #000;
