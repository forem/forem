:root {
  --theme-secondary-color: #505159;
  --theme-container-background: #ffffff;
  --theme-container-accent-background: #f4f5f7;
  --theme-container-background-hover: #efefef;
  --theme-container-box-shadow: none;
  --theme-container-border: 1px solid #e3e3e5;

<<<<<<< HEAD
  ////////////////////////////////////////////////////////////////////////////////////
  // New Variables. //////////////////////////////////////////////////////////////////
  ////////////////////////////////////////////////////////////////////////////////////

=======
>>>>>>> e9e4059a
  // Base
  --base-100: #0a0a0a;
  --base-90: #202020;
  --base-80: #353535;
  --base-70: #4b4b4b;
  --base-60: #626262;
  --base-50: #7a7a7a;
  --base-40: #939393;
  --base-30: #adadad;
  --base-20: #c8c8c8;
  --base-10: #e3e3e3;
  --base-0: #ffffff;
  --base-inverted: #ffffff;

  // Accent colors
  --accent-brand: #3b49df;
  --accent-brand-darker: #1827ce;
  --accent-brand-lighter: #8d95f2;

  // Success
  --accent-success: #26d9ca;
  --accent-success-darker: #1ab3a6;
  --accent-success-lighter: #79ece2;

  // Warning
  --accent-warning: #ffcf4c;
  --accent-warning-darker: #f5b400;
  --accent-warning-lighter: #ffe499;

  // Danger
  --accent-danger: #dc1818;
  --accent-danger-darker: #c20a0a;
  --accent-danger-lighter: #ec5050;

  // Main colors
  --body-bg: #fcfcfc;
  --body-color: #0a0a0a;
  --body-color-inverted: var(--base-inverted);

  // Main content containers
  --container-bg: var(--base-inverted);
  --container-color: var(--base-100);
  --container-color-secondary: var(--base-70);
  --container-color-tertiary: var(--base-50);

  // Secondary content containers
  --widget-bg: var(--base-0);
  --widget-color: var(--base-90);
  --widget-color-secondary: var(--base-70);
  --widget-color-tertiary: var(--base-50);
  --widget-headline: var(--base-100);

  // Header
  --header-bg: var(--base-0);
<<<<<<< HEAD
  --header-shadow: rgba(0,0,0,0.1);
=======
>>>>>>> e9e4059a
  --header-icons-color: #0a0a0a;
  --header-icons-color-hover: #000;

  // Logo
  --logo-bg: ##e3e5ed;
  --logo-color: #232426;

  // Footer
  --footer-bg: var(--base-inverted);
  --footer-copy-color: var(--base-80);
  --footer-copy-secondary-color: var(--base-60);
  --footer-link-color: var(--base-80);
  --footer-link-color-hover: var(--base-100);

  // Links in content
  --link-brand-color: #757ec6;
  --link-brand-color-hover: var(--accent-brand-darker);

  // Greyscale links, for places where we don't want to make them use accent color
  --link-dimmed-color: var(--base-90);
  --link-dimmed-color-secondary: var(--base-80);
  --link-dimmed-bg-hover: var(--base-0);
  --link-dimmed-color-hover: var(--base-100);
  --link-dimmed-bg-current: var(--base-inverted);
  --link-dimmed-color-current: var(--base-100);

  // Primary buttons
  --button-primary-bg: var(--accent-brand);
  --button-primary-color: var(--base-0);
  --button-primary-bg-hover: var(--accent-brand-darker);
  --button-primary-color-hover: var(--base-0);

  // Secondary buttons
  --button-secondary-bg: var(--base-20);
  --button-secondary-color: var(--base-80);
  --button-secondary-bg-hover: var(--base-30);
  --button-secondary-color-hover: var(--base-100);

  // Outlined buttons
  --button-outlined-bg: var(--base-20);
  --button-outlined-color: var(--base-80);
  --button-outlined-bg-hover: var(--base-30);
  --button-outlined-color-hover: var(--base-100);

  // Forms
  --form-bg: #f4f5f7;
  --form-bg-focus: var(--base-0);
<<<<<<< HEAD
  --form-border: #f4f5f7;
=======
  --form-border: ##f4f5f7;
>>>>>>> e9e4059a
  --form-border-hover: var(--base-40);
  --form-border-focus: var(--accent-brand);
  --form-placeholder-color: var(--base-60);

  // Form lables
  --label-primary: var(--base-90);
  --label-secondary: var(--base-60);

  // Default box
  --box: var(--base-90);
  --box-darker: var(--base-100);
}<|MERGE_RESOLUTION|>--- conflicted
+++ resolved
@@ -6,13 +6,6 @@
   --theme-container-box-shadow: none;
   --theme-container-border: 1px solid #e3e3e5;
 
-<<<<<<< HEAD
-  ////////////////////////////////////////////////////////////////////////////////////
-  // New Variables. //////////////////////////////////////////////////////////////////
-  ////////////////////////////////////////////////////////////////////////////////////
-
-=======
->>>>>>> e9e4059a
   // Base
   --base-100: #0a0a0a;
   --base-90: #202020;
@@ -67,10 +60,7 @@
 
   // Header
   --header-bg: var(--base-0);
-<<<<<<< HEAD
   --header-shadow: rgba(0,0,0,0.1);
-=======
->>>>>>> e9e4059a
   --header-icons-color: #0a0a0a;
   --header-icons-color-hover: #000;
 
@@ -118,11 +108,7 @@
   // Forms
   --form-bg: #f4f5f7;
   --form-bg-focus: var(--base-0);
-<<<<<<< HEAD
   --form-border: #f4f5f7;
-=======
-  --form-border: ##f4f5f7;
->>>>>>> e9e4059a
   --form-border-hover: var(--base-40);
   --form-border-focus: var(--accent-brand);
   --form-placeholder-color: var(--base-60);
