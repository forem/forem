--- conflicted
+++ resolved
@@ -56,12 +56,9 @@
 
   // Header
   --header-bg: var(--base-10);
-<<<<<<< HEAD
   --header-bg-hover: var(--base-20);
   --header-bg-current: var(--base-0);
-=======
   --header-shadow: rgba(0, 0, 0, 0.1);
->>>>>>> 3a17fd2a
   --header-icons-color: var(--base-70);
   --header-icons-color-hover: var(--base-100);
 
