--- conflicted
+++ resolved
@@ -56,11 +56,8 @@
 
   // Header
   --header-bg: var(--base-10);
-<<<<<<< HEAD
   --header-bg-hover: var(--base-0);
   --header-bg-current: var(--base-20);
-=======
->>>>>>> 3a17fd2a
   --header-shadow: rgba(0, 0, 0, 0.3);
   --header-icons-color: rgba(255, 255, 255, 0.8);
   --header-icons-color-hover: #fff;
