:root {
  --theme-secondary-color: #cedae2;
  --theme-container-background: #141f2d;
  --theme-container-accent-background: #202c3d;
  --theme-container-background-hover: #1c2c3f;
  --theme-container-box-shadow: none;
  --theme-container-border: 1px solid #22303f;

<<<<<<< HEAD
  ////////////////////////////////////////////////////////////////////////////////////
  // New Variables. //////////////////////////////////////////////////////////////////
  ////////////////////////////////////////////////////////////////////////////////////

=======
>>>>>>> e9e4059a
  // Base
  --base-100: #f9fafa;
  --base-90: #dde0e2;
  --base-80: #c2c6ca;
  --base-70: #a7adb2;
  --base-60: #8d949b;
  --base-50: #747c85;
  --base-40: #5c6570;
  --base-30: #444f5b;
  --base-20: #2e3a48;
  --base-10: #1a2634;
  --base-0: #0d1219;
  --base-inverted: #000;

  // Accent colors
  --accent-brand: #3b49df;
  --accent-brand-darker: #1827ce;
  --accent-brand-lighter: #8d95f2;

  // Success
  --accent-success: #26d9ca;
  --accent-success-darker: #1ab3a6;
  --accent-success-lighter: #79ece2;

  // Warning
  --accent-warning: #ffcf4c;
  --accent-warning-darker: #f5b400;
  --accent-warning-lighter: #ffe499;

  // Danger
  --accent-danger: #dc1818;
  --accent-danger-darker: #c20a0a;
  --accent-danger-lighter: #ec5050;

  // Main colors
  --body-bg: var(--base-0);
  --body-color: var(--base-100);
  --body-color-inverted: var(--base-inverted);

  // Main content containers
  --container-bg: var(--base-10);
  --container-color: var(--base-100);
  --container-color-secondary: var(--base-70);
  --container-color-tertiary: var(--base-50);

  // Secondary content containers
  --widget-bg: var(--base-10);
  --widget-color: var(--base-90);
  --widget-color-secondary: var(--base-70);
  --widget-color-tertiary: var(--base-50);
  --widget-headline: var(--base-100);

  // Header
  --header-bg: var(--base-10);
<<<<<<< HEAD
  --header-shadow: rgba(0,0,0,0.3);
=======
>>>>>>> e9e4059a
  --header-icons-color: rgba(255, 255, 255, 0.8);
  --header-icons-color-hover: #fff;

  // Logo
  --logo-bg: #0a0a0a;
  --logo-color: #fff;

  // Footer
  --footer-bg: var(--base-inverted);
  --footer-copy-color: var(--base-80);
  --footer-copy-secondary-color: var(--base-60);
  --footer-link-color: var(--base-80);
  --footer-link-color-hover: var(--base-100);

  // Links in content
  --link-brand-color: #17a1f6;
  --link-brand-color-hover: var(--accent-brand-darker);

  // Greyscale links, for places where we don't want to make them use accent color
  --link-dimmed-color: var(--base-90);
  --link-dimmed-color-secondary: var(--base-80);
  --link-dimmed-bg-hover: var(--base-0);
  --link-dimmed-color-hover: var(--base-100);
  --link-dimmed-bg-current: var(--base-inverted);
  --link-dimmed-color-current: var(--base-100);

  // Primary buttons
  --button-primary-bg: var(--accent-success);
  --button-primary-color: var(--base-0);
  --button-primary-bg-hover: var(--accent-success-darker);
  --button-primary-color-hover: var(--base-inverted);

  // Secondary buttons
  --button-secondary-bg: var(--base-20);
  --button-secondary-color: var(--base-80);
  --button-secondary-bg-hover: var(--base-30);
  --button-secondary-color-hover: var(--base-100);

  // Outlined buttons
  --button-outlined-bg: var(--base-20);
  --button-outlined-color: var(--base-80);
  --button-outlined-bg-hover: var(--base-30);
  --button-outlined-color-hover: var(--base-100);

  // Forms
  --form-bg: var(--base-20);
  --form-bg-focus: var(--base-0);
  --form-border: var(--base-30);
  --form-border-hover: var(--base-40);
  --form-border-focus: var(--accent-brand);
  --form-placeholder-color: var(--base-60);

  // Form lables
  --label-primary: var(--base-90);
  --label-secondary: var(--base-60);

  // Default box
  --box: var(--base-90);
  --box-darker: var(--base-100);
}<|MERGE_RESOLUTION|>--- conflicted
+++ resolved
@@ -6,13 +6,6 @@
   --theme-container-box-shadow: none;
   --theme-container-border: 1px solid #22303f;
 
-<<<<<<< HEAD
-  ////////////////////////////////////////////////////////////////////////////////////
-  // New Variables. //////////////////////////////////////////////////////////////////
-  ////////////////////////////////////////////////////////////////////////////////////
-
-=======
->>>>>>> e9e4059a
   // Base
   --base-100: #f9fafa;
   --base-90: #dde0e2;
@@ -67,10 +60,7 @@
 
   // Header
   --header-bg: var(--base-10);
-<<<<<<< HEAD
   --header-shadow: rgba(0,0,0,0.3);
-=======
->>>>>>> e9e4059a
   --header-icons-color: rgba(255, 255, 255, 0.8);
   --header-icons-color-hover: #fff;
 
