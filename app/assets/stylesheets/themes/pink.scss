--- conflicted
+++ resolved
@@ -178,7 +178,6 @@
   --indicator-dimmed-bg: var(--base-30);
   --indicator-dimmed-color: var(--base-70);
 
-<<<<<<< HEAD
   // Tabs
   --tab-color: var(--base-80);
   --tab-color-hover: var(--accent-brand);
@@ -191,7 +190,7 @@
   --tab-muted-bg-hover: var(--base-a10);
   --tab-muted-bg-current: var(--base-20);
   --tab-pill-color-current: var(--base-inverted);
-=======
+  
   // Tags
   --tag-color: var(--base-70);
   --tag-color-hover: var(--base-100);
@@ -199,5 +198,4 @@
   // Story
   --story-comments-bg: rgba(255, 255, 255, 0.05);
   --story-border: var(--accent-brand);
->>>>>>> c2cb3df8
 }