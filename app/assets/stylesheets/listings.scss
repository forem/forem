@import 'variables';
@import 'mixins';

.listings-container {
  &.listings-form-container {
    form {
      margin: 60px auto 0px;
      width: 100%;
      max-width: 580px;
      background: var(--card-bg);
      box-sizing: border-box;
      border: 1px solid var(--card-color-tertiary);
      @media screen and (min-width: 580px) {
        border-radius: 8px;
        margin: 20px auto 20px;
      }
      * {
        box-sizing: border-box;
      }
      header {
        padding: 25px 22px;
        border-top-left-radius: 8px;
        border-top-right-radius: 8px;
      }
      .listing-form-inner,
      .listings-form-inner {
        padding: 0px 15px 40px;
        @media screen and (min-width: 580px) {
          padding: 0px 15px 18px;
        }
      }
      .listing-back-button {
        font-size: 0.8em;
        margin: 2px 0px 8px;
        display: block;
      }
      h2 {
        font-size: 1.45em;
        color: var(--accent-brand);
        margin: 0px;
      }
      .listing-errors {
        background: $red;
        color: $black;
        padding: 20px;
        border-radius: 3px;
        h2 {
          color: $black;
        }
      }
      label {
        display: inline-block;
        font-size: 0.7em;
        margin: 12px 0px 3px;
        border-radius: 3px;
        padding: 6px 0px;
        font-weight: bold;
      }
      input {
        width: 100%;
        font-size: 18px;
        padding: 10px 7px;
        border-radius: 3px;
        border: 1px solid var(--form-border);
        background: var(--form-bg);
        color: var(--body-color);
        &[type='checkbox'] {
          width: 100px;
        }
      }
      textarea {
        width: 100%;
        height: 300px;
        padding: 5px;
        font-size: 17px;
        border-radius: 3px;
        background: var(--form-bg);
        color: var(--body-color);
        border: 1px solid var(--form-border);
      }
      select {
        width: 100%;
        font-size: 20px;
      }
      details {
        cursor: pointer;
        font-size: 0.8em;
        padding: 8px 0px;
        color: var(--card-color-tertiary);
      }
      .cta-main-listing-form {
        border: 0px;
        padding: 12px 0px;
        border-radius: 3px;
        background-color: $dark-purple;
        background-image: linear-gradient(
          141deg,
          $dark-purple 0%,
          #1f89db 51%,
          #2981e5 75%
        );
        border-radius: 100px;
        font-size: 1.4em;
        color: white;
        margin-top: 20px;
        width: 380px;
        max-width: 90%;
        margin: 35px auto;
        display: block;
        text-align: center;
        @include themeable(
          box-shadow,
          theme-container-box-shadow,
          2px 2px 8px darken($light-medium-gray, 5%)
        );
        &.cta-draft {
          color: $black;
          background: $yellow;
        }
      }
      .listings-current-credits {
        position: fixed;
        bottom: 0px;
        left: 0px;
        right: 0px;
        padding: 18px 0px;
        background-color: #aecfef;
        background-image: linear-gradient(
          141deg,
          #aecfef 0%,
          #ddeeff 51%,
          #c8ebf1 75%
        );
        color: #32325d;
        text-align: center;
        z-index: 20;
        font-size: 0.85em;
        .listings-current-credits-inner {
          display: inline-block;
          margin: 20px;
          select {
            width: initial;
          }
        }
        a {
          text-decoration: underline;
          display: inline-block;
          color: var(--link-brand-color);
        }
        @media screen and (min-width: 580px) {
          font-size: 1.1em;
        }
      }
      .listings-unpublish {
        background: $red;
      }
      p {
        font-size: 0.8em;
        color: var(--card-color-tertiary);
      }
    }
  }
}

.listingform__bodymarkdown {
  width: 100%;
  height: 300px;
  padding: 5px;
  font-size: 17px;
  border-radius: 3px;
  background: var(--card-bg);
  margin-top: 10px;
  color: var(--body-color);
  border: 1px solid $light-medium-gray;
}

.listingform__tagsoptions {
  border: 1px solid var(--card-color-tertiary);
  border-bottom-left-radius: 3px;
  border-bottom-right-radius: 3px;
}

.listingform__tagoptionrow {
  padding: 10px;
  cursor: pointer;
  position: relative;
  &:hover {
    background: lighten($green, 27%);
    color: $black;
  }
}

.listingform__tagsoptionsbottomrow,
.listingform__tagsoptionrulesbutton,
.listingform__tagrules--inactive {
  display: none; //not yet fully functional or relevant
}

.listingform__tagoptionrow--active {
  background: $green;
  color: $black;
  &:hover {
    background: darken($green, 10%);
  }
}

.listingform__label {
  width: 100%;
  display: inline-block;
  font-size: 0.7em;
  margin: 8px 0px 3px 0px;
  border-radius: 3px;
  padding: 6px 0px;
  font-weight: bold;
}

<<<<<<< HEAD
.single-listing-container {
  width: 100%;
  z-index: 20;
  position: fixed;
  left: 0;
  top: 0;
  right: 0;
  bottom: 0px;
  margin: 12px auto 0px;
  overflow: hidden;
  .single-listing-container__inner {
    position: absolute;
    height: 100%;
    width: 100%;
    overflow-y: auto;
    box-sizing: content-box;
    padding-right: 17px;
    -webkit-overflow-scrolling: touch;
    padding-top: 95px;
    margin-bottom: 150px;
    @media screen and (min-width: 950px) {
      left: 0;
      right: 0;
      box-sizing: border-box;
    }
    .single-listing-container__spacer {
      height: 150px;
      margin-bottom: 150px;
    }
  }
  .single-listing-container__inner::-webkit-scrollbar {
    display: none;
  }
}

.single-listing {
  width: 100%;
  display: inline-block;
  border: 1px solid $light-medium-gray;
  box-sizing: border-box;
  border-radius: 3px;
  overflow: hidden;
  text-overflow: ellipsis;
  font-size: 0.9em;
  break-inside: avoid;
  background: var(--card-bg);
  padding-bottom: 2em;
  h3 {
    display: flex;
    justify-content: space-between;
    margin: 0px;
    padding: 9px 3px 9px 12px;
    position: relative;
    @include themeable(
      background,
      theme-container-accent-background,
      lighten($light-medium-gray, 8%)
    );
    border-bottom: 1px solid $light-medium-gray;
    font-size: 16px;
    a {
      color: var(--body-color);
    }
  }
  .dropdown-btn {
    background: none;
    border: none;
    cursor: pointer;

    .dropdown-icon {
      max-width: 15px;
      max-height: 15px;
    }
  }

  .dropdown {
    position: absolute;
    bottom: 0;
    right: 0;
    display: inline-block;

    .dropdown-content {
      display: none;
      position: absolute;
      right: 0;
      border: 1px solid $light-medium-gray;
      border-radius: 3px;
      background: white;
      z-index: 20;
      width: 130px;
      box-shadow: $shadow;
      &.showing {
        display: block;
      }
    }

    .dropdown-content a {
      color: black;
      padding: 12px 16px;
      width: 98px;
      height: 14px;
      font-weight: bold;
      display: block;
      font-size: 14px;
      white-space: nowrap;
    }

    .dropdown-content a:hover {
      background-color: #f1f1f1;
    }
  }
  .single-listing-body {
    padding: 10px 12px;
    font-size: 15px;
    .listing-contact-cta {
      border: 2px solid $black;
      color: $black;
      padding: 8px 10px;
      text-align: center;
      display: block;
      border-radius: 200px;
      margin: 4px auto;
      width: 80%;
    }
  }
  .single-listing-tags {
    padding: 10px 15px;
    a {
      color: var(--card-color-tertiary);
      @include themeable(
        background,
        theme-container-accent-background,
        $light-medium-gray
      );
      display: inline-block;
      margin: 2px;
      padding: 2px 7px;
      font-size: 0.77em;
      border-radius: 3px;
      font-weight: bold;
    }
  }
  .single-listing-author-info {
    font-size: 0.69em;
    color: var(--card-color-tertiary);
    padding: 0px 15px 4px;
    a {
      color: var(--card-color-tertiary);
      display: inline-block;
      &.listing-edit-button {
        margin-left: 4px;
      }
    }
  }
  &.single-listing--opened {
    z-index: 20;
    display: block;
    position: relative;
    left: 0px;
    right: 0px;
    padding-bottom: 12px;
    max-width: 800px;
    margin: auto;
    @media screen and (min-width: 950px) {
      h3 {
        font-size: calc(20px + 0.05vw);
      }
      .single-listing-body {
        font-size: calc(18px + 0.05vw);
      }
    }
  }
}
.single-listing-info-link {
  display: block;
  width: 320px;
  max-width: 92%;
  margin: auto;
  padding: 14px 0px;
  text-align: center;
  border-radius: 100px;
  font-weight: bold;
  margin: 40px auto 10px;
  color: var(--body-color);
  border: 3px solid var(--body-color);
  background: var(--card-bg);
}

form.listings-contact-via-connect {
  border-radius: 3px;
  z-index: 20;
  position: relative;
  padding: 10px 15px;
  margin: 12px auto;
  width: 100%;
  padding-bottom: 12px;
  box-shadow: none;
  max-width: 100%;
  text-align: right;
  p {
    text-align: left;
  }
  width: 94%;
  max-width: 800px;
  textarea#new-message {
    height: 100px;
    margin: 5px auto 10px auto;
    font-size: 15px;
    @media screen and (min-width: 950px) {
      font-size: calc(18px + 0.05vw);
    }
  }
  textarea#new-endorse-message {
    height: 100px;
    margin: 5px auto 10px auto;
    font-size: 15px;
    @media screen and (min-width: 950px) {
      font-size: calc(18px + 0.05vw);
    }
  }
  .submit-button {
    margin: none 10px;
    padding: 0.5em;
    height: 2em;
    width: 4em;
    font-size: 1em;
    line-height: 1em;
    text-align: center;
    border-radius: 3px;
    border: 0px;
  }
}

div.endorsement-comp {
  display: flex;
  justify-content: space-between;
  vertical-align: baseline;
}

input.endorsement_content {
  width: 90%;
  border: 0;
}

=======
>>>>>>> d6f61eb5
.listings-modal-background {
  z-index: 15;
  position: fixed;
  left: 0;
  top: 0;
  right: 0;
  bottom: 0;
  background: rgba(0, 0, 0, 0.8);
  user-select: none;
}

.dashboard-listings-container {
  width: 800px;
  max-width: 96%;
  margin: 24px auto;

  .rounded-btn {
    font-size: calc(15px + 0.2vw);
    font-family: $helvetica-condensed;
    font-stretch: condensed;
    padding: 4px 20px;
    border-radius: 100px;
    margin-right: 5px;
    display: inline-block;
    width: fit-content;
    cursor: pointer;
    margin-bottom: 10px;
    user-select: none;
    color: var(--body-color);
    @include themeable(
      background,
      theme-container-background,
      lighten($light-medium-gray, 5%)
    );
    &:hover {
      @include themeable(
        background,
        theme-container-background-hover,
        $light-medium-gray
      );
    }

    &.active {
      background: var(--card-color-tertiary);
      color: var(--body-color-inverted);
    }
  }

  .dashboard-listings-header-wrapper {
    display: flex;
    flex-direction: row;
    text-align: center;
    align-items: center;
    justify-content: center;
    margin-bottom: 15px;
    background: $dark-gray;
    padding: 15px 0px;

    @media screen and (max-width: 768px) {
      flex-direction: column;
    }

    .dashboard-listings-header {
      width: 43%;
      text-align: center;
      color: white;
      margin: 5px auto;
      font-size: calc(1.1em + 0.1vw);
      padding: 18px 0px 7px;
      padding-left: 10px;
      font-family: var(--ff-accent);
      border: 1px solid $light-gray;
      display: block;
      text-align: center;
      margin: 1.2%;
      padding: 1.2%;
      padding-bottom: 30px;

      @media screen and (max-width: 768px) {
        width: 90%;
      }
      a {
        font-size: 0.9em;
        border: 2px solid #2ad7c5;
        color: #25c2b2;
        padding: 6px 16px;
        margin-top: 6px;
        border-radius: 100px;
      }
    }
  }

  .dashboard-listings-actions {
    padding-bottom: 15px;
    display: flex;
    justify-content: space-between;
    align-items: center;

    .listings-dashboard-filter-buttons {
      margin-bottom: -10px;
    }

    @media screen and (max-width: 426px) {
      flex-direction: column;
      align-items: stretch;
    }

    select {
      display: block;
      font-size: 19px;
      padding: 12px;
      border: 1px solid rgb(222, 230, 233);
      border-radius: 3px;
      background-color: white;
      outline: none;
      font-weight: bold;
      color: #333333;
      font-family: 'HelveticaNeue-CondensedBold', 'HelveticaNeueBoldCondensed',
        'HelveticaNeue-Bold-Condensed', 'Helvetica Neue Bold Condensed',
        'HelveticaNeueBold', 'HelveticaNeue-Bold', 'Helvetica Neue Bold',
        'HelveticaNeue', 'Helvetica Neue', 'TeXGyreHerosCnBold', 'Helvetica',
        'Tahoma', 'Geneva', 'Arial Narrow', 'Arial', sans-serif;

      @media screen and (max-width: 426px) {
        text-align-last: center;
        text-align: center;
        -ms-text-align-last: center;
        -moz-text-align-last: center;
        text-align-last: center;
      }
    }
  }

  .dashboard-listings-view {
    .dashboard-listing-row {
      border: 1px solid var(--card-color-tertiary);
      padding: 5px 15px;
      margin-bottom: 13px;
      border-radius: 3px;
      position: relative;
      background: var(--card-bg);

      &.draft {
        background: var(--theme-container-accent-background, #fffeec);
      }

      &.expired {
        opacity: 0.7;
      }

      .listing-org {
        background: var(--card-color-secondary);
        color: var(--body-color-inverted);
        margin-right: 5px;
        padding: 3px 10px;
        border-radius: 100px;
        margin-top: 10px;
        display: inline-block;
        font-size: 0.9em;
      }

      h2 {
        color: var(--card-color);
        font-weight: 500;
        margin-bottom: 10px;
        margin-top: 8px;
        font-size: 22px;
        width: 100%;
        @media screen and (min-width: 800px) {
          font-size: 34px;
        }
      }

      .dashboard-listing-date {
        font-size: 0.85em;
        padding: 3px 0px 6px;
        color: var(--card-color-tertiary);
      }

      .dashboard-listing-category {
        padding: 10px 15px;
        a {
          color: var(--card-color-tertiary);
          background: var(--card-bg);
          display: inline-block;
          margin: 2px;
          padding: 2px 7px;
          font-size: 0.77em;
          border-radius: 3px;
          font-weight: bold;
        }
      }

      .dashboard-listing-tags {
        font-size: 0.85em;
        padding: 3px 0px 6px;
        a {
          color: var(--card-color);
        }
      }

      .listing-row-actions {
        padding: 7px 0px 10px;

        .pill {
          background: $bold-blue;
          padding: 4px 20px;
          border-radius: 100px;
          color: white;
          margin-right: 5px;
          font-size: 14px;
          border: 2px solid transparent;
          margin-top: 6px;
          display: inline-block;

          &.green {
            background: $green;
            color: $black;
          }

          &.yellow {
            background: $yellow;
            color: $black;
          }

          &.red {
            background: $red;
          }

          &.black {
            background: $dark-gray;
          }
        }
      }
    }
  }
}<|MERGE_RESOLUTION|>--- conflicted
+++ resolved
@@ -214,237 +214,20 @@
   font-weight: bold;
 }
 
-<<<<<<< HEAD
-.single-listing-container {
-  width: 100%;
-  z-index: 20;
-  position: fixed;
-  left: 0;
-  top: 0;
-  right: 0;
-  bottom: 0px;
-  margin: 12px auto 0px;
-  overflow: hidden;
-  .single-listing-container__inner {
-    position: absolute;
-    height: 100%;
-    width: 100%;
-    overflow-y: auto;
-    box-sizing: content-box;
-    padding-right: 17px;
-    -webkit-overflow-scrolling: touch;
-    padding-top: 95px;
-    margin-bottom: 150px;
-    @media screen and (min-width: 950px) {
-      left: 0;
-      right: 0;
-      box-sizing: border-box;
-    }
-    .single-listing-container__spacer {
-      height: 150px;
-      margin-bottom: 150px;
-    }
-  }
-  .single-listing-container__inner::-webkit-scrollbar {
-    display: none;
-  }
-}
-
-.single-listing {
-  width: 100%;
-  display: inline-block;
-  border: 1px solid $light-medium-gray;
-  box-sizing: border-box;
-  border-radius: 3px;
-  overflow: hidden;
-  text-overflow: ellipsis;
-  font-size: 0.9em;
-  break-inside: avoid;
-  background: var(--card-bg);
-  padding-bottom: 2em;
-  h3 {
-    display: flex;
-    justify-content: space-between;
-    margin: 0px;
-    padding: 9px 3px 9px 12px;
-    position: relative;
-    @include themeable(
-      background,
-      theme-container-accent-background,
-      lighten($light-medium-gray, 8%)
-    );
-    border-bottom: 1px solid $light-medium-gray;
-    font-size: 16px;
-    a {
-      color: var(--body-color);
-    }
-  }
-  .dropdown-btn {
-    background: none;
-    border: none;
-    cursor: pointer;
-
-    .dropdown-icon {
-      max-width: 15px;
-      max-height: 15px;
-    }
-  }
-
-  .dropdown {
-    position: absolute;
-    bottom: 0;
-    right: 0;
-    display: inline-block;
-
-    .dropdown-content {
-      display: none;
-      position: absolute;
-      right: 0;
-      border: 1px solid $light-medium-gray;
-      border-radius: 3px;
-      background: white;
-      z-index: 20;
-      width: 130px;
-      box-shadow: $shadow;
-      &.showing {
-        display: block;
-      }
-    }
-
-    .dropdown-content a {
-      color: black;
-      padding: 12px 16px;
-      width: 98px;
-      height: 14px;
-      font-weight: bold;
-      display: block;
-      font-size: 14px;
-      white-space: nowrap;
-    }
-
-    .dropdown-content a:hover {
-      background-color: #f1f1f1;
-    }
-  }
-  .single-listing-body {
-    padding: 10px 12px;
-    font-size: 15px;
-    .listing-contact-cta {
-      border: 2px solid $black;
-      color: $black;
-      padding: 8px 10px;
-      text-align: center;
-      display: block;
-      border-radius: 200px;
-      margin: 4px auto;
-      width: 80%;
-    }
-  }
-  .single-listing-tags {
-    padding: 10px 15px;
-    a {
-      color: var(--card-color-tertiary);
-      @include themeable(
-        background,
-        theme-container-accent-background,
-        $light-medium-gray
-      );
-      display: inline-block;
-      margin: 2px;
-      padding: 2px 7px;
-      font-size: 0.77em;
-      border-radius: 3px;
-      font-weight: bold;
-    }
-  }
-  .single-listing-author-info {
-    font-size: 0.69em;
-    color: var(--card-color-tertiary);
-    padding: 0px 15px 4px;
-    a {
-      color: var(--card-color-tertiary);
-      display: inline-block;
-      &.listing-edit-button {
-        margin-left: 4px;
-      }
-    }
-  }
-  &.single-listing--opened {
-    z-index: 20;
-    display: block;
-    position: relative;
-    left: 0px;
-    right: 0px;
-    padding-bottom: 12px;
-    max-width: 800px;
-    margin: auto;
-    @media screen and (min-width: 950px) {
-      h3 {
-        font-size: calc(20px + 0.05vw);
-      }
-      .single-listing-body {
-        font-size: calc(18px + 0.05vw);
-      }
-    }
-  }
-}
-.single-listing-info-link {
-  display: block;
-  width: 320px;
-  max-width: 92%;
-  margin: auto;
-  padding: 14px 0px;
-  text-align: center;
-  border-radius: 100px;
-  font-weight: bold;
-  margin: 40px auto 10px;
-  color: var(--body-color);
-  border: 3px solid var(--body-color);
-  background: var(--card-bg);
-}
-
-form.listings-contact-via-connect {
-  border-radius: 3px;
-  z-index: 20;
-  position: relative;
-  padding: 10px 15px;
-  margin: 12px auto;
-  width: 100%;
-  padding-bottom: 12px;
-  box-shadow: none;
-  max-width: 100%;
-  text-align: right;
-  p {
-    text-align: left;
-  }
-  width: 94%;
-  max-width: 800px;
-  textarea#new-message {
-    height: 100px;
-    margin: 5px auto 10px auto;
-    font-size: 15px;
-    @media screen and (min-width: 950px) {
-      font-size: calc(18px + 0.05vw);
-    }
-  }
-  textarea#new-endorse-message {
-    height: 100px;
-    margin: 5px auto 10px auto;
-    font-size: 15px;
-    @media screen and (min-width: 950px) {
-      font-size: calc(18px + 0.05vw);
-    }
-  }
-  .submit-button {
-    margin: none 10px;
-    padding: 0.5em;
-    height: 2em;
-    width: 4em;
-    font-size: 1em;
-    line-height: 1em;
-    text-align: center;
-    border-radius: 3px;
-    border: 0px;
+textarea#new-message {
+  height: 100px;
+  margin: 5px auto 10px auto;
+  font-size: 15px;
+  @media screen and (min-width: 950px) {
+    font-size: calc(18px + 0.05vw);
+  }
+}
+textarea#new-endorse-message {
+  height: 100px;
+  margin: 5px auto 10px auto;
+  font-size: 15px;
+  @media screen and (min-width: 950px) {
+    font-size: calc(18px + 0.05vw);
   }
 }
 
@@ -459,8 +242,6 @@
   border: 0;
 }
 
-=======
->>>>>>> d6f61eb5
 .listings-modal-background {
   z-index: 15;
   position: fixed;
