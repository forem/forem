@import 'variables';
@import 'mixins';
@import 'functions';
$input-width: 650px;

#page-content.users-edit,
#page-content.chat_channel_memberships-edit,
#page-content.chat_channel_memberships-index,
#page-content.users-update,
#page-content.users-confirm_destroy,
#page-content.organizations-create,
#page-content.organizations-update {
  font-family: $helvetica;
  #notice {
    background: $green;
    color: black;
    padding: 40px 15px 40px;
    text-align: center;
    position: relative;
<<<<<<< HEAD
    top: 60px;
    left: 0px;
    right: 0px;
    font-weight: 700;
    font-size: 1.05em;
=======
    top: 0;
    left: 0;
    right: 0;
>>>>>>> 9447e632
    &.error-notice {
      background: rgba(255, 80, 80, 0.7);
      color: white;
    }
  }
  .user-settings-page {
    width: 900px;
    max-width: 94%;
    margin: 0 auto;
    font-size: 15px;
    .finish-notice {
      background: rgb(102, 93, 162);
      max-width: 95%;
      padding: 25px 0px;
      text-align: center;
      margin: 0px 0px 25px;
      color: white;
      font-weight: bold;
      border-radius: 2px;
      .small {
        font-size: 13px;
        font-weight: 300;
        padding: 15px 5px 5px;
        line-height: 19px;
      }
    }
    .field-notice {
      background: white;
      max-width: 95%;
      padding: 25px 0px;
      text-align: center;
      margin: 0px 0px 25px;
      color: $black;
      font-weight: bold;
      border-radius: 2px;
      border: 1px solid $light-medium-gray;
      box-shadow: $shadow;
      .small {
        font-size: 13px;
        font-weight: 300;
        padding: 15px 5px 5px;
        line-height: 19px;
      }
    }
    .settings-hub {
      border-radius: 3px;
      list-style: none;
      font-size: 20px;
      font-family: $helvetica-condensed;
      font-stretch: condensed;
      margin: 0px 0px;
      line-height: 33px;
      padding-left: 4px;
      width: 97%;
      margin-bottom: 15px;
      @media screen and (min-width: 514px) {
        width: 90%;
        margin: 0px auto;
      }
      @media screen and (min-width: 835px) {
        float: left;
        width: 250px;
      }
      .single-settings-tab {
        padding-left: 5px;
        width: 100%;
        display: inline-block;
        color: var(--body-color);
        &.selected {
          @include themeable(
            background,
            theme-container-accent-background,
            $purple
          );
        }
        @media screen and (min-width: 514px) {
          width: 210px;
        }
      }
    }
    .settings-form {
      margin: 0px auto 50px;
      width: 94%;
      max-width: 700px;
      float: left;
      h2 {
        font-size: 2.5em;
      }
      @media screen and (min-width: 835px) {
        width: 66%;
      }
    }
    #error_explanation {
      max-width: calc(95% - 18px);
      margin-bottom: 25px;
    }
    .big-button {
      display: inline-block;
      width: 561px;
      max-width: calc(100% - 18px);
      padding: 10px 0px;
      padding-left: 10px;
      border-radius: 3px;
      font-size: 1.2em;
      img {
        vertical-align: -3px;
        height: 1.2em;
        width: 1.2em;
      }
    }
    label {
      display: inline-block;
      vertical-align: top;
      padding: 14px 0px 8px;
    }
    .field {
      input[type='checkbox'] {
        margin-top: 15px;
        display: inline;
        width: 100px;
      }
      select {
        margin-top: 15px;
      }
      &.checkbox-label-first {
        label {
          width: auto;
        }
      }
      .field-notice {
        text-align: right;
        .field-notice-inner {
          width: 550px;
          max-width: calc(100% - 2vw);
          background: $red;
          color: white;
          padding: 1vw;
          border-radius: 5px;
          display: inline-block;
          text-align: center;
          margin-right: 10px;
          line-height: 1.5em;
          margin-top: 10px;
          a {
            color: white;
            text-decoration: underline;
          }
        }
      }
    }
    .theme-selector-field {
      margin-bottom: 20px;
    }
    .settings-color-select-container {
      display: flex;
      align-items: center;
      width: 100%;
      .color-select-fields {
        width: 50%;
        .select-field-wrapper {
          display: flex;
          width: 100%;
          .color-select-textbox {
            flex: 1;
            min-width: 70px;
            border-radius: 0px;
            border-top-left-radius: 3px;
            border-bottom-left-radius: 3px;
          }
          input[type='color'] {
            box-sizing: border-box;
            border-radius: 0px;
            border-top-right-radius: 3px;
            border-bottom-right-radius: 3px;
            padding: 3px;
            width: 50px;
            height: 48px;
            margin-left: -1px;
            border: 1px solid rgb(222, 230, 233);
            cursor: pointer;
          }
        }
      }
      .color-select-preview {
        flex: 1;
        text-align: center;
        #color-select-preview-logo {
          padding: 25px 20px;
          border-radius: 7px;
          margin-top: 20px;
          display: none; /* Changes to inline-block when javascript loads preview */
        }
      }
    }
    .checkbox-field {
      display: flex;
      flex-direction: column;
      padding: 10px 0px 20px;
      max-width: 750px;
      font-size: 17px;
      .sub-field {
        display: inline-block;
      }
      label {
        width: auto;
        display: inline;
        padding: 0px;
      }
      input {
        display: inline;
        width: 30px;
      }
      .field-explainer {
        opacity: 0.7;
        margin: 8px auto;
        width: 87%;
        font-size: 0.9em;
      }
    }
    .field_with_errors {
      display: inline-block;
      vertical-align: top;
      max-width: 100%;
      input {
        border: 2px solid rgb(237, 65, 65);
        background: rgb(252, 241, 243);
      }
    }
    form {
      input {
        width: $input-width;
        max-width: calc(100% - 30px);
        padding: 12px;
        font-size: 19px;
        border: 1px solid rgb(222, 230, 233);
        border-radius: 3px;
        &[type='file'] {
          border: 0px;
        }
        &[type='submit'] {
          width: 255px;
          max-width: 100%;
          padding: 14px 0px;
          margin-top: 20px;
          font-size: 1.5em;
          cursor: pointer;
          &.danger-button {
            background: $red;
          }
          &:hover {
            opacity: 0.88;
          }
        }
      }
      select {
        display: block;
        font-size: 19px;
        width: $input-width;
        max-width: calc(100% - 4px);
        padding: 12px;
        border: 1px solid rgb(222, 230, 233);
        border-radius: 3px;
        background-color: white;
      }
      button.big-action {
        width: 130px;
        padding: 3px 0px;
        font-size: 1.2em;
        font-weight: bold;
        border-radius: 3px;
        border: 0;
        &:hover {
          opacity: 0.88;
        }
        cursor: pointer;
        &.danger-button {
          background-color: #b30000;
          color: $white;
        }
        &:disabled {
          background-color: $light-medium-gray;
          &:hover {
            opacity: 1;
            cursor: not-allowed;
          }
        }
        img {
          vertical-align: -3px;
          height: 1.2em;
          width: 1.2em;
        }
      }
      .image-present {
        @media screen and (max-width: 700px) {
          display: block;
        }
        img {
          height: 48px;
          width: 48px;
          border-radius: 70px;
          &.nav-image-version {
            height: auto;
            border-radius: 0px;
          }
        }
        input {
          width: 497px;
          max-width: calc(100% - 84px);
          vertical-align: top;
        }
      }
      textarea {
        border: 1px solid rgb(222, 230, 233);
        width: $input-width;
        max-width: calc(100% - 30px);
        padding: 12px;
        border-radius: 3px;
        height: 120px;
        font-size: 16px;
        resize: none;
      }
    }
    %inline-button-form {
      display: inline-block;
      input[type='submit'] {
        display: inline-block;
        font-size: 17px;
        border: 0px;
        border-radius: 100px;
        padding: 2px 10px;
        width: auto;
        margin: 0px;
        margin-left: 5px;
        color: white;
        background: $black;
      }
    }
    .inline-button-form {
      @extend %inline-button-form;
    }
    .inline-button-form-hidden {
      display: none;
    }
    h2 {
      font-size: calc(40px + 1vw);
      font-family: $helvetica-condensed;
      font-stretch: condensed;
      a {
        color: $black;
        background: $yellow;
      }
      .organization-dropdown {
        position: relative;
        display: inline-block;
        color: $black;
        background: $yellow;
      }
      select {
        color: inherit;
        background: inherit;
        vertical-align: baseline;
        font-size: inherit;
        font-family: inherit;
        font-stretch: inherit;
        border: 0;
        margin: 0;
        padding-right: 1.25em;
        text-indent: 0.01px;
        -moz-appearance: none;
        -webkit-appearance: none;
        text-overflow: '';
      }
      .organization-dropdown::before,
      .organization-dropdown::after {
        content: '';
        position: absolute;
        pointer-events: none;
      }
      .organization-dropdown::after {
        /*  Custom dropdown arrow */
        content: '\25BC';
        height: 1em;
        font-size: 0.625em;
        line-height: 1;
        right: 0.25em;
        top: 50%;
        margin-top: -0.5em;
      }
      .organization-dropdown::before {
        /*  Custom dropdown arrow cover */
        width: 1em;
        right: 0;
        top: 0;
        bottom: 0;
      }
    }
    .secret-field {
      margin: 30px 0px;
    }
    hr {
      opacity: 0.3;
      margin-top: 20px;
      width: 70%;
    }
    .single-app-integration {
      background: var(--container-bg);
      border: 1px solid var(--container-color-tertiary);
      border-radius: 8px;
      padding: 10px;
      h2 {
        margin: 0;
        padding: 0;
        font-size: 1.5em;
      }
      sup {
        color: var(--container-color-tertiary);
      }
      img {
        height: 1em;
        margin-left: 5px;
      }
    }
  }
  .default-billing-message {
    margin: 10px 0px;
  }
  .stripe-button-wrapper {
    height: 40px;
  }
  .credit-card-button {
    background: lighten($blue, 3%);
    color: white;
    padding: 12px 25px;
    border: 1px solid darken($blue, 8%);
    border-radius: 3px;
    cursor: pointer;
    font-size: 1.3em;
    box-shadow: inset 0 -5px 5px darken($blue, 2%);
    &:hover {
      opacity: 0.95;
    }
    .remove-card {
      background: lighten($red, 3%);
    }
  }
  .billing-history-header {
    margin-top: 35px;
    font-size: 2em;
    border-bottom: 5px solid $black;
    padding: 5px;
    width: 270px;
  }
  .billing-item {
    padding: 10px 5px;
    border-bottom: 1px solid $light-medium-gray;
    margin-top: 5px;
    font-size: 1.3em;
    &:hover {
      background: $light-gray;
    }
    .billing-item-detail {
      display: inline-block;
      color: $medium-gray;
      font-size: 0.8em;
      margin-top: 6px;
      margin-right: 6px;
      background: $light-gray;
      padding: 3px 8px;
      border-radius: 8px;
      border: 1px solid $light-medium-gray;
      &.billing-item-green {
        color: $green;
      }
      &.billing-item-blue {
        color: $blue;
      }
      &.billing-item-red {
        color: $red;
      }
    }
    form {
      display: inline-block;
      button {
        cursor: pointer;
        &:hover {
          color: $blue;
          border: 1px solid $blue;
        }
      }
    }
  }
}

.settings-hr {
  opacity: 0.3;
  width: 570px;
  max-width: 98%;
  margin: 0;
}

.github-repos {
  max-height: 400px;
  overflow-y: auto;
  background: var(--container-bg);
  box-shadow: $shadow;
  &.loading-repos {
    height: 400px;
    background: white url(image-src('loading-ellipsis.svg')) no-repeat center
      center;
    background-size: 50px;
  }
  &.github-repos-errored {
    height: 400px;
  }
  .github-repo-row {
    background: var(--container-bg);
    padding: 12px;
    margin: 5px 0px;
    transition: all 0.6s ease;
    &:hover {
      color: #0f0f0f;
      background: $light-green;
      button {
        background: #a8f1e9;
      }
    }
    &.github-repo-row-selected {
      background: $light-green;
      color: #0f0f0f;
    }
    .github-repo-row-name {
      font-weight: bold;
      form {
        display: block;
        float: right;
      }
      button,
      a[role='button'] {
        transition: all 0.4s ease;
        cursor: pointer;
        font-size: 1.2em;
        font-weight: bold;
        width: 130px;
        background: white;
        border: 0px solid;
        border-radius: 3px;
        padding: 3px 0px;
        margin-top: -5px;
        float: right;
        min-height: 28.5px;
        &:hover,
        &:focus {
          background: $green;
          &.danger-button {
            background: $red;
          }
        }
        &:disabled {
          cursor: wait;
          background: white url(image-src('loading-ellipsis.svg')) no-repeat
            center center;
          background-size: 75px;
        }
        a {
          color: $black;
        }
      }
      &.response-template-row-name {
        button,
        a[role='button'] {
          width: 80px;
          margin-left: 2.5px;
          margin-right: 2.5px;
          text-align: center;
        }
      }
    }
  }
}

.settings-org-members {
  margin-bottom: 50px;
  width: 550px;
  max-width: 92%;
  h3 {
    margin-bottom: 18px;
  }
  .settings-org-member-row {
    padding: 10px;
    font-size: 20px;
    position: relative;
    width: 100%;
    background: $light-gray;
    margin: 3px 0px;
    border-left: 5px solid darken($light-gray, 5%);
    &.settings-org-admin-row {
      border-left: 5px solid $green;
      background: $light-green;
    }
    .settings-org-member-actions {
      margin-top: 5px;
    }
    form {
      display: inline-block;
    }
    .settings-org-member {
      background: $green;
      color: white;
      padding: 3px 8px;
      border-radius: 3px;
      font-size: 0.7em;
      border: 0px;
      cursor: pointer;
      &.settings-org-member-admin-self {
        cursor: default;
        background: $medium-gray;
      }
      &.settings-org-member-admin-other {
        background: $green;
        cursor: default;
      }
      &.settings-org-member-make-admin {
        color: $green;
        background: $light-green;
        border: 1px solid $green;
      }
      &.settings-org-member-remove {
        color: $red;
        background: lighten($red, 36%);
        border: 1px solid $red;
      }
    }
  }
  h5 {
    color: $medium-gray;
    font-size: 0.9em;
    margin-top: -18px;
    margin-bottom: 10px;
  }
  .settings-org-secret {
    overflow-x: scroll;
    padding: 7px;
    border: 1px dashed $medium-gray;
    width: 100%;
    border-radius: 3px;
    font-size: 1.1em;
    cursor: pointer;
  }
  .settings-generate-new-secret {
    margin-top: 10px;
    background: $black;
    color: white;
    border: 0px;
    padding: 4px 14px;
    border-radius: 3px;
    font-size: 15px;
    cursor: pointer;
    &:hover {
      background: lighten($black, 14%);
    }
  }
  clipboard-copy {
    cursor: pointer;
    display: flex;
    img {
      max-width: 26px;
      margin-left: 8px;
    }
  }
  .copy-text-announcer {
    display: block;
    text-align: center;
    padding-top: 10px;
    &[hidden] {
      display: none;
    }
  }
}

.settings-form-userlist {
  .settings-form-userlistrow {
    font-size: 18px;
    padding: 6px 0px;
    min-height: 33px;
    display: block;
    @include themeable(color, theme-color, $black);
    a {
      @include themeable(color, theme-color, $black);
    }
    img {
      height: 1.5em;
      width: 1.5em;
      border-radius: 100px;
      vertical-align: -0.25em;
      margin-right: 0.25em;
    }
    &:hover {
      .inline-button-form-hidden {
        @extend %inline-button-form;
      }
    }
  }
}

.signout_confirm-wrapper {
  padding: calc(15% + 50px) 2% 30%;
  text-align: center;
  form button {
    font-size: 1.5em;
    padding: 8px 15px;
    border: 0px;
    border-radius: 3px;
    margin-top: 15px;
  }
}

.org-widget-preview .primary-sticky-nav {
  margin-top: 10px;
  position: initial;
  font-size: 1.2em;
}

ul.delete__account {
  li {
    padding-bottom: 5px;
  }
}

.api__secret {
  &__container {
    background-color: $white;
    height: 6.5rem;
    margin: 0.5rem 0;
    padding: 0.5rem;
    border-radius: 3px;
    border: 1px solid $light-medium-gray;
    @media screen and (min-width: 600px) {
      height: 5rem;
    }
  }

  &__desc {
    width: 70%;
    float: left;

    .title {
      color: $dark-gray;
      font-weight: bold;
      margin: 0;
      padding-bottom: 0.25rem;
    }
    .content {
      margin: 0;
      color: $medium-gray;
      font-weight: bold;
      font-family: $monospace;
      padding: 5px 8px;
      border: 1px dashed $black;
      overflow: hidden;
      margin: 3px 0px;
    }
    .subtitle {
      margin: 0;
      color: $dark-medium-gray;
    }
  }

  &__revoke {
    text-align: right;
    margin: 1.6rem auto 0;
    display: block;
    @media screen and (min-width: 600px) {
      float: left;
      width: 30%;
    }
  }
}

.membership-status {
  display: flex;
  align-items: center;
  justify-content: space-between;
  flex-flow: row wrap;
  background: var(--container-bg);
  border-radius: 5px;
  border: 1px solid $light-medium-gray;
  padding: 0.5rem 0 0.8rem 0.5rem;

  dt,
  label {
    flex-basis: 40%;
    font-size: 1.1rem;
    font-weight: bold;

    margin-top: 0.3rem;
    padding: 0.2rem;
  }

  dd {
    flex-basis: 40%;
    flex-grow: 1;

    margin-top: 0.3rem;
    padding: 0.2rem;

    .no {
      color: darken($red, 10%);
    }
  }
}

.membership-purchase-link {
  font-size: 2rem;
}

#page-content.chat_channel_memberships-edit,
#page-content.chat_channel_memberships-index {
  .notice {
    margin-top: -40px;
    margin-bottom: 20px;
  }
}<|MERGE_RESOLUTION|>--- conflicted
+++ resolved
@@ -17,17 +17,11 @@
     padding: 40px 15px 40px;
     text-align: center;
     position: relative;
-<<<<<<< HEAD
-    top: 60px;
-    left: 0px;
-    right: 0px;
-    font-weight: 700;
-    font-size: 1.05em;
-=======
     top: 0;
     left: 0;
     right: 0;
->>>>>>> 9447e632
+    font-weight: 700;
+    font-size: 1.05em;
     &.error-notice {
       background: rgba(255, 80, 80, 0.7);
       color: white;
