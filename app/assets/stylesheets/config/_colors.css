:root {
  /* Base */
  --base: #090909;
  --base-inverted: rgb(var(--white));

  --base-100: var(--base);
  --base-90: #242424;
  --base-80: #3d3d3d;
  --base-70: #575757;
  --base-60: #717171;
  --base-50: #8a8a8a;
  --base-40: #a3a3a3;
  --base-30: #bdbdbd;
  --base-20: #d6d6d7;
  --base-10: #efefef;
  --base-0: #f9f9f9;

  /* Brand */
  --accent-brand-lighter: rgb(var(--accent-brand-lighter-rgb));
  --accent-brand: rgb(var(--accent-brand-rgb));
  --accent-brand-darker: rgb(var(--accent-brand-darker-rgb));

  /* Success */
  --accent-success: rgb(var(--green-600));
  --accent-success-darker: rgb(var(--green-700));
  --accent-success-lighter: rgb(var(--green-500));
  --accent-success-a10: rgba(var(--green-600), 0.1);

  /* Warning */
  --accent-warning: rgb(var(--yellow-500));
  --accent-warning-darker: rgb(var(--yellow-600));
  --accent-warning-lighter: rgb(var(--yellow-400));
  --accent-warning-a10: rgba(var(--yellow-500), 0.1);

  /* Danger */
  --accent-danger: rgb(var(--red-600));
  --accent-danger-darker: rgb(var(--red-700));
  --accent-danger-lighter: rgb(var(--red-500));
  --accent-danger-a10: rgba(var(--red-600), 0.1);

  /***********************************************
  ** Functional color variables. *****************
  ***********************************************/

  /* Main colors */
  --body-bg: rgb(var(--grey-100));
  --body-color: rgb(var(--grey-900));
  --body-color-inverted: rgb(var(--white));

  /* Main content containers */
  --card-bg: rgb(var(--white));
  --card-color: rgb(var(--grey-900));
  --card-color-secondary: rgb(var(--grey-700));
  --card-color-tertiary: rgb(var(--grey-600));
  --card-secondary-bg: rgb(var(--grey-50));
  --card-secondary-color: rgb(var(--grey-700));
  --card-border: rgba(var(--grey-900), 0.1);
  --card-secondary-border: rgba(var(--grey-900), 0.05);

  /* Header */
  --header-bg: rgb(var(--white));
  --header-shadow: rgba(var(--black), 0.1);

  /* Footer */
  --footer-bg: rgb(var(--grey-200));
  --footer-color: rgb(var(--grey-700));

  /* Links */
  --link-bg-hover-alt: var(--base-inverted);
  --link-color-current: var(--base-100);
  --link-color-secondary: var(--base-60);
  --link-color-secondary-hover: var(--base-70);
  --link-bg-current: var(--base-inverted);

  /* Primary buttons */
  --button-primary-bg: var(--accent-brand);
  --button-primary-bg-hover: var(--accent-brand-darker);
  --button-primary-color: var(--base-0);
  --button-primary-color-hover: var(--base-0);
  /* -- Inverted */
  --button-primary-inverted-bg: var(--accent-brand);
  --button-primary-inverted-bg-hover: var(--accent-brand-darker);
  --button-primary-inverted-color: var(--base-0);
  --button-primary-inverted-color-hover: var(--base-0);

  /* Secondary buttons */
  --button-secondary-bg: var(--base-20);
  --button-secondary-bg-hover: var(--base-30);
  --button-secondary-color: var(--base-80);
  --button-secondary-color-hover: var(--base-100);

  /* Outlined buttons */
  --button-outlined-bg: transparent;
  --button-outlined-bg-hover: rgba(0, 0, 0, 0.035);
  --button-outlined-border: var(--base-20);
  --button-outlined-border-hover: var(--base-40);
  --button-outlined-color: var(--base-80);
  --button-outlined-color-hover: var(--base-100);

  /* Ghost buttons */
  --button-ghost-bg: transparent;
  --button-ghost-bg-hover: rgba(0, 0, 0, 0.035);
  --button-ghost-color: var(--base-80);
  --button-ghost-color-hover: var(--base-100);
  --button-ghost-dimmed-color: var(--base-60);
  --button-ghost-dimmed-color-hover: var(--base-100);
  /* -- Inverted */
  --button-ghost-inverted-bg: transparent;
  --button-ghost-inverted-bg-hover: rgba(255, 255, 255, 0.15);
  --button-ghost-inverted-color: var(--base-30);
  --button-ghost-inverted-color-hover: var(--base-10);
  --button-ghost-dimmed-inverted-color: var(--base-50);
  --button-ghost-dimmed-inverted-color-hover: var(--base-100);

  /* Forms */
  --form-bg: rgb(var(--white));
  --form-bg-focus: rgb(var(--white));
  --form-border: rgb(var(--grey-300));
  --form-border-hover: rgb(var(--grey-400));
  --form-border-focus: var(--focus);
  --form-placeholder-color: rgb(var(--grey-600));

  /* Form labels */
  --label-primary: rgb(var(--grey-900));
  --label-secondary: rgb(var(--grey-600));

  /* Snackbars */
  --snackbar-bg: rgb(var(--grey-900));
  --snackbar-color: rgb(var(--white));

  /* Indicators */
  --indicator-accent-bg: var(--accent-brand);
  --indicator-accent-color: rgb(var(--white));
  --indicator-critical-bg: rgb(var(--red-600));
  --indicator-critical-color: rgb(var(--white));
  --indicator-default-bg: rgb(var(--grey-200));
  --indicator-default-color: rgb(var(--grey-700));

  /* Tabs */
  --tab-color: rgb(var(--grey-700));
  --tab-color-hover: var(--accent-brand);
  --tab-color-current: rgb(var(--grey-900));
  --tab-bg-hover: rgba(var(--accent-brand-rgb), 0.1);
  --tab-bg-current: rgb(var(--accent-brand));

  /* Tags */
  --tag-color: rgb(var(--grey-700));
  --tag-color-hover: rgb(var(--grey-900));
  --tag-bg: rgba(var(--grey-900), 0.05);
  --tag-bg-hover: rgba(var(--grey-900), 0.05);
  --tag-prefix: rgba(var(--grey-900), 0.6);
  --tag-prefix-hover: rgb(var(--grey-900));

  /* Story */
  --story-comments-bg: rgb(var(--grey-50));
  --story-comments-bg-top: rgba(var(--grey-50), 0);
  --story-comments-bg-bottom: rgba(var(--grey-50), 1);

  /* Select icon */
  --select-icon: url(data:image/svg+xml;base64,PHN2ZyB3aWR0aD0iMjQiIGhlaWdodD0iMjQiIHZpZXdCb3g9IjAgMCAyNCAyNCIgZmlsbD0ibm9uZSIgeG1sbnM9Imh0dHA6Ly93d3cudzMub3JnLzIwMDAvc3ZnIj4KPHBhdGggZD0iTTEyIDE2TDYgMTBIMThMMTIgMTZaIiBmaWxsPSIjMDgwOTBBIi8+Cjwvc3ZnPg==);

  /* Reactions */
  --reaction-like-color: rgb(var(--red-600));
  --reaction-like-bg: rgba(var(--red-600), 0.1);
  --reaction-custom-color: rgb(var(--green-600));
  --reaction-custom-bg: rgb(var(--green-600), 0.1);
  --reaction-save-color: rgb(var(--indigo-600));
  --reaction-save-bg: rgba(var(--indigo-600), 0.1);
  --reaction-comment-color: rgb(var(--yellow-500));
  --reaction-comment-bg: rgba(var(--yellow-500), 0.1);
}

:root {
  /*
  Separating some variables here as these are the results
  of broader Crayons refactoring (see #15311) and I did not
  want to mix everything together.
  */

  /***********************************************
  ** Buttons *************************************
  ***********************************************/

  /* Buttons: Default */
  --btn-bg: transparent;
  --btn-bg-hover: rgba(var(--accent-brand-rgb), 0.1);
  --btn-color: rgb(var(--grey-800));
  --btn-color-hover: var(--accent-brand-darker);

  --btn-current-bg: rgb(var(--grey-200));
  --btn-current-color: rgb(var(--grey-900));

  /* Buttons: Primary */
  --btn-primary-bg: var(--accent-brand);
  --btn-primary-bg-hover: var(--accent-brand-darker);
  --btn-primary-color: rgb(var(--white));
  --btn-primary-color-hover: rgb(var(--white));

  /* Buttons: Secondary */
  --btn-secondary-bg: rgba(var(--accent-brand-rgb), 0.1);
  --btn-secondary-bg-hover: var(--accent-brand);
  --btn-secondary-color: var(--accent-brand);
  --btn-secondary-color-hover: rgb(var(--white));

  /* Buttons: Destructive Default */
  --btn-destructive-bg: transparent;
  --btn-destructive-bg-hover: rgba(var(--red-600), 0.1);
  --btn-destructive-color: rgb(var(--red-700));
  --btn-destructive-color-hover: rgb(var(--red-800));

  /* Buttons: Destructive Primary */
  --btn-primary-destructive-bg: var(--red-600);
  --btn-primary-destructive-bg-hover: var(--red-700);
  --btn-primary-destructive-color: rgb(var(--white));
  --btn-primary-destructive-color-hover: rgb(var(--white));

  /***********************************************
  ** Links ***************************************
  ***********************************************/

  /* Links: Default */
  --link-bg: transparent;
  --link-bg-hover: rgba(var(--accent-brand-rgb), 0.1);
  --link-color: rgb(var(--grey-700));
  --link-color-hover: var(--accent-brand-darker);

  --link-current-bg: rgb(var(--grey-200));
  --link-current-color: rgb(var(--grey-900));

  /* Links: Branded */
  --link-branded-bg: transparent;
  --link-branded-bg-hover: rgba(var(--accent-brand-rgb), 0.1);
  --link-branded-color: var(--accent-brand);
  --link-branded-color-hover: var(--accent-brand-darker);

  /***********************************************
  ** CTAs ****************************************
  ***********************************************/

  /* CTAs: Default */
  --cta-bg: transparent;
  --cta-bg-hover: rgba(var(--accent-brand-rgb), 0.1);
  --cta-color: rgb(var(--grey-800));
  --cta-color-hover: var(--accent-brand-darker);
  --cta-border: rgb(var(--grey-600));
  --cta-border-hover: var(--accent-brand-darker);

  /* CTAs: Branded */
  --cta-branded-bg: transparent;
  --cta-branded-bg-hover: var(--accent-brand);
  --cta-branded-color: var(--accent-brand);
  --cta-branded-color-hover: rgb(var(--white));
  --cta-branded-border: var(--accent-brand);
  --cta-branded-border-hover: var(--accent-brand-darker);

  /***********************************************
<<<<<<< HEAD
  ** Tooltips ************************************
  ***********************************************/

  --tooltip-bg: rgba(var(--grey-900), 0.9);
  --tooltip-color: rgb(var(--white));
=======
  ** Badges **************************************
  ***********************************************/

  /* Badges: Default */
  --badge-bg: var(--base-30);
  --badge-color: var(--base-80);

  /* Badges: Success */
  --badge-success-bg: var(--accent-success);
  --badge-success-color: rgb(0,0,0);

  /* Badges: Warning */
  --badge-warning-bg: var(--accent-warning);
  --badge-warning-color: rgb(0,0,0);

  /* Badges: Danger */
  --badge-danger-bg: var(--accent-danger);
  --badge-danger-color: rgb(255,255,255);

  /* Badges: Info */
  --badge-info-bg: var(--accent-brand);
  --badge-info-color: rgb(255,255,255);
>>>>>>> 53564c28

  /***********************************************
  ** Utilities ***********************************
  ***********************************************/

  /* Focus */
  --focus: var(--accent-brand);

  /* Shadows */
  --shadow-1: 0 10px 15px -3px rgba(var(--black), 0.1),
    0 4px 6px -2px rgba(var(--black), 0.05), 0 0 0 1px rgba(var(--black), 0.1);
  --shadow-2: 0 20px 25px -5px rgba(var(--black), 0.1),
    0 10px 10px -5px rgba(var(--black), 0.05), 0 0 0 1px rgba(var(--black), 0.1);
}<|MERGE_RESOLUTION|>--- conflicted
+++ resolved
@@ -254,36 +254,35 @@
   --cta-branded-border-hover: var(--accent-brand-darker);
 
   /***********************************************
-<<<<<<< HEAD
   ** Tooltips ************************************
   ***********************************************/
 
   --tooltip-bg: rgba(var(--grey-900), 0.9);
   --tooltip-color: rgb(var(--white));
-=======
-  ** Badges **************************************
-  ***********************************************/
-
-  /* Badges: Default */
+  
+  /***********************************************
+  ** Indicators **********************************
+  ***********************************************/
+
+  /* Indicators: Default */
   --badge-bg: var(--base-30);
   --badge-color: var(--base-80);
 
-  /* Badges: Success */
+  /* Indicators: Success */
   --badge-success-bg: var(--accent-success);
   --badge-success-color: rgb(0,0,0);
 
-  /* Badges: Warning */
+  /* Indicators: Warning */
   --badge-warning-bg: var(--accent-warning);
   --badge-warning-color: rgb(0,0,0);
 
-  /* Badges: Danger */
+  /* Indicators: Danger */
   --badge-danger-bg: var(--accent-danger);
   --badge-danger-color: rgb(255,255,255);
 
-  /* Badges: Info */
+  /* Indicators: Info */
   --badge-info-bg: var(--accent-brand);
   --badge-info-color: rgb(255,255,255);
->>>>>>> 53564c28
 
   /***********************************************
   ** Utilities ***********************************
