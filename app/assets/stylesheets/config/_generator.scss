--- conflicted
+++ resolved
@@ -299,18 +299,11 @@
       'auto': auto,
       'unset': unset,
       '0': 0,
-<<<<<<< HEAD
-      '1': $su-1,
-      '2': $su-2,
-      '3': $su-3,
-      '4': $su-4,
-      '100': 100%
-=======
       '1': var(--su-1),
       '2': var(--su-2),
       '3': var(--su-3),
-      '4': var(--su-4)
->>>>>>> 573f79d5
+      '4': var(--su-4),
+      '100': 100%
     ),
     (),
     true
@@ -318,16 +311,13 @@
   (
     '-top',
     'top',
-<<<<<<< HEAD
-    ('1': -$su-1, '2': -$su-2, '3': -$su-3, '4': -$su-4, '100': 100%),
-=======
     (
       '1': calc(var(--su-1) * -1),
       '2': calc(var(--su-2) * -1),
       '3': calc(var(--su-3) * -1),
-      '4': calc(var(--su-4) * -1)
-    ),
->>>>>>> 573f79d5
+      '4': calc(var(--su-4) * -1),
+      '100': -100%
+    ),
     (),
     true
   ),
@@ -338,18 +328,11 @@
       'auto': auto,
       'unset': unset,
       '0': 0,
-<<<<<<< HEAD
-      '1': $su-1,
-      '2': $su-2,
-      '3': $su-3,
-      '4': $su-4,
-      '100': 100%
-=======
       '1': var(--su-1),
       '2': var(--su-2),
       '3': var(--su-3),
-      '4': var(--su-4)
->>>>>>> 573f79d5
+      '4': var(--su-4),
+      '100': 100%
     ),
     (),
     true
@@ -357,16 +340,13 @@
   (
     '-bottom',
     'bottom',
-<<<<<<< HEAD
-    ('1': -$su-1, '2': -$su-2, '3': -$su-3, '4': -$su-4, '100': 100%),
-=======
     (
       '1': calc(var(--su-1) * -1),
       '2': calc(var(--su-2) * -1),
       '3': calc(var(--su-3) * -1),
-      '4': calc(var(--su-4) * -1)
-    ),
->>>>>>> 573f79d5
+      '4': calc(var(--su-4) * -1),
+      '100': -100%
+    ),
     (),
     true
   ),
@@ -377,18 +357,11 @@
       'auto': auto,
       'unset': unset,
       '0': 0,
-<<<<<<< HEAD
-      '1': $su-1,
-      '2': $su-2,
-      '3': $su-3,
-      '4': $su-4,
-      '100': 100%
-=======
       '1': var(--su-1),
       '2': var(--su-2),
       '3': var(--su-3),
-      '4': var(--su-4)
->>>>>>> 573f79d5
+      '4': var(--su-4),
+      '100': 100%
     ),
     (),
     true
@@ -396,16 +369,13 @@
   (
     '-left',
     'left',
-<<<<<<< HEAD
-    ('1': -$su-1, '2': -$su-2, '3': -$su-3, '4': -$su-4, '100': 100%),
-=======
     (
       '1': calc(var(--su-1) * -1),
       '2': calc(var(--su-2) * -1),
       '3': calc(var(--su-3) * -1),
-      '4': calc(var(--su-4) * -1)
-    ),
->>>>>>> 573f79d5
+      '4': calc(var(--su-4) * -1),
+      '100': -100%
+    ),
     (),
     true
   ),
@@ -416,18 +386,11 @@
       'auto': auto,
       'unset': unset,
       '0': 0,
-<<<<<<< HEAD
-      '1': $su-1,
-      '2': $su-2,
-      '3': $su-3,
-      '4': $su-4,
-      '100': 100%
-=======
       '1': var(--su-1),
       '2': var(--su-2),
       '3': var(--su-3),
-      '4': var(--su-4)
->>>>>>> 573f79d5
+      '4': var(--su-4),
+      '100': 100%
     ),
     (),
     true
@@ -435,16 +398,13 @@
   (
     '-right',
     'right',
-<<<<<<< HEAD
-    ('1': -$su-1, '2': -$su-2, '3': -$su-3, '4': -$su-4, '100': 100%),
-=======
     (
       '1': calc(var(--su-1) * -1),
       '2': calc(var(--su-2) * -1),
       '3': calc(var(--su-3) * -1),
-      '4': calc(var(--su-4) * -1)
-    ),
->>>>>>> 573f79d5
+      '4': calc(var(--su-4) * -1),
+      '100': -100%
+    ),
     (),
     true
   ),
@@ -589,11 +549,11 @@
   (
     'ff',
     'font-family',
-<<<<<<< HEAD
-    ('default': $ff-default, 'accent': $ff-accent, 'serif': $ff-serif),
-=======
-    ('default': var(--ff-default), 'accent': var(--ff-accent)),
->>>>>>> 573f79d5
+    (
+      'default': var(--ff-default),
+      'accent': var(--ff-accent),
+      'serif': var(--ff-serif)
+    ),
     (),
     false
   ),
