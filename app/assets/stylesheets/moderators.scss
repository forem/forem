--- conflicted
+++ resolved
@@ -40,10 +40,7 @@
         border: solid var(--base-10);
         border-width: 1px 0;
         display: grid;
-<<<<<<< HEAD
         grid-template-columns: 4fr 2fr 1fr 1fr;
-=======
-        grid-template-columns: 4fr 2fr 1fr;
         .article-title {
           color: var(--base-90);
           min-width: 0;
@@ -53,7 +50,6 @@
             white-space: nowrap;
           }
         }
->>>>>>> 56736aab
         .mod-article-tag {
           color: var(--base-80);
           padding-right: var(--su-2);
