--- conflicted
+++ resolved
@@ -163,10 +163,6 @@
     a {
       color: var(--body-color);
     }
-<<<<<<< HEAD
-    margin-bottom: -12px;
-=======
->>>>>>> 68dedc8a
   }
   p {
     width: 98%;
