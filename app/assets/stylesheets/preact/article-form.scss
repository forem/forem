@import 'variables';
@import 'mixins';

.articleformcontainer {
  padding: 24px 0 96px;
}

.article-form-video-preview {
  text-align: center;
  padding-top: 60px;
  margin: auto;
  max-width: 880px;
  .article-form-video-image-url {
    padding-top: 15px;
    font-family: var(--ff-accent);
    input {
      padding: 3px;
      font-size: 1em;
      border-radius: 3px;
      border: 1px solid darken($light-medium-gray, 5%);
      border: var(
        --theme-container-border,
        1px solid darken($light-medium-gray, 5%)
      );
      width: 340px;
      margin: 10px;
      &[type='submit'] {
        padding: 3px 8px;
        border: 1px solid $green;
        border-radius: 100px;
        width: 200px;
      }
    }
  }
}

.articleform {
  margin: 0 auto;
  width: 97%;
  max-width: 860px;
  padding: 0px 6px;
  @include dev-card;
  position: relative;
  box-sizing: border-box;

  @media screen and (min-width: 500px) {
    padding: 0px 12px;
  }
  @media screen and (min-width: 600px) {
    width: calc(97% - 30px);
  }
  @media screen and (min-width: 800px) {
    width: calc(95% - 40px);
    padding: 0px 20px;
  }
  .container {
    border: 1px solid $light-medium-gray;
  }
  .help-guide-title {
    padding-top: 20px;
  }
}

.articleform__form {
  display: flex;
  flex-direction: column;
  margin-top: 1px;
}

.articleform__errors {
  background: $red;
  color: white;
  font-weight: bold;
  margin-top: 12px;
  border-radius: 3px;
  padding: 15px;
}

.articleform__orgsettings {
  padding: 0px;
  padding-left: 0px;
  margin: 20px 2px 0px;
  font-size: 16px;
  select {
    margin-left: 7px;
    vertical-align: middle;
  }
  @media screen and (min-width: 600px) {
    font-size: 18px;
    padding-left: 10px;
  }
}

.articleform__mainimage {
  text-align: center;
  width: 60%;
  border-radius: 8px;
  background: $light-gray;
  background: var(--body-bg);
  margin-top: 10px;
  cursor: pointer;
  @media screen and (min-width: 550px) {
    width: 40%;
  }
  @media screen and (min-width: 985px) {
    width: 30%;
  }
  img {
    width: 100%;
    height: calc(28vw - 42px);
    background: #fcfcfc;
    border-radius: 8px;
    @media screen and (min-width: 550px) {
      height: calc(16.8vw - 18px);
    }
    @media screen and (min-width: 985px) {
      height: 111px;
    }
    display: block;
  }
  &:hover {
    opacity: 0.8;
  }
  &.articleform__mainimagepreview {
    border-radius: 0px;
    border: 0px;
    margin-top: 0px;
    border-radius: 3px;
    width: 100%;
    cursor: default;
    img {
      width: 100%;
      height: calc(42vw - 44px);
      border-radius: 3px;
      @media screen and (min-width: 985px) {
        height: 355px;
      }
    }
    &:hover {
      opacity: 1;
    }
  }
}

.articleform__title {
  height: 26px;
  width: 99%;
  font-size: 17px;
  border: 0;
  padding: 20px 0px 15px;
  font-weight: 600;
  color: var(--body-color);
  resize: none;
  background: transparent;
  font-family: var(--ff-accent);
  @media screen and (min-width: 600px) {
    font-size: 29px;
    height: 50px;
  }
  &::placeholder {
    color: var(--form-placeholder-color);
  }
  &.articleform__titlepreview {
    margin-bottom: 0px;
    margin-bottom: 1px;
    @media screen and (min-width: 600px) {
      height: 43px;
      margin-bottom: 7px;
    }
  }
}

.articleform__titleTooLong {
  position: relative;
  &::before {
    content: 'Title Too Long';
    top: 5px;
    left: 5px;
    position: absolute;
    font-size: 0.8em;
    font-weight: bold;
  }
  .articleform__title {
    background: darken($red, 8%);
    border-radius: 3px;
  }
}

.articleform__detailfields {
  display: flex;
  flex-direction: row;
  position: relative;
}
.articleform__tagswrapper {
  display: inline-block;
  flex-grow: 1;
  float: left;
  padding-right: 15px;
  @media screen and (min-width: 500px) {
    padding-right: 0px;
  }
}

.articleform__tags {
  height: 40px;
  width: 100%;
  border-radius: 3px;
  padding: 8px 8px 7px;
  @media screen and (min-width: 500px) {
    width: 98%;
  }
  @media screen and (min-width: 600px) {
    height: 19px;
    border-radius: 100px;
    padding-left: 17px;
  }
  margin-left: -4px;
  resize: none;
  border: 0;
  font-size: 16px;
  font-family: var(--ff-accent);
  font-weight: bold;
  background: var(--form-bg);
  color: var(--body-color);
}

.articleform__tagsoptions {
  position: absolute;
  left: -4px;
  right: 3px;
  top: 50px;
  @media screen and (min-width: 600px) {
    top: 30px;
    left: 8px;
    right: 155px;
  }
  background: var(--card-bg);
  border: 1px solid var(--body-color);
  font-family: var(--ff-accent);
  z-index: 20;
}
.articleform__tagoptionrow {
  padding: 10px;
  font-weight: bold;
  cursor: pointer;
  position: relative;
  &:hover {
    background: var(--button-primary-bg-hover);
    color: var(--button-primary-color-hover);
  }
}

.articleform__tagsoptionsbottomrow {
  padding: 12px 10px 10px;
  font-weight: bold;
  cursor: pointer;
  position: relative;
  font-size: 0.7em;
  font-style: italic;
  border-top: 1px solid $medium-gray;
  color: var(--body-color);
}

.articleform__tagsoptionrulesbutton {
  position: absolute;
  right: 7px;
  top: 7px;
  border: 0;
  border-radius: 3px;
  background: var(--button-primary-bg);
  color: var(--button-primary-color);
  font-size: 0.8em;
  width: 130px;
  padding: 6px 0px;
}

.articleform__tagrules--inactive {
  display: none;
}

.articleform__tagrules--active {
  font-size: 0.76em;
  max-height: 270px;
  overflow: auto;
  border: 1px solid $medium-gray;
  border-radius: 3px;
  margin-top: 8px;
  padding: 0px 8px;
}

.articleform__tagoptionrow--active {
  background: var(--button-primary-bg);
  color: var(--button-primary-color);
}

.articleform__tagoptionsummary {
  color: var(--card-color-secondary);
  font-weight: 400;
}

.articleform__detailsButton {
  color: var(--button-secondary-color);
  background: var(--form-bg);
  border: 0px;
  border-radius: 300px;
  padding: 3px 18px;
  font-family: $helvetica-condensed;
  font-size: 14.4px;
  height: 34px;
  width: 60px;
  display: none;
  @media screen and (min-width: 600px) {
    display: inline-block;
  }
  margin-left: 25px;
  &:hover {
    background: var(--button-secondary-bg-hover);
  }
  img {
    width: 18px;
    height: 18px;
    vertical-align: -4px;
    display: inline-block;
    filter: var(--theme-social-icon-invert, invert(0));
  }
  &.articleform__detailsButton--moreconfig {
    margin-left: 5px;
    &.articleform__detailsButton--bottom {
      margin-left: 5px;
      width: 50px;
    }
  }
  &.articleform__detailsButton--bottom {
    margin-left: 2px;
    margin-top: 10px;
    margin-bottom: 8px;
    display: inline-block;
    padding: 2px 15px;
    border-radius: 3px;
    width: 110px;
    @media screen and (min-width: 600px) {
      margin-left: -5px;
      display: none;
    }
    img {
      margin-right: 0.3rem;
    }
  }
}

.articleform__form--v1 {
  .articleform__detailsButton--bottom {
    @media screen and (min-width: 600px) {
      display: inline-block;
    }
  }
}

.articleform__description {
  height: 30px;
}

.articleform__body {
  height: calc(80vh - 265px);
  width: 98%;
  border: 0;
  font-size: 15px;
  resize: none;
  padding: 20px 6px;
<<<<<<< HEAD
  font-family: $monospace;
  overflow-y: auto;
  background: var(--container-bg);
  color: var(--container-color);
=======
  font-family: var(--ff-accent);
  // scrollbars not needed because the preact-textarea-autosize package
  // automatically resizes the article form
  overflow: hidden;
  background: var(--card-bg);
  color: var(--card-color);
>>>>>>> 547c568d
  @media screen and (min-width: 600px) {
    font-size: 18px;
    height: calc(85vh - 200px);
  }
  &::placeholder {
    color: var(--form-placeholder-color);
  }
}
.articleform__form--v1 {
  .articleform__body {
    min-height: calc(90vh - 370px);
    @media screen and (min-width: 600px) {
      font-size: 18px;
      height: calc(95vh - 280px);
    }
  }
}

.articleform__buttons {
  padding-bottom: 5px;
  display: flex;
  justify-content: center;
  align-items: center;
  text-align: center;
  position: fixed;
  flex-wrap: wrap-reverse;
  bottom: 0px;
  left: 0;
  right: 0;
  background: var(--card-bg);
  z-index: 20;
  &::after {
    position: absolute;
    left: 0;
    top: 0;
    right: 0;
    width: 100%;
    background: var(--body-color);
    opacity: 0.1;
    content: '';
    height: 1px;
  }

  * {
    margin: 4px calc(0.7vw);
  }

  span {
    display: -webkit-inline-flex;
    display: -ms-inline-flexbox;
    display: inline-flex;
    flex-direction: column;
    max-width: 90%;
    width: 290px;
    @media screen and (min-width: 430px) {
      max-width: 90%;
      width: auto;
    }
    p {
      display: inline-block;
      margin-bottom: 2px;
      font-size: 11px;
      color: var(--card-color-secondary);
      font-style: italic;
      margin-left: -2px;
    }
    button {
      margin-top: 0px;
      margin-left: -1px;
    }
    .hidden {
      visibility: 'hidden';
    }
    .clear-button {
      // in part from https://css-tricks.com/overriding-default-button-styles/
      display: inline-block;
      border: none;
      margin: 0;
      text-decoration: none;
      background: none;
      border: none;
      box-shadow: none;
      color: $medium-gray;
      color: var(--card-color-secondary);
      font-family: sans-serif;
      font-size: 1rem;
      cursor: pointer;
      text-align: center;
      transition: background 250ms ease-in-out, transform 150ms ease;
      -webkit-appearance: none;
      -moz-appearance: none;
      text-decoration: underline;
      margin: 0px;
      padding: 0px;
      cursor: pointer;
      font-size: 12.5px;
      font-style: italic;
      display: inline;
      width: fit-content;
    }
    .clear-button:hover {
      background: none;
      color: #666;
    }
    .clear-button:focus {
      outline: 1px solid #fff;
      outline-offset: -4px;
    }

    .clear-button:active {
      transform: scale(0.99);
    }
  }
  button,
  a {
    margin-top: 5px;
    margin-bottom: 5px;
    cursor: pointer;
    background: var(--button-secondary-bg);
    font-family: $helvetica-condensed;
    font-size: 14.5px;
    border: 0px;
    border-radius: 113px;
    padding: 6px 13px;
    display: inline-block;
    text-align: center;
    color: var(--button-secondary-color);
    white-space: nowrap;
    @media screen and (min-width: 430px) {
      margin-top: 23px;
      margin-bottom: 8px;
    }
    &:hover {
      background: var(--button-secondary-bg-hover);
    }
    &:focus {
      background: var(--button-secondary-bg-hover);
      outline: 0;
    }
    &.active {
      background: $green;
      color: $black;
    }
    &.previewbutt {
      min-width: 95px;
    }
    &.articleform__buttons--small {
      width: 45px;
      border: white;
    }
    &.articleform__buttons--publish {
      background: $bold-blue;
      color: white;
      &:hover {
        opacity: 0.9;
      }
    }
    @media screen and (min-width: 630px) {
      font-size: 15px;
    }
  }
}

.articleform__overlay {
  position: absolute;
  top: 0px;
  left: 0;
  right: 0;
  bottom: 0;
  background: $dark-gray;
  color: white;
  padding: 4%;
  text-align: center;
  border-radius: 3px;
  overflow-y: scroll;
  clipboard-copy {
    cursor: pointer;
    img {
      display: inline-block;
      max-width: 24px;
      margin: -10px 5px;
      position: relative;
      filter: invert(100%);
    }
    input {
      cursor: pointer;
    }

    #image-markdown-copy-link-input {
      margin-left: 24px;
    }
    #image-markdown-copy-link-announcer {
      display: block;
      padding-top: 10px;

      &[hidden] {
        display: none;
      }
    }
  }
  h2 {
    color: $green;
    font-size: 1.9em;
    font-family: $helvetica-condensed;
  }
  p {
    font-size: 0.8em;
    padding: 20px 0px;
    code {
      background: $black;
      padding: 1px 4px;
      border-radius: 3px;
    }
  }
  input[type='file'] {
    width: 90%;
    background: $black;
    padding: 20px;
    border-radius: 3px;
    margin: 20px auto;
    display: block;
    cursor: pointer;
  }
  input[type='text'],
  textarea {
    width: calc(80% - 20px);
    padding: 10px 20px;
    border-radius: 3px;
    margin: 5px auto 0px;
    display: inline-block;
    border: 0px;
    font-size: 1em;
    @media screen and (min-width: 600px) {
      width: calc(100% - 270px);
      border-top-left-radius: 0px;
      border-bottom-left-radius: 0px;
      margin: 20px auto 0px;
    }
  }
  label {
    margin-top: 20px;
    display: inline-block;
    width: 80%;
    font-weight: bold;
    color: white;
    font-size: 1em;
    background: $medium-gray;
    padding: 10px;
    border-radius: 3px;
    @media screen and (min-width: 600px) {
      width: 180px;
      border-top-right-radius: 0px;
      border-bottom-right-radius: 0px;
    }
  }
  small {
    display: block;
    font-size: 0.8em;
    color: $light-medium-gray;
    text-align: left;
    width: 80%;
    margin: 7px auto;
    font-style: oblique;
    @media screen and (min-width: 600px) {
      width: calc(100% - 40px);
    }
    button {
      margin-left: 5px;
      background: $bold-blue;
    }
  }
  .articleform__exitbutton {
    position: absolute;
    color: white;
    font-size: 37px;
    font-weight: bold;
    left: 1%;
    top: 0%;
    background: transparent;
    border: 0px;
    cursor: pointer;
  }
  button {
    background: $red;
    color: white;
    border: 0px;
    padding: 4px 10px;
    font-size: 14px;
    border-radius: 3px;
    font-weight: bold;
  }
  .articleform__donebutton {
    display: block;
    font-size: 22px;
    background: $green;
    color: $black;
    padding: 10px 40px;
    margin: 20px auto;
  }
  img {
    display: block;
    margin: 10px auto;
    width: 200px;
    height: 84px;
    border-radius: 8px;
  }
}

.articleform__notice {
  position: fixed;
  bottom: 0;
  left: 0;
  right: 0;
  padding: 25px 0px;
  color: white;
  background: $green;
  text-align: center;
  font-size: 2em;
  font-weight: bold;
  z-index: 50;
  &.articleform__notice--draft {
    background: $yellow;
    color: $black;
  }
}

.articleform_titlepreviewsmall {
  font-size: calc(1.9vw + 22px) !important;
  @media screen and (min-width: 1600px) {
    font-size: 50px !important;
  }
}

.articleform__uploaderror {
  color: darken($red, 8%);
  font-size: 0.8em;
}<|MERGE_RESOLUTION|>--- conflicted
+++ resolved
@@ -367,19 +367,10 @@
   font-size: 15px;
   resize: none;
   padding: 20px 6px;
-<<<<<<< HEAD
-  font-family: $monospace;
-  overflow-y: auto;
-  background: var(--container-bg);
-  color: var(--container-color);
-=======
   font-family: var(--ff-accent);
-  // scrollbars not needed because the preact-textarea-autosize package
-  // automatically resizes the article form
-  overflow: hidden;
   background: var(--card-bg);
   color: var(--card-color);
->>>>>>> 547c568d
+  overflow-y: auto;
   @media screen and (min-width: 600px) {
     font-size: 18px;
     height: calc(85vh - 200px);
