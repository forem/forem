@import 'variables';
.dashboard-container {
  padding-top: 80px;
  padding-bottom: 80px;
  width: 800px;
  max-width: 96%;
  margin: auto;
  h1 {
    font-size: calc(16px + 0.3vw);
    font-family: $helvetica-condensed;
    font-stretch: condensed;
    padding-bottom: 20px;
    text-align: center;
    @media screen and (min-width: 600px) {
      text-align: left;
    }
    &.pro-header {
      text-align: center;
      font-size: 3em;
      padding: 5px;
      margin: 0px;
    }
  }
  .rounded-btn {
    font-size: calc(16px + 0.3vw);
    font-family: $helvetica-condensed;
    font-stretch: condensed;
    padding: 4px 20px;
    border-radius: 100px;
    margin-right: 5px;
    display: block;
    width: fit-content;
    margin-bottom: 10px;
    color: $black;
    background: lighten($light-medium-gray, 5%);
    &:hover {
      background: $light-medium-gray;
    }
    &.active {
      background: $dark-gray;
      color: white;
    }
    &.back-nav {
      left: 2vw;
    }
  }

  .actions {
    display: flex;
    flex-direction: column;
    justify-content: space-between;
    align-items: center;
    padding: 2% 0; /* about .dashboard-container's left / right margin */
    @media screen and (min-width: 600px) {
      flex-direction: row;
    }
    .action {
      flex-basis: 0;
      flex-grow: 1;
      flex-shrink: 0;
      width: 100%;
      color: $black;
      color: var(--theme-color, $black);
      padding: 10px 0px;
      border-radius: 3px;
      min-width: 115px;
      transition: background-color 250ms ease, opacity 250ms ease;
      font-family: $helvetica-condensed;
      font-stretch: condensed;
      font-size: 1.1em;
      text-align: center;
      &.active {
        background: $purple;
        background: var(--theme-container-accent-background, $purple);
        color: $black;
        color: var(--theme-container-color, $black);
      }
      &:not(.active):hover {
        background: $light-medium-purple;
        background: var(
          --theme-container-background-hover,
          $light-medium-purple
        );
        color: $black;
        color: var(--theme-container-color, $black);
      }
      &:not(:last-child) {
        /* gap between actions */
        margin-bottom: 8px;
        @media screen and (min-width: 600px) {
          margin-bottom: 0;
          margin-right: 8px;
        }
      }
      span {
        display: inline-block;
        @media screen and (min-width: 600px) and (max-width: 800px) {
          display: block;
        }
      }
    }
  }

  .actions-secondary {
    padding-bottom: 15px;
    a.video-upload-cta {
      display: inline-block;
      float: left;
    }
    select {
      float: right;
      display: block;
      font-size:19px;
      padding:12px;
      border:1px solid rgb(222, 230, 233);
      border-radius:3px;
      background-color:white;
      outline: none;
    }
    .clear {
      clear: both;
      display: block;
    }
  }

  .dashboard-analytics-header-wrapper {
    text-align: center;
    margin-bottom: 28px;
    background: $dark-gray;
    box-shadow: $bold-shadow;
    box-shadow: var(--theme-container-box-shadow, $bold-shadow);
    padding: 15px 0px;
  }
  .dashboard-analytics-header {
    color: white;
    margin: 5px auto;
    font-size: calc(1.1em + 0.1vw);
    padding: 18px 0px 7px;
    padding-left: 10px;
    text-align: left;
    font-family: $monospace;
    // border-radius: 200px;
    border: 1px solid $light-gray;
    // box-shadow: $bold-shadow;
    display: inline-block;
    width: 90%;
    text-align: center;
    margin: 1.1%;
    @media screen and (min-width: 800px) {
      width: 43%;
      margin: 1.2%;
    }
    span {
      font-size: 1.8em;
      font-weight: bold;
      margin-left: 8px;
      display: inline-block;
    }
    img {
      width: calc(1.2em + 0.2vw);
      height: calc(1.2em + 0.2vw);
      margin-left: 0.4em;
      vertical-align: calc(-0.2vw - 0.3em);
      background: $sky-blue;
      border-radius: 100px;
      border: 2px solid darken($light-gray, 7%);
    }
    .dashboard-analytics-sub-indicator {
      color: darken($light-gray, 7%);
      padding: 10px 0px;
      font-weight: bold;
      font-size: 0.66em;
    }
  }
  .video-upload-cta {
    display: inline-block;
    background: #0045ff;
    padding: 5px 12px;
    border-radius: 3px;
    color: white;
    margin-top: -8px;
  }
  .single-article {
    border: 1px solid $light-medium-gray;
    border: var(--theme-container-border, 1px solid $light-medium-gray);
    box-shadow: $bold-shadow;
    box-shadow: var(--theme-container-box-shadow, $bold-shadow);
    padding: 5px 15px;
    margin-bottom: 13px;
    border-radius: 3px;
    position: relative;
    background: white;
    background: var(--theme-container-background, white);
    &.single-article-unpublished {
      background: lighten($yellow, 20%);
      background: var(--theme-container-accent-background, lighten($yellow, 20%));
    }
    .dashboard-collection-org-details {
      .dashboard-top-pill {
        background: darken($light-gray, 6%);
        background: var(--theme-secondary-color, darken($light-gray, 6%));
        color: white;
        color: var(--theme-container-background, white);
        margin-right: 5px;
        padding: 3px 10px;
        border-radius: 100px;
        margin-top: 10px;
        display: inline-block;
        font-size: 0.9em;
      }
    }
    .dashboard-meta-details {
      font-size: 0.85em;
      padding: 3px 0px 6px;
      color: $medium-gray;
      color: var(--theme-secondary-color, $medium-gray);
    }
    a {
      color: $black;
      color: var(--theme-container-color, $black);
      &.block-link {
        display: block;
      }
    }
    h2 {
      font-weight: 500;
      margin-bottom: 10px;
      margin-top: 8px;
      font-size: 22px;
      @media screen and (min-width: 800px) {
        font-size: 34px;
      }
      width: 100%;
      img {
        height: 40px;
        width: 40px;
        border-radius: 80px;
        vertical-align: -8px;
      }
      .dashboard-username {
        color: $medium-gray;
        font-size: 0.6em;
        vertical-align: 0.16em;
      }
      form {
        background: $light-gray;
        background: var(--theme-container-accent-background, $light-gray);
        padding: 8px 15px;
        margin-bottom: 10px;
        border-radius: 3px;
        @media screen and (min-width: 750px) {
          display: inline-block;
          float: right;
        }
        input {
          font-size: 16px;
          border-radius: 3px;
          padding: 3px 8px;
          width: 50px;
          border: 1px solid $black;
          font-weight: bold;
          &[type='submit'] {
            width: auto;
            background: $green;
            font-family: $helvetica-condensed;
            margin-left: 5px;
          }
        }
      }
    }
    h4 {
      margin-top: 0px;
      margin-bottom: 9px;
      margin-left: 2px;
      font-weight: 300;
      font-size: 16px;
      color: rgb(67, 78, 87);
    }
    .dashboard-actions {
      padding: 7px 0px 10px;
      .mute-form {
        margin: 0;
        padding: 0;
        display: inline;
        input[type='submit'] {
          height: 30.4px;
          border: 2px solid transparent;
        }
      }
    }
    .pill {
      background: $bold-blue;
      padding: 4px 20px;
      border-radius: 100px;
      color: white;
      margin-right: 5px;
      font-size: 14px;
      border: 2px solid transparent;
      margin-top: 6px;
      display: inline-block;
      &.yellow {
        background: $yellow;
        color: $black;
        border: 2px solid $black;
      }
      &.green {
        background: $green;
        color: $black;
      }
      &.red {
        background: $red;
      }
      &.black {
        background: $dark-gray;
      }
      &.mute {
        background-color: #ee7453;
        color: $white;
      }
      &.unmute {
        // inverted background color
        background-color: $blue;
        color: $white;
      }
    }
    .dashboard-pageviews-indicator {
      display: inline-block;
      font-family: $monospace;
      color: $dark-gray;
      background: white;
      text-align: center;
      padding: 2px 8px;
    }
    form {
      padding: 10px 0px;
      font-size: 15px;
      font-family: $helvetica-condensed;
      font-stretch: condensed;
      select {
        margin: 0px 4px;
        vertical-align: 2px;
      }
      input[type='submit'] {
        border: 0px;
        font-size: 15px;
      }
    }
    .single-article__details {
      margin: 10px 0px;
      .user {
        color: $medium-gray;
      }
      .tag {
        margin-left: 10px;
      }
    }
  }
  .no-articles {
    text-align: center;
    background: white;
    background: var(--theme-container-accent-background, white);
    padding: 2vw 3vw 6vw;
    box-shadow: $shadow;
    border-radius: 3px;
    min-height: 620px;
    h3 {
      font-size: 28px;
      font-weight: 400;
    }
    a.big {
      display: block;
      border: 3px solid $black;
      font-size: 2.2em;
      padding: 0.4em 0.2em;
      border-radius: 3px;
      width: 90%;
      max-width: 500px;
      margin: auto;
    }
    img {
      margin-top: 30px;
      width: 90%;
      max-width: 270px;
    }
  }
}
.charts-container {
  max-width: 500px;
  height: 250px;
  margin: 0 auto;
}
.recent-reactors-container {
  height: 400px;
  overflow: scroll;
}

.pro-container {
  width: 1400px;
}

.summary-stats {
  display: flex;
  flex-wrap: wrap;
  width: 100%;
  justify-content: space-between;

  .card {
    flex: 1 0 150px;
  }
}

.toggles {
  text-align: center;
}

.toggles button {
  display: inline-block;
  padding: 2px 8px;
  margin: 8px;
  font-size: 1.3em;
  border-radius: 2px;
  border: 1px solid transparent;
  font-family: $helvetica-condensed;
  font-stretch: condensed;
  top: 18px;
  font-weight: 600;
  background-color: transparent;
<<<<<<< HEAD
  &:focus {
    outline: 0;
  }

=======
>>>>>>> 7ba586d5
  &.selected {
    background: #cfd7ff;
    color: #0a0a0a;
    border: 1px solid #4e57ef;
    box-shadow: 3px 4px 0px #4e57ef;
  }
}

.graphs {
  display: flex;
  flex-wrap: wrap;
  h2 {
    margin: 5px;
    text-align: center;
  }
  .card {
    flex: 1 0;
  }
}

.card {
  border: 1px solid #d6d6d6;
  border: var(--theme-container-border, 1px solid #d6d6d6);
  box-shadow: 3px 3px 0px #bababa;
  box-shadow: var(--theme-container-box-shadow, 3px 3px 0px #bababa);
  border-radius: 3px;
  padding: 20px;
  margin: 5px;
  background-color: #fff;
  background-color: var(--theme-container-background, #fff);
  h4 {
    font-size: 0.8em;
    margin: 0px;
    padding: 0px;
  }
  .stat-percentage {
    font-size: 0.8em;
  }
}

.featured-stat {
  font-size: 2em;
}

.header-card {
  max-width: 100%;
}<|MERGE_RESOLUTION|>--- conflicted
+++ resolved
@@ -425,13 +425,10 @@
   top: 18px;
   font-weight: 600;
   background-color: transparent;
-<<<<<<< HEAD
   &:focus {
     outline: 0;
   }
 
-=======
->>>>>>> 7ba586d5
   &.selected {
     background: #cfd7ff;
     color: #0a0a0a;
