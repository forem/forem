@import 'variables';
.dashboard-container {
  padding-top: 80px;
  padding-bottom: 80px;
  width: 800px;
  max-width: 96%;
  margin: auto;
  h1 {
    font-size: calc(16px + 0.3vw);
    font-family: $helvetica-condensed;
    font-stretch: condensed;
    padding-bottom: 20px;
    text-align: center;
    @media screen and (min-width: 600px) {
      text-align: left;
    }
    &.pro-header {
      text-align: center;
      font-size: 3em;
      padding: 5px;
      margin: 0px;
    }
  }
  .rounded-btn {
    font-size: calc(16px + 0.3vw);
    font-family: $helvetica-condensed;
    font-stretch: condensed;
    padding: 4px 20px;
    border-radius: 100px;
    margin-right: 5px;
    display: block;
    width: fit-content;
    margin-bottom: 10px;
    color: $black;
    background: lighten($light-medium-gray, 5%);
    &:hover {
      background: $light-medium-gray;
    }
    &.active {
      background: $dark-gray;
      color: white;
    }
    &.back-nav {
      left: 2vw;
    }
  }

  .actions {
    display: flex;
    flex-direction: column;
    justify-content: space-between;
    align-items: center;
    padding: 2% 0; /* about .dashboard-container's left / right margin */
    @media screen and (min-width: 600px) {
      flex-direction: row;
    }
    .action {
      flex-basis: 0;
      flex-grow: 1;
      flex-shrink: 0;
      width: 100%;
      color: $black;
      color: var(--theme-color, $black);
      padding: 10px 0px;
      border-radius: 3px;
      min-width: 115px;
      transition: background-color 250ms ease, opacity 250ms ease;
      font-family: $helvetica-condensed;
      font-stretch: condensed;
      font-size: 1.1em;
      text-align: center;
      &.active {
        background: $purple;
        background: var(--theme-container-accent-background, $purple);
        color: $black;
        color: var(--theme-container-color, $black);
      }
      &:not(.active):hover {
        background: $light-medium-purple;
        background: var(--theme-container-background-hover, $light-medium-purple);
        color: $black;
        color: var(--theme-container-color, $black);
      }
      &:not(:last-child) {
        /* gap between actions */
        margin-bottom: 8px;
        @media screen and (min-width: 600px) {
          margin-bottom: 0;
          margin-right: 8px;
        }
      }
      span {
        display: inline-block;
        @media screen and (min-width: 600px) and (max-width: 800px) {
          display: block;
        }
      }
    }
  }

  .actions-secondary {
    padding-bottom: 20px;
    a.video-upload-cta {
      display: inline-block;
      float: left;
    }
    select {
      float: right;
      display: block;
      font-size:19px;
      padding:12px;
      border:1px solid rgb(222, 230, 233);
      border-radius:3px;
      background-color:white;
      outline: none;
    }
    .clear {
      clear: both;
      display: block;
    }
  }

  .dashboard-analytics-header-wrapper {
    text-align: center;
    margin-bottom: 28px;
    background: $dark-gray;
    box-shadow: $bold-shadow;
    box-shadow: var(--theme-container-box-shadow, $bold-shadow);
    padding: 15px 0px;
  }
  .dashboard-analytics-header {
    color: white;
    margin: 5px auto;
    font-size: calc(1.1em + 0.1vw);
    padding: 18px 0px 7px;
    padding-left: 10px;
    text-align: left;
    font-family: $monospace;
    // border-radius: 200px;
    border: 1px solid $light-gray;
    // box-shadow: $bold-shadow;
    display: inline-block;
    width: 90%;
    text-align: center;
    margin: 1.1%;
    @media screen and (min-width: 800px) {
      width: 43%;
      margin: 1.2%;
    }
    span {
      font-size: 1.8em;
      font-weight: bold;
      margin-left: 8px;
      display: inline-block;
    }
    img {
      width: calc(1.2em + 0.2vw);
      height: calc(1.2em + 0.2vw);
      margin-left: 0.4em;
      vertical-align: calc(-0.2vw - 0.3em);
      background: $sky-blue;
      border-radius: 100px;
      border: 2px solid darken($light-gray, 7%);
    }
    .dashboard-analytics-sub-indicator {
      color: darken($light-gray, 7%);
      padding: 10px 0px;
      font-weight: bold;
      font-size: 0.66em;
    }
  }

<<<<<<< HEAD
=======
  .video-upload-cta {
    display: inline-block;
    margin: 10px 0px 20px;
    background: #0045ff;
    padding: 5px 12px;
    border-radius: 3px;
    color: white;
  }
>>>>>>> 826340cf

  .single-article {
    border: 1px solid $light-medium-gray;
    border: var(--theme-container-border, 1px solid $light-medium-gray);
    box-shadow: $bold-shadow;
    box-shadow: var(--theme-container-box-shadow, $bold-shadow);
    padding: 5px 15px;
    margin-bottom: 13px;
    border-radius: 3px;
    position: relative;
    background: white;
    background: var(--theme-container-background, white);
    &.single-article-unpublished {
      background: lighten($yellow, 20%);
      background: var(--theme-container-accent-background, lighten($yellow, 20%));
    }
    .dashboard-collection-org-details {
      .dashboard-top-pill {
        background: darken($light-gray, 6%);
        background: var(--theme-secondary-color, darken($light-gray, 6%));
        color: white;
        color: var(--theme-container-background, white);
        margin-right: 5px;
        padding: 3px 10px;
        border-radius: 100px;
        margin-top: 10px;
        display: inline-block;
        font-size: 0.9em;
      }
    }
    .dashboard-meta-details {
      font-size: 0.85em;
      padding: 3px 0px 6px;
      color: $medium-gray;
      color: var(--theme-secondary-color, $medium-gray);
    }
    a {
      color: $black;
      color: var(--theme-container-color, $black);
      &.block-link {
        display: block;
      }
    }
    h2 {
      font-weight: 500;
      margin-bottom: 10px;
      margin-top: 8px;
      font-size: 22px;
      @media screen and (min-width: 800px) {
        font-size: 34px;
      }
      width: 100%;
      img {
        height: 40px;
        width: 40px;
        border-radius: 80px;
        vertical-align: -8px;
      }
      .dashboard-username {
        color: $medium-gray;
        font-size: 0.6em;
        vertical-align: 0.16em;
      }
      form {
        background: $light-gray;
        background: var(--theme-container-accent-background, $light-gray);
        padding: 8px 15px;
        margin-bottom: 10px;
        border-radius: 3px;
        @media screen and (min-width: 750px) {
          display: inline-block;
          float: right;
        }
        input {
          font-size: 16px;
          border-radius: 3px;
          padding: 3px 8px;
          width: 50px;
          border: 1px solid $black;
          font-weight: bold;
          &[type='submit'] {
            width: auto;
            background: $green;
            font-family: $helvetica-condensed;
            margin-left: 5px;
          }
        }
      }
    }
    h4 {
      margin-top: 0px;
      margin-bottom: 9px;
      margin-left: 2px;
      font-weight: 300;
      font-size: 16px;
      color: rgb(67, 78, 87);
    }
    .dashboard-actions {
      padding: 7px 0px 10px;
      .mute-form {
        margin: 0;
        padding: 0;
        display: inline;
        input[type='submit'] {
          height: 30.4px;
          border: 2px solid transparent;
        }
      }
    }
    .pill {
      background: $bold-blue;
      padding: 4px 20px;
      border-radius: 100px;
      color: white;
      margin-right: 5px;
      font-size: 14px;
      border: 2px solid transparent;
      margin-top: 6px;
      display: inline-block;
      &.yellow {
        background: $yellow;
        color: $black;
        border: 2px solid $black;
      }
      &.green {
        background: $green;
        color: $black;
      }
      &.red {
        background: $red;
      }
      &.black {
        background: $dark-gray;
      }
      &.mute {
        background-color: #ee7453;
        color: $white;
      }
      &.unmute {
        // inverted background color
        background-color: $blue;
        color: $white;
      }
    }
    .dashboard-pageviews-indicator {
      display: inline-block;
      font-family: $monospace;
      color: $dark-gray;
      background: white;
      text-align: center;
      padding: 2px 8px;
    }
    form {
      padding: 10px 0px;
      font-size: 15px;
      font-family: $helvetica-condensed;
      font-stretch: condensed;
      select {
        margin: 0px 4px;
        vertical-align: 2px;
      }
      input[type='submit'] {
        border: 0px;
        font-size: 15px;
      }
    }
    .single-article__details {
      margin: 10px 0px;
      .user {
        color: $medium-gray;
      }
      .tag {
        margin-left: 10px;
      }
    }
  }
  .no-articles {
    text-align: center;
    background: white;
    background: var(--theme-container-accent-background, white);
    padding: 2vw 3vw 6vw;
    box-shadow: $shadow;
    border-radius: 3px;
    min-height: 620px;
    h3 {
      font-size: 28px;
      font-weight: 400;
    }
    a.big {
      display: block;
      border: 3px solid $black;
      font-size: 2.2em;
      padding: 0.4em 0.2em;
      border-radius: 3px;
      width: 90%;
      max-width: 500px;
      margin: auto;
    }
    img {
      margin-top: 30px;
      width: 90%;
      max-width: 270px;
    }
  }
}
.charts-container {
  max-width: 500px;
  height: 250px;
  margin: 0 auto;
}
.recent-reactors-container {
  height: 400px;
  overflow: scroll;
}

.pro-container {
  width: 1400px;
}

.summary-stats {
  display: flex;
  flex-wrap: wrap;
  width: 100%;
  justify-content: space-between;

  .card {
    flex: 1 0 150px;
  }
}

.graphs {
  display: flex;
  flex-wrap: wrap;
  h2 {
    margin: 5px;
    text-align: center;
  }
  .card {
    flex: 1 0;
  }
}

.card {
  border: 1px solid #d6d6d6;
  border: var(--theme-container-border, 1px solid #d6d6d6);
  box-shadow: 3px 3px 0px #bababa;
  box-shadow: var(--theme-container-box-shadow, 3px 3px 0px #bababa);
  border-radius: 3px;
  padding: 20px;
  margin: 5px;
  background-color: #fff;
  background-color: var(--theme-container-background, #fff);
  h4 {
    font-size: 0.8em;
    margin: 0px;
    padding: 0px;
  }
  .stat-percentage {
    font-size: 0.8em;
  }
}

.featured-stat {
  font-size: 2em;
}

.header-card {
  max-width: 100%;
}<|MERGE_RESOLUTION|>--- conflicted
+++ resolved
@@ -169,9 +169,6 @@
       font-size: 0.66em;
     }
   }
-
-<<<<<<< HEAD
-=======
   .video-upload-cta {
     display: inline-block;
     margin: 10px 0px 20px;
@@ -180,8 +177,6 @@
     border-radius: 3px;
     color: white;
   }
->>>>>>> 826340cf
-
   .single-article {
     border: 1px solid $light-medium-gray;
     border: var(--theme-container-border, 1px solid $light-medium-gray);
