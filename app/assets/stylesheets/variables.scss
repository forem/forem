--- conflicted
+++ resolved
@@ -36,12 +36,8 @@
 $ease-out-cubic : cubic-bezier(0.215, 0.61, 0.355, 1);
 
 body.night-theme {
-<<<<<<< HEAD
-  .on-page-nav-butt img, .icon-img, .dropdown-icon, .reaction-button:not(.reacted) img, .image-upload-button button, .icon-image, .dev-badge {
-=======
   .on-page-nav-butt img, .icon-img, .dropdown-icon, .reaction-button:not(.reacted) img, .image-upload-button button, .icon-image,
-  .chatchannels__config img, .external-link-img, .group-img {
->>>>>>> b1dde2c6
+  .dev-badge, .chatchannels__config img, .external-link-img, .group-img {
     -webkit-filter: invert(95%);
     filter: invert(95%);
   }
