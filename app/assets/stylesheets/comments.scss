@import 'variables';
@import 'shared';

$indent-distance: calc(1.1vw + 13px);

@keyframes fade-out {
  0% {
    background-color: rgb(208, 255, 235);
  }
  100% {
    background-color: white;
  }
}

a.header-link {
  color: $black;
  display: block;
  &:hover {
    color: $black;
  }
}

.comments {
  background: $light-gray;
  background: var(--theme-background, $light-gray);
  .picture {
    height: 180px;
    max-width: 900px;
    margin: auto;
    border-top-right-radius: 5px;
    border-top-left-radius: 5px;
    @media screen and (min-width: 390px) {
      height: 240px;
    }
    @media screen and (min-width: 820px) {
      height: 280px;
    }
    background-color: #ecf0f2;
    background: #ecf0f2 no-repeat top center;
    background-size: cover;
    position: relative;
    z-index: 1;
  }
  .blank-comment-space {
    height: 3px;
    @media screen and (min-width: 820px) {
      height: 0px;
    }
  }
  .article-header {
    width: 820px;
    max-width: 100%;
    margin: 50px auto 10px;
    padding: 0px 0px 90px;
    background: white;
    z-index: 3;
    position: relative;
    @media screen and (min-width: 820px) {
      margin: 72px auto 10px;
      border-radius: 5px;
      border: 1px solid darken($lightest-gray, 4%);
    }
    h3 {
      width: 94%;
      margin: 12px 0 5px;
      margin-left: 1.8%;
      font-weight: 500;
      font-size: calc(1.5vw + 22px);
    }
    h4 {
      margin: 0;
      font-weight: 300;
      color: rgb(195, 195, 195);
      font-size: 17px;
      width: 96%;
      margin: auto;
      margin-bottom: -40px;
      a {
        color: rgb(105, 103, 103);
      }
    }
    .body {
      padding: 60px 0px 0px;
      width: 96%;
      margin: auto;
      margin-bottom: -35px;
      .read-more {
        color: $sky-blue;
        display: inline-block;
        &:hover {
          opacity: 0.96;
        }
      }
      img {
        max-width: 100%;
        max-height: 350px;
      }
      kbd {
        @extend %kbd;
      }
    }
  }
  .single-comment-header {
    height: 60px;
  }
}

.comments-container {
  width: 800px;
  max-width: 98%;
  padding-top: 10px;
  margin: auto;
  margin-bottom: 100px;
  text-align: left;
  &.comments-dedicated-page-container {
    min-height: calc(97vh - 200px);
  }

  img.icon-image {
    height: 21px;
    opacity: 0.7;
    &:hover {
      opacity: 1;
    }
  }
  .markdown-guide {
    position: absolute;
    left: 22px;
    bottom: 3px;
  }
  .editor-image-upload {
    font-size: 0.8em;
    position: absolute;
    left: calc(0.2vw + 43px);
    bottom: 0px;
    width: initial;
    text-align: left;
    .uploaded-image {
      vertical-align: 11px;
      border: 1px dashed #888;
      position: relative;
      padding: 0.2vw 0.4vw;
      font-size: 1em;
      width: calc(94% - 36px);
      top: 5px;
      display: none;
      &.showing {
        display: inline-block;
      }
    }

    .image-upload-file-label {
      font-size: 0.9em;
      color: #888;
      display: none;
      vertical-align: 4px;
      @media screen and (min-width: 500px) {
        display: inline-block;
      }
    }

    .image-upload-button {
      padding: 2px 4px;
      text-align: left;
      font-size: 0.8em;
      margin: 4px 0px;
      border-radius: 3px;
      border: 0;
      cursor: pointer;
      display: inline-block;
      background: $light-gray;
      max-width: 29px;
      @media screen and (max-width: 900px) {
        padding: 5px 6px 1px;
      }
    }
  }

  .top-level-actions {
    margin: 0px 8px 85px;
    padding: 3px 0px;
    z-index: 4;
    position: relative;
    border-radius: 3px;
    font-size: calc(0.35vw + 16px);
    h3 {
      margin: 5px 0px;
      a {
        font-size: 0.62em;
        background: $black;
        color: white;
        margin: 2px 0px 2px;
        vertical-align: 2px;
      }
    }
    .comment-action-buttons,
    .comment-action-text {
      display: inline-block;
      color: $medium-gray;
      font-weight: 300;
    }
    a {
      display: inline-block;
      background: $purple;
      border-radius: 3px;
      color: $black;
      font-family: $helvetica-condensed;
<<<<<<< HEAD
      font-stretch:condensed;
      padding:4px 12px;
      font-size:0.8em;
      vertical-align:1px;
      margin:8px 0px 2px;
    }
    .commentable-title{
      font-size:calc(0.3vw + 16px);
      color:$medium-gray;
    }

  }
  form{
    width:104%;
    background:$light-gray;
    overflow:auto;
    position:relative;
=======
      font-stretch: condensed;
      padding: 4px 12px;
      font-size: 0.8em;
      vertical-align: 1px;
      margin: 8px 0px 2px;
    }
    .commentable-title {
      font-size: calc(0.3vw + 16px);
      color: $medium-gray;
    }
  }
  form {
    width: 104%;
    background: $light-gray;
    overflow: auto;
    position: relative;
>>>>>>> 1fc33cdd
    margin-bottom: 4px;
    z-index: 4;
    margin-left: -2%;
    border-top: 1px solid $light-medium-gray;
    @media screen and (min-width: 820px) {
      width: calc(100% - 2px);
      margin-left: 0%;
      border: 1px solid $light-medium-gray;
    }

    .field {
      margin-bottom: 0px;
    }
    .article-comment-form-preamble {
      font-size: 0.7em;
      margin-left: 20px;
      margin-top: 8px;
      margin-bottom: -5px;
    }
    textarea {
      width: calc(100% - 52px);
      margin: 15px auto 2px;
      display: block;
      resize: none;
      border-radius: 3px;
      border: 1px solid rgb(232, 229, 229);
      height: 75px;
      font-size: 16px;
      padding: 6px;
      transition: height 0.3s ease;
      cursor: text;
      &.embiggened {
        height: calc(2vw + 115px);
      }
      &.embiggened-more {
        height: calc(5vw + 118px);
      }
      &.embiggened-max {
        height: calc(10vw + 118px);
      }
      &.preview-loading {
        background: white url(image_path('loading-ellipsis.svg')) no-repeat
          center center;
        background-size: 50px;
      }
    }
    .preview-toggle {
      display: none;
    }
    .comment-preview-div {
      padding: 10px 20px 2px;
      min-height: calc(13vw + 6px);
      text-align: left;
      font-size: 19px;
      font-family: $helvetica;
      background: lighten($yellow, 19%);
      box-shadow: $shadow;
      width: calc(100% - 80px);
      margin: 19px auto 8px;
      border: 2px solid $yellow;
      p.loading-message {
        opacity: 0.6;
      }
      pre {
        overflow-x: auto;
      }
      kbd {
        @extend %kbd;
      }
    }
    .actions {
      text-align: right;

      .comment-action-button {
        font-family: $helvetica-condensed;
        font-stretch: condensed;
        color: white;
        border: 0px;
        font-size: 13px;
        font-weight: 500;
        margin-top: 3px;
        padding: 5px 12px;
        border-radius: 3px;
        cursor: pointer;
        appearance: none;
      }

      .comment-action-cancel {
        background: $red;
        display: none;
      }

      .comment-action-preview {
        background: $dark-gray;
        z-index: 10;
      }
    }
    .reply-actions {
      margin-bottom: 0;
      padding-bottom: 0;
    }
    .code-of-conduct {
      display: block;
      margin-right: 19px;
      margin-top: 5px;
      text-align: right;
      font-size: 0.9em;
      font-weight: 500;
      color: $dark-gray;
      &.sub-comment-code-of-conduct {
        font-size: 1em;
      }
      .checkbox {
        vertical-align: 1px;
        font-size: 1.2em;
        margin: 5px 0px;
      }
    }
    input[type='submit'] {
      margin-right: 19px;
      background: $bold-blue;
    }
    &.submitting {
      input[type='submit'] {
        background: #00bbff;
      }
      textarea {
        color: lighten($dark-gray, 25%);
        border: 1px solid $light-green;
        background: white url(image_path('loading-ellipsis.svg')) no-repeat
          center center;
        background-size: 50px;
      }
    }
  }

  .markdown-guide-popover {
    // all things related to how the thing should look
    position: relative;
    overflow: scroll;
    z-index: 100;
    height: 200px;
    background: white;
    border: 1px solid #dbdbdb;
    &.show-popover {
      display: block;
    }
    &.hide-popover {
      display: none;
    }
    &>div {
      visibility: visible;
      width: 80%;
      height: 200px;
      position: absolute;
      top: 0;
      left: 0;
      padding: 2em;
      color: #333333;
    }
  }

  // .markdown-guide-modal {
  //   position: relative;
  //   height: 200px;
  //   z-index: 100;
  //   display: none;
  //   &:target {
  //     display: block;
  //     pointer-events: auto;
  //   }
  //   &>div {
  //     width: 500px;
  //     position: absolute;
  //     top: 0;
  //     left: 0;
  //     padding: 2em;
  //     background: black;
  //     color: #333333;
  //   }
  //   p {
  //     color: white;
  //     font-weight: bold;
  //   }
  // }

  .modal-close {
    color: #aaa;
    line-height: 50px;
    font-size: 80%;
    position: absolute;
    right: 0;
    text-align: center;
    top: 0;
    width: 70px;
    text-decoration: none;
    &:hover {
      color: #000;
    }
  }

  details {
    details {
      .comment-deep-1,
      .comment-deep-2 {
        margin-top: -123px;
      }
      summary {
        z-index: 15;
        position: relative;
      }
      &[open] {
        > summary {
          width: calc(1.1vw + 12px); //slightly smaller than indent distance
          padding-bottom: 100px;
        }
      }
    }
    summary {
      cursor: pointer;
      color: lighten($medium-gray, 8%);
      font-size: 14.5px;
      font-style: oblique;
      padding: 4px 0px;
      padding-left: 4px;
      user-select: none;
      &:active {
        outline: 0;
        box-shadow: 0px 0px 0px $light-medium-gray !important;
      }
      &:focus {
        outline: 0;
        &:not(:active) {
          box-shadow: 0px 0px 6px $light-medium-gray !important;
        }
      }
      span {
        display: inline-block;
        width: calc(100% - 50px);
        line-height: 20px;
      }
    }
  }

  .comment-trees {
    // margin-left:-$indent-distance;
    .comment-hash-marker {
      margin-top: -45px;
      margin-bottom: 45px;
      border: 1px solid transparent;
      z-index: -10;
      position: relative;
      &:target + .single-comment-node {
        animation-name: fade-out;
        animation-duration: 5s;
        animation-timing-function: ease-out;
      }
    }
    .root-comment {
      margin-top: -80px;
    }
  }
  .comment-view-parent {
    margin-bottom: 7px;
    text-align: left;
    font-family: $helvetica-condensed;
    font-size: 0.8em;
    background: $purple;
    display: inline-block;
    padding: 2px 4px;
    border-radius: 3px;
    margin-right: 5px;
    vertical-align: top;
    &.comment-view-commentable {
      background: transparent;
      max-width: calc(100% - 100px);
      white-space: nowrap;
      overflow-x: hidden;
      text-overflow: ellipsis;
    }
  }
}

.single-comment-node {
  padding: 2px 0px 0px $indent-distance;
  text-align: left;
  &.root {
    padding: 0px 0px 2px 0;
  }
  margin-top: 15px;
  font-size: 17px;
  position: relative;
  @media screen and (min-width: 390px) {
    font-size: 20px;
  }
  &.flat-node {
    padding: 0px;
    margin-top: -3px;
    margin-bottom: -3px;
    &.root {
      padding: 2px 0px;
      margin-top: 0px;
    }
    .inner-comment {
      border-top-left-radius: 0px;
      border-top-right-radius: 0px;
    }
    button {
      margin-bottom: 3px;
      z-index: 7;
      position: relative;
    }
  }
  .comment-deep-3 {
    margin-top: -5px;
    padding: 2px 0px 2px calc(0.9vw + 7px);
    button {
      margin-bottom: 3px;
      z-index: 8;
      position: relative;
    }
  }
  .permalink {
    width: 40px;
    position: absolute;
    right: 2px;
    margin-top: calc(0.4vw + 12px);
    text-align: center;
    opacity: 0.9;
    img {
      width: 14px;
    }
    &:hover {
      opacity: 1;
    }
  }
  .low-quality-comment-marker {
    font-size: 0.66em;
    padding: 6px 13px;
    background: $light-gray;
    font-weight: bold;
    border-bottom: 1px solid $light-medium-gray;
    a {
      background: lighten($green, 14%);
      color: $black;
      padding: 1px 5px 3px;
      border-radius: 3px;
      vertical-align: -1px;
      margin-left: 3px;
    }
    img {
      height: 22px;
      width: 22px;
      border-radius: 100px;
      border: 2px solid $medium-gray;
      vertical-align: -0.6em;
      margin-right: 2px;
    }
  }
  .low-quality-comment {
    opacity: 0.5;
  }
  .body {
    padding: 1px;
    padding-left: 1.5%;
    padding-right: 1.5%;
    padding-bottom: 5px;
    margin: 0;
    width: 96%;
    color: $black;
    font-size: 0.95em;
    line-height: 1.35em;
    overflow: hidden;
    margin-bottom: -28px;
    word-wrap: break-word;
    font-family: $helvetica;
    position: relative;
    margin-left: 1px;
    h1,
    h2,
    h3,
    h4,
    h5,
    h6 {
      padding: 0px;
      margin: 4px 0px calc(1.1vw + 10px);
      font-size: 1em;
      font-weight: 600;
    }
    h1 {
      font-size: 1.3em;
    }
    p {
      padding: 0px;
      margin: 4px 0px calc(1.1vw + 10px);
    }
    ul,
    ol {
      padding-left: 6px;
      margin: 0.8em 0.7em 0.8em 1em;
    }
    ul {
      list-style-type: square;
    }
    li {
      margin: 3px 0px calc(0.5vw + 5px);
    }
    blockquote {
      border-left: calc(0.2vw + 2px) solid $dark-gray;
      padding: 0.1% 3% 0.1% 2%;
      margin: 1.6em 1vw;
      font-size: 0.92em;
      line-height: 1.4em;
      p {
        padding: 0;
        margin: 0.95em 0 0.95em;
      }
      &.twitter-tweet {
        background: white;
        max-width: 480px;
        min-height: 135px;
        border: 1px solid #e9eef2;
        font-size: 17px;
        line-height: 20px;
        border-radius: 5px;
        margin-top: 10px;
        padding: 10px;
      }
    }
    .edited-notification {
      color: lighten($medium-gray, 20%);
      font-size: 0.7em;
      padding: 3px 0px 0px;
      position: relative;
      z-index: 1;
    }
    code {
      margin: auto;
      white-space: nowrap;
      background: $lightest-gray;
      background: var(--theme-background, $lightest-gray);
      padding: 1px 5px 0px;
      border-radius: 2px;
      color: #333842;
      font-size: 0.8em;
      display: inline-block;
      vertical-align: 0.1em;
      max-width: 100%;
      line-height: 1.4em;
    }
    pre {
      width: 88%;
      margin-left: -3%;
      margin-left: 0px;
      padding-left: 4%;
      padding-right: 7%;
      padding-top: 6%;
      padding-bottom: 6%;
      overflow-wrap: normal;
      code {
        background: #29292e;
        color: #eff0f9;
        white-space: pre;
        font-size: 1em;
      }
    }
    img {
      max-width: 100%;
    }
    .table-wrapper-paragraph {
      width: 100%;
      margin-left: 0%;
      overflow-x: auto;
    }
    a {
      &.anchor {
        padding-top: 50px;
        margin-top: -50px;
        -webkit-background-clip: content-box;
        background-clip: content-box;
      }
    }
    kbd {
      @extend %kbd;
    }
  }
  .icon-img {
    height: 16px;
    width: 16px;
    margin-right: 0px;
    opacity: 0.7;
  }
  .details {
    padding: 0px;
    border-top-left-radius: 3px;
    border-top-left-radius: 3px;
    color: $dark-gray;
    position: relative;
    // background:$light-gray;
    .comment-date {
      border: none;
      position: absolute;
      top: calc(16px - 0.25vw);
      right: calc(35px + 0.2vw);
      font-size: 12px;
      text-align: right;
      a {
        color: $medium-gray;
      }
    }
    .dropbtn {
      border: none;
      cursor: pointer;
      position: absolute;
      top: calc(0.3vw + 13px);
      right: 10px;
    }

    .dropdown {
      position: absolute;
      top: 40px;
      right: 10px;
      display: inline-block;

      .dropdown-content {
        display: none;
        position: absolute;
        right: 0;
        border: 1px solid $light-medium-gray;
        border-radius: 3px;
        background: white;
        z-index: 20;
        width: 130px;
        box-shadow: $shadow;
        &.showing {
          display: block;
        }
      }

      .dropdown-content a {
        color: black;
        padding: 12px 16px;
        width: 98px;
        height: 14px;
        font-weight: bold;
        display: block;
        font-size: 14px;
        white-space: nowrap;
      }

      .dropdown-content a:hover {
        background-color: #f1f1f1;
      }

      .dropdown-icon {
        position: absolute;
        left: 10px;
        top: 7px;
        padding: 4px;
        max-width: 15px;
        max-height: 15px;
      }
    }

    img.profile-pic {
      height: 33px;
      width: 33px;
      border-radius: 50px;
      margin: 1.5% 0.2% 1.5% 1.5%;
    }
    .comment-username {
      vertical-align: calc(0.62vw + 13px);
    }
    .comment-username-inner {
      vertical-align: middle;
      display: inline-block;
      white-space: nowrap;
      overflow-x: hidden;
      text-overflow: ellipsis;
      max-width: calc(60% - 20px);
    }
    .icon-img {
      vertical-align: calc(0.7vw + 9px);
      margin-left: 2px;
    }
    .op-marker {
      display: none;
      @media screen and (min-width: 580px) {
        display: inline-block;
        vertical-align: calc(0.7vw + 12px);
        background: $purple;
        color: $black;
        padding: 2px 6px 2px;
        margin-left: 0.3vw;
        font-family: $helvetica-condensed;
        font-stretch: condensed;
        font-size: 0.78em;
      }
    }
    a {
      color: lighten($dark-gray, 3%);
    }
  }
  .reaction-button,
  .dropbtn {
    border: 0px;
    background: transparent;
    cursor: pointer;
    border-radius: 3px;
    height: 32px;
    display: block;
    padding: 0px;
    margin-left: 2px;
    position: relative;
    margin-top: calc(-0.6vw - 4px);
    z-index: 8;
    position: relative;
    &.reaction-button {
      padding-right: 25px;
      padding-top: 4px;
      margin-top: 0px;
      height: 25px;
    }
    .reactions-count {
      font-size: calc(0.9em + 0.1vw);
      background: $light-gray;
      padding: 1px 5px;
      border-radius: 3px;
      border: 1px solid darken($light-gray, 10%);
      margin-left: 1px;
      position: absolute;
      top: 8px;
      left: 24px;
    }
    img {
      height: 21px;
      width: 21px;
      opacity: 0.62;
      left: 0px;
      &.dropdown-icon {
        height: 18px;
        width: 18px;
      }
    }
    &:hover {
      img {
        opacity: 1;
      }
    }
    .voted-heart {
      display: none;
      vertical-align: 0px;
      margin-left: 0px;
      height: 22px;
      width: 22px;
      opacity: 0.9;
      &:hover {
        opacity: 1;
      }
    }
    @media screen and (min-width: 390px) {
      vertical-align: -7px;
    }
    &.reacted {
      color: $green;
      img {
        display: none;
      }
      .voted-heart {
        display: inline-block;
      }
      .reactions-count {
        color: $black;
        font-weight: 500;
      }
    }
  }
  img.icon-image {
    height: 20px;
  }
  .editor-image-upload {
    width: initial;
    text-align: left;
    .uploaded-image {
      width: calc(93% - 54px);
    }
    .image-upload-button {
      padding: 5px 2px 0px;
      margin-left: 3px;
    }
    @media screen and (min-width: 500px) {
      .uploaded-image {
        width: calc(94% - 62px);
      }
    }
  }
  .actions {
    font-size: 0.8em;
    padding: 0.3em 0.6em 0.3em 0.4em;
    text-align: right;
    position: relative;
    min-height: 1.2em;
    z-index: 5;
    font-family: $helvetica-condensed;
    font-stretch: condensed;
    width: calc(100% - 74px);
    margin-left: 58px;
    a.thread-indication {
      color: lighten($medium-gray, 22%);
      font-size: 0.8em;
      cursor: default;
      &:hover {
        opacity: 1;
      }
    }
    a.register-now-cta {
      font-size: 1.4em;
      background: lighten($yellow, 12%);
      border: 1px solid darken($yellow, 15%);
      box-shadow: 5px 6px 0px darken($yellow, 15%);
      color: $black;
      padding: 5px 10px;
      margin-right: 8px;
      vertical-align: 20px;
      line-height: 1.8em;
    }
    .current-user-actions {
      .hidden {
        display: none;
      }
      a {
        margin-right: 10px;
        display: inline-block;
        color: $medium-gray;
      }
    }
    form {
      margin-bottom: -5px;
      margin-top: -7px;
      z-index: 29;
      position: relative;
      width: calc(100% + 60px);
      margin-left: -58px;
      &.submitting {
        input[type='submit'] {
          background: $bold-blue;
        }
        textarea {
          color: lighten($dark-gray, 25%);
        }
      }
      input[type='submit'] {
        padding: 5px 8px;
        margin-bottom: 5px;
        margin-right: 7px;
      }

      .cancel {
        margin-right: 5px;
        color: $red;
        opacity: 0.5;
        vertical-align: -1px;
        font-size: 0.9em;
        &:hover {
          opacity: 0.8;
        }
      }
    }
  }
  .inner-comment {
    padding: 0px;
    border: 1px solid $light-medium-gray;
    background: white;
    &.comment-created-via-fetch {
      animation: comment-create 1.2s;
      .body {
        background-color: transparent;
      }
    }
  }
  .comment-read-more {
    background: $green !important;
    padding: 3px 6px;
    display: block;
    width: 250px;
    text-align: center;
    margin: auto;
    border-radius: 3px;
    margin-bottom: 20px;
    font-weight: bold;
    &:hover {
      opacity: 1;
      background: lighten($green, 5%) !important;
    }
  }
}

@keyframes fadein {
  0% {
    opacity: 0.5;
    height: 21px;
    width: 18px;
  }
  100% {
    opacity: 1;
    height: 25px;
    width: 22px;
  }
}
@keyframes comment-create {
  from {
    background-color: $light-green;
  }
  to {
    background-color: white;
  }
}<|MERGE_RESOLUTION|>--- conflicted
+++ resolved
@@ -205,25 +205,6 @@
       border-radius: 3px;
       color: $black;
       font-family: $helvetica-condensed;
-<<<<<<< HEAD
-      font-stretch:condensed;
-      padding:4px 12px;
-      font-size:0.8em;
-      vertical-align:1px;
-      margin:8px 0px 2px;
-    }
-    .commentable-title{
-      font-size:calc(0.3vw + 16px);
-      color:$medium-gray;
-    }
-
-  }
-  form{
-    width:104%;
-    background:$light-gray;
-    overflow:auto;
-    position:relative;
-=======
       font-stretch: condensed;
       padding: 4px 12px;
       font-size: 0.8em;
@@ -240,7 +221,6 @@
     background: $light-gray;
     overflow: auto;
     position: relative;
->>>>>>> 1fc33cdd
     margin-bottom: 4px;
     z-index: 4;
     margin-left: -2%;
