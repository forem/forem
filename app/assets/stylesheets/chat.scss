@import 'variables';
@import 'mixins';

// High level classes
.chat-page-wrapper {
  margin: 24px auto 0px;
  width: 96%;
  max-width: calc(1540px + 10vw);
}

.live-chat {
  height: calc(100vh - 80px);

  &.live-chat--iossafari {
    height: calc(100vh - 190px);
  }

  overflow-y: hidden;

  @media screen and (min-width: 400px) {
    height: calc(100vh - 80px);
  }
}

//chat
.chat {
  display: flex;
  height: calc(100vh - 91px);

  &.chat--iossafari {
    height: calc(100vh - 201px);
  }

  padding-right: 3px;

  @media screen and (min-width: 400px) {
    height: calc(100vh - 91px);
  }
}

.chat--expanded {
  min-width: 500px;
  width: calc(100%-3px);

  @media screen and (min-width: 500px) {
    min-width: 300px;
  }
}

.chat__notificationsbutton {
  border: 0px;
  font-size: 12px;
  padding: 15px 0px;
  width: 100%;
  color: darken($green, 30%);
  font-weight: bold;
  width: 95%;
  border-radius: 3px;
  border: 1px solid darken($green, 30%);
  box-shadow: 3px 3px 0px darken($green, 30%);
  background: lighten($green, 30%);
  margin-bottom: 5px;

  &:hover {
    @include themeable(
      background,
      theme-container-background-hover,
      lighten($green, 20%)
    );
  }
}

.chat__channels {
  width: 45px;
  min-width: 45px;
  height: inherit;
  position: relative;
  overflow: hidden;
}

.chat__channels--expanded {
  width: 160px;
  min-width: 160px;

  @media screen and (min-width: 1000px) {
    width: 200px;
    min-width: 200px;

    .chat__channelstogglebutt {
      display: none;
    }
  }

  @media screen and (min-width: 1300px) {
    width: calc(220px + 3vw);
    min-width: 220px;
  }

  &.chat__channels--placeholder {
    .chat__channelstogglebutt--placeholderunexpanded {
      display: none;
    }

    @media screen and (max-width: 599px) {
      width: 45px;
      min-width: 45px;

      input {
        display: none;
      }

      .chat__channelstogglebutt {
        display: none;
      }

      .chat__channelstogglebutt--placeholderunexpanded {
        display: block;
        width: 100%;
      }
    }
  }
}

.chat__channelstogglebutt {
  width: 26px;
  height: 38px;
  background: transparent;
  border: 0px;
  -webkit-appearance: none;
  font-size: 18px;
  font-weight: bold;
}

.chat__channels input {
  width: calc(100% - 43px);
  border-radius: 3px;
  border: 1px solid $light-medium-gray;
  box-sizing: border-box;
  padding: 8px;
  font-size: 14px;
  -webkit-appearance: none;
  background: var(--container-bg);
  color: var(--body-color);

  @media screen and (min-width: 1000px) {
    width: calc(100% - 13px);
  }
}

.chat__channeltypefilter {
  padding: 4px 0px 0px;
  width: calc(100% - 13px);
}

.chat__channeltypefilterbutton {
  background: transparent;
  border: 0px;
  font-size: 15px;
  font-weight: bold;
  padding: 5px 15px;
  display: block;
  width: 100%;
  box-sizing: border-box;
  border-bottom: 1px solid darken($light-medium-gray, 5%);

  @media screen and (min-width: 1300px) {
    width: 33%;
    display: inline-block;
    border-top-left-radius: 3px;
    border-top-right-radius: 3px;
  }
}

.chat__channeltypefilterbutton--active {
  color: var(--link-brand-color);

  @media screen and (min-width: 1300px) {
    border: 1px solid darken($light-medium-gray, 5%);
  }
}

.chat__channeltypefilterbutton--inactive {
  @include themeable(color, theme-secondary-color, lighten($medium-gray, 5%));
}

.chat_chatconfig {
  position: absolute;
  bottom: 0px;
  left: 0px;
  right: 6px;
  font-size: 12px;
  padding: 3px 12px;
  display: inline-block;
  border-radius: 3px;
  background: var(--body-bg);
  border: 1px solid $light-medium-gray;
  font-weight: bold;
  cursor: default;
}

.chat_chatconfig--on {
  color: $green;
}

.chat_chatconfig--off {
  color: $red;
}

.chat__channels--hidden {
  display: none;
}

.chat__activechat {
  height: inherit;
  width: calc(100% - 45px);
  max-width: calc(100% - 45px);

  @media screen and (min-width: 1300px) {
    min-width: calc(100% - calc(280px + 3vw));
  }
}

.chat__videocall {
  height: calc(75vw - 60px);
  width: calc(100% - 60px);
  position: fixed;
  background: $black;
  left: 0px;
  top: 0px;
  text-align: center;
  cursor: grab;
  border-radius: 12px;
  z-index: 10000;

  @media screen and (min-width: 640px) {
    width: 640px;
    height: 480px;
    left: 250px;
    top: 150px;
  }

  &:active {
    cursor: grabbing;
  }

  video {
    border-radius: 12px;
    width: 100%;
    height: 100%;
  }

  .chat__remotevideoscreen-2 {
    video {
      margin-top: 20%;
      width: 45%;
      margin-left: 1%;
      margin-right: 1%;
    }
  }

  .chat__remotevideoscreen-3,
  .chat__remotevideoscreen-4 {
    video {
      width: 45%;
      margin-top: 1%;
      margin-left: 1%;
      margin-right: 1%;
    }
  }

  .chat__remotevideoscreen-5,
  .chat__remotevideoscreen-6 {
    video {
      width: 30%;
      margin-top: 3%;
      margin-left: 1%;
      margin-right: 1%;
    }
  }

  .chat__remotevideoscreen-7,
  .chat__remotevideoscreen-8 {
    video {
      width: 24%;
    }
  }

  .chat__localvideoscren {
    height: 120px;
    width: 160px;
    position: absolute;
    right: 15px;
    bottom: 15px;
    border-radius: 5px;
    box-shadow: 2px 2px 2px 1px rgba(0, 0, 0, 0.4);

    video {
      border-radius: 5px;
    }
  }
}

<<<<<<< HEAD
=======
.chatNonChatView {
  position: absolute;
  left: 0;
  right: 0;
  bottom: 0;
  top: 0;
  padding: 80px 7%;
  z-index: 10;
  background: var(--body-bg);
}

.chatNonChatView_exitbutton {
  position: absolute;
  left: 4%;
  top: 60px;
  font-size: 25px;
  background: transparent;
  border: 0px;
  font-size: 1.8em;
  color: var(--body-color);
}

.chatNonChatView_contentblock {
  border: 1px solid $medium-gray;
  padding: 20px;
  margin-bottom: 10px;
  max-width: 900px;
  @include themeable(box-shadow, theme-container-box-shadow, $bold-shadow);

  h2 {
    margin: 5px auto 5px;
  }

  button {
    font-size: 1.6em;
    background: white;
    border: 4px solid $black;
    padding: 4px 12px;
    border-radius: 3px;
    margin: 20px 12px;
  }
}

>>>>>>> bac84780
.chat__videocallexitbutton {
  border: 0px;
  font-size: 20px;
  color: $medium-gray;
  padding: 1px 6px 2px;
  border-radius: 6px;
  background: rgba(0, 0, 0, 0.1);
  position: absolute;
  left: 3px;
  top: 3px;
}

.chat__videocallcontrolbutton {
  border: 0px;
  font-size: 14px;
  color: $light-medium-gray;
  padding: 3px 0px 4px;
  border-radius: 6px;
  background: rgba(0, 0, 0, 0.7);
  position: absolute;
  bottom: 10px;
  left: 10px;
  width: 125px;

  &.chat__videocallcontrolbutton--videoonoff {
    left: 140px;
  }
}

.chat__videocalltrackdiv--audio {
  display: none;
}

.chat__videocalltrackdiv--video {
  display: inline;
}

.activechatchannel {
  height: inherit;
  max-height: inherit;
  display: flex;
  flex-direction: row;
  justify-content: space-between;
  @include themeable(border, theme-container-border, 1px solid $outline-color);
  @include themeable(box-shadow, theme-container-box-shadow, $bold-shadow);
  background: var(--container-bg);
  flex-flow: row nowrap;
}

.activechatchannel__conversation {
  position: relative;
  @include themeable(
    border-top,
    theme-container-border,
    1px solid $outline-color
  );
  order: 1;
  display: flex;
  flex-direction: column;
  flex: 0 1 auto;
  width: 100%;
  min-width: 50%;
  @media screen and (min-width: 1440px) {
    min-width: 55%;
  }
  @media screen and (max-width: 426px) {
    overflow-x: hidden;
  }
}

.activechatchannel__header {
  @include themeable(
    border-bottom,
    theme-container-border,
    1px solid $light-medium-gray
  );
  padding: 10px 12px;
  font-weight: bold;
  font-size: 14px;
  @include themeable(
    background,
    theme-container-accent-background,
    $light-gray
  );
  position: relative;

  a {
    color: var(--body-color);
  }

  .activechatchannel__channelconfig {
    height: 17px;
    position: absolute;
    right: 15px;
    top: 10px;
    cursor: pointer;
    @include themeable(filter, theme-social-icon-invert, invert(0));

    img {
      height: 100%;
    }
  }
}

.activechatchannel__messages {
  font-size: calc(15px + 0.05vw);
  padding: 10px 0px;
  flex-grow: 1;
  height: 300px;
  overflow-y: scroll;
  overflow-x: hidden;
  text-align: left;
  overscroll-behavior-y: contain;
  -webkit-overflow-scrolling: touch;
}

.activechatchannel__alerts {
  position: relative;
}

.chatalert__default {
  align-items: center;
  background-color: rgba(0, 0, 0, 0.5);
  color: white;
  display: flex;
  height: 25px;
  justify-content: center;
  position: absolute;
  top: -25px;
  width: 100%;
  font-size: 13px;
}

.chatalert__default--hidden {
  display: none;
}

.activechatchannel__form {
  @include themeable(
    border-top,
    theme-container-border,
    1px solid $outline-color
  );
  @include themeable(background, theme-container-accent-background, #ededed);
  width: 100%;
  height: 60px;
  position: relative;
}

.activechatchannel__incomingcall {
  border: 2px solid $green;
  box-shadow: 6px 6px 0px $green;
  padding: 20px;
  margin: 10px;
  background: lighten($green, 28%);
  font-size: 28px;
  font-weight: bold;
  cursor: pointer;
  animation: pulser 0.5s linear infinite;
}

.activechatchannel__activecontent {
  order: 2;
  flex: 0 1 auto;
  @include themeable(border, theme-border, 1px solid $outline-color);
  padding: 13px;
  min-width: 50%;
  @media screen and (min-width: 1440px) {
    min-width: 45%;
  }
  -webkit-overflow-scrolling: touch;
  background: var(--body-bg);
  z-index: 200;
  position: relative;
  box-sizing: border-box;
  overflow-y: auto;
  max-width: 100%;

  @media screen and (max-width: 426px) {
    padding: 10px;
    min-width: 50%;
    width: calc(100% - 16px);
    position: fixed;
    height: calc(100% - 86px);
    margin-left: -48px;
    margin-top: -1px;
  }

  @media screen and (min-width: 1000px) {
    margin-left: initial;
    padding: 18px;
    max-width: 480px;
  }

  @media screen and (min-width: 1300px) {
    margin-left: initial;
    padding: 18px;
    max-width: 620px;
  }
}

.live-chat-wrapper .activechatchannel__activecontent {
  min-width: 310px;
  margin-left: -180px;
  max-width: 96%;
  padding: 13px;
}

.activechatchannel__activecontentexitbutton {
  border: 0px;
  font-size: 30px;
  color: var(--container-color-tertiary);
  padding: 0px;
  background: transparent;
  position: absolute;
  left: 4px;
  top: 4px;
  @include themeable(background, theme-container-accent-background, white);
  z-index: 10;
  height: 29px;
  width: 29px;
  line-height: 10px;
  padding-bottom: 5px;
  border-radius: 100px;
  @include themeable(border, theme-border, 1px solid $medium-gray);
}

.activechatchannel__activeArticle {
  position: absolute;
  top: 0px;
  left: 0;
  right: 0;
  bottom: 0;
}

.activechatchannel__activeArticle iframe {
  position: absolute;
  top: 0;
  left: 0;
  right: 0;
  bottom: 0;
  height: 100%;
  width: 100%;
  border: 0px;
}

.activechatchannel__activecontentuserdetails {
  margin-top: 20px;
  font-family: $monospace;
  font-size: 0.9em;

  .key {
    color: $medium-gray;
    margin-bottom: 3px;
    font-size: 0.9em;
  }
}

.userdetails__blockreport {
  margin: 10px 0;

  button {
    background-color: rgb(255, 0, 0);
    color: rgb(255, 255, 254);
    font-size: 1em;
    cursor: pointer;
    padding: 5px;
    margin: 2px 5px;
    border-radius: 3px;
    border-width: 0px;
    border-style: initial;
    border-color: initial;
    border-image: initial;

    &:first-child {
      margin-left: 0;
    }
  }
}

.userdetails__reportabuse,
.userdetails__blockmsg {
  a {
    background-color: rgb(255, 0, 0);
    color: rgb(255, 255, 254);
    font-size: 1em;
    cursor: pointer;
    padding: 5px;
    margin: 2px 5px;
    border-radius: 3px;
    border-width: 0px;
    border-style: initial;
    border-color: initial;
    border-image: initial;
  }

  .no {
    background-color: rgb(78, 87, 239);
  }
}

.chat__channelinvitationsindicator a {
  background: linear-gradient(10deg, darken($green, 25%), darken($green, 15%)); 
  text-align: center;
  padding: 30px 0px;
  display: block;
  border-radius: 3px;
  margin: 3px 0px;
  border: 0px;
  width: 94%;
  color: white;
  font-size: 1.1em;
  font-weight: 700;
}

.chatchannels {
  display: flex;
  flex-direction: column;
  justify-content: space-between;
  height: inherit;
  width: 99%;
}

.chatchanneltabbutton {
  width: calc(95% - 2px);
  border: none;
  background: transparent;
  padding: 3px 0px;
  margin-bottom: -5px 0;
  box-sizing: border-box;
  color: var(--body-color);

  &:hover {
    .chatchanneltab--inactive {
      border: 1px solid $outline-color;
      box-shadow: $bold-shadow;
    }
  }
}

.chatchanneltab {
  display: inline-block;
  width: 100%;
  margin-bottom: 5px;
  background: inherit;
  text-align: start;
  font-size: 11px;
  font-weight: 500;
  padding: 6px 4px;
  border: 1px solid transparent;
  border-radius: 3px;
  white-space: nowrap;
  overflow: hidden;
  text-overflow: ellipsis;
  box-sizing: border-box;

  @media screen and (min-width: 550px) {
    font-size: 13px;
    padding: 8px;
  }
}

.chatchanneltab--active {
  background: var(--container-bg);
  border: 1px solid $dark-purple;
  box-shadow: 3px 3px 0px $dark-purple;
}

.chatchanneltab--new {
  background: lighten($yellow, 10%);
  color: $black;
}

.chatchanneltab--video {
  background: lighten($green, 10%);
  animation: small-pulser 0.5s linear infinite;
}

.chatchanneltabindicator {
  display: inline-block;
  min-height: 0.3em;
  min-width: 0.3em;
  border-radius: 100px;
  margin-right: 3px;

  img {
    height: calc(20px + 0.3vw);
    width: calc(20px + 0.3vw);
    vertical-align: calc(-7px - 0.14vw);
    border: 2px solid transparent;

    &.chatchanneltabindicatordirectimage {
      border: 2px solid $light-medium-gray;
      border-radius: 100px;
      background: white;
    }
  }

  .chatchanneltabgroupicon {
    display: inline-block;
    margin-left: calc(20px + 0.3vw);
  }
}

.chatchanneltabindicator--new {
  background: $yellow;

  img.chatchanneltabindicatordirectimage {
    border: 2px solid $black;
  }
}

.chatchanneltabindicator--phone {
  background: $green;
  padding: 0px 8px;
}

.chatchannels__channelslist {
  padding: 3px 0 10px;
  flex-grow: 1;
  overflow: scroll;
  padding-bottom: 9vw;
  overflow-x: hidden;
  -webkit-overflow-scrolling: touch;
}

.chatchannels__channelslistheader {
  background: lighten($purple, 5%);
  border: 1px solid darken($purple, 20%);
  font-size: 12px;
  color: $dark-purple;
  box-sizing: border-box;
  padding: 5px;
  width: 98%;
  border-radius: 3px;
}

.chatchannels__channelslistfooter {
  font-size: 12px;
  color: $medium-gray;
  padding: 10px;
  opacity: 0.8;
  padding-bottom: 70px;
}

.chatchannels__config {
  position: absolute;
  bottom: -14px;
  left: 0;
  right: 0;
  background: var(--body-bg);
  border-top: 1px solid $light-medium-gray;
  padding: 8px 10px 20px;
  font-weight: bold;
  padding-left: 16px;
  cursor: pointer;

  img {
    opacity: 0.6;
  }

  &:hover {
    .chatchannels__configmenu {
      display: block;
    }
  }
}

.chatchannels__configmenu {
  display: none;
  position: absolute;
  bottom: 42px;
  padding: 12px 10px;
  min-width: 150px;
  left: 0;
  right: 0;
  background: $lightest-gray;
  border-top: 1px solid $light-medium-gray;
  font-size: 13px;

  a {
    color: $dark-gray;
    display: block;
    padding: 5px 0px;
  }
}

.chatchannels__misc {
  height: 70px;
  border-top: 1px solid #c9c9c9;
}

// Chatmessage
.chatmessage {
  padding: 3px 10px;
  display: flex;
  max-width: 100%;

  &:hover {
    @include themeable(
      background,
      theme-container-background-hover,
      $light-gray
    );

    .chatmessagebody__username--link {
      @include themeable(
        background,
        theme-container-background-hover,
        transparent
      );
    }
  }
}
.chatmessage__profileimage {
}

.chatmessage__body {
  flex-grow: 1;
  max-width: calc(100% - 37px);
}

.chatmessagebody__username {
  font-weight: 600;
}

.chatmessage__timestamp {
  font-size: 11px;
  color: darken($light-medium-gray, 6%);
  min-width: 85px;
  text-align: right;
  padding-left: 4px;
  vertical-align: 1px;
}

.chatmessage__bodytext {
  margin: 3px 1px 4px;
  overflow-wrap: break-word;
  word-wrap: break-word;
  word-break: break-word;

  pre {
    background: #29292e;
  }

  code {
    background: #29292e;
    padding: 0.1em 0.3em;
    border-radius: 2px;
    color: #eff0f9;
    font-size: 0.95em;
    vertical-align: 0.05em;
    max-width: 100%;
    line-height: 1.4em;
    font-family: $monospace;
  }
}

.chatmessagebody__profileimage {
  height: 25px;
  width: 25px;
  margin-right: 6px;
  border-radius: 20px;
  vertical-align: -3px;

  @media screen and (min-width: 400px) {
    height: 31px;
    width: 31px;
  }
}

.chatmessagebody__username--link {
  color: inherit;
  border-radius: 3px;
  padding: 0px 2px;
  display: inline-block;

  &:hover {
    @include themeable(
      background,
      theme-container-background-hover,
      transparent
    );
  }
}

.chatmessagebody__divider {
}

.chatmessagebody__message {
  p {
    margin-top: 0;
    margin-bottom: 9px;

    &:last-child {
      margin-bottom: 0;
    }
  }

  blockquote {
    border-left: 4px solid $black;
    margin-left: 0px;
    padding-left: 8px;
  }

  a h1 {
    color: var(--container-color);
    border-color: var(--container-color);
  }

  img {
    max-width: 100%;
  }
}

.chatmessagebody__currentuser {
  background: black;
  color: white;
  padding: 1px 5px;
  border-radius: 2px;
}

// Messagecomposer
.messagecomposer {
  display: flex;
  height: inherit;
  align-items: stretch;
  position: relative;
}

.messagecomposer__input {
  border-radius: 3px;
  font-size: 16px;
  margin: 4px 2px 4px 6px;
  padding: 4px;
  resize: none;
  flex-grow: 1;
  height: 42px;
  background: var(--container-bg);
  @include themeable(border, theme-border, 1px solid $outline-color);
  color: var(--body-color);
}

.messagecomposer__submit {
  margin: 4px 6px 4px 0;
  border-radius: 3px;
  background: $dark-purple;
  font-weight: 600px;
  font-family: $helvetica-condensed;
  color: white;
  font-size: 18px;
  border: 0px;

  @media screen and (min-width: 500px) {
    width: 80px;
  }

  @media screen and (min-width: 1500px) {
    width: 100px;
  }
}

.messagelist__sentinel {
  height: 5px;
}

.chatcodeeditor {
  position: absolute;
  top: 40px;
  left: 0px;
  right: 24px;
  bottom: 0px;
}

.chatcodeeditor__header {
  position: absolute;
  top: -27px;
  left: 35px;
  font-family: $monospace;
  @include themeable(color, theme-color, $dark-gray);
}

.CodeMirror {
  padding: 12px;
  font-size: 0.9em;
}

.cursorelement {
  border-left: 3px solid $red;
  animation: blinker 1s linear infinite;
  padding: 0px;
  z-index: 0;
}

@keyframes blinker {
  50% {
    opacity: 0;
  }
}

@keyframes pulser {
  50% {
    opacity: 0.8;
    box-shadow: 2px 2px 0px $green;
    padding: 18px;
  }
}

@keyframes small-pulser {
  50% {
    opacity: 0.6;
    box-shadow: 2px 2px 0px $green;
  }
}

.chatchanneljumpback {
  position: relative;
}

.chatchanneljumpback__messages {
  position: absolute;
  bottom: 12px;
  right: 8px;
  background: var(--body-bg);
  color: var(--body-color);
  border: 2px solid $black;
  padding: 7px 15px;
  border-radius: 20px;
  cursor: pointer;
  font-size: 13px;
  text-transform: uppercase;
  font-weight: bold;
}

.chatchanneljumpback__hide {
  display: none;
}

.message__info__actions {
  display: grid;
  grid-template-columns: 4fr 1fr;
}

.message__actions {
  display: none;
  justify-content: end;
  -webkit-justify-content: flex-end;
}

.message__actions span {
  margin-left: 7px;
  font-size: 13px;
  font-weight: bold;
  cursor: pointer;
}

.chatmessage:hover .message__actions {
  display: -webkit-flex;
  display: flex;
}

.chatchannels__richlink {
  border: 1px solid darken($light-medium-gray, 15%);
  border-radius: 3px;
  box-shadow: 3px 3px 0px darken($light-medium-gray, 15%);
  color: $black;
  display: block;
  max-width: 670px;
  padding: 0px;
  margin-bottom: 6px;
  background: var(--container-bg);
  .chatchannels__richlinkmainimage {
    position: relative;
    width: 100%;
    margin: auto;
    background: transparent no-repeat center center;
    background-size: cover;
    z-index: 2;
    padding-top: 42%;
  }
  h1 {
    margin-top: 15px;
    padding: 0px calc(10px + 0.2vw);
    img {
      height: 1.2em;
      width: 1.2em;
      margin-right: 5px;
      vertical-align: -0.25em;
      &.chatchannels__richlinkprofilepic {
        border-radius: 100px;
        border: 1px solid var(--container-color-tertiary);
      }
    }
  }
  h4 {
    margin-top: -12px;
    margin-bottom: 15px;
    color: var(--container-color-tertiary);
    font-weight: 500;
    padding: 0px calc(10px + 0.2vw);
    img {
      height: 22px;
      width: 22px;
      border-radius: 100px;
      margin-right: 3px;
      border: 1px solid var(--container-color-tertiary);
      vertical-align: -6px;
    }
  }
}

.message__delete__modal {
  position: fixed;
  background-color: rgba(255, 255, 255, 0.25);
  top: 0;
  right: 0;
  bottom: 0;
  left: 0;
  z-index: 999;
  display: block;
  transition: all 0.3s;
}

.modal__content {
  width: 400px;
  position: absolute;
  top: 50%;
  left: 50%;
  -webkit-transform: translate(-50%, -50%);
  transform: translate(-50%, -50%);
  padding: 1em;
  border: 2px solid;
  background: var(--body-bg);
  color: var(--body-color);
}

.modal__content h3 {
  margin: 20px 0;
  text-align: center;
}

.delete__action__buttons {
  display: flex !important;
  justify-content: space-around;
  margin: 40px 0px 20px 0;
}

.delete__action__buttons div {
  border: 2px solid var(--body-color);
  padding: 5px 20px;
  cursor: pointer;
  user-select: none;
}

.message__delete__modal__hide {
  display: none;
}

.message__delete__button {
  background: #ff0000;
  color: white;
}

.messageToBeEdited {
  position: absolute;
  display: grid;
  grid-template-columns: 1fr 40px;
  width: calc(100% - 14px);
  top: -53px;
  background: white;
  padding: 0px 5px;
  border: 1px solid var(--header-bg);
  border-left: 3px solid #4e57ef;
  height: 50px;
  overflow: hidden;
}

.closeEdit {
  text-align: right;
  user-select: none;
  cursor: pointer;
  padding: 2px 5px;
  color: #4e57ef;
  font-weight: bold;
}

.editHead {
  position: absolute;
  color: #4e57ef;
  font-size: 14px;
  font-weight: bold;
}

.mention__list {
  position: absolute;
  background: var(--container-bg);
  display: none;
  z-index: 1;
  border-top: 1px solid #dbdbdb;
  bottom: 60px;
  width: 100%;
  max-height: 280px;
  overflow-x: scroll;
}
.mention__list .mention__user {
  padding: 5px 10px;
  border-bottom: 1px solid #dbdbdb;
  cursor: pointer;
}
.compose__outer__container {
  position: relative;
}
.mention__user__image {
  height: 25px;
  width: 25px;
  margin-right: 6px;
  border-radius: 20px;
  align-self: center;
}
.mention__visible {
  display: block;
}
.mention__user {
  display: grid;
  grid-template-columns: 30px 1fr;
}
.mention__user p {
  margin: 0px;
  font-size: 9px;
  color: gray;
  width: max-content;
}
.comment-mentioned-all {
  color: rgb(213, 138, 0);
}

.active__message__list {
  background: var(--theme-container-accent-background, #f5f6f7);
}<|MERGE_RESOLUTION|>--- conflicted
+++ resolved
@@ -300,8 +300,6 @@
   }
 }
 
-<<<<<<< HEAD
-=======
 .chatNonChatView {
   position: absolute;
   left: 0;
@@ -345,7 +343,6 @@
   }
 }
 
->>>>>>> bac84780
 .chat__videocallexitbutton {
   border: 0px;
   font-size: 20px;
