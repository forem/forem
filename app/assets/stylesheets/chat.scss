@import 'variables';
@import 'connect/_channel-details';
@import 'mixins';

// High level classes
.chat-page-wrapper{
  margin: 85px auto 0px;
  width: 96%;
  max-width: calc(1440px + 10vw);
}
.live-chat{
  height: calc(100vh - 80px);
  &.live-chat--iossafari{
    height: calc(100vh - 190px);
  }
  overflow-y: hidden;
  @media screen and ( min-width: 400px ){
    height: calc(100vh - 80px);
  }
}

//chat
.chat {
  display: flex;
  height: calc(100vh - 91px);
  &.chat--iossafari{
    height: calc(100vh - 201px);
  }
  padding-right: 3px;
  @media screen and ( min-width: 400px ){
    height: calc(100vh - 91px);
  }
}

.chat--expanded{
  min-width: 500px;
  width: calc(100%-3px);
  @media screen and ( min-width: 500px ){
    min-width: 300px;
  }
}

.chat__notificationsbutton{
  border: 0px;
  font-size: 12px;
  padding: 15px 0px;
  width: 100%;
  color: darken($green, 30%);
  font-weight: bold;
  width: 95%;
  border-radius: 3px;
  border: 1px solid darken($green, 30%);
  box-shadow: 3px 3px 0px darken($green, 30%);
  background: lighten($green,30%);
  margin-bottom: 5px;
  &:hover{
    @include themeable(
      background, 
      theme-container-background-hover, 
      lighten($green, 20%)
    );
  }
}

.chat__channels {
  width: 45px;
  min-width: 45px;
  height: inherit;
  position: relative;
  overflow: hidden;
}

.chat__channels--expanded{
  width: 160px;
  min-width: 160px;
  @media screen and ( min-width: 1000px ){
    width: 200px;
    min-width: 200px;
    .chat__channelstogglebutt{
      display: none;
    }
  }
  @media screen and ( min-width: 1300px ){
    width: calc(280px + 3vw);
    min-width: calc(280px);
  }
  &.chat__channels--placeholder{
    @media screen and ( max-width: 599px ){
      width: 45px;
      input{
        display: none;
      }
      .chat__channelstogglebutt{
        visibility: hidden;
      }
    }
  }
}

.chat__channelstogglebutt{
  width: 26px;
  height: 38px;
  background: transparent;
  border: 0px;
  -webkit-appearance: none;
  font-size: 18px;
  font-weight: bold;
}

.chat__channels input {
  width: calc(100% - 43px);
  border-radius: 3px;
  border: 1px solid $light-medium-gray;
  box-sizing: border-box;
  padding: 8px;
  margin-left: 2px;
  font-size: 14px;
  -webkit-appearance: none;
  @media screen and ( min-width: 1000px ){
    width: calc(100% - 13px);
  }
}

.chat__channeltypefilter{
  padding: 4px 0px 4px;
  width: calc(100% - 13px);
}

.chat__channeltypefilterbutton{
  background: transparent;
  border: 0px;
  font-size: 15px;
  padding: 9px 15px 4px;
  font-family: $monospace;
  border-top-left-radius: 3px;
  border-top-right-radius: 3px;
  display: inline-block;
  border-bottom: 1px solid $light-medium-gray;
}

.chat__channeltypefilterbutton--active {
  background: lighten($green, 18%);
}

.chat__channeltypefilterbutton--inactive {
  @include themeable(
    color, 
    theme-container-color, 
    black
  );
}

.chat_chatconfig{
  position: absolute;
  bottom: 0px;
  left: 0px;
  right: 6px;
  font-size:12px;
  padding: 3px 12px;
  display: inline-block;
  border-radius: 3px;
  @include themeable(
    background, 
    theme-background, 
    $lightest-gray
  );
  border: 1px solid $light-medium-gray;
  font-weight: bold;
  cursor: default;
}

.chat_chatconfig--on{
  color: $green;
}

.chat_chatconfig--off{
  color: $red;
}

.chat__channels--hidden {
  display: none;
}

.chat__activechat {
  height: inherit;
  width: calc(100% - 45px);
  max-width: calc(100% - 45px);
  @media screen and ( min-width: 1300px ){
    min-width: calc(100% - calc(280px + 3vw));
  }
}

.chat__videocall{
  height: 480px;
  width: 640px;
  position:fixed;
  background: $black;
  border-radius: 12px;
  left: 250px;
  top: 200px;
  text-align: center;
  cursor: grab;
  &:active{
    cursor: grabbing;
  }
  video{
    border-radius: 12px;
    width: 100%;
    height: 100%;
  }
  .chat__remotevideoscreen-2{
    video{
      margin-top: 20%;
      width:45%;
      margin-left: 1%;
      margin-right: 1%;
    }
  }
  .chat__remotevideoscreen-3,.chat__remotevideoscreen-4{
    video{
      width:45%;
      margin-top: 1%;
      margin-left: 1%;
      margin-right: 1%;
    }
  }
  .chat__remotevideoscreen-5,.chat__remotevideoscreen-6{
    video{
      width:30%;
      margin-top: 3%;
      margin-left: 1%;
      margin-right: 1%;
    }
  }
  .chat__remotevideoscreen-7,.chat__remotevideoscreen-8{
    video{
      width:24%;
    }
  }
  .chat__localvideoscren{
    height: 120px;
    width: 160px;
    position: absolute;
    right: 15px;
    bottom: 15px;
    border-radius: 5px;
    box-shadow: 2px 2px 2px 1px rgba(0, 0, 0, 0.4);
    video{
      border-radius: 5px
    }
  }
}

.chatNonChatView{
  position: absolute;
  left: 0;
  right: 0;
  bottom: 0;
  top: 0;
  padding: 80px 7%;
  background: white;
}

.chatNonChatView_exitbutton{
  position: absolute;
  left: 4%;
  top: 60px;
  font-size:25px;
  background: white;
  border:0px;
  font-size:1.8em;
}

.chatNonChatView_contentblock{
  border: 1px solid $medium-gray;
  padding: 20px;
  margin-bottom: 10px;
  max-width: 900px;
  @include themeable(
    box-shadow, 
    theme-container-box-shadow, 
    $bold-shadow
  );
  h2{
    margin:5px auto 5px;
  }
  button{
    font-size: 1.6em;
    background: white;
    border: 4px solid $black;
    padding: 4px 12px;
    border-radius: 3px;
    margin: 20px 12px;
  }
}

.chat__videocallexitbutton{
  border:  0px;
  font-size: 20px;
  color: $medium-gray;
  padding:1px 6px 2px;
  border-radius:6px;
  background: rgba(0, 0, 0, 0.1);
  position: absolute;
  left: 3px;
  top: 3px;
}

.activechatchannel {
  height: inherit;
  max-height: inherit;
  display: flex;
  flex-direction: row;
  justify-content: space-between;
  @include themeable(
    border, 
    theme-container-border, 
    1px solid $outline-color
  );
  @include themeable(
    box-shadow, 
    theme-container-box-shadow, 
    $bold-shadow
  );
  @include themeable(
    background, 
    theme-container-background, 
    white
  );
  flex-flow: row nowrap;
}

.activechatchannel__conversation{
  @include themeable(
    border-top, 
    theme-container-border, 
    1px solid $outline-color
  );
  order: 1;
  display: flex;
  flex-direction: column;
  flex: 0 1 auto;
  width: 100%;
  min-width: 55%;
  @media screen and ( max-width: 426px ) {
    overflow-x: hidden;
  }
}

.activechatchannel__header{
  @include themeable(
    border-bottom, 
    theme-container-border, 
    1px solid $light-medium-gray
  );
  padding: 10px 12px;
  font-weight: bold;
  font-size:14px;
<<<<<<< HEAD
  background: $light-gray;
  background: var(--theme-container-accent-background, $light-gray);
  position: relative;
=======
  @include themeable(
    background, 
    theme-container-accent-background, 
    $light-gray
  );
>>>>>>> 571c907e
  a {
    @include themeable(
      color, 
      theme-color, 
      $black
    );
  }

  img {
    height: 17px;
    position: absolute;
    right: 15px;
    top: 10px;
    cursor: pointer;
  }
}

.activechatchannel__messages {
  font-size: 15px;
  padding: 10px 0px;
  flex-grow: 1;
  height: 300px;
  overflow-y: scroll;
  overflow-x: hidden;
  text-align: left;
  overscroll-behavior-y: contain;
  -webkit-overflow-scrolling: touch;
}

.activechatchannel__alerts {
  position: relative;
}

.chatalert__default {
  align-items: center;
  background-color: rgba(0, 0, 0, 0.5);
  color: white;
  display: flex;
  height: 25px;
  justify-content: center;
  position: absolute;
  top: -25px;
  width: 100%;
  font-size: 13px;
}

.chatalert__default--hidden {
  display: none;
}

.activechatchannel__form {
  @include themeable(
    border-top, 
    theme-container-border, 
    1px solid $outline-color
  );
  @include themeable(
    background, 
    theme-container-accent-background, 
    #ededed
  );
  width: 100%;
  height: 70px;
}

.activechatchannel__incomingcall{
  border: 2px solid $green;
  box-shadow: 6px 6px 0px $green;
  padding: 20px;
  margin: 10px;
  background: lighten($green, 28%);
  font-size: 28px;
  font-weight: bold;
  cursor:pointer;
  animation: pulser 0.5s linear infinite;
}

.activechatchannel__activecontent{
  order: 2;
  flex: 0 1 auto;
  border: 1px solid $outline-color;
  border-left: 2px solid $outline-color;
  padding: 13px;
  min-width: 45%;
  // margin-left: -50%;
  @include themeable(
    background, 
    theme-container-accent-background, 
    white
  );
  // flex-basis: 80%;
  z-index: 200;
  position: relative;
  box-sizing: border-box;
  overflow-y: auto;
  max-width:96%;
  @media screen and ( max-width: 426px ) {
    padding: 10px;
    min-width: 50%;
    width: calc(95% - 45px);
    position: fixed;
    height: calc(100% - 90px);
  }
  @media screen and ( min-width: 1000px ){
    margin-left: initial;
    padding: 18px;
    max-width:480px;
  }
  @media screen and ( min-width: 1300px ){
    margin-left: initial;
    padding: 18px;
    max-width:620px;
  }
}

.live-chat-wrapper .activechatchannel__activecontent{
  min-width: 310px;
  margin-left: -180px;
  max-width:96%;
  padding: 13px;
}

.activechatchannel__activecontentexitbutton{
  border:  0px;
  font-size: 36px;
  @include themeable(
    color, 
    theme-container-color, 
    $medium-gray
  );
  padding:0px;
  background: transparent;
  position: absolute;
  left: 6px;
  top:-5px;
}

.activechatchannel__activeArticle{
  position: absolute;
  top: 36px; left: 0; right: 0; bottom: 0;
  border-top: 1px solid $light-medium-gray !important;
}

.activechatchannel__activeArticleDetails{
  position: absolute;
  top: -25px;
  right: 2px;
  left: 42px;
  font-family: $monospace;
  font-size:0.85em;
  a{
    @include themeable(
      color, 
      theme-container-color, 
      $dark-gray
    );
  }
  .activechatchannel__activeArticleDetailsPath{
    display: inline-block;
    max-width: calc(100% - 20px);
    white-space: nowrap;
    overflow: hidden;
    text-overflow: ellipsis;
  }
  img{
    height: 1.1em;
    width: 1.1em;
    margin-left: 10px;
    vertical-align:2px;
    opacity:0.86;
    &:hover{
      opacity:1;
    }
  }
}


.activechatchannel__activecontentuserdetails{
  margin-top:20px;
  font-family: $monospace;
  font-size:0.9em;
  .key{
    color: $medium-gray;
    margin-bottom: 3px;
    font-size:0.9em
  }
}

.userdetails__blockreport {
  margin: 10px 0;
  button {
    background-color: rgb(255, 0, 0);
    color: rgb(255, 255, 254);
    font-size: 1em;
    cursor: pointer;
    padding: 5px;
    margin: 2px 5px;
    border-radius: 3px;
    border-width: 0px;
    border-style: initial;
    border-color: initial;
    border-image: initial;
    &:first-child {
      margin-left: 0;
    }
  }
}

.userdetails__reportabuse, .userdetails__blockmsg {
  a {
    background-color: rgb(255, 0, 0);
    color: rgb(255, 255, 254);
    font-size: 1em;
    cursor: pointer;
    padding: 5px;
    margin: 2px 5px;
    border-radius: 3px;
    border-width: 0px;
    border-style: initial;
    border-color: initial;
    border-image: initial;
  }
  .no {
    background-color: rgb(78, 87, 239);
  }
}

.chat .activechatchannel__activeArticle .container {
  position: absolute;
  top: 0px; left: 0; right: 0; bottom: 30px;
  overflow-y: scroll;
  border-radius: 0px;
  margin-top: 0px !important;
  pre{
    width:97%;
    margin-left:-3%;
    padding-left:4%;
    padding-right:7%;
  }
}

.activechatchannel__activeArticleActions{
  position:absolute;
  bottom:0;
  left:0px;
  right:0px;
  padding: 19px;
  @include themeable(
    background, 
    theme-container-accent-background, 
    white
  );
  z-index: 20;
  border-top: 1px solid $light-medium-gray;
  border-bottom: 1px solid $light-medium-gray;
  border-right: 1px solid $light-medium-gray;
  button {
    margin-right: 15px;
    width: 54px;
    @include themeable(
      background, 
      theme-container-background, 
      #f2f3f5
    );
    border-radius: 100px !important;
    border-width: 0;
    padding: 5px 10px;
    &.active {
      background-color:$green;
      &.unicorn-reaction-button{
        background-color:$purple;
      }
      &.readinglist-reaction-button{
        background: lighten($bold-blue, 32%);
      }
      }
    img {
      width: 22px;
      height: 22px;
    }
  }
}


.activecontent__githubrepo{
}

.activecontent__githubrepoheader{
  padding-left: 30px;
  padding-bottom: 3px;
  min-height: 30px;
  margin-top:-2px;
  white-space: nowrap;
  overflow: hidden;
  text-overflow: ellipsis;
}

.activecontent__githubrepofiles{
  border-bottom: 1px solid $light-medium-gray;
  font-size:0.8em;
}

.activecontent__githubrepofilerow{
  padding: 4px 2px;
  border-top: 1px solid $light-medium-gray;
}

.chat__channelinvitationsindicator button {
  background: $green;
  text-align: center;
  padding: 10px 0px;
  display: block;
  border-radius: 3px;
  margin: 3px 0px;
  border: 0px;
  width: 93%;
  font-size: 0.9em;
}

.chatchannels {
  display: flex;
  flex-direction: column;
  justify-content: space-between;
  height: inherit;
  width: 99%;
}

.chatchanneltabbutton{
  width: 93%;
  border: none;
  background: transparent;
  padding:3px 0px;
  margin-bottom: -5px 0;
  @include themeable(
    color, 
    theme-color, 
    $black
  );
  &:hover {
    .chatchanneltab--inactive {
      border: 1px solid $outline-color;
      box-shadow: $bold-shadow;
    }
  }
}

.chatchanneltab {
  display:inline-block;
  width: 90%;
  margin-bottom: 5px;
  background: inherit;
  text-align: start;
  font-size: 11px;
  font-weight: 500;
  padding: 6px 4px;
  border: 1px solid transparent;
  border-radius: 3px;
  white-space: nowrap;
  overflow: hidden;
  text-overflow: ellipsis;
  @media screen and ( min-width: 550px ){
    font-size: 13px;
    padding: 8px;
  }
}

.chatchanneltab--active {
  @include themeable(
    background, 
    theme-container-background, 
    white
  );
  border: 1px solid $dark-purple;
  box-shadow: 3px 3px 0px $dark-purple;
}

.chatchanneltab--new {
  background: lighten($yellow, 10%);
}

.chatchanneltabindicator{
  display: inline-block;
  min-height: 0.3em;
  min-width: 0.3em;
  border-radius: 100px;
  // vertical-align: -0.05em;
  margin-right: 3px;

  img {
    height: calc(20px + 0.3vw);
    width: calc(20px + 0.3vw);
    vertical-align: calc(-7px - 0.14vw);
    border: 2px solid transparent;

    &.chatchanneltabindicatordirectimage{
      border: 2px solid $light-medium-gray;
      border-radius: 100px;
    }

  }

  .chatchanneltabgroupicon{
    display: inline-block;
    margin-left: calc(20px + 0.3vw);
  }

}

.chatchanneltabindicator--new{
  background: $yellow;
  img.chatchanneltabindicatordirectimage {
    border: 2px solid $black;
  }
}

.chatchanneltabindicator--phone{
  background: $green;
  padding: 0px 8px;
}

.chatchannels__channelslist {
  padding: 3px 0 10px;
  flex-grow: 1;
  overflow: scroll;
  padding-bottom: 9vw;
  overflow-x: hidden;
}

.chatchannels__channelslistheader{
  background: lighten($purple, 5%);
  border: 1px solid darken($purple, 20%);
  font-size: 12px;
  color: $dark-purple;
  box-sizing: border-box;
  padding: 5px;
  width: 98%;
  border-radius: 3px;
}

.chatchannels__channelslistfooter{
  font-size: 12px;
  color: $medium-gray;
  padding: 10px;
  opacity:0.8;
  padding-bottom: 70px;
}

.chatchannels__config{
  position: absolute;
  bottom: -14px;
  left: 0;
  right: 0;
  @include themeable(
    background, 
    theme-background, 
    $lightest-gray
  );
  border-top: 1px solid $light-medium-gray;
  padding: 8px 10px 20px;
  font-weight: bold;
  padding-left: 16px;
  cursor: pointer;
  img{
    opacity:0.6;
  }
  &:hover{
    .chatchannels__configmenu{
      display: block;
    }
  }
}
.chatchannels__configmenu{
  display: none;
  position: absolute;
  bottom: 42px;
  padding: 12px 10px;
  min-width: 150px;
  left: 0;
  right: 0;
  background: $lightest-gray;
  border-top: 1px solid $light-medium-gray;
  font-size: 13px;
  a {
    color: $dark-gray;
    display: block;
    padding: 5px 0px;
  }
}

.chatchannels__misc {
  height: 70px;
  border-top: 1px solid #c9c9c9
}

// Chatmessage
.chatmessage {
  padding: 3px 10px;
  display: flex;
  // justify-content: space-between;
  max-width: 100%;
  &:hover {
    @include themeable(
      background, 
      theme-container-background-hover, 
      $light-gray
    );
    .chatmessagebody__username--link {
      @include themeable(
        background, 
        theme-container-background-hover, 
        transparent
      );
    }

  }
}

.chatmessage__profileimage {

}

.chatmessage__body {
  flex-grow: 1;
  max-width: calc(100% - 37px)
}

.chatmessagebody__username {
  font-weight: 600;
}

.chatmessage__timestamp {
  font-size: 11px;
  color: darken($light-medium-gray, 6%);
  min-width: 85px;
  text-align:right;
  padding-left: 4px;
  vertical-align: 1px;
}

.chatmessage__bodytext{
  margin: 3px 1px 4px;
  overflow-wrap: break-word;
  word-wrap: break-word;
  word-break: break-word;
  pre{
    background: #29292e;
  }
  code {
    background: #29292e;
    padding:0.1em 0.3em;
    border-radius:2px;
    color: #eff0f9;
    font-size:0.95em;
    vertical-align:0.05em;
    max-width:100%;
    line-height:1.4em;
    font-family: $monospace;
  }
}

.chatmessagebody__profileimage {
  height: 25px;
  width: 25px;
  margin-right: 6px;
  border-radius: 20px;
  vertical-align: -3px;
  @media screen and ( min-width: 400px ){
    height: 31px;
    width: 31px;
  }
}

.chatmessagebody__username--link {
  color: inherit;
  background: white;
  border-radius: 3px;
  padding: 0px 2px;
  display: inline-block;
  &:hover {
    @include themeable(
      background, 
      theme-container-background-hover, 
      transparent
    );
  }
}

.chatmessagebody__divider {

}

.chatmessagebody__message {
  p {
    margin-top: 0;
    margin-bottom: 9px;
    &:last-child {
      margin-bottom: 0;
    }
  }
  blockquote {
    border-left: 4px solid $black;
    margin-left: 0px;
    padding-left: 8px;
  }
  a h1 {
    @include themeable(
      color, 
      theme-container-color, 
      $black
    );
    @include themeable-important(
      border-color, 
      theme-container-color, 
      #0a0a0a
    );
  }
}

.chatmessagebody__currentuser {
  background: black;
  color: white;
  padding: 1px 5px;
  border-radius: 2px;
}

// Messagecomposer
.messagecomposer {
  display: flex;
  height: inherit;
  align-items: stretch;
}

.messagecomposer__input {
  border-radius: 3px;
  border: 1px solid $outline-color;
  font-size: 14px;
  margin: 10px;
  padding: 5px;
  resize: none;
  flex-grow: 1;
}

.messagecomposer__submit {
  margin: 10px 10px 10px 0;
  border-radius: 3px;
  background: $dark-purple;
  font-weight: 600px;
  font-family: $helvetica-condensed;
  width: 80px;
  color: white;
  font-size: 18px;
}

.messagelist__sentinel {
  height: 5px;
}

.chatcodeeditor{
  position: absolute;
  top: 40px;
  left: 0px;
  right: 24px;
  bottom: 0px;
}
.chatcodeeditor__header{
  position: absolute;
  top: -27px;
  left: 35px;
  font-family: $monospace;
  @include themeable(
    color, 
    theme-color, 
    $dark-gray
  );
}

.CodeMirror{
  padding: 12px;
  font-size:0.9em;
}

.cursorelement{
  border-left: 3px solid $red;
  animation: blinker 1s linear infinite;
  padding: 0px;
  z-index: 0;
}

@keyframes blinker {
  50% {
    opacity: 0;
  }
}

@keyframes pulser {
  50% {
    opacity: 0.8;
    box-shadow: 2px 2px 0px $green;
    padding: 18px;
  }
}

.chat .container {
  box-shadow: 0px 0px 0px #ffffff !important;
  border: 0px !important;
  margin-top: 8px !important;
  .title{
    width:95%;
    font-size:18px;
    h1{
      font-size:28px !important;
    }
  }
  .body {
    font-size:20px;
    width:96%;
  }
}<|MERGE_RESOLUTION|>--- conflicted
+++ resolved
@@ -356,17 +356,12 @@
   padding: 10px 12px;
   font-weight: bold;
   font-size:14px;
-<<<<<<< HEAD
-  background: $light-gray;
-  background: var(--theme-container-accent-background, $light-gray);
-  position: relative;
-=======
   @include themeable(
     background, 
     theme-container-accent-background, 
     $light-gray
   );
->>>>>>> 571c907e
+  position: relative;
   a {
     @include themeable(
       color, 
