@import 'variables';
@import 'mixins';
@import 'config/import';

// High level classes
.chat-page-wrapper {
  margin: 0px auto 0px;
  width: 100%;
  max-width: calc(1540px + 10vw);

  --layout-chat-left-sidebar-width: 260px;
}

.live-chat {
<<<<<<< HEAD
  height: calc(100vh - 56px);

  &.live-chat--iossafari {
    height: calc(100vh - 56px);
  }

  overflow-y: hidden;
=======
  height: calc(100 * var(--vh) - var(--header-height));
>>>>>>> f95acef2
}

.live-chat {
  padding: 0;
  width: 100%;
}

.chat {
  display: flex;
  height: calc(100 * var(--vh) - var(--header-height));
  position: relative;
  overflow-x: hidden;
  overflow-y: hidden;
<<<<<<< HEAD

  &.chat--iossafari {
    height: 100%;
  }
=======
>>>>>>> f95acef2
}

.chat__channels {
  box-sizing: border-box;
  height: inherit;
  padding: var(--su-3);
  position: relative;
  width: 100%;
  overflow-y: auto;
  @media screen and (min-width: $breakpoint-m) {
    min-width: var(--layout-chat-left-sidebar-width);
    max-width: var(--layout-chat-left-sidebar-width);
  }
}

.chat__channelssearchtoggle {
  background: transparent;
  border: 0;
  margin-left: 2px;
  svg {
    vertical-align: -5px;
    fill: var(--indicator-default-color);
  }
}

.chat__notificationsbutton {
  border: 0px;
  font-size: 12px;
  padding: 15px 0px;
  width: 100%;
  color: darken($green, 30%);
  font-weight: bold;
  width: 95%;
  border-radius: 3px;
  border: 1px solid darken($green, 30%);
  box-shadow: 3px 3px 0px darken($green, 30%);
  background: lighten($green, 30%);
  margin-bottom: 5px;

  &:hover {
    @include themeable(
      background,
      theme-container-background-hover,
      lighten($green, 20%)
    );
  }
}

.chat__channels--placeholder {
  .chat__channelstogglebutt--placeholderunexpanded {
    display: none;
  }

  @media screen and (max-width: 599px) {
    width: 45px;
    min-width: 45px;

    input {
      display: none;
    }

    .chat__channelstogglebutt--placeholderunexpanded {
      display: block;
      width: 100%;
    }
  }
}

.chat__channels input {
  width: 100%;
}

.chat__channeltypefilter {
  width: 100%;
}

.chat__channeltypefilterbutton {
  margin: 1px;
  @media screen and (min-width: 1300px) {
    margin: 5px 4px;
  }
}

.chat_chatconfig {
  position: absolute;
  bottom: 0px;
  left: 0px;
  right: 6px;
  font-size: 12px;
  padding: 3px 12px;
  display: inline-block;
  border-radius: 3px;
  background: var(--body-bg);
  border: 1px solid $light-medium-gray;
  font-weight: bold;
  cursor: default;
}

.chat_chatconfig--on {
  color: $green;
}

.chat_chatconfig--off {
  color: $red;
}

.chat__channels--hidden {
  display: none;
}

.active-channel__back-btn {
  display: inherit;

  @media screen and (min-width: $breakpoint-m) {
    display: none;
  }
}

.chat__activechat {
  height: inherit;
  width: 100%;
  position: absolute;
  top: 0;
  left: 0;
  right: 0;
  bottom: 0;
  transform: translateX(0);
  transition: transform 0.35s linear;

  @media screen and (min-width: $breakpoint-m) {
    position: inherit;
  }
}

.chat__activechat--hidden {
  transform: translateX(100%);

  @media screen and (min-width: $breakpoint-m) {
    transform: translateX(0);
  }
}

.activechatchannel {
  height: inherit;
  max-height: inherit;
  display: flex;
  flex-direction: row;
  justify-content: space-between;
  background: var(--card-bg);
  flex-flow: row nowrap;
  position: relative;

  @include themeable(
    border-left,
    theme-container-border,
    1px solid $outline-color
  );

  @media screen and (min-width: 1540px) {
    @include themeable(
      border,
      theme-container-border,
      1px solid $outline-color
    );
    border-top: 0px;
  }
}

.activechatchannel__conversation {
  position: relative;
  order: 1;
  display: flex;
  flex-direction: column;
  flex: 0 1 auto;
  width: 100%;
  min-width: 50%;
  @media screen and (min-width: 1440px) {
    min-width: 35%;
  }
  @media screen and (max-width: 426px) {
    overflow-x: hidden;
  }
}

.active-channel__header {
  align-items: center;
  box-shadow: 0 0 0 1px var(--card-border);
  box-sizing: border-box;
  display: flex;
  height: var(--header-height);
  position: relative;
  padding: var(--su-4);
  justify-content: space-between;
}

.active-channel__title {
  font-weight: var(--fw-bold);
  font-size: var(--fs-base);
  color: var(--body-color);
}

.activechatchannel__messages {
  padding-top: var(--su-2);
  padding-bottom: var(--su-2);
  font-size: var(--fs-base);
  flex-grow: 1;
  height: 300px;
  overflow-y: auto;
  overflow-x: hidden;
  text-align: left;
  overscroll-behavior-y: contain;
  -webkit-overflow-scrolling: touch;
}

.activechatchannel__alerts {
  position: relative;
}

.chatalert__default {
  align-items: center;
  background-color: rgba(0, 0, 0, 0.5);
  color: white;
  display: flex;
  height: 25px;
  justify-content: center;
  position: absolute;
  top: -25px;
  width: 100%;
  font-size: 13px;
}

.chatalert__default--hidden {
  display: none;
}

.activechatchannel__form {
  width: 100%;
  position: relative;
}

.activechatchannel__activecontent {
  order: 2;
  flex: 0 1 auto;
  @include themeable(border, theme-border, 1px solid $outline-color);
  padding: 13px;
  min-width: 50%;
  overflow-x: hidden;
  @media screen and (min-width: 1440px) {
    min-width: 45%;
  }
  -webkit-overflow-scrolling: touch;
  background: var(--body-bg);
  z-index: 200;
  position: relative;
  box-sizing: border-box;
  overflow-y: auto;
  max-width: 100%;

  @media screen and (max-width: 426px) {
    padding: 10px;
    min-width: 50%;
    width: calc(100%);
    position: fixed;
    height: 100%;
    margin-left: 0;
    margin-top: 0;
  }

  @media screen and (min-width: 1000px) {
    margin-left: initial;
    padding: 18px;
    max-width: 480px;
  }

  @media screen and (min-width: 1300px) {
    margin-left: initial;
    padding: 18px;
    width: 750px;
    max-width: 750px;
  }
}

.chat--video-visible {
  .activechatchannel__conversation {
    min-width: 20%;
  }
  .activechatchannel__activecontent {
    &.activechatchannel__activecontent--video {
      width: 380px;
      min-width: 380px;
      @media screen and (max-width: 426px) {
        width: calc(100% - 16px);
        min-width: calc(100% - 16px);
      }
      iframe {
        position: absolute;
        top: 0;
        left: 0;
        right: 0;
        bottom: 0;
        height: 100%;
        width: 100%;
        border: 0px;
      }
    }
    width: 300px;
    min-width: 300px;
    @media screen and (min-width: 1000px) {
      width: 400px;
      min-width: 400px;
    }
    @media screen and (min-width: 1500px) {
      width: 750px;
      min-width: 750px;
    }
  }
}

.chat--content-visible .activechatchannel__conversation {
  max-width: 52%;
}

.chat--content-visible
  .activechatchannel__activecontent.activechatchannel__activecontent--video {
  width: 180px;
  min-width: 180px;
}

.live-chat-wrapper .activechatchannel__activecontent {
  min-width: 310px;
  margin-left: -180px;
  max-width: 96%;
  padding: 13px;
}

.chat--content-visible-full {
  .activechatchannel__activecontent.activechatchannel__activecontent--sidecar {
    position: absolute;
    left: 0;
    right: 0;
    top: 0;
    bottom: 0;
    width: 100%;
    min-width: 100%;
  }
  .activechatchannel__activecontent.activechatchannel__activecontent--video {
    position: absolute;
    right: 0;
    bottom: 0;
    width: 200px;
    min-width: 200px;
    height: 300px;
    z-index: 250;
  }
}

.chat--video-visible-full {
  .activechatchannel__activecontent.activechatchannel__activecontent--video {
    position: absolute;
    left: 0;
    right: 0;
    top: 0;
    bottom: 0;
    width: 100%;
    min-width: 100%;
  }
  .activechatchannel__activecontent.activechatchannel__activecontent--sidecar {
    display: none;
  }
}

.activechatchannel__activecontentexitbutton {
  font-size: 30px;
  position: absolute;
  left: 4px;
  top: 4px;
  z-index: 10;
  padding: 0px;
  height: 30px;
  width: 30px;
  line-height: 0;
  @media screen and (max-width: 800px) {
    &.activechatchannel__activecontentexitbutton--fullscreen {
      display: none;
    }
  }
}

.activechatchannel__activeArticle {
  position: absolute;
  top: 0px;
  left: 0;
  right: 0;
  bottom: 0;
}

.activechatchannel__activeArticle iframe {
  position: absolute;
  top: 0;
  left: 0;
  right: 0;
  bottom: 0;
  height: 100%;
  width: 100%;
  border: 0px;
}

.activechatchannel__activecontentuserdetails {
  margin-top: 20px;
  font-family: var(--ff-monospace);
  font-size: 0.9em;

  .key {
    color: $medium-gray;
    margin-bottom: 3px;
    font-size: 0.9em;
  }
}

.userdetails__blockreport {
  margin: 10px 0;

  button {
    background-color: rgb(255, 0, 0);
    color: rgb(255, 255, 254);
    font-size: 1em;
    cursor: pointer;
    padding: 5px;
    margin: 2px 5px;
    border-radius: 3px;
    border-width: 0px;
    border-style: initial;
    border-color: initial;
    border-image: initial;

    &:first-child {
      margin-left: 0;
    }
  }
}

.userdetails__reportabuse,
.userdetails__blockmsg {
  a {
    background-color: rgb(255, 0, 0);
    color: rgb(255, 255, 254);
    font-size: 1em;
    cursor: pointer;
    padding: 5px;
    margin: 2px 5px;
    border-radius: 3px;
    border-width: 0px;
    border-style: initial;
    border-color: initial;
    border-image: initial;
  }

  .no {
    background-color: rgb(78, 87, 239);
  }
}

.chatchannels {
  box-sizing: border-box;
  display: flex;
  flex-direction: column;
  height: auto;
  justify-content: space-between;
  width: 100%;
}

.chatchannels__channelslist {
  flex-grow: 1;
  overflow-y: auto;
  overflow-x: hidden;
  margin: var(--su-4) auto;
  width: 100%;
  -webkit-overflow-scrolling: touch;
}

.chatchannels__channelslistheader {
  background: lighten($purple, 5%);
  border: 1px solid darken($purple, 20%);
  font-size: 12px;
  color: $dark-purple;
  box-sizing: border-box;
  padding: 5px;
  width: 98%;
  border-radius: 3px;
}

.chatchannels__channelslistfooter {
  font-size: 12px;
  color: $medium-gray;
  padding: 10px;
  opacity: 0.8;
  padding-bottom: 70px;
}

.chatchannels__config {
  position: fixed;
  bottom: 0;
  left: 0;
  right: 0;
  background: var(--body-bg);
  border-top: 1px solid $light-medium-gray;
  padding: var(--su-3);
  font-weight: bold;
  cursor: pointer;

  img {
    opacity: 0.6;
  }

  &:hover {
    .chatchannels__configmenu {
      display: block;
    }
  }
}

.chatchannels__configmenu {
  display: none;
  position: absolute;
  bottom: 42px;
  padding: 12px 10px;
  min-width: 150px;
  left: 0;
  right: 0;
  background: $lightest-gray;
  border-top: 1px solid $light-medium-gray;
  font-size: 13px;

  a {
    color: $dark-gray;
    display: block;
    padding: 5px 0px;
  }
}

.chatchannels__misc {
  height: 70px;
  border-top: 1px solid #c9c9c9;
}

// Chatmessage
.chatmessage {
  padding: var(--su-2) var(--su-6);
  display: flex;
  max-width: 100%;
  @media not all and (pointer: coarse) {
    &:hover {
      @include themeable(
        background,
        theme-container-background-hover,
        $light-gray
      );

      .chatmessagebody__username--link {
        @include themeable(
          background,
          theme-container-background-hover,
          transparent
        );
      }
    }
  }
}

.chat__channelinvitationsindicator a,
.chat__channelinvitationsindicator button {
  background: linear-gradient(10deg, darken($green, 25%), darken($green, 15%));
  text-align: center;
  padding: 30px 0px;
  display: block;
  border-radius: var(--radius);
  margin: 3px 0px;
  border: 0px;
  width: 94%;
  color: white;
  font-size: 1.1em;
  font-weight: var(--fw-bold);
  -webkit-appearance: unset;
}

.chatchanneltabbutton {
  border: none;
  width: 100%;
  background: transparent;
  box-sizing: border-box;
  color: var(--body-color);
  display: block;
  position: relative;
  padding: 0;

  .crayons-indicator {
    vertical-align: -1px;
    margin-right: var(--su-1);
  }
}

.chatchanneltab {
  display: inline-block;
  width: 100%;
  background: inherit;
  text-align: start;
  border-radius: var(--radius);
  white-space: nowrap;
  overflow: hidden;
  text-overflow: ellipsis;
  box-sizing: border-box;
  border: 1px solid transparent;
  font-size: 13px;
  padding: var(--su-3);
  display: flex;
  align-items: center;
}

.chatchanneltab--active {
  border: 1px solid var(--base-30);
  background: var(--base-10);
  img {
    border: 1px solid var(--base-30);
  }
}

.chatchanneltab__name {
  max-width: 100%;
  overflow: hidden;
  text-overflow: ellipsis;
}

.chatchanneltab--new {
  border: 1px solid var(--accent-brand-darker);
  color: var(--accent-brand-darker);
}

.chatchanneltab--video {
  background: lighten($green, 10%);
  animation: small-pulser 0.5s linear infinite;
}

.chatchanneltabindicator {
  display: inline-block;
  min-height: 0.3em;
  min-width: 0.3em;
  margin-right: 5px;
  flex-shrink: 0;

  img {
    height: calc(22px + 0.3vw);
    width: calc(22px + 0.3vw);
    vertical-align: calc(-6px - 0.14vw);
    border-radius: 100px;
    border: 1px solid var(--base-30);
    background: white;
  }

  .chatchanneltabgroupicon {
    display: inline-block;
    margin-left: calc(20px + 0.3vw);
  }
}

.chatchanneltabindicator .chatchanneltabindicatorgroupimage {
  border-radius: var(--radius);
}

.chatchanneltabindicator--new img {
  border: 1px solid var(--accent-brand);
}

.chatmessage__body {
  flex-grow: 1;
  max-width: calc(100% - 37px);
}

.message__info {
  display: flex;
  align-items: center;
  flex-wrap: wrap;
}

.chatmessagebody__username {
  font-size: var(--fs-base);
  font-weight: var(--fw-medium);
  margin-right: var(--su-2);
}

.chatmessage__timestamp {
  font-size: var(--fs-s);
  color: var(--base-60);
}

.chatmessage__bodytext {
  overflow-wrap: break-word;
  word-wrap: break-word;
  word-break: break-word;

  pre {
    background: #29292e;
  }

  code {
    background: #29292e;
    padding: 0.1em 0.3em;
    border-radius: 2px;
    color: #eff0f9;
    font-size: 0.95em;
    vertical-align: 0.05em;
    max-width: 100%;
    line-height: 1.4em;
    font-family: var(--ff-monospace);
  }
}

.chatmessage__profilepic {
  margin-right: var(--su-2);
}

.chatmessagebody__profileimage {
  height: var(--su-7);
  width: var(--su-7);
  border-radius: 100%;
}

.chatmessagebody__username--link {
  color: inherit;
  border-radius: 3px;
  padding: 0px 2px;
  display: inline-block;

  &:hover {
    @include themeable(
      background,
      theme-container-background-hover,
      transparent
    );
  }
}

.chatmessagebody__message {
  p {
    margin-top: 0;
    margin-bottom: 9px;

    &:last-child {
      margin-bottom: 0;
    }
  }

  blockquote {
    border-left: 4px solid $black;
    margin-left: 0px;
    padding-left: 8px;
  }

  a h1 {
    color: var(--card-color);
    border-color: var(--card-color);
  }

  img {
    max-width: 100%;
  }
}

.chatmessagebody__currentuser {
  background: black;
  color: white;
  padding: 1px 5px;
  border-radius: 2px;
}

// Messagecomposer
.messagecomposer {
  display: flex;
  height: inherit;
  align-items: stretch;
  position: relative;
  height: auto;
  padding: var(--su-4);

  textarea {
    margin-right: var(--su-4);
  }
}

.messagelist__sentinel {
  height: 5px;
}

.chatcodeeditor {
  position: absolute;
  top: 40px;
  left: 0px;
  right: 24px;
  bottom: 0px;
}

.chatcodeeditor__header {
  position: absolute;
  top: -27px;
  left: 35px;
  font-family: var(--ff-monospace);
  @include themeable(color, theme-color, $dark-gray);
}

.cursorelement {
  border-left: 3px solid $red;
  animation: blinker 1s linear infinite;
  padding: 0px;
  z-index: 0;
}

@keyframes blinker {
  50% {
    opacity: 0;
  }
}

@keyframes pulser {
  50% {
    opacity: 0.8;
    box-shadow: 2px 2px 0px $green;
    padding: 18px;
  }
}

@keyframes small-pulser {
  50% {
    opacity: 0.6;
    box-shadow: 2px 2px 0px $green;
  }
}

.chatchanneljumpback {
  position: relative;
}

.chatchanneljumpback__messages {
  position: absolute;
  bottom: 12px;
  right: 8px;
  background: var(--body-bg);
  color: var(--body-color);
  border: 2px solid $black;
  padding: 7px 15px;
  border-radius: 20px;
  cursor: pointer;
  font-size: 13px;
  text-transform: uppercase;
  font-weight: bold;
  z-index: 7;
}

.chatchanneljumpback__hide {
  display: none;
}

.message__info__actions {
  display: grid;
  grid-template-columns: 19fr 1fr;
}

.message__actions {
  display: none;
  position: relative;
  justify-content: end;
  -webkit-justify-content: flex-end;

  .ellipsis__menubutton {
    height: 17px;
    cursor: pointer;
    color: var(--theme-color, #0a0a0a);
  }

  &:hover {
    .messagebody__dropdownmenu {
      display: block;
    }
  }

  img {
    height: 100%;
    opacity: 0.6;
  }

  .messagebody__dropdownmenu {
    display: none;
    position: absolute;
    background-color: var(--theme-container-background, #fff);
    border-style: solid;
    border-color: var(--theme-color, #0a0a0a);
    border-radius: 5px;
    border-width: 1px;
    margin-top: 1em;
    margin-right: -0.6em;

    button {
      width: 100%;
      text-align: left;
    }
  }
}

.message__actions span {
  margin-left: 7px;
  font-size: var(--fs-s);
  font-weight: bold;
  cursor: pointer;
}

.chatmessage:hover .message__actions {
  display: -webkit-flex;
  display: flex;
}

.chatchannels__richlink {
  border: 1px solid darken($light-medium-gray, 15%);
  border-radius: 3px;
  box-shadow: 2px 2px 0px darken($light-medium-gray, 15%);
  color: $black;
  display: block;
  max-width: 670px;
  padding: 0px;
  margin-bottom: 6px;
  background: var(--card-bg);
  font-size: 0.9em;
  &.chatchannels__richlink--base {
    h1 {
      margin: 18px auto;
    }
  }
  .chatchannels__richlinkmainimage {
    position: relative;
    width: 100%;
    margin: auto;
    background: transparent no-repeat center center;
    background-size: cover;
    z-index: 2;
    padding-top: 42%;
  }
  h1 {
    margin-top: 8px;
    padding: 0px calc(10px + 0.2vw);
    line-height: 1.1em;
    font-size: 1.8em;
    img {
      height: 1.2em;
      width: 1.2em;
      margin-right: 5px;
      vertical-align: -0.25em;
      &.chatchannels__richlinkprofilepic {
        border-radius: 100px;
        border: 1px solid var(--card-color-tertiary);
      }
    }
  }
  h4 {
    margin-top: 12px;
    margin-bottom: 15px;
    color: var(--card-color-tertiary);
    font-weight: 500;
    padding: 0px calc(10px + 0.2vw);
    img {
      height: 22px;
      width: 22px;
      border-radius: 100px;
      margin-right: 3px;
      border: 1px solid var(--card-color-tertiary);
      vertical-align: -6px;
    }
  }
}

.delete-actions__container {
  margin-top: var(--su-4);
}

.message__delete__button {
  margin-right: var(--su-2);
}

.message__delete__modal__hide {
  display: none;
}

.composer-container__edit {
  height: auto;
  padding: var(--su-4);
  display: flex;
  flex-direction: column;
}

.composer-textarea__edit {
  height: 80px;
  max-height: 8rem;
  margin-bottom: var(--su-4);
}

.composer-textarea {
  height: auto;
  margin-bottom: var(--su-4);
  min-height: 2.5rem;
  resize: vertical;
  max-height: 8rem;
}

.composer-btn-group {
  button {
    margin-right: var(--su-2);

    &:last-child {
      margin-right: 0;
    }
  }
}

.mention__list {
  position: absolute;
  background: var(--card-bg);
  display: none;
  z-index: 1;
  border-top: 1px solid #dbdbdb;
  bottom: 60px;
  width: 100%;
  max-height: 280px;
  overflow-x: scroll;
}
.mention__list .mention__user {
  padding: 5px 10px;
  border-bottom: 1px solid #dbdbdb;
  cursor: pointer;
}
.compose__outer__container {
  position: relative;
  box-shadow: 0 0 0 1px var(--card-border);
}
.mention__user__image {
  height: 25px;
  width: 25px;
  margin-right: 6px;
  border-radius: 20px;
  align-self: center;
}
.mention__visible {
  display: block;
}
.mention__user {
  display: grid;
  grid-template-columns: 30px 1fr;
}
.mention__user p {
  margin: 0px;
  font-size: 9px;
  color: gray;
  width: max-content;
}
.comment-mentioned-all {
  color: rgb(213, 138, 0);
}

.active__message__list {
  background: var(--theme-container-accent-background, #f5f6f7);
}
.chatmessage__action {
  &:hover {
    background: none;
  }

  .chatmessage__bodytext {
    margin: 0;
    font-size: 12px;
    font-style: italic;
    color: var(--card-color-tertiary);
    a {
      text-decoration: none;
      color: var(--card-color-tertiary);
      &:hover {
        text-decoration: underline;
      }
    }
  }
}
.joining-message {
  display: grid;
  margin-top: 30px;
  justify-content: center;
  h3,
  h2 {
    width: 90%;
    margin-top: 10px;
    text-align: center;
    justify-self: center;
  }
}
.user-picture,
.send-request {
  display: flex;
  justify-content: center;
  margin-top: 10vh;
}
.user-picture {
  .chatmessage__profilepic {
    .chatmessagebody__profileimage {
      width: 50px;
      height: 50px;
      border: 1px solid var(--base-30);
    }
  }
}

.loading-user {
  height: '210px';
  width: '210px';
  margin: ' 15px auto';
  display: 'block';
  border-radius: '500px';
  background-color: '#f5f6f7';
}
.request-card {
  display: grid;
  grid-template-columns: 200px 1fr;
}

.request-actions {
  justify-content: space-between;
  display: flex;
}

.request-message {
  width: 100%;

  @media screen and (min-width: $breakpoint-s) {
    width: 60%;
  }
}

.channel_details {
  margin-top: 30px;
}
.channel-request-card {
  display: flex;
  justify-content: space-between;
  flex-wrap: wrap;
}
.request_manager_header {
  margin-top: 30px;
}

.requests-badge {
  position: absolute;
  height: 17px;
  width: 17px;
  padding: 2px;
  margin-left: -10px;
  margin-top: -2px;
}

.chat_channel-member-list {
  height: 300px;
  overflow-y: scroll;
}

.member-list-item {
  justify-content: space-between;

  .admin-emoji {
    width: 6%;
  }

  .admin-emoji-button {
    width: 10%;
  }
}

.connect-draw {
  margin-top: 30px;
  .draw-title {
    display: flex;
    justify-content: flex-start;
  }
  .connect-draw__colors {
    z-index: 2;
    margin: 5px 20px;
    text-align: center;
    pointer-events: all;
  }

  .connect-draw__color {
    height: 30px;
    width: 30px;
    margin-right: 10px;
    border-radius: 50%;
    border: none;
  }
  .color:hover {
    opacity: 0.7;
    cursor: pointer;
  }

  .color:focus {
    outline: 0;
  }
  .connect-draw__draw-area {
    display: grid;

    .connect-draw__draw {
      border: 1px solid black;
      background-color: white;
      justify-self: center;
    }
    .connect-draw__actions {
      margin: 20px 0px;
      display: flex;
      button {
        margin-left: 10px;
      }
    }
  }
}

.membership-section {
  position: relative;

  .membership-actions {
    position: relative;

    .membership-management__dropdown-memu {
      display: none;
      position: absolute;
      background-color: var(--theme-container-background, #fff);
      border-style: solid;
      border-color: var(--theme-color, #0a0a0a);
      border-radius: 5px;
      border-width: 1px;
      z-index: 100;
      width: 200px;
      right: 78px;
      top: 20px;

      button {
        width: 100%;
        text-align: left;
      }

      &:hover {
        display: block;
      }
    }

    .membership-management__dropdown-button {
      height: 17px;
      cursor: pointer;
      color: var(--theme-color, #0a0a0a);

      &:hover + .membership-management__dropdown-memu {
        display: block;
      }

      img {
        height: 100%;
        opacity: 0.6;
      }
    }
  }
}<|MERGE_RESOLUTION|>--- conflicted
+++ resolved
@@ -12,17 +12,14 @@
 }
 
 .live-chat {
-<<<<<<< HEAD
-  height: calc(100vh - 56px);
+  /* height: calc(100vh - 56px); */
 
   &.live-chat--iossafari {
     height: calc(100vh - 56px);
   }
 
   overflow-y: hidden;
-=======
-  height: calc(100 * var(--vh) - var(--header-height));
->>>>>>> f95acef2
+  /* height: calc(100 * var(--vh) - var(--header-height)); */
 }
 
 .live-chat {
@@ -36,13 +33,10 @@
   position: relative;
   overflow-x: hidden;
   overflow-y: hidden;
-<<<<<<< HEAD
 
   &.chat--iossafari {
     height: 100%;
   }
-=======
->>>>>>> f95acef2
 }
 
 .chat__channels {
