@import 'variables';
@import 'connect/_channel-details';

// High level classes
.chat-page-wrapper{
  margin: 85px auto 0px;
  width: 96%;
  max-width: calc(1440px + 10vw);
}
.live-chat{
  height: calc(100vh - 80px);
  &.live-chat--iossafari{
    height: calc(100vh - 190px);
  }
  overflow-y: hidden;
  @media screen and ( min-width: 400px ){
    height: calc(100vh - 80px);
  }
}

//chat
.chat {
  display: flex;
  height: calc(100vh - 91px);
  &.chat--iossafari{
    height: calc(100vh - 201px);
  }
  padding-right: 3px;
  @media screen and ( min-width: 400px ){
    height: calc(100vh - 91px);
  }
}

.chat--expanded{
  min-width: 500px;
  width: calc(100%-3px);
  @media screen and ( min-width: 500px ){
    min-width: 300px;
  }
}

.chat__notificationsbutton{
  border: 0px;
  font-size: 12px;
  padding: 15px 0px;
  width: 100%;
  color: darken($green, 30%);
  font-weight: bold;
  width: 95%;
  border-radius: 3px;
  border: 1px solid darken($green, 30%);
  box-shadow: 3px 3px 0px darken($green, 30%);
  background: lighten($green,30%);
  margin-bottom: 5px;
  &:hover{
    background: lighten($green, 20%);
  }
}

.chat__channels {
  width: 45px;
  min-width: 45px;
  height: inherit;
  position: relative;
  overflow: hidden;
}

.chat__channels--expanded{
  width: 200px;
  min-width: 200px;
  @media screen and ( min-width: 400px ){
    width: 160px;
    min-width: 160px;
  }
  @media screen and ( min-width: 1000px ){
    width: 200px;
    min-width: 200px;
    .chat__channelstogglebutt{
      display: none;
    }
  }
  @media screen and ( min-width: 1300px ){
    width: calc(280px + 3vw);
    min-width: calc(280px);
  }
  &.chat__channels--placeholder{
    @media screen and ( max-width: 599px ){
      width: 45px;
      input{
        display: none;
      }
      .chat__channelstogglebutt{
        visibility: hidden;
      }
    }
  }
}

.chat__channelstogglebutt{
  width: 26px;
  height: 38px;
  background: transparent;
  border: 0px;
  -webkit-appearance: none;
  font-size: 18px;
  font-weight: bold;
}

.chat__channels input {
  width: calc(100% - 43px);
  border-radius: 3px;
  border: 1px solid $light-medium-gray;
  box-sizing: border-box;
  padding: 8px;
  margin-left: 2px;
  font-size: 14px;
  -webkit-appearance: none;
  @media screen and ( min-width: 1000px ){
    width: calc(100% - 13px);
  }
}

.chat__channeltypefilter{
  padding: 4px 0px 4px;
}

.chat__channeltypefilterbutton{
  background: transparent;
  border: 0px;
  font-size: 15px;
  padding: 9px 15px 4px;
  font-family: $monospace;
  border-top-left-radius: 3px;
  border-top-right-radius: 3px;
  display: inline-block;
  border-bottom: 1px solid $light-medium-gray;
}

.chat__channeltypefilterbutton--active {
  background: lighten($green, 18%);
}

.chat_chatconfig{
  position: absolute;
  bottom: 0px;
  left: 0px;
  right: 6px;
  font-size:12px;
  padding: 3px 12px;
  display: inline-block;
  border-radius: 3px;
  background: $lightest-gray;
  background: var(--theme-background, $lightest-gray);
  border: 1px solid $light-medium-gray;
  font-weight: bold;
  cursor: default;
}

.chat_chatconfig--on{
  color: $green;
}

.chat_chatconfig--off{
  color: $red;
}

.chat__channels--hidden {
  display: none;
}

.chat__activechat {
  height: inherit;
  max-width: calc(100% - 45px);
  min-width: calc(100% - 200px);
  @media screen and ( min-width: 1300px ){
    min-width: calc(100% - calc(280px + 3vw));
  }
}

.chat__videocall{
  height: 480px;
  width: 640px;
  position:fixed;
  background: $black;
  border-radius: 12px;
  left: 250px;
  top: 200px;
  text-align: center;
  cursor: grab;
  &:active{
    cursor: grabbing;
  }
  video{
    border-radius: 12px;
    width: 100%;
    height: 100%;
  }
  .chat__remotevideoscreen-2{
    video{
      margin-top: 20%;
      width:45%;
      margin-left: 1%;
      margin-right: 1%;
    }
  }
  .chat__remotevideoscreen-3,.chat__remotevideoscreen-4{
    video{
      width:45%;
      margin-top: 1%;
      margin-left: 1%;
      margin-right: 1%;
    }
  }
  .chat__remotevideoscreen-5,.chat__remotevideoscreen-6{
    video{
      width:30%;
      margin-top: 3%;
      margin-left: 1%;
      margin-right: 1%;
    }
  }
  .chat__remotevideoscreen-7,.chat__remotevideoscreen-8{
    video{
      width:24%;
    }
  }
  .chat__localvideoscren{
    height: 120px;
    width: 160px;
    position: absolute;
    right: 15px;
    bottom: 15px;
    border-radius: 5px;
    box-shadow: 2px 2px 2px 1px rgba(0, 0, 0, 0.4);
    video{
      border-radius: 5px
    }
  }
}

.chatNonChatView{
  position: absolute;
  left: 0;
  right: 0;
  bottom: 0;
  top: 0;
  padding: 80px 7%;
  background: white;
}

.chatNonChatView_exitbutton{
  position: absolute;
  left: 4%;
  top: 60px;
  font-size:25px;
  background: white;
  border:0px;
  font-size:1.8em;
}

.chatNonChatView_contentblock{
  border: 1px solid $medium-gray;
  padding: 20px;
  margin-bottom: 10px;
  max-width: 900px;
  box-shadow: $bold-shadow;
  box-shadow: var(--theme-container-box-shadow, $bold-shadow);
  h2{
    margin:5px auto 5px;
  }
  button{
    font-size: 1.6em;
    background: white;
    border: 4px solid $black;
    padding: 4px 12px;
    border-radius: 3px;
    margin: 20px 12px;
  }
}

.chat__videocallexitbutton{
  border:  0px;
  font-size: 20px;
  color: $medium-gray;
  padding:1px 6px 2px;
  border-radius:6px;
  background: rgba(0, 0, 0, 0.1);
  position: absolute;
  left: 3px;
  top: 3px;
}

.activechatchannel {
  height: inherit;
  max-height: inherit;
  display: flex;
  flex-direction: row;
  justify-content: space-between;
  border: 1px solid $outline-color;
  border: var(--theme-container-border, 1px solid $outline-color);
  box-shadow: $bold-shadow;
  box-shadow: var(--theme-container-box-shadow, $bold-shadow);
  background: white;
  flex-flow: row nowrap;
}

.activechatchannel__conversation{
  order: 1;
  display: flex;
  flex-direction: column;
  flex: 0 1 auto;
  width: 100%;
  min-width: 55%;
  @media screen and ( max-width: 426px ) {
    overflow-x: hidden;
  }
}

.activechatchannel__header{
  border-bottom: 1px solid $light-medium-gray;
  padding: 10px 12px;
  font-weight: bold;
  font-size:14px;
  background: $light-gray;
  a{color: $black}
}

.activechatchannel__messages {
  font-size: 15px;
  padding: 10px 0px;
  flex-grow: 1;
  height: 300px;
  overflow-y: scroll;
  overflow-x: hidden;
  text-align: left;
  overscroll-behavior-y: contain;
  -webkit-overflow-scrolling: touch;
}

.activechatchannel__alerts {
  position: relative;
}

.chatalert__default {
  align-items: center;
  background-color: rgba(0, 0, 0, 0.5);
  color: white;
  display: flex;
  height: 25px;
  justify-content: center;
  position: absolute;
  top: -25px;
  width: 100%;
  font-size: 13px;
}

.chatalert__default--hidden {
  display: none;
}

.activechatchannel__form {
  border-top: 1px solid $outline-color;
  border-top: var(--theme-container-border, 1px solid $outline-color);
  background: #ededed;
  width: 100%;
  height: 70px;
}

.activechatchannel__incomingcall{
  border: 2px solid $green;
  box-shadow: 6px 6px 0px $green;
  padding: 20px;
  margin: 10px;
  background: lighten($green, 28%);
  font-size: 28px;
  font-weight: bold;
  cursor:pointer;
  animation: pulser 0.5s linear infinite;
}

.activechatchannel__activecontent{
  order: 2;
  flex: 0 1 auto;
  border: 1px solid $outline-color;
  border-left: 2px solid $outline-color;
  padding: 13px;
  min-width: 45%;
  // margin-left: -50%;
  background: white;
  // flex-basis: 80%;
  z-index: 200;
  position: relative;
  box-sizing: border-box;
  overflow-y: scroll;
  max-width:96%;
  @media screen and ( max-width: 426px ) {
    padding: 10px;
    min-width: 50%;
    width: calc(95% - 45px);
    position: fixed;
    height: calc(100% - 90px);
  }
  @media screen and ( min-width: 1000px ){
    margin-left: initial;
    padding: 18px;
    max-width:480px;
  }
  @media screen and ( min-width: 1300px ){
    margin-left: initial;
    padding: 18px;
    max-width:620px;
  }
}

.live-chat-wrapper .activechatchannel__activecontent{
  min-width: 310px;
  margin-left: -180px;
  max-width:96%;
  padding: 13px;
}

.activechatchannel__activecontentexitbutton{
  border:  0px;
  font-size: 36px;
  color: $medium-gray;
  padding:0px;
  background: transparent;
  position: absolute;
  left: 6px;
  top:-5px;
}

.activechatchannel__activeArticle{
  position: absolute;
  top: 36px; left: 0; right: 0; bottom: 0;
  border-top: 1px solid $light-medium-gray !important;
}

.activechatchannel__activeArticleDetails{
  position: absolute;
  top: -25px;
  right: 2px;
  left: 42px;
  font-family: $monospace;
  font-size:0.85em;
  a{
    color: $dark-gray;
  }
  .activechatchannel__activeArticleDetailsPath{
    display: inline-block;
    max-width: calc(100% - 20px);
    white-space: nowrap;
    overflow: hidden;
    text-overflow: ellipsis;
  }
  img{
    height: 1.1em;
    width: 1.1em;
    margin-left: 10px;
    vertical-align:2px;
    opacity:0.86;
    &:hover{
      opacity:1;
    }
  }
}


.activechatchannel__activecontentuserdetails{
  margin-top:20px;
  font-family: $monospace;
  font-size:0.9em;
  .key{
    color: $medium-gray;
    margin-bottom: 3px;
    font-size:0.9em
  }
}

.chat .activechatchannel__activeArticle .container {
  position: absolute;
  top: 0px; left: 0; right: 0; bottom: 30px;
  overflow-y: scroll;
  border-radius: 0px;
  margin-top: 0px !important;
  pre{
    width:97%;
    margin-left:-3%;
    padding-left:4%;
    padding-right:7%;
  }
}

.activechatchannel__activeArticleActions{
  position:absolute;
  bottom:0;
  left:0px;
  right:0px;
  padding: 19px;
  background: white;
  z-index: 20;
  border-top: 1px solid $light-medium-gray;
  button {
    border: 1px solid $light-medium-gray;
    padding: 3px 15px;
    border-radius: 3px;
    margin-right: 15px;
    width: 54px;
    &.active {
      border: 2px solid $black;
      padding: 2px 14px;
      background-color:$green;
      &.unicorn-reaction-button{
        background-color:$purple;
      }
      &.readinglist-reaction-button{
        background: lighten($bold-blue, 32%);
      }
      }
    img {
      width: 22px;
      height: 22px;
    }
  }
}


.activecontent__githubrepo{
}

.activecontent__githubrepoheader{
  padding-left: 30px;
  padding-bottom: 3px;
  min-height: 30px;
  margin-top:-2px;
  white-space: nowrap;
  overflow: hidden;
  text-overflow: ellipsis;
}

.activecontent__githubrepofiles{
  border-bottom: 1px solid $light-medium-gray;
  font-size:0.8em;
}

.activecontent__githubrepofilerow{
  padding: 4px 2px;
  border-top: 1px solid $light-medium-gray;
}

.chat__channelinvitationsindicator button {
  background: $green;
  text-align: center;
  padding: 10px 0px;
  display: block;
  border-radius: 3px;
  margin: 3px 0px;
  border: 0px;
  width: 93%;
  font-size: 0.9em;
}

.chatchannels {
  display: flex;
  flex-direction: column;
  justify-content: space-between;
  height: inherit;
  width: 99%;
}

.chatchanneltabbutton{
  width: 93%;
  border: none;
  background: transparent;
  padding:3px 0px;
  margin-bottom: -5px 0;
  &:hover {
    .chatchanneltab--inactive {
      border: 1px solid $outline-color;
      box-shadow: $bold-shadow;
    }
  }
}

.chatchanneltab {
  display:inline-block;
  width: 90%;
  margin-bottom: 5px;
  background: inherit;
  text-align: start;
  font-size: 11px;
  font-weight: 500;
  padding: 6px 4px;
  border: 1px solid transparent;
  border-radius: 3px;
  white-space: nowrap;
  overflow: hidden;
  text-overflow: ellipsis;
  @media screen and ( min-width: 550px ){
    font-size: 13px;
    padding: 8px;
  }
}

.chatchanneltab--active {
  background: white;
  border: 1px solid $dark-purple;
  box-shadow: 3px 3px 0px $dark-purple;
}

.chatchanneltab--new {
  background: lighten($yellow, 10%);
}

.chatchanneltabindicator{
  display: inline-block;
  min-height: 0.3em;
  min-width: 0.3em;
  border-radius: 100px;
  // vertical-align: -0.05em;
  margin-right: 3px;

  img {
    height: calc(20px + 0.3vw);
    width: calc(20px + 0.3vw);
    vertical-align: calc(-7px - 0.14vw);
    border: 2px solid transparent;

    &.chatchanneltabindicatordirectimage{
      border: 2px solid $light-medium-gray;
      border-radius: 100px;
    }

  }

  .chatchanneltabgroupicon{
    display: inline-block;
    margin-left: calc(20px + 0.3vw);
  }

}

.chatchanneltabindicator--new{
  background: $yellow;
  img.chatchanneltabindicatordirectimage {
    border: 2px solid $black;
  }
}

.chatchanneltabindicator--phone{
  background: $green;
  padding: 0px 8px;
}

.chatchannels__channelslist {
  padding: 3px 0 10px;
  flex-grow: 1;
  overflow: scroll;
  padding-bottom: 9vw;
  overflow-x: hidden;
}

.chatchannels__channelslistheader{
  background: lighten($purple, 5%);
  border: 1px solid darken($purple, 20%);
  font-size: 12px;
  color: $dark-purple;
  box-sizing: border-box;
  padding: 5px;
  width: 98%;
  border-radius: 3px;
}

.chatchannels__channelslistfooter{
  font-size: 12px;
  color: $medium-gray;
  padding: 10px;
  opacity:0.8;
  padding-bottom: 70px;
}

.chatchannels__config{
  position: absolute;
  bottom: -14px;
  left: 0;
  right: 0;
  background: $lightest-gray;
  background: var(--theme-background, $lightest-gray);
  border-top: 1px solid $light-medium-gray;
  padding: 8px 10px 20px;
  font-weight: bold;
  padding-left: 16px;
  cursor: pointer;
  img{
    opacity:0.6;
  }
  &:hover{
    .chatchannels__configmenu{
      display: block;
    }
  }
}
.chatchannels__configmenu{
  display: none;
  position: absolute;
  bottom: 42px;
  padding: 12px 10px;
  min-width: 150px;
  left: 0;
  right: 0;
  background: $lightest-gray;
  border-top: 1px solid $light-medium-gray;
  font-size: 13px;
  a {
    color: $dark-gray;
    display: block;
    padding: 5px 0px;
  }
}

.chatchannels__misc {
  height: 70px;
  border-top: 1px solid #c9c9c9
}

// Chatmessage
.chatmessage {
  padding: 3px 10px;
  display: flex;
  // justify-content: space-between;
  max-width: 100%;
  &:hover {
    background: $light-gray;
  }
}

.chatmessage__profileimage {

}

.chatmessage__body {
  flex-grow: 1;
  max-width: calc(100% - 37px)
}

.chatmessagebody__username {
  font-weight: 600;
}

.chatmessage__timestamp {
  font-size: 11px;
  color: darken($light-medium-gray, 6%);
  min-width: 85px;
  text-align:right;
  padding-left: 4px;
  vertical-align: 1px;
}

.chatmessage__bodytext{
  margin: 3px 1px 4px;
  overflow-wrap: break-word;
  word-wrap: break-word;
  word-break: break-word;
  pre{
    background: #29292e;
  }
  code {
    background: #29292e;
    padding:0.1em 0.3em;
    border-radius:2px;
    color: #eff0f9;
    font-size:0.95em;
    vertical-align:0.05em;
    max-width:100%;
    line-height:1.4em;
    font-family: $monospace;
  }
}

.chatmessagebody__profileimage {
  height: 25px;
  width: 25px;
  margin-right: 6px;
  border-radius: 20px;
  vertical-align: -3px;
  @media screen and ( min-width: 400px ){
    height: 31px;
    width: 31px;
  }
}

.chatmessagebody__username--link {
  color: inherit;
}

.chatmessagebody__divider {

}

<<<<<<< HEAD
.chatmessagebody__message {
  p {
    margin-top: 0;
    margin-bottom: 9px;
    &:last-child {
      margin-bottom: 0;
    }
  }
  blockquote {
    border-left: 4px solid $black;
    margin-left: 0px;
    padding-left: 8px;
  }
}

=======
>>>>>>> 11684331
.chatmessagebody__currentuser {
  background: black;
  color: white;
  padding: 1px 5px;
  border-radius: 2px;
}

// Messagecomposer
.messagecomposer {
  display: flex;
  height: inherit;
  align-items: stretch;
}

.messagecomposer__input {
  border-radius: 3px;
  border: 1px solid $outline-color;
  font-size: 14px;
  margin: 10px;
  padding: 5px;
  resize: none;
  flex-grow: 1;
}

.messagecomposer__submit {
  margin: 10px 10px 10px 0;
  border-radius: 3px;
  background: $dark-purple;
  font-weight: 600px;
  font-family: $helvetica-condensed;
  width: 80px;
  color: white;
  font-size: 18px;
}

.messagelist__sentinel {
  height: 5px;
}

.chatcodeeditor{
  position: absolute;
  top: 40px;
  left: 0px;
  right: 24px;
  bottom: 0px;
}
.chatcodeeditor__header{
  position: absolute;
  top: -27px;
  left: 35px;
  font-family: $monospace;
  color: $dark-gray;
}

.CodeMirror{
  padding: 12px;
  font-size:0.9em;
}

.cursorelement{
  border-left: 3px solid $red;
  animation: blinker 1s linear infinite;
  padding: 0px;
  z-index: 0;
}

@keyframes blinker {
  50% {
    opacity: 0;
  }
}

@keyframes pulser {
  50% {
    opacity: 0.8;
    box-shadow: 2px 2px 0px $green;
    padding: 18px;
  }
}

.chat .container {
  box-shadow: 0px 0px 0px #ffffff !important;
  border: 0px !important;
  margin-top: 8px !important;
  .title{
    width:95%;
    font-size:18px;
    h1{
      font-size:28px !important;
    }
  }
  .body {
    font-size:20px;
    width:96%;
  }
}<|MERGE_RESOLUTION|>--- conflicted
+++ resolved
@@ -797,7 +797,6 @@
 
 }
 
-<<<<<<< HEAD
 .chatmessagebody__message {
   p {
     margin-top: 0;
@@ -813,8 +812,6 @@
   }
 }
 
-=======
->>>>>>> 11684331
 .chatmessagebody__currentuser {
   background: black;
   color: white;
