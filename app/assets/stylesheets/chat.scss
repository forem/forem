@import 'variables';
@import 'connect/_channel-details';
@import 'mixins';

// High level classes
.chat-page-wrapper {
  margin: 24px auto 0px;
  width: 96%;
  max-width: calc(1540px + 10vw);
}

.live-chat {
  height: calc(100vh - 80px);

  &.live-chat--iossafari {
    height: calc(100vh - 190px);
  }

  overflow-y: hidden;

  @media screen and (min-width: 400px) {
    height: calc(100vh - 80px);
  }
}

//chat
.chat {
  display: flex;
  height: calc(100vh - 91px);

  &.chat--iossafari {
    height: calc(100vh - 201px);
  }

  padding-right: 3px;

  @media screen and (min-width: 400px) {
    height: calc(100vh - 91px);
  }
}

.chat--expanded {
  min-width: 500px;
  width: calc(100%-3px);

  @media screen and (min-width: 500px) {
    min-width: 300px;
  }
}

.chat__notificationsbutton {
  border: 0px;
  font-size: 12px;
  padding: 15px 0px;
  width: 100%;
  color: darken($green, 30%);
  font-weight: bold;
  width: 95%;
  border-radius: 3px;
  border: 1px solid darken($green, 30%);
  box-shadow: 3px 3px 0px darken($green, 30%);
  background: lighten($green, 30%);
  margin-bottom: 5px;

  &:hover {
    @include themeable(
      background,
      theme-container-background-hover,
      lighten($green, 20%)
    );
  }
}

.chat__channels {
  width: 45px;
  min-width: 45px;
  height: inherit;
  position: relative;
  overflow: hidden;
}

.chat__channels--expanded {
  width: 160px;
  min-width: 160px;

  @media screen and (min-width: 1000px) {
    width: 200px;
    min-width: 200px;

    .chat__channelstogglebutt {
      display: none;
    }
  }

  @media screen and (min-width: 1300px) {
    width: calc(220px + 3vw);
    min-width: 220px;
  }

  &.chat__channels--placeholder {
    .chat__channelstogglebutt--placeholderunexpanded {
      display: none;
    }

    @media screen and (max-width: 599px) {
      width: 45px;
      min-width: 45px;

      input {
        display: none;
      }

      .chat__channelstogglebutt {
        display: none;
      }

      .chat__channelstogglebutt--placeholderunexpanded {
        display: block;
        width: 100%;
      }
    }
  }
}

.chat__channelstogglebutt {
  width: 26px;
  height: 38px;
  background: transparent;
  border: 0px;
  -webkit-appearance: none;
  font-size: 18px;
  font-weight: bold;
}

.chat__channels input {
  width: calc(100% - 43px);
  border-radius: 3px;
  border: 1px solid $light-medium-gray;
  box-sizing: border-box;
  padding: 8px;
  font-size: 14px;
  -webkit-appearance: none;
  background: var(--container-bg);
  color: var(--body-color);

  @media screen and (min-width: 1000px) {
    width: calc(100% - 13px);
  }
}

.chat__channeltypefilter {
  padding: 4px 0px 0px;
  width: calc(100% - 13px);
}

.chat__channeltypefilterbutton {
  background: transparent;
  border: 0px;
  font-size: 15px;
  font-weight: bold;
  padding: 5px 15px;
  display: block;
  width: 100%;
  box-sizing: border-box;
  border-bottom: 1px solid darken($light-medium-gray, 5%);

  @media screen and (min-width: 1300px) {
    width: 33%;
    display: inline-block;
    border-top-left-radius: 3px;
    border-top-right-radius: 3px;
  }
}

.chat__channeltypefilterbutton--active {
  color: var(--link-brand-color);

  @media screen and (min-width: 1300px) {
    border: 1px solid darken($light-medium-gray, 5%);
  }
}

.chat__channeltypefilterbutton--inactive {
  @include themeable(color, theme-secondary-color, lighten($medium-gray, 5%));
}

.chat_chatconfig {
  position: absolute;
  bottom: 0px;
  left: 0px;
  right: 6px;
  font-size: 12px;
  padding: 3px 12px;
  display: inline-block;
  border-radius: 3px;
  background: var(--body-bg);
  border: 1px solid $light-medium-gray;
  font-weight: bold;
  cursor: default;
}

.chat_chatconfig--on {
  color: $green;
}

.chat_chatconfig--off {
  color: $red;
}

.chat__channels--hidden {
  display: none;
}

.chat__activechat {
  height: inherit;
  width: calc(100% - 45px);
  max-width: calc(100% - 45px);

  @media screen and (min-width: 1300px) {
    min-width: calc(100% - calc(280px + 3vw));
  }
}

.chat__videocall {
  height: calc(75vw - 60px);
  width: calc(100% - 60px);
  position: fixed;
  background: $black;
  left: 0px;
  top: 0px;
  text-align: center;
  cursor: grab;
  border-radius: 12px;
  z-index: 10000;

  @media screen and (min-width: 640px) {
    width: 640px;
    height: 480px;
    left: 250px;
    top: 150px;
  }

  &:active {
    cursor: grabbing;
  }

  video {
    border-radius: 12px;
    width: 100%;
    height: 100%;
  }

  .chat__remotevideoscreen-2 {
    video {
      margin-top: 20%;
      width: 45%;
      margin-left: 1%;
      margin-right: 1%;
    }
  }

  .chat__remotevideoscreen-3,
  .chat__remotevideoscreen-4 {
    video {
      width: 45%;
      margin-top: 1%;
      margin-left: 1%;
      margin-right: 1%;
    }
  }

  .chat__remotevideoscreen-5,
  .chat__remotevideoscreen-6 {
    video {
      width: 30%;
      margin-top: 3%;
      margin-left: 1%;
      margin-right: 1%;
    }
  }

  .chat__remotevideoscreen-7,
  .chat__remotevideoscreen-8 {
    video {
      width: 24%;
    }
  }

  .chat__localvideoscren {
    height: 120px;
    width: 160px;
    position: absolute;
    right: 15px;
    bottom: 15px;
    border-radius: 5px;
    box-shadow: 2px 2px 2px 1px rgba(0, 0, 0, 0.4);

    video {
      border-radius: 5px;
    }
  }
}

.chatNonChatView {
  position: absolute;
  left: 0;
  right: 0;
  bottom: 0;
  top: 0;
  padding: 80px 7%;
  z-index: 10;
  background: var(--body-bg);
}

.chatNonChatView_exitbutton {
  position: absolute;
  left: 4%;
  top: 60px;
  font-size: 25px;
  background: transparent;
  border: 0px;
  font-size: 1.8em;
  color: var(--body-color);
}

.chatNonChatView_contentblock {
  border: 1px solid $medium-gray;
  padding: 20px;
  margin-bottom: 10px;
  max-width: 900px;
  @include themeable(box-shadow, theme-container-box-shadow, $bold-shadow);

  h2 {
    margin: 5px auto 5px;
  }

  button {
    font-size: 1.6em;
    background: white;
    border: 4px solid $black;
    padding: 4px 12px;
    border-radius: 3px;
    margin: 20px 12px;
  }
}

.chat__videocallexitbutton {
  border: 0px;
  font-size: 20px;
  color: $medium-gray;
  padding: 1px 6px 2px;
  border-radius: 6px;
  background: rgba(0, 0, 0, 0.1);
  position: absolute;
  left: 3px;
  top: 3px;
}

.chat__videocallcontrolbutton {
  border: 0px;
  font-size: 14px;
  color: $light-medium-gray;
  padding: 3px 0px 4px;
  border-radius: 6px;
  background: rgba(0, 0, 0, 0.7);
  position: absolute;
  bottom: 10px;
  left: 10px;
  width: 125px;

  &.chat__videocallcontrolbutton--videoonoff {
    left: 140px;
  }
}

.chat__videocalltrackdiv--audio {
  display: none;
}

.chat__videocalltrackdiv--video {
  display: inline;
}

.activechatchannel {
  height: inherit;
  max-height: inherit;
  display: flex;
  flex-direction: row;
  justify-content: space-between;
  @include themeable(border, theme-container-border, 1px solid $outline-color);
  @include themeable(box-shadow, theme-container-box-shadow, $bold-shadow);
  background: var(--container-bg);
  flex-flow: row nowrap;
}

.activechatchannel__conversation {
  position: relative;
  @include themeable(
    border-top,
    theme-container-border,
    1px solid $outline-color
  );
  order: 1;
  display: flex;
  flex-direction: column;
  flex: 0 1 auto;
  width: 100%;
  min-width: 50%;
  @media screen and (min-width: 1440px) {
    min-width: 55%;
  }
  @media screen and (max-width: 426px) {
    overflow-x: hidden;
  }
}

.activechatchannel__header {
  @include themeable(
    border-bottom,
    theme-container-border,
    1px solid $light-medium-gray
  );
  padding: 10px 12px;
  font-weight: bold;
  font-size: 14px;
  @include themeable(
    background,
    theme-container-accent-background,
    $light-gray
  );
  position: relative;

  a {
    color: var(--body-color);
  }

  .activechatchannel__channelconfig {
    height: 17px;
    position: absolute;
    right: 15px;
    top: 10px;
    cursor: pointer;
    @include themeable(filter, theme-social-icon-invert, invert(0));

    img {
      height: 100%;
    }
  }
}

.activechatchannel__messages {
  font-size: calc(15px + 0.05vw);
  padding: 10px 0px;
  flex-grow: 1;
  height: 300px;
  overflow-y: scroll;
  overflow-x: hidden;
  text-align: left;
  overscroll-behavior-y: contain;
  -webkit-overflow-scrolling: touch;
}

.activechatchannel__alerts {
  position: relative;
}

.chatalert__default {
  align-items: center;
  background-color: rgba(0, 0, 0, 0.5);
  color: white;
  display: flex;
  height: 25px;
  justify-content: center;
  position: absolute;
  top: -25px;
  width: 100%;
  font-size: 13px;
}

.chatalert__default--hidden {
  display: none;
}

.activechatchannel__form {
  @include themeable(
    border-top,
    theme-container-border,
    1px solid $outline-color
  );
  @include themeable(background, theme-container-accent-background, #ededed);
  width: 100%;
  height: 60px;
  position: relative;
}

.activechatchannel__incomingcall {
  border: 2px solid $green;
  box-shadow: 6px 6px 0px $green;
  padding: 20px;
  margin: 10px;
  background: lighten($green, 28%);
  font-size: 28px;
  font-weight: bold;
  cursor: pointer;
  animation: pulser 0.5s linear infinite;
}

.activechatchannel__activecontent {
  order: 2;
  flex: 0 1 auto;
  @include themeable(border, theme-border, 1px solid $outline-color);
  padding: 13px;
  min-width: 50%;
  @media screen and (min-width: 1440px) {
    min-width: 45%;
  }
  -webkit-overflow-scrolling: touch;
  background: var(--body-bg);
  z-index: 200;
  position: relative;
  box-sizing: border-box;
  overflow-y: auto;
  max-width: 100%;

  @media screen and (max-width: 426px) {
    padding: 10px;
    min-width: 50%;
    width: calc(100% - 16px);
    position: fixed;
    height: calc(100% - 86px);
    margin-left: -48px;
    margin-top: -1px;
  }

  @media screen and (min-width: 1000px) {
    margin-left: initial;
    padding: 18px;
    max-width: 480px;
  }

  @media screen and (min-width: 1300px) {
    margin-left: initial;
    padding: 18px;
    max-width: 620px;
  }
}

.live-chat-wrapper .activechatchannel__activecontent {
  min-width: 310px;
  margin-left: -180px;
  max-width: 96%;
  padding: 13px;
}

.activechatchannel__activecontentexitbutton {
  border: 0px;
  font-size: 30px;
  color: var(--container-color-tertiary);
  padding: 0px;
  background: transparent;
  position: absolute;
  left: 4px;
  top: 4px;
  @include themeable(background, theme-container-accent-background, white);
  z-index: 10;
  height: 29px;
  width: 29px;
  line-height: 10px;
  padding-bottom: 5px;
  border-radius: 100px;
  @include themeable(border, theme-border, 1px solid $medium-gray);
}

.activechatchannel__activeArticle {
  position: absolute;
  top: 0px;
  left: 0;
  right: 0;
  bottom: 0;
}

.activechatchannel__activeArticle iframe {
  position: absolute;
  top: 0;
  left: 0;
  right: 0;
  bottom: 0;
  height: 100%;
  width: 100%;
  border: 0px;
}

.activechatchannel__activecontentuserdetails {
  margin-top: 20px;
  font-family: $monospace;
  font-size: 0.9em;

  .key {
    color: $medium-gray;
    margin-bottom: 3px;
    font-size: 0.9em;
  }
}

.userdetails__blockreport {
  margin: 10px 0;

  button {
    background-color: rgb(255, 0, 0);
    color: rgb(255, 255, 254);
    font-size: 1em;
    cursor: pointer;
    padding: 5px;
    margin: 2px 5px;
    border-radius: 3px;
    border-width: 0px;
    border-style: initial;
    border-color: initial;
    border-image: initial;

    &:first-child {
      margin-left: 0;
    }
  }
}

.userdetails__reportabuse,
.userdetails__blockmsg {
  a {
    background-color: rgb(255, 0, 0);
    color: rgb(255, 255, 254);
    font-size: 1em;
    cursor: pointer;
    padding: 5px;
    margin: 2px 5px;
    border-radius: 3px;
    border-width: 0px;
    border-style: initial;
    border-color: initial;
    border-image: initial;
  }

  .no {
    background-color: rgb(78, 87, 239);
  }
}

.activecontent__githubrepo {
}

.activecontent__githubrepoheader {
  padding-left: 30px;
  padding-bottom: 3px;
  min-height: 30px;
  margin-top: -9px;
  white-space: nowrap;
  overflow: hidden;
  text-overflow: ellipsis;
  font-size: 0.9em;
}

.activecontent__githubrepofiles {
  border-bottom: 1px solid $light-medium-gray;
  font-size: 0.8em;
  overflow: auto;

  &.activecontent__githubrepofiles--root {
    height: 280px;
    max-height: 40vh;
  }
}

.activecontent__githubreporeadme {
  font-size: 0.8em;

  img {
    max-width: 100%;
  }
}

.activecontent__githubrepofilerow {
  padding: 4px 2px;
  border-top: 1px solid $light-medium-gray;
}

.chat__channelinvitationsindicator button {
  background: $green;
  text-align: center;
  padding: 10px 0px;
  display: block;
  border-radius: 3px;
  margin: 3px 0px;
  border: 0px;
  width: 93%;
  font-size: 0.9em;
}

.chatchannels {
  display: flex;
  flex-direction: column;
  justify-content: space-between;
  height: inherit;
  width: 99%;
}

.chatchanneltabbutton {
  width: calc(95% - 2px);
  border: none;
  background: transparent;
  padding: 3px 0px;
  margin-bottom: -5px 0;
  box-sizing: border-box;
  color: var(--body-color);

  &:hover {
    .chatchanneltab--inactive {
      border: 1px solid $outline-color;
      box-shadow: $bold-shadow;
    }
  }
}

.chatchanneltab {
  display: inline-block;
  width: 100%;
  margin-bottom: 5px;
  background: inherit;
  text-align: start;
  font-size: 11px;
  font-weight: 500;
  padding: 6px 4px;
  border: 1px solid transparent;
  border-radius: 3px;
  white-space: nowrap;
  overflow: hidden;
  text-overflow: ellipsis;
  box-sizing: border-box;

  @media screen and (min-width: 550px) {
    font-size: 13px;
    padding: 8px;
  }
}

.chatchanneltab--active {
  background: var(--container-bg);
  border: 1px solid $dark-purple;
  box-shadow: 3px 3px 0px $dark-purple;
}

.chatchanneltab--new {
  background: lighten($yellow, 10%);
  color: $black;
}

.chatchanneltab--video {
  background: lighten($green, 10%);
  animation: small-pulser 0.5s linear infinite;
}

.chatchanneltabindicator {
  display: inline-block;
  min-height: 0.3em;
  min-width: 0.3em;
  border-radius: 100px;
  margin-right: 3px;

  img {
    height: calc(20px + 0.3vw);
    width: calc(20px + 0.3vw);
    vertical-align: calc(-7px - 0.14vw);
    border: 2px solid transparent;

    &.chatchanneltabindicatordirectimage {
      border: 2px solid $light-medium-gray;
      border-radius: 100px;
      background: white;
    }
  }

  .chatchanneltabgroupicon {
    display: inline-block;
    margin-left: calc(20px + 0.3vw);
  }
}

.chatchanneltabindicator--new {
  background: $yellow;

  img.chatchanneltabindicatordirectimage {
    border: 2px solid $black;
  }
}

.chatchanneltabindicator--phone {
  background: $green;
  padding: 0px 8px;
}

.chatchannels__channelslist {
  padding: 3px 0 10px;
  flex-grow: 1;
  overflow: scroll;
  padding-bottom: 9vw;
  overflow-x: hidden;
  -webkit-overflow-scrolling: touch;
}

.chatchannels__channelslistheader {
  background: lighten($purple, 5%);
  border: 1px solid darken($purple, 20%);
  font-size: 12px;
  color: $dark-purple;
  box-sizing: border-box;
  padding: 5px;
  width: 98%;
  border-radius: 3px;
}

.chatchannels__channelslistfooter {
  font-size: 12px;
  color: $medium-gray;
  padding: 10px;
  opacity: 0.8;
  padding-bottom: 70px;
}

.chatchannels__config {
  position: absolute;
  bottom: -14px;
  left: 0;
  right: 0;
  background: var(--body-bg);
  border-top: 1px solid $light-medium-gray;
  padding: 8px 10px 20px;
  font-weight: bold;
  padding-left: 16px;
  cursor: pointer;

  img {
    opacity: 0.6;
  }

  &:hover {
    .chatchannels__configmenu {
      display: block;
    }
  }
}

.chatchannels__configmenu {
  display: none;
  position: absolute;
  bottom: 42px;
  padding: 12px 10px;
  min-width: 150px;
  left: 0;
  right: 0;
  background: $lightest-gray;
  border-top: 1px solid $light-medium-gray;
  font-size: 13px;

  a {
    color: $dark-gray;
    display: block;
    padding: 5px 0px;
  }
}

.chatchannels__misc {
  height: 70px;
  border-top: 1px solid #c9c9c9;
}

// Chatmessage
.chatmessage {
  padding: 3px 10px;
  display: flex;
  max-width: 100%;

  &:hover {
    @include themeable(
      background,
      theme-container-background-hover,
      $light-gray
    );

    .chatmessagebody__username--link {
      @include themeable(
        background,
        theme-container-background-hover,
        transparent
      );
    }
  }
}
.chatmessage__profileimage {
}

.chatmessage__body {
  flex-grow: 1;
  max-width: calc(100% - 37px);
}

.chatmessagebody__username {
  font-weight: 600;
}

.chatmessage__timestamp {
  font-size: 11px;
  color: darken($light-medium-gray, 6%);
  min-width: 85px;
  text-align: right;
  padding-left: 4px;
  vertical-align: 1px;
}

.chatmessage__bodytext {
  margin: 3px 1px 4px;
  overflow-wrap: break-word;
  word-wrap: break-word;
  word-break: break-word;

  pre {
    background: #29292e;
  }

  code {
    background: #29292e;
    padding: 0.1em 0.3em;
    border-radius: 2px;
    color: #eff0f9;
    font-size: 0.95em;
    vertical-align: 0.05em;
    max-width: 100%;
    line-height: 1.4em;
    font-family: $monospace;
  }
}

.chatmessagebody__profileimage {
  height: 25px;
  width: 25px;
  margin-right: 6px;
  border-radius: 20px;
  vertical-align: -3px;

  @media screen and (min-width: 400px) {
    height: 31px;
    width: 31px;
  }
}

.chatmessagebody__username--link {
  color: inherit;
  border-radius: 3px;
  padding: 0px 2px;
  display: inline-block;

  &:hover {
    @include themeable(
      background,
      theme-container-background-hover,
      transparent
    );
  }
}

.chatmessagebody__divider {
}

.chatmessagebody__message {
  p {
    margin-top: 0;
    margin-bottom: 9px;

    &:last-child {
      margin-bottom: 0;
    }
  }

  blockquote {
    border-left: 4px solid $black;
    margin-left: 0px;
    padding-left: 8px;
  }

  a h1 {
    color: var(--container-color);
    border-color: var(--container-color);
  }

  img {
    max-width: 100%;
  }
}

.chatmessagebody__currentuser {
  background: black;
  color: white;
  padding: 1px 5px;
  border-radius: 2px;
}

// Messagecomposer
.messagecomposer {
  display: flex;
  height: inherit;
  align-items: stretch;
  position: relative;
}

.messagecomposer__input {
  border-radius: 3px;
  font-size: 16px;
  margin: 4px 2px 4px 6px;
  padding: 4px;
  resize: none;
  flex-grow: 1;
<<<<<<< HEAD
  background: var(--container-bg);
=======
  height: 42px;
  @include themeable(background, theme-container-background, white);
>>>>>>> 68dedc8a
  @include themeable(border, theme-border, 1px solid $outline-color);
  color: var(--body-color);
}

.messagecomposer__submit {
  margin: 4px 6px 4px 0;
  border-radius: 3px;
  background: $dark-purple;
  font-weight: 600px;
  font-family: $helvetica-condensed;
  color: white;
  font-size: 18px;
  border: 0px;

  @media screen and (min-width: 500px) {
    width: 80px;
  }

  @media screen and (min-width: 1500px) {
    width: 100px;
  }
}

.messagelist__sentinel {
  height: 5px;
}

.chatcodeeditor {
  position: absolute;
  top: 40px;
  left: 0px;
  right: 24px;
  bottom: 0px;
}

.chatcodeeditor__header {
  position: absolute;
  top: -27px;
  left: 35px;
  font-family: $monospace;
  @include themeable(color, theme-color, $dark-gray);
}

.CodeMirror {
  padding: 12px;
  font-size: 0.9em;
}

.cursorelement {
  border-left: 3px solid $red;
  animation: blinker 1s linear infinite;
  padding: 0px;
  z-index: 0;
}

@keyframes blinker {
  50% {
    opacity: 0;
  }
}

@keyframes pulser {
  50% {
    opacity: 0.8;
    box-shadow: 2px 2px 0px $green;
    padding: 18px;
  }
}

@keyframes small-pulser {
  50% {
    opacity: 0.6;
    box-shadow: 2px 2px 0px $green;
  }
}

.chatchanneljumpback {
  position: relative;
}

.chatchanneljumpback__messages {
  position: absolute;
  bottom: 12px;
  right: 8px;
  background: var(--body-bg);
  color: var(--body-color);
  border: 2px solid $black;
  padding: 7px 15px;
  border-radius: 20px;
  cursor: pointer;
  font-size: 13px;
  text-transform: uppercase;
  font-weight: bold;
}

.chatchanneljumpback__hide {
  display: none;
}

.message__info__actions {
  display: grid;
  grid-template-columns: 4fr 1fr;
}

.message__actions {
  display: none;
  justify-content: end;
  -webkit-justify-content: flex-end;
}

.message__actions span {
  margin-left: 7px;
  font-size: 13px;
  font-weight: bold;
  cursor: pointer;
}

.chatmessage:hover .message__actions {
  display: -webkit-flex;
  display: flex;
}

.chatchannels__richlink {
  border: 1px solid darken($light-medium-gray, 15%);
  border-radius: 3px;
  box-shadow: 3px 3px 0px darken($light-medium-gray, 15%);
  color: $black;
  display: block;
  max-width: 670px;
  padding: 0px;
  margin-bottom: 6px;
  background: var(--container-bg);
  .chatchannels__richlinkmainimage {
    position: relative;
    width: 100%;
    margin: auto;
    background: transparent no-repeat center center;
    background-size: cover;
    z-index: 2;
    padding-top: 42%;
  }
  h1 {
    margin-top: 15px;
    padding: 0px calc(10px + 0.2vw);
    img {
      height: 1.2em;
      width: 1.2em;
      margin-right: 5px;
      vertical-align: -0.25em;
      &.chatchannels__richlinkprofilepic {
        border-radius: 100px;
        border: 1px solid var(--container-color-tertiary);
      }
    }
  }
  h4 {
    margin-top: -12px;
    margin-bottom: 15px;
    color: var(--container-color-tertiary);
    font-weight: 500;
    padding: 0px calc(10px + 0.2vw);
    img {
      height: 22px;
      width: 22px;
      border-radius: 100px;
      margin-right: 3px;
      border: 1px solid var(--container-color-tertiary);
      vertical-align: -6px;
    }
  }
}

.message__delete__modal {
  position: fixed;
  background-color: rgba(255, 255, 255, 0.25);
  top: 0;
  right: 0;
  bottom: 0;
  left: 0;
  z-index: 999;
  display: block;
  transition: all 0.3s;
}

.modal__content {
  width: 400px;
  position: absolute;
  top: 50%;
  left: 50%;
  -webkit-transform: translate(-50%, -50%);
  transform: translate(-50%, -50%);
  padding: 1em;
  border: 2px solid;
  background: var(--body-bg);
  color: var(--body-color);
}

.modal__content h3 {
  margin: 20px 0;
  text-align: center;
}

.delete__action__buttons {
  display: flex !important;
  justify-content: space-around;
  margin: 40px 0px 20px 0;
}

.delete__action__buttons div {
  border: 2px solid var(--body-color);
  padding: 5px 20px;
  cursor: pointer;
  user-select: none;
}

.message__delete__modal__hide {
  display: none;
}

.message__delete__button {
  background: #ff0000;
  color: white;
}

.messageToBeEdited {
  position: absolute;
  display: grid;
  grid-template-columns: 1fr 40px;
  width: calc(100% - 14px);
  top: -53px;
  background: white;
  padding: 0px 5px;
  border: 1px solid var(--header-bg);
  border-left: 3px solid #4e57ef;
  height: 50px;
  overflow: hidden;
}

.closeEdit {
  text-align: right;
  user-select: none;
  cursor: pointer;
  padding: 2px 5px;
  color: #4e57ef;
  font-weight: bold;
}

.editHead {
  position: absolute;
  color: #4e57ef;
  font-size: 14px;
  font-weight: bold;
}

.mention__list {
  position: absolute;
  background: var(--container-bg);
  display: none;
  z-index: 1;
  border-top: 1px solid #dbdbdb;
  bottom: 60px;
  width: 100%;
  max-height: 280px;
  overflow-x: scroll;
}
.mention__list .mention__user {
  padding: 5px 10px;
  border-bottom: 1px solid #dbdbdb;
  cursor: pointer;
}
.compose__outer__container {
  position: relative;
}
.mention__user__image {
  height: 25px;
  width: 25px;
  margin-right: 6px;
  border-radius: 20px;
  align-self: center;
}
.mention__visible {
  display: block;
}
.mention__user {
  display: grid;
  grid-template-columns: 30px 1fr;
}
.mention__user p {
  margin: 0px;
  font-size: 9px;
  color: gray;
  width: max-content;
}
.comment-mentioned-all {
  color: rgb(213, 138, 0);
}

.active__message__list {
  background: var(--theme-container-accent-background, #f5f6f7);
}<|MERGE_RESOLUTION|>--- conflicted
+++ resolved
@@ -1017,12 +1017,8 @@
   padding: 4px;
   resize: none;
   flex-grow: 1;
-<<<<<<< HEAD
+  height: 42px;
   background: var(--container-bg);
-=======
-  height: 42px;
-  @include themeable(background, theme-container-background, white);
->>>>>>> 68dedc8a
   @include themeable(border, theme-border, 1px solid $outline-color);
   color: var(--body-color);
 }
