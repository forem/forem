@import 'variables';
@import 'mixins';

// High level classes
.chat-page-wrapper {
  margin: 0px auto 0px;
  width: 100%;
  max-width: calc(1540px + 10vw);
}

.live-chat {
  height: calc(100vh - 56px);

  &.live-chat--iossafari {
    height: calc(100vh - 190px);
  }

  overflow-y: hidden;
}

//chat
.chat {
  display: flex;
  height: calc(100vh - 56px);

  &.chat--iossafari {
    height: calc(100vh - 201px);
  }
}

.chat--expanded {
  min-width: 500px;
  width: calc(100%-3px);

  @media screen and (min-width: 500px) {
    min-width: 300px;
  }
}

.chat__notificationsbutton {
  border: 0px;
  font-size: 12px;
  padding: 15px 0px;
  width: 100%;
  color: darken($green, 30%);
  font-weight: bold;
  width: 95%;
  border-radius: 3px;
  border: 1px solid darken($green, 30%);
  box-shadow: 3px 3px 0px darken($green, 30%);
  background: lighten($green, 30%);
  margin-bottom: 5px;

  &:hover {
    @include themeable(
      background,
      theme-container-background-hover,
      lighten($green, 20%)
    );
  }
}

.chat__channels {
  width: 45px;
  min-width: 45px;
  height: inherit;
  position: relative;
  overflow: hidden;
  padding-top: 5px;

  .chat__channelssearchtoggle {
    background: transparent;
    border: 0px;
    margin-left: 2px;
    svg {
      vertical-align: -5px;
      fill: var(--indicator-default-color);
    }
  }
  input {
    outline: 0;
  }
}

.chat__channels--expanded {
  width: 219px;
  min-width: 219px;

  @media screen and (min-width: 1000px) {
    width: 200px;
    min-width: 200px;

    .chat__channelstogglebutt {
      display: none;
    }
  }

  @media screen and (min-width: 1300px) {
    width: calc(220px + 3vw);
    min-width: 220px;
  }

  &.chat__channels--placeholder {
    .chat__channelstogglebutt--placeholderunexpanded {
      display: none;
    }

    @media screen and (max-width: 599px) {
      width: 45px;
      min-width: 45px;

      input {
        display: none;
      }

      .chat__channelstogglebutt {
        display: none;
      }

      .chat__channelstogglebutt--placeholderunexpanded {
        display: block;
        width: 100%;
      }
    }
  }
}

.chat__channelstogglebutt {
  width: 26px;
  height: 38px;
  background: transparent;
  border: 0px;
  -webkit-appearance: none;
  font-size: 18px;
  font-weight: bold;
}

.chat__channels input {
  width: calc(100% - 43px);
  border-radius: 3px;
  border: 1px solid $light-medium-gray;
  box-sizing: border-box;
  padding: 8px;
  font-size: 14px;
  -webkit-appearance: none;
  background: var(--card-bg);
  color: var(--body-color);

  @media screen and (min-width: 1000px) {
    width: 98%;
  }
}

.chat__channeltypefilter {
  padding: 4px 0px 0px;
  width: calc(100% - 5px);
}

.chat__channeltypefilterbutton {
  margin: 1px;
  @media screen and (min-width: 1300px) {
    margin: 5px 4px;
  }
}

.chat_chatconfig {
  position: absolute;
  bottom: 0px;
  left: 0px;
  right: 6px;
  font-size: 12px;
  padding: 3px 12px;
  display: inline-block;
  border-radius: 3px;
  background: var(--body-bg);
  border: 1px solid $light-medium-gray;
  font-weight: bold;
  cursor: default;
}

.chat_chatconfig--on {
  color: $green;
}

.chat_chatconfig--off {
  color: $red;
}

.chat__channels--hidden {
  display: none;
}

.chat__activechat {
  height: inherit;
  width: calc(100% - 45px);
  max-width: calc(100% - 45px);

  @media screen and (min-width: 1300px) {
    min-width: calc(100% - calc(280px + 3vw));
  }
}

.activechatchannel {
  height: inherit;
  max-height: inherit;
  display: flex;
  flex-direction: row;
  justify-content: space-between;
  background: var(--card-bg);
  flex-flow: row nowrap;
  position: relative;
  @include themeable(
    border-left,
    theme-container-border,
    1px solid $outline-color
  );
  @media screen and (min-width: 1540px) {
    @include themeable(
      border,
      theme-container-border,
      1px solid $outline-color
    );
    border-top: 0px;
  }
}

.activechatchannel__conversation {
  position: relative;
  order: 1;
  display: flex;
  flex-direction: column;
  flex: 0 1 auto;
  width: 100%;
  min-width: 50%;
  @media screen and (min-width: 1440px) {
    min-width: 35%;
  }
  @media screen and (max-width: 426px) {
    overflow-x: hidden;
  }
}

.active-channel__header {
  align-items: center;
  box-shadow: 0 0 0 1px var(--card-border);
  box-sizing: border-box;
  display: flex;
  height: var(--header-height);
  position: relative;
  padding: var(--su-4);
  justify-content: space-between;
}

.active-channel__title {
  font-weight: var(--fw-bold);
  font-size: var(--fs-base);
  color: var(--body-color);
}

.activechatchannel__messages {
  padding-top: var(--su-2);
  padding-bottom: var(--su-2);
  font-size: var(--fs-base);
  flex-grow: 1;
  height: 300px;
  overflow-y: scroll;
  overflow-x: hidden;
  text-align: left;
  overscroll-behavior-y: contain;
  -webkit-overflow-scrolling: touch;
}

.activechatchannel__alerts {
  position: relative;
}

.chatalert__default {
  align-items: center;
  background-color: rgba(0, 0, 0, 0.5);
  color: white;
  display: flex;
  height: 25px;
  justify-content: center;
  position: absolute;
  top: -25px;
  width: 100%;
  font-size: 13px;
}

.chatalert__default--hidden {
  display: none;
}

.activechatchannel__form {
  width: 100%;
  position: relative;
}

.activechatchannel__activecontent {
  order: 2;
  flex: 0 1 auto;
  @include themeable(border, theme-border, 1px solid $outline-color);
  padding: 13px;
  min-width: 50%;
  @media screen and (min-width: 1440px) {
    min-width: 45%;
  }
  -webkit-overflow-scrolling: touch;
  background: var(--body-bg);
  z-index: 200;
  position: relative;
  box-sizing: border-box;
  overflow-y: auto;
  max-width: 100%;

  @media screen and (max-width: 426px) {
    padding: 10px;
    min-width: 50%;
    width: calc(100% - 16px);
    position: fixed;
    height: calc(100% - 86px);
    margin-left: -48px;
    margin-top: -1px;
  }

  @media screen and (min-width: 1000px) {
    margin-left: initial;
    padding: 18px;
    max-width: 480px;
  }

  @media screen and (min-width: 1300px) {
    margin-left: initial;
    padding: 18px;
    width: 750px;
    max-width: 750px;
  }
}

.chat--video-visible {
  .activechatchannel__conversation {
    min-width: 20%;
  }
  .activechatchannel__activecontent {
    &.activechatchannel__activecontent--video {
      width: 380px;
      min-width: 380px;
      @media screen and (max-width: 426px) {
        width: calc(100% - 16px);
        min-width: calc(100% - 16px);
      }
      iframe {
        position: absolute;
        top: 0;
        left: 0;
        right: 0;
        bottom: 0;
        height: 100%;
        width: 100%;
        border: 0px;
      }
    }
    width: 300px;
    min-width: 300px;
    @media screen and (min-width: 1000px) {
      width: 400px;
      min-width: 400px;
    }
    @media screen and (min-width: 1500px) {
      width: 750px;
      min-width: 750px;
    }
  }
}

.chat--content-visible .activechatchannel__conversation {
  max-width: 52%;
}

.chat--content-visible
  .activechatchannel__activecontent.activechatchannel__activecontent--video {
  width: 180px;
  min-width: 180px;
}

.live-chat-wrapper .activechatchannel__activecontent {
  min-width: 310px;
  margin-left: -180px;
  max-width: 96%;
  padding: 13px;
}

.chat--content-visible-full {
  .activechatchannel__activecontent.activechatchannel__activecontent--sidecar {
    position: absolute;
    left: 0;
    right: 0;
    top: 0;
    bottom: 0;
    width: 100%;
    min-width: 100%;
  }
  .activechatchannel__activecontent.activechatchannel__activecontent--video {
    position: absolute;
    right: 0;
    bottom: 0;
    width: 200px;
    min-width: 200px;
    height: 300px;
    z-index: 250;
  }
}

.chat--video-visible-full {
  .activechatchannel__activecontent.activechatchannel__activecontent--video {
    position: absolute;
    left: 0;
    right: 0;
    top: 0;
    bottom: 0;
    width: 100%;
    min-width: 100%;
  }
  .activechatchannel__activecontent.activechatchannel__activecontent--sidecar {
    display: none;
  }
}

.activechatchannel__activecontentexitbutton {
  font-size: 30px;
  position: absolute;
  left: 4px;
  top: 4px;
  z-index: 10;
  padding: 0px;
  height: 30px;
  width: 30px;
  line-height: 0;
  @media screen and (max-width: 800px) {
    &.activechatchannel__activecontentexitbutton--fullscreen {
      display: none;
    }
  }
}

.activechatchannel__activeArticle {
  position: absolute;
  top: 0px;
  left: 0;
  right: 0;
  bottom: 0;
}

.activechatchannel__activeArticle iframe {
  position: absolute;
  top: 0;
  left: 0;
  right: 0;
  bottom: 0;
  height: 100%;
  width: 100%;
  border: 0px;
}

.activechatchannel__activecontentuserdetails {
  margin-top: 20px;
  font-family: var(--ff-accent);
  font-size: 0.9em;

  .key {
    color: $medium-gray;
    margin-bottom: 3px;
    font-size: 0.9em;
  }
}

.userdetails__blockreport {
  margin: 10px 0;

  button {
    background-color: rgb(255, 0, 0);
    color: rgb(255, 255, 254);
    font-size: 1em;
    cursor: pointer;
    padding: 5px;
    margin: 2px 5px;
    border-radius: 3px;
    border-width: 0px;
    border-style: initial;
    border-color: initial;
    border-image: initial;

    &:first-child {
      margin-left: 0;
    }
  }
}

.userdetails__reportabuse,
.userdetails__blockmsg {
  a {
    background-color: rgb(255, 0, 0);
    color: rgb(255, 255, 254);
    font-size: 1em;
    cursor: pointer;
    padding: 5px;
    margin: 2px 5px;
    border-radius: 3px;
    border-width: 0px;
    border-style: initial;
    border-color: initial;
    border-image: initial;
  }

  .no {
    background-color: rgb(78, 87, 239);
  }
}

.chat__channelinvitationsindicator a,
.chat__channelinvitationsindicator button {
  background: linear-gradient(10deg, darken($green, 25%), darken($green, 15%));
  text-align: center;
  padding: 30px 0px;
  display: block;
  border-radius: 3px;
  margin: 3px 0px;
  border: 0px;
  width: 94%;
  color: white;
  font-size: 1.1em;
  font-weight: 700;
  -webkit-appearance: unset;
}

.chatchannels {
  display: flex;
  flex-direction: column;
  justify-content: space-between;
  height: inherit;
  width: 99%;
}

.chatchanneltabbutton {
  width: calc(100% - 2px);
  border: none;
  background: transparent;
  padding: 2px 0px;
  margin-bottom: -12px;
  box-sizing: border-box;
  color: var(--body-color);
  display: block;
  position: relative;
  .crayons-indicator {
    vertical-align: -1px;
    margin-right: 4px;
  }
}

.chatchanneltab {
  display: inline-block;
  width: 100%;
  margin-bottom: 5px;
  background: inherit;
  text-align: start;
  font-size: 11px;
  font-weight: 500;
  padding: 5px 4px;
  border-radius: 3px;
  white-space: nowrap;
  overflow: hidden;
  text-overflow: ellipsis;
  box-sizing: border-box;
  border: 1px solid transparent;
  font-size: 13px;
  padding: 8px;
}

.chatchanneltab--active {
  border: 1px solid var(--base-30);
  background: var(--base-10);
  img {
    border: 1px solid var(--base-30);
  }
}

.chatchanneltab--new {
  border: 1px solid var(--accent-brand-darker);
  color: var(--accent-brand-darker);
}

.chatchanneltab--video {
  background: lighten($green, 10%);
  animation: small-pulser 0.5s linear infinite;
}

.chatchanneltabindicator {
  display: inline-block;
  min-height: 0.3em;
  min-width: 0.3em;
  margin-right: 5px;

  img {
    height: calc(22px + 0.3vw);
    width: calc(22px + 0.3vw);
    vertical-align: calc(-6px - 0.14vw);
    border-radius: 100px;
    border: 1px solid var(--base-30);
    background: white;
  }

  .chatchanneltabgroupicon {
    display: inline-block;
    margin-left: calc(20px + 0.3vw);
  }
}

.chat--contracted {
  .chatchannels {
    width: 45px;
  }
  .chatchanneltabbutton {
    margin-left: 1px;
  }
  .chatchanneltab {
    padding: 6px 1px;
    img {
      height: 36px;
      width: 36px;
    }
  }
  .chatchanneltab--active {
    background: var(--base-20);
  }
  .chatchanneltab--new {
    background: var(--accent-brand-darker);
    color: white;
  }
}

.chatchanneltabindicator .chatchanneltabindicatorgroupimage {
  border-radius: 3px;
}

.chatchanneltabindicator--new img {
  border: 1px solid var(--accent-brand);
}

.chatchannels__channelslist {
  padding: 3px 0 10px;
  flex-grow: 1;
  overflow: scroll;
  padding-bottom: 9vw;
  overflow-x: hidden;
  -webkit-overflow-scrolling: touch;
}

.chatchannels__channelslistheader {
  background: lighten($purple, 5%);
  border: 1px solid darken($purple, 20%);
  font-size: 12px;
  color: $dark-purple;
  box-sizing: border-box;
  padding: 5px;
  width: 98%;
  border-radius: 3px;
}

.chatchannels__channelslistfooter {
  font-size: 12px;
  color: $medium-gray;
  padding: 10px;
  opacity: 0.8;
  padding-bottom: 70px;
}

.chatchannels__config {
  position: absolute;
  bottom: -14px;
  left: 0;
  right: 0;
  background: var(--body-bg);
  border-top: 1px solid $light-medium-gray;
  padding: 8px 10px 20px;
  font-weight: bold;
  padding-left: 16px;
  cursor: pointer;

  img {
    opacity: 0.6;
  }

  &:hover {
    .chatchannels__configmenu {
      display: block;
    }
  }
}

.chatchannels__configmenu {
  display: none;
  position: absolute;
  bottom: 42px;
  padding: 12px 10px;
  min-width: 150px;
  left: 0;
  right: 0;
  background: $lightest-gray;
  border-top: 1px solid $light-medium-gray;
  font-size: 13px;

  a {
    color: $dark-gray;
    display: block;
    padding: 5px 0px;
  }
}

.chatchannels__misc {
  height: 70px;
  border-top: 1px solid #c9c9c9;
}

// Chatmessage
.chatmessage {
  padding: var(--su-2) var(--su-6);
  display: flex;
  max-width: 100%;
  @media not all and (pointer: coarse) {
    &:hover {
      @include themeable(
        background,
        theme-container-background-hover,
        $light-gray
      );

      .chatmessagebody__username--link {
        @include themeable(
          background,
          theme-container-background-hover,
          transparent
        );
      }
    }
  }
}

.chatmessage__body {
  flex-grow: 1;
  max-width: calc(100% - 37px);
}

.message__info {
  display: flex;
  align-items: center;
}

.chatmessagebody__username {
  font-size: var(--fs-base);
  font-weight: var(--fw-medium);
  margin-right: var(--su-2);
}

.chatmessage__timestamp {
  font-size: var(--fs-s);
  color: var(--base-60);
}

.chatmessage__bodytext {
  overflow-wrap: break-word;
  word-wrap: break-word;
  word-break: break-word;

  pre {
    background: #29292e;
  }

  code {
    background: #29292e;
    padding: 0.1em 0.3em;
    border-radius: 2px;
    color: #eff0f9;
    font-size: 0.95em;
    vertical-align: 0.05em;
    max-width: 100%;
    line-height: 1.4em;
    font-family: var(--ff-accent);
  }
}

.chatmessage__profilepic {
  margin-right: var(--su-2);
}

.chatmessagebody__profileimage {
  height: var(--su-7);
  width: var(--su-7);
  border-radius: 100%;
}

.chatmessagebody__username--link {
  color: inherit;
  border-radius: 3px;
  padding: 0px 2px;
  display: inline-block;

  &:hover {
    @include themeable(
      background,
      theme-container-background-hover,
      transparent
    );
  }
}

.chatmessagebody__message {
  p {
    margin-top: 0;
    margin-bottom: 9px;

    &:last-child {
      margin-bottom: 0;
    }
  }

  blockquote {
    border-left: 4px solid $black;
    margin-left: 0px;
    padding-left: 8px;
  }

  a h1 {
    color: var(--card-color);
    border-color: var(--card-color);
  }

  img {
    max-width: 100%;
  }
}

.chatmessagebody__currentuser {
  background: black;
  color: white;
  padding: 1px 5px;
  border-radius: 2px;
}

// Messagecomposer
.messagecomposer {
  display: flex;
  height: inherit;
  align-items: stretch;
  position: relative;
  height: 40px;
  padding: var(--su-4);

  textarea {
    margin-right: var(--su-4);
  }
}

.messagelist__sentinel {
  height: 5px;
}

.chatcodeeditor {
  position: absolute;
  top: 40px;
  left: 0px;
  right: 24px;
  bottom: 0px;
}

.chatcodeeditor__header {
  position: absolute;
  top: -27px;
  left: 35px;
  font-family: var(--ff-accent);
  @include themeable(color, theme-color, $dark-gray);
}

.CodeMirror {
  padding: 12px;
  font-size: 0.9em;
}

.cursorelement {
  border-left: 3px solid $red;
  animation: blinker 1s linear infinite;
  padding: 0px;
  z-index: 0;
}

@keyframes blinker {
  50% {
    opacity: 0;
  }
}

@keyframes pulser {
  50% {
    opacity: 0.8;
    box-shadow: 2px 2px 0px $green;
    padding: 18px;
  }
}

@keyframes small-pulser {
  50% {
    opacity: 0.6;
    box-shadow: 2px 2px 0px $green;
  }
}

.chatchanneljumpback {
  position: relative;
}

.chatchanneljumpback__messages {
  position: absolute;
  bottom: 12px;
  right: 8px;
  background: var(--body-bg);
  color: var(--body-color);
  border: 2px solid $black;
  padding: 7px 15px;
  border-radius: 20px;
  cursor: pointer;
  font-size: 13px;
  text-transform: uppercase;
  font-weight: bold;
  z-index: 7;
}

.chatchanneljumpback__hide {
  display: none;
}

.message__info__actions {
  display: grid;
  grid-template-columns: 19fr 1fr;
}

.message__actions {
  display: none;
  position: relative;
  justify-content: end;
  -webkit-justify-content: flex-end;

<<<<<<< HEAD
  .ellipsis__menubutton {
    height: 17px;
    cursor: pointer;
    color: var(--theme-color, #0a0a0a);
  }

  &:hover {
    .messagebody__dropdownmenu {
      display: block;
    }
  }

  img {
    height: 100%;
    opacity: 0.6;
  }

  .messagebody__dropdownmenu {
    display: none;
    position: absolute;
    background-color: var(--theme-container-background, #fff);
    border-style: solid;
    border-color: var(--theme-color, #0a0a0a);
    border-radius: 5px;
    border-width: 1px;
    margin-top: 1em;
    margin-right: -0.6em;

    button {
      width: 100%;
      text-align: left;
    }
  }
=======
.message__actions span {
  margin-left: 7px;
  font-size: var(--fs-s);
  font-weight: bold;
  cursor: pointer;
>>>>>>> 8e0972dd
}

.chatmessage:hover .message__actions {
  display: -webkit-flex;
  display: flex;
}

.chatchannels__richlink {
  border: 1px solid darken($light-medium-gray, 15%);
  border-radius: 3px;
  box-shadow: 2px 2px 0px darken($light-medium-gray, 15%);
  color: $black;
  display: block;
  max-width: 670px;
  padding: 0px;
  margin-bottom: 6px;
  background: var(--card-bg);
  font-size: 0.9em;
  &.chatchannels__richlink--base {
    h1 {
      margin: 18px auto;
    }
  }
  .chatchannels__richlinkmainimage {
    position: relative;
    width: 100%;
    margin: auto;
    background: transparent no-repeat center center;
    background-size: cover;
    z-index: 2;
    padding-top: 42%;
  }
  h1 {
    margin-top: 8px;
    padding: 0px calc(10px + 0.2vw);
    line-height: 1.1em;
    font-size: 1.8em;
    img {
      height: 1.2em;
      width: 1.2em;
      margin-right: 5px;
      vertical-align: -0.25em;
      &.chatchannels__richlinkprofilepic {
        border-radius: 100px;
        border: 1px solid var(--card-color-tertiary);
      }
    }
  }
  h4 {
    margin-top: 12px;
    margin-bottom: 15px;
    color: var(--card-color-tertiary);
    font-weight: 500;
    padding: 0px calc(10px + 0.2vw);
    img {
      height: 22px;
      width: 22px;
      border-radius: 100px;
      margin-right: 3px;
      border: 1px solid var(--card-color-tertiary);
      vertical-align: -6px;
    }
  }
}

.delete-actions__container {
  margin-top: var(--su-4);
}

.message__delete__button {
  margin-right: var(--su-2);
}

.message__delete__modal__hide {
  display: none;
}

.composer-container__edit {
  height: auto;
  padding: var(--su-4);
  display: flex;
  flex-direction: column;
}

.composer-textarea__edit {
  height: 80px;
  margin-bottom: var(--su-4);
}

.composer-btn-group {
  button {
    margin-right: var(--su-2);

    &:last-child {
      margin-right: 0;
    }
  }
}

.mention__list {
  position: absolute;
  background: var(--card-bg);
  display: none;
  z-index: 1;
  border-top: 1px solid #dbdbdb;
  bottom: 60px;
  width: 100%;
  max-height: 280px;
  overflow-x: scroll;
}
.mention__list .mention__user {
  padding: 5px 10px;
  border-bottom: 1px solid #dbdbdb;
  cursor: pointer;
}
.compose__outer__container {
  position: relative;
}
.mention__user__image {
  height: 25px;
  width: 25px;
  margin-right: 6px;
  border-radius: 20px;
  align-self: center;
}
.mention__visible {
  display: block;
}
.mention__user {
  display: grid;
  grid-template-columns: 30px 1fr;
}
.mention__user p {
  margin: 0px;
  font-size: 9px;
  color: gray;
  width: max-content;
}
.comment-mentioned-all {
  color: rgb(213, 138, 0);
}

.active__message__list {
  background: var(--theme-container-accent-background, #f5f6f7);
}
.chatmessage__action {
  &:hover {
    background: none;
  }

  .chatmessage__bodytext {
    margin: 0;
    font-size: 12px;
    font-style: italic;
    color: var(--card-color-tertiary);
    a {
      text-decoration: none;
      color: var(--card-color-tertiary);
      &:hover {
        text-decoration: underline;
      }
    }
  }
}
.joining-message {
  display: grid;
  margin-top: 30px;
  justify-content: center;
  h3,
  h2 {
    width: 90%;
    margin-top: 10px;
    text-align: center;
    justify-self: center;
  }
}
.user-picture,
.send-request {
  display: flex;
  justify-content: center;
  margin-top: 10vh;
}
.user-picture {
  .chatmessage__profilepic {
    .chatmessagebody__profileimage {
      width: 50px;
      height: 50px;
      border: 1px solid var(--base-30);
    }
  }
}

.loading-user {
  height: '210px';
  width: '210px';
  margin: ' 15px auto';
  display: 'block';
  border-radius: '500px';
  background-color: '#f5f6f7';
}
.request-card {
  display: grid;
  grid-template-columns: 200px 1fr;
}

.action button:nth-child(2n) {
  margin-left: 10px;
}

.channel_details {
  margin-top: 30px;
}<|MERGE_RESOLUTION|>--- conflicted
+++ resolved
@@ -948,7 +948,6 @@
   justify-content: end;
   -webkit-justify-content: flex-end;
 
-<<<<<<< HEAD
   .ellipsis__menubutton {
     height: 17px;
     cursor: pointer;
@@ -982,13 +981,13 @@
       text-align: left;
     }
   }
-=======
+}
+
 .message__actions span {
   margin-left: 7px;
   font-size: var(--fs-s);
   font-weight: bold;
   cursor: pointer;
->>>>>>> 8e0972dd
 }
 
 .chatmessage:hover .message__actions {
