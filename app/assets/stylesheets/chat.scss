@import 'variables';
@import 'mixins';
@import 'config/import';

// High level classes
.chat-page-wrapper {
  margin: 0px auto 0px;
  width: 100%;
  max-width: calc(1540px + 10vw);

  --layout-chat-left-sidebar-width: 260px;
}

.live-chat {
  height: calc(100vh - 56px);

  &.live-chat--iossafari {
    height: calc(100vh - 190px);
  }

  overflow-y: hidden;
}

.live-chat {
  padding: 0;
  width: 100%;
}

.chat {
  display: flex;
  height: calc(100vh - var(--header-height));
  position: relative;
  overflow-x: hidden;
  overflow-y: hidden;

  &.chat--iossafari {
    height: calc(100vh - 201px);
  }
}

.chat__channels {
  box-sizing: border-box;
  height: inherit;
  padding: var(--su-3);
  position: relative;
  width: 100%;
  overflow-y: auto;
  @media screen and (min-width: $breakpoint-m) {
    min-width: var(--layout-chat-left-sidebar-width);
    max-width: var(--layout-chat-left-sidebar-width);
  }
}

.chat__channelssearchtoggle {
  background: transparent;
  border: 0;
  margin-left: 2px;
  svg {
    vertical-align: -5px;
    fill: var(--indicator-default-color);
  }
}

.chat__notificationsbutton {
  border: 0px;
  font-size: 12px;
  padding: 15px 0px;
  width: 100%;
  color: darken($green, 30%);
  font-weight: bold;
  width: 95%;
  border-radius: 3px;
  border: 1px solid darken($green, 30%);
  box-shadow: 3px 3px 0px darken($green, 30%);
  background: lighten($green, 30%);
  margin-bottom: 5px;

  &:hover {
    @include themeable(
      background,
      theme-container-background-hover,
      lighten($green, 20%)
    );
  }
}

.chat__channels--placeholder {
  .chat__channelstogglebutt--placeholderunexpanded {
    display: none;
  }

  @media screen and (max-width: 599px) {
    width: 45px;
    min-width: 45px;

    input {
      display: none;
    }

    .chat__channelstogglebutt--placeholderunexpanded {
      display: block;
      width: 100%;
    }
  }
}

.chat__channels input {
  width: 100%;
}

.chat__channeltypefilter {
  width: 100%;
}

.chat__channeltypefilterbutton {
  margin: 1px;
  @media screen and (min-width: 1300px) {
    margin: 5px 4px;
  }
}

.chat_chatconfig {
  position: absolute;
  bottom: 0px;
  left: 0px;
  right: 6px;
  font-size: 12px;
  padding: 3px 12px;
  display: inline-block;
  border-radius: 3px;
  background: var(--body-bg);
  border: 1px solid $light-medium-gray;
  font-weight: bold;
  cursor: default;
}

.chat_chatconfig--on {
  color: $green;
}

.chat_chatconfig--off {
  color: $red;
}

.chat__channels--hidden {
  display: none;
}

.active-channel__back-btn {
  display: inherit;

  @media screen and (min-width: $breakpoint-m) {
    display: none;
  }
}

.chat__activechat {
  height: inherit;
  width: 100%;
  position: absolute;
  top: 0;
  left: 0;
  right: 0;
  bottom: 0;
  transform: translateX(0);
  transition: transform 0.35s linear;

  @media screen and (min-width: $breakpoint-m) {
    position: inherit;
  }
}

.chat__activechat--hidden {
  transform: translateX(100%);

  @media screen and (min-width: $breakpoint-m) {
    transform: translateX(0);
  }
}

.activechatchannel {
  height: inherit;
  max-height: inherit;
  display: flex;
  flex-direction: row;
  justify-content: space-between;
  background: var(--card-bg);
  flex-flow: row nowrap;
  position: relative;

  @include themeable(
    border-left,
    theme-container-border,
    1px solid $outline-color
  );

  @media screen and (min-width: 1540px) {
    @include themeable(
      border,
      theme-container-border,
      1px solid $outline-color
    );
    border-top: 0px;
  }
}

.activechatchannel__conversation {
  position: relative;
  order: 1;
  display: flex;
  flex-direction: column;
  flex: 0 1 auto;
  width: 100%;
  min-width: 50%;
  @media screen and (min-width: 1440px) {
    min-width: 35%;
  }
  @media screen and (max-width: 426px) {
    overflow-x: hidden;
  }
}

.active-channel__header {
  align-items: center;
  box-shadow: 0 0 0 1px var(--card-border);
  box-sizing: border-box;
  display: flex;
  height: var(--header-height);
  position: relative;
  padding: var(--su-4);
  justify-content: space-between;
}

.active-channel__title {
  font-weight: var(--fw-bold);
  font-size: var(--fs-base);
  color: var(--body-color);
}

.activechatchannel__messages {
  padding-top: var(--su-2);
  padding-bottom: var(--su-2);
  font-size: var(--fs-base);
  flex-grow: 1;
  height: 300px;
  overflow-y: auto;
  overflow-x: hidden;
  text-align: left;
  overscroll-behavior-y: contain;
  -webkit-overflow-scrolling: touch;
}

.activechatchannel__alerts {
  position: relative;
}

.chatalert__default {
  align-items: center;
  background-color: rgba(0, 0, 0, 0.5);
  color: white;
  display: flex;
  height: 25px;
  justify-content: center;
  position: absolute;
  top: -25px;
  width: 100%;
  font-size: 13px;
}

.chatalert__default--hidden {
  display: none;
}

.activechatchannel__form {
  width: 100%;
  position: relative;
}

.activechatchannel__activecontent {
  order: 2;
  flex: 0 1 auto;
  @include themeable(border, theme-border, 1px solid $outline-color);
  padding: 13px;
  min-width: 50%;
  overflow-x: hidden;
  @media screen and (min-width: 1440px) {
    min-width: 45%;
  }
  -webkit-overflow-scrolling: touch;
  background: var(--body-bg);
  z-index: 200;
  position: relative;
  box-sizing: border-box;
  overflow-y: auto;
  max-width: 100%;

  @media screen and (max-width: 426px) {
    padding: 10px;
    min-width: 50%;
    width: calc(100% - 16px);
    position: fixed;
    height: 100%;
    margin-left: 0;
    margin-top: 0;
  }

  @media screen and (min-width: 1000px) {
    margin-left: initial;
    padding: 18px;
    max-width: 480px;
  }

  @media screen and (min-width: 1300px) {
    margin-left: initial;
    padding: 18px;
    width: 750px;
    max-width: 750px;
  }
}

.chat--video-visible {
  .activechatchannel__conversation {
    min-width: 20%;
  }
  .activechatchannel__activecontent {
    &.activechatchannel__activecontent--video {
      width: 380px;
      min-width: 380px;
      @media screen and (max-width: 426px) {
        width: calc(100% - 16px);
        min-width: calc(100% - 16px);
      }
      iframe {
        position: absolute;
        top: 0;
        left: 0;
        right: 0;
        bottom: 0;
        height: 100%;
        width: 100%;
        border: 0px;
      }
    }
    width: 300px;
    min-width: 300px;
    @media screen and (min-width: 1000px) {
      width: 400px;
      min-width: 400px;
    }
    @media screen and (min-width: 1500px) {
      width: 750px;
      min-width: 750px;
    }
  }
}

.chat--content-visible .activechatchannel__conversation {
  max-width: 52%;
}

.chat--content-visible
  .activechatchannel__activecontent.activechatchannel__activecontent--video {
  width: 180px;
  min-width: 180px;
}

.live-chat-wrapper .activechatchannel__activecontent {
  min-width: 310px;
  margin-left: -180px;
  max-width: 96%;
  padding: 13px;
}

.chat--content-visible-full {
  .activechatchannel__activecontent.activechatchannel__activecontent--sidecar {
    position: absolute;
    left: 0;
    right: 0;
    top: 0;
    bottom: 0;
    width: 100%;
    min-width: 100%;
  }
  .activechatchannel__activecontent.activechatchannel__activecontent--video {
    position: absolute;
    right: 0;
    bottom: 0;
    width: 200px;
    min-width: 200px;
    height: 300px;
    z-index: 250;
  }
}

.chat--video-visible-full {
  .activechatchannel__activecontent.activechatchannel__activecontent--video {
    position: absolute;
    left: 0;
    right: 0;
    top: 0;
    bottom: 0;
    width: 100%;
    min-width: 100%;
  }
  .activechatchannel__activecontent.activechatchannel__activecontent--sidecar {
    display: none;
  }
}

.activechatchannel__activecontentexitbutton {
  font-size: 30px;
  position: absolute;
  left: 4px;
  top: 4px;
  z-index: 10;
  padding: 0px;
  height: 30px;
  width: 30px;
  line-height: 0;
  @media screen and (max-width: 800px) {
    &.activechatchannel__activecontentexitbutton--fullscreen {
      display: none;
    }
  }
}

.activechatchannel__activeArticle {
  position: absolute;
  top: 0px;
  left: 0;
  right: 0;
  bottom: 0;
}

.activechatchannel__activeArticle iframe {
  position: absolute;
  top: 0;
  left: 0;
  right: 0;
  bottom: 0;
  height: 100%;
  width: 100%;
  border: 0px;
}

.activechatchannel__activecontentuserdetails {
  margin-top: 20px;
  font-family: var(--ff-accent);
  font-size: 0.9em;

  .key {
    color: $medium-gray;
    margin-bottom: 3px;
    font-size: 0.9em;
  }
}

.userdetails__blockreport {
  margin: 10px 0;

  button {
    background-color: rgb(255, 0, 0);
    color: rgb(255, 255, 254);
    font-size: 1em;
    cursor: pointer;
    padding: 5px;
    margin: 2px 5px;
    border-radius: 3px;
    border-width: 0px;
    border-style: initial;
    border-color: initial;
    border-image: initial;

    &:first-child {
      margin-left: 0;
    }
  }
}

.userdetails__reportabuse,
.userdetails__blockmsg {
  a {
    background-color: rgb(255, 0, 0);
    color: rgb(255, 255, 254);
    font-size: 1em;
    cursor: pointer;
    padding: 5px;
    margin: 2px 5px;
    border-radius: 3px;
    border-width: 0px;
    border-style: initial;
    border-color: initial;
    border-image: initial;
  }

  .no {
    background-color: rgb(78, 87, 239);
  }
}

.chatchannels {
  box-sizing: border-box;
  display: flex;
  flex-direction: column;
  height: auto;
  justify-content: space-between;
  width: 100%;
}

.chatchannels__channelslist {
  flex-grow: 1;
  overflow-y: auto;
  overflow-x: hidden;
  margin: var(--su-4) auto;
  width: 100%;
  -webkit-overflow-scrolling: touch;
}

.chatchannels__channelslistheader {
  background: lighten($purple, 5%);
  border: 1px solid darken($purple, 20%);
  font-size: 12px;
  color: $dark-purple;
  box-sizing: border-box;
  padding: 5px;
  width: 98%;
  border-radius: 3px;
}

.chatchannels__channelslistfooter {
  font-size: 12px;
  color: $medium-gray;
  padding: 10px;
  opacity: 0.8;
  padding-bottom: 70px;
}

.chatchannels__config {
  position: absolute;
  bottom: 0;
  left: 0;
  right: 0;
  background: var(--body-bg);
  border-top: 1px solid $light-medium-gray;
  padding: var(--su-3);
  font-weight: bold;
  cursor: pointer;

  img {
    opacity: 0.6;
  }

  &:hover {
    .chatchannels__configmenu {
      display: block;
    }
  }
}

.chatchannels__configmenu {
  display: none;
  position: absolute;
  bottom: 42px;
  padding: 12px 10px;
  min-width: 150px;
  left: 0;
  right: 0;
  background: $lightest-gray;
  border-top: 1px solid $light-medium-gray;
  font-size: 13px;

  a {
    color: $dark-gray;
    display: block;
    padding: 5px 0px;
  }
}

.chatchannels__misc {
  height: 70px;
  border-top: 1px solid #c9c9c9;
}

// Chatmessage
.chatmessage {
  padding: var(--su-2) var(--su-6);
  display: flex;
  max-width: 100%;
  @media not all and (pointer: coarse) {
    &:hover {
      @include themeable(
        background,
        theme-container-background-hover,
        $light-gray
      );

      .chatmessagebody__username--link {
        @include themeable(
          background,
          theme-container-background-hover,
          transparent
        );
      }
    }
  }
}

.chat__channelinvitationsindicator a,
.chat__channelinvitationsindicator button {
  background: linear-gradient(10deg, darken($green, 25%), darken($green, 15%));
  text-align: center;
  padding: 30px 0px;
  display: block;
  border-radius: var(--radius);
  margin: 3px 0px;
  border: 0px;
  width: 94%;
  color: white;
  font-size: 1.1em;
  font-weight: var(--fw-bold);
  -webkit-appearance: unset;
}

.chatchanneltabbutton {
  border: none;
  width: 100%;
  background: transparent;
  box-sizing: border-box;
  color: var(--body-color);
  display: block;
  position: relative;
  padding: 0;

  .crayons-indicator {
    vertical-align: -1px;
    margin-right: var(--su-1);
  }
}

.chatchanneltab {
  display: inline-block;
  width: 100%;
  background: inherit;
  text-align: start;
  border-radius: var(--radius);
  white-space: nowrap;
  overflow: hidden;
  text-overflow: ellipsis;
  box-sizing: border-box;
  border: 1px solid transparent;
  font-size: 13px;
  padding: var(--su-3);
  display: flex;
  align-items: center;
}

.chatchanneltab--active {
  border: 1px solid var(--base-30);
  background: var(--base-10);
  img {
    border: 1px solid var(--base-30);
  }
}

.chatchanneltab__name {
  max-width: 100%;
  overflow: hidden;
  text-overflow: ellipsis;
}

.chatchanneltab--new {
  border: 1px solid var(--accent-brand-darker);
  color: var(--accent-brand-darker);
}

.chatchanneltab--video {
  background: lighten($green, 10%);
  animation: small-pulser 0.5s linear infinite;
}

.chatchanneltabindicator {
  display: inline-block;
  min-height: 0.3em;
  min-width: 0.3em;
  margin-right: 5px;
  flex-shrink: 0;

  img {
    height: calc(22px + 0.3vw);
    width: calc(22px + 0.3vw);
    vertical-align: calc(-6px - 0.14vw);
    border-radius: 100px;
    border: 1px solid var(--base-30);
    background: white;
  }

  .chatchanneltabgroupicon {
    display: inline-block;
    margin-left: calc(20px + 0.3vw);
  }
}

.chatchanneltabindicator .chatchanneltabindicatorgroupimage {
  border-radius: var(--radius);
}

.chatchanneltabindicator--new img {
  border: 1px solid var(--accent-brand);
}

.chatmessage__body {
  flex-grow: 1;
  max-width: calc(100% - 37px);
}

.message__info {
  display: flex;
  align-items: center;
  flex-wrap: wrap;
}

.chatmessagebody__username {
  font-size: var(--fs-base);
  font-weight: var(--fw-medium);
  margin-right: var(--su-2);
}

.chatmessage__timestamp {
  font-size: var(--fs-s);
  color: var(--base-60);
}

.chatmessage__bodytext {
  overflow-wrap: break-word;
  word-wrap: break-word;
  word-break: break-word;

  pre {
    background: #29292e;
  }

  code {
    background: #29292e;
    padding: 0.1em 0.3em;
    border-radius: 2px;
    color: #eff0f9;
    font-size: 0.95em;
    vertical-align: 0.05em;
    max-width: 100%;
    line-height: 1.4em;
    font-family: var(--ff-accent);
  }
}

.chatmessage__profilepic {
  margin-right: var(--su-2);
}

.chatmessagebody__profileimage {
  height: var(--su-7);
  width: var(--su-7);
  border-radius: 100%;
}

.chatmessagebody__username--link {
  color: inherit;
  border-radius: 3px;
  padding: 0px 2px;
  display: inline-block;

  &:hover {
    @include themeable(
      background,
      theme-container-background-hover,
      transparent
    );
  }
}

.chatmessagebody__message {
  p {
    margin-top: 0;
    margin-bottom: 9px;

    &:last-child {
      margin-bottom: 0;
    }
  }

  blockquote {
    border-left: 4px solid $black;
    margin-left: 0px;
    padding-left: 8px;
  }

  a h1 {
    color: var(--card-color);
    border-color: var(--card-color);
  }

  img {
    max-width: 100%;
  }
}

.chatmessagebody__currentuser {
  background: black;
  color: white;
  padding: 1px 5px;
  border-radius: 2px;
}

// Messagecomposer
.messagecomposer {
  display: flex;
  height: inherit;
  align-items: stretch;
  position: relative;
  height: 40px;
  padding: var(--su-4);

  textarea {
    margin-right: var(--su-4);
  }
}

.messagelist__sentinel {
  height: 5px;
}

.chatcodeeditor {
  position: absolute;
  top: 40px;
  left: 0px;
  right: 24px;
  bottom: 0px;
}

.chatcodeeditor__header {
  position: absolute;
  top: -27px;
  left: 35px;
  font-family: var(--ff-accent);
  @include themeable(color, theme-color, $dark-gray);
}

.CodeMirror {
  padding: 12px;
  font-size: 0.9em;
}

.cursorelement {
  border-left: 3px solid $red;
  animation: blinker 1s linear infinite;
  padding: 0px;
  z-index: 0;
}

@keyframes blinker {
  50% {
    opacity: 0;
  }
}

@keyframes pulser {
  50% {
    opacity: 0.8;
    box-shadow: 2px 2px 0px $green;
    padding: 18px;
  }
}

@keyframes small-pulser {
  50% {
    opacity: 0.6;
    box-shadow: 2px 2px 0px $green;
  }
}

.chatchanneljumpback {
  position: relative;
}

.chatchanneljumpback__messages {
  position: absolute;
  bottom: 12px;
  right: 8px;
  background: var(--body-bg);
  color: var(--body-color);
  border: 2px solid $black;
  padding: 7px 15px;
  border-radius: 20px;
  cursor: pointer;
  font-size: 13px;
  text-transform: uppercase;
  font-weight: bold;
  z-index: 7;
}

.chatchanneljumpback__hide {
  display: none;
}

.message__info__actions {
  display: grid;
  grid-template-columns: 19fr 1fr;
}

.message__actions {
  display: none;
  position: relative;
  justify-content: end;
  -webkit-justify-content: flex-end;

  .ellipsis__menubutton {
    height: 17px;
    cursor: pointer;
    color: var(--theme-color, #0a0a0a);
  }

  &:hover {
    .messagebody__dropdownmenu {
      display: block;
    }
  }

  img {
    height: 100%;
    opacity: 0.6;
  }

  .messagebody__dropdownmenu {
    display: none;
    position: absolute;
    background-color: var(--theme-container-background, #fff);
    border-style: solid;
    border-color: var(--theme-color, #0a0a0a);
    border-radius: 5px;
    border-width: 1px;
    margin-top: 1em;
    margin-right: -0.6em;

    button {
      width: 100%;
      text-align: left;
    }
  }
}

.message__actions span {
  margin-left: 7px;
  font-size: var(--fs-s);
  font-weight: bold;
  cursor: pointer;
}

.chatmessage:hover .message__actions {
  display: -webkit-flex;
  display: flex;
}

.chatchannels__richlink {
  border: 1px solid darken($light-medium-gray, 15%);
  border-radius: 3px;
  box-shadow: 2px 2px 0px darken($light-medium-gray, 15%);
  color: $black;
  display: block;
  max-width: 670px;
  padding: 0px;
  margin-bottom: 6px;
  background: var(--card-bg);
  font-size: 0.9em;
  &.chatchannels__richlink--base {
    h1 {
      margin: 18px auto;
    }
  }
  .chatchannels__richlinkmainimage {
    position: relative;
    width: 100%;
    margin: auto;
    background: transparent no-repeat center center;
    background-size: cover;
    z-index: 2;
    padding-top: 42%;
  }
  h1 {
    margin-top: 8px;
    padding: 0px calc(10px + 0.2vw);
    line-height: 1.1em;
    font-size: 1.8em;
    img {
      height: 1.2em;
      width: 1.2em;
      margin-right: 5px;
      vertical-align: -0.25em;
      &.chatchannels__richlinkprofilepic {
        border-radius: 100px;
        border: 1px solid var(--card-color-tertiary);
      }
    }
  }
  h4 {
    margin-top: 12px;
    margin-bottom: 15px;
    color: var(--card-color-tertiary);
    font-weight: 500;
    padding: 0px calc(10px + 0.2vw);
    img {
      height: 22px;
      width: 22px;
      border-radius: 100px;
      margin-right: 3px;
      border: 1px solid var(--card-color-tertiary);
      vertical-align: -6px;
    }
  }
}

.delete-actions__container {
  margin-top: var(--su-4);
}

.message__delete__button {
  margin-right: var(--su-2);
}

.message__delete__modal__hide {
  display: none;
}

.composer-container__edit {
  height: auto;
  padding: var(--su-4);
  display: flex;
  flex-direction: column;
}

.composer-textarea__edit {
  height: 80px;
  margin-bottom: var(--su-4);
}

.composer-btn-group {
  button {
    margin-right: var(--su-2);

    &:last-child {
      margin-right: 0;
    }
  }
}

.mention__list {
  position: absolute;
  background: var(--card-bg);
  display: none;
  z-index: 1;
  border-top: 1px solid #dbdbdb;
  bottom: 60px;
  width: 100%;
  max-height: 280px;
  overflow-x: scroll;
}
.mention__list .mention__user {
  padding: 5px 10px;
  border-bottom: 1px solid #dbdbdb;
  cursor: pointer;
}
.compose__outer__container {
  position: relative;
  box-shadow: 0 0 0 1px var(--card-border);
}
.mention__user__image {
  height: 25px;
  width: 25px;
  margin-right: 6px;
  border-radius: 20px;
  align-self: center;
}
.mention__visible {
  display: block;
}
.mention__user {
  display: grid;
  grid-template-columns: 30px 1fr;
}
.mention__user p {
  margin: 0px;
  font-size: 9px;
  color: gray;
  width: max-content;
}
.comment-mentioned-all {
  color: rgb(213, 138, 0);
}

.active__message__list {
  background: var(--theme-container-accent-background, #f5f6f7);
}
.chatmessage__action {
  &:hover {
    background: none;
  }

  .chatmessage__bodytext {
    margin: 0;
    font-size: 12px;
    font-style: italic;
    color: var(--card-color-tertiary);
    a {
      text-decoration: none;
      color: var(--card-color-tertiary);
      &:hover {
        text-decoration: underline;
      }
    }
  }
}
.joining-message {
  display: grid;
  margin-top: 30px;
  justify-content: center;
  h3,
  h2 {
    width: 90%;
    margin-top: 10px;
    text-align: center;
    justify-self: center;
  }
}
.user-picture,
.send-request {
  display: flex;
  justify-content: center;
  margin-top: 10vh;
}
.user-picture {
  .chatmessage__profilepic {
    .chatmessagebody__profileimage {
      width: 50px;
      height: 50px;
      border: 1px solid var(--base-30);
    }
  }
}

.loading-user {
  height: '210px';
  width: '210px';
  margin: ' 15px auto';
  display: 'block';
  border-radius: '500px';
  background-color: '#f5f6f7';
}
.request-card {
  display: grid;
  grid-template-columns: 200px 1fr;
}

.request-actions {
  justify-content: space-between;
  display: flex;
}

.request-message {
  width: 100%;

  @media screen and (min-width: $breakpoint-s) {
    width: 60%;
  }
}

.channel_details {
  margin-top: 30px;
}
<<<<<<< HEAD
.channel-request-card {
  display: flex;
  justify-content: space-between;
  flex-wrap: wrap;
}
.request_manager_header {
  margin-top: 30px;
}

.requests-badge {
  position: absolute;
  height: 17px;
  width: 17px;
  padding: 2px;
  margin-left: -10px;
  margin-top: -2px;
=======

.chat_channel-member-list {
  height: 300px;
  overflow-y: scroll;
}

.member-list-item {
  justify-content: space-between;

  .admin-emoji {
    width: 6%;
  }

  .admin-emoji-button {
    width: 10%;
  }
}

.membership-section {
  position: relative;

  .membership-actions {
    position: relative;

    .membership-management__dropdown-memu {
      display: none;
      position: absolute;
      background-color: var(--theme-container-background, #fff);
      border-style: solid;
      border-color: var(--theme-color, #0a0a0a);
      border-radius: 5px;
      border-width: 1px;
      z-index: 100;
      width: 200px;
      right: 78px;
      top: 20px;

      button {
        width: 100%;
        text-align: left;
      }

      &:hover {
        display: block;
      }
    }

    .membership-management__dropdown-button {
      height: 17px;
      cursor: pointer;
      color: var(--theme-color, #0a0a0a);

      &:hover + .membership-management__dropdown-memu {
        display: block;
      }

      img {
        height: 100%;
        opacity: 0.6;
      }
    }
  }
>>>>>>> a079f823
}<|MERGE_RESOLUTION|>--- conflicted
+++ resolved
@@ -1174,7 +1174,6 @@
 .channel_details {
   margin-top: 30px;
 }
-<<<<<<< HEAD
 .channel-request-card {
   display: flex;
   justify-content: space-between;
@@ -1191,7 +1190,7 @@
   padding: 2px;
   margin-left: -10px;
   margin-top: -2px;
-=======
+}
 
 .chat_channel-member-list {
   height: 300px;
@@ -1254,5 +1253,4 @@
       }
     }
   }
->>>>>>> a079f823
 }