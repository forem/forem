@import 'variables';
@import 'mixins';

// High level classes
.chat-page-wrapper {
  margin: 24px auto 0px;
  width: 96%;
  max-width: calc(1540px + 10vw);
}

.live-chat {
  height: calc(100vh - 80px);

  &.live-chat--iossafari {
    height: calc(100vh - 190px);
  }

  overflow-y: hidden;

  @media screen and (min-width: 400px) {
    height: calc(100vh - 80px);
  }
}

//chat
.chat {
  display: flex;
  height: calc(100vh - 91px);

  &.chat--iossafari {
    height: calc(100vh - 201px);
  }

  padding-right: 3px;

  @media screen and (min-width: 400px) {
    height: calc(100vh - 91px);
  }
}

.chat--expanded {
  min-width: 500px;
  width: calc(100%-3px);

  @media screen and (min-width: 500px) {
    min-width: 300px;
  }
}

.chat__notificationsbutton {
  border: 0px;
  font-size: 12px;
  padding: 15px 0px;
  width: 100%;
  color: darken($green, 30%);
  font-weight: bold;
  width: 95%;
  border-radius: 3px;
  border: 1px solid darken($green, 30%);
  box-shadow: 3px 3px 0px darken($green, 30%);
  background: lighten($green, 30%);
  margin-bottom: 5px;

  &:hover {
    @include themeable(
      background,
      theme-container-background-hover,
      lighten($green, 20%)
    );
  }
}

.chat__channels {
  width: 45px;
  min-width: 45px;
  height: inherit;
  position: relative;
  overflow: hidden;
}

.chat__channels--expanded {
  width: 160px;
  min-width: 160px;

  @media screen and (min-width: 1000px) {
    width: 200px;
    min-width: 200px;

    .chat__channelstogglebutt {
      display: none;
    }
  }

  @media screen and (min-width: 1300px) {
    width: calc(220px + 3vw);
    min-width: 220px;
  }

  &.chat__channels--placeholder {
    .chat__channelstogglebutt--placeholderunexpanded {
      display: none;
    }

    @media screen and (max-width: 599px) {
      width: 45px;
      min-width: 45px;

      input {
        display: none;
      }

      .chat__channelstogglebutt {
        display: none;
      }

      .chat__channelstogglebutt--placeholderunexpanded {
        display: block;
        width: 100%;
      }
    }
  }
}

.chat__channelstogglebutt {
  width: 26px;
  height: 38px;
  background: transparent;
  border: 0px;
  -webkit-appearance: none;
  font-size: 18px;
  font-weight: bold;
}

.chat__channels input {
  width: calc(100% - 43px);
  border-radius: 3px;
  border: 1px solid $light-medium-gray;
  box-sizing: border-box;
  padding: 8px;
  font-size: 14px;
  -webkit-appearance: none;
  background: var(--container-bg);
  color: var(--body-color);

  @media screen and (min-width: 1000px) {
    width: calc(100% - 13px);
  }
}

.chat__channeltypefilter {
  padding: 4px 0px 0px;
  width: calc(100% - 13px);
}

.chat__channeltypefilterbutton {
  background: transparent;
  border: 0px;
  font-size: 15px;
  font-weight: bold;
  padding: 5px 15px;
  display: block;
  width: 100%;
  box-sizing: border-box;
  border-bottom: 1px solid darken($light-medium-gray, 5%);

  @media screen and (min-width: 1300px) {
    width: 33%;
    display: inline-block;
    border-top-left-radius: 3px;
    border-top-right-radius: 3px;
  }
}

.chat__channeltypefilterbutton--active {
  color: var(--link-brand-color);

  @media screen and (min-width: 1300px) {
    border: 1px solid darken($light-medium-gray, 5%);
  }
}

.chat__channeltypefilterbutton--inactive {
  @include themeable(color, theme-secondary-color, lighten($medium-gray, 5%));
}

.chat_chatconfig {
  position: absolute;
  bottom: 0px;
  left: 0px;
  right: 6px;
  font-size: 12px;
  padding: 3px 12px;
  display: inline-block;
  border-radius: 3px;
  background: var(--body-bg);
  border: 1px solid $light-medium-gray;
  font-weight: bold;
  cursor: default;
}

.chat_chatconfig--on {
  color: $green;
}

.chat_chatconfig--off {
  color: $red;
}

.chat__channels--hidden {
  display: none;
}

.chat__activechat {
  height: inherit;
  width: calc(100% - 45px);
  max-width: calc(100% - 45px);

  @media screen and (min-width: 1300px) {
    min-width: calc(100% - calc(280px + 3vw));
  }
}

.chat__videocall {
  height: calc(75vw - 60px);
  width: calc(100% - 60px);
  position: fixed;
  background: $black;
  left: 0px;
  top: 0px;
  text-align: center;
  cursor: grab;
  border-radius: 12px;
  z-index: 10000;

  @media screen and (min-width: 640px) {
    width: 640px;
    height: 480px;
    left: 250px;
    top: 150px;
  }

  &:active {
    cursor: grabbing;
  }

  video {
    border-radius: 12px;
    width: 100%;
    height: 100%;
  }

  .chat__remotevideoscreen-2 {
    video {
      margin-top: 20%;
      width: 45%;
      margin-left: 1%;
      margin-right: 1%;
    }
  }

  .chat__remotevideoscreen-3,
  .chat__remotevideoscreen-4 {
    video {
      width: 45%;
      margin-top: 1%;
      margin-left: 1%;
      margin-right: 1%;
    }
  }

  .chat__remotevideoscreen-5,
  .chat__remotevideoscreen-6 {
    video {
      width: 30%;
      margin-top: 3%;
      margin-left: 1%;
      margin-right: 1%;
    }
  }

  .chat__remotevideoscreen-7,
  .chat__remotevideoscreen-8 {
    video {
      width: 24%;
    }
  }

  .chat__localvideoscren {
    height: 120px;
    width: 160px;
    position: absolute;
    right: 15px;
    bottom: 15px;
    border-radius: 5px;
    box-shadow: 2px 2px 2px 1px rgba(0, 0, 0, 0.4);

    video {
      border-radius: 5px;
    }
  }
}

<<<<<<< HEAD
=======
.chatNonChatView {
  position: absolute;
  left: 0;
  right: 0;
  bottom: 0;
  top: 0;
  padding: 80px 7%;
  z-index: 10;
  background: var(--body-bg);
}

.chatNonChatView_exitbutton {
  position: absolute;
  left: 4%;
  top: 60px;
  font-size: 25px;
  background: transparent;
  border: 0px;
  font-size: 1.8em;
  color: var(--body-color);
}

.chatNonChatView_contentblock {
  border: 1px solid $medium-gray;
  padding: 20px;
  margin-bottom: 10px;
  max-width: 900px;
  @include themeable(box-shadow, theme-container-box-shadow, $bold-shadow);

  h2 {
    margin: 5px auto 5px;
  }

  button {
    font-size: 1.6em;
    background: white;
    border: 4px solid $black;
    padding: 4px 12px;
    border-radius: 3px;
    margin: 20px 12px;
  }
}

>>>>>>> 9447e632
.chat__videocallexitbutton {
  border: 0px;
  font-size: 20px;
  color: $medium-gray;
  padding: 1px 6px 2px;
  border-radius: 6px;
  background: rgba(0, 0, 0, 0.1);
  position: absolute;
  left: 3px;
  top: 3px;
}

.chat__videocallcontrolbutton {
  border: 0px;
  font-size: 14px;
  color: $light-medium-gray;
  padding: 3px 0px 4px;
  border-radius: 6px;
  background: rgba(0, 0, 0, 0.7);
  position: absolute;
  bottom: 10px;
  left: 10px;
  width: 125px;

  &.chat__videocallcontrolbutton--videoonoff {
    left: 140px;
  }
}

.chat__videocalltrackdiv--audio {
  display: none;
}

.chat__videocalltrackdiv--video {
  display: inline;
}

.activechatchannel {
  height: inherit;
  max-height: inherit;
  display: flex;
  flex-direction: row;
  justify-content: space-between;
  @include themeable(border, theme-container-border, 1px solid $outline-color);
  @include themeable(box-shadow, theme-container-box-shadow, $bold-shadow);
  background: var(--container-bg);
  flex-flow: row nowrap;
}

.activechatchannel__conversation {
  position: relative;
  @include themeable(
    border-top,
    theme-container-border,
    1px solid $outline-color
  );
  order: 1;
  display: flex;
  flex-direction: column;
  flex: 0 1 auto;
  width: 100%;
  min-width: 50%;
  @media screen and (min-width: 1440px) {
    min-width: 55%;
  }
  @media screen and (max-width: 426px) {
    overflow-x: hidden;
  }
}

.activechatchannel__header {
  @include themeable(
    border-bottom,
    theme-container-border,
    1px solid $light-medium-gray
  );
  padding: 10px 12px;
  font-weight: bold;
  font-size: 14px;
  @include themeable(
    background,
    theme-container-accent-background,
    $light-gray
  );
  position: relative;

  a {
    color: var(--body-color);
  }

  .activechatchannel__channelconfig {
    height: 17px;
    position: absolute;
    right: 15px;
    top: 10px;
    cursor: pointer;
    @include themeable(filter, theme-social-icon-invert, invert(0));

    img {
      height: 100%;
    }
  }
}

.activechatchannel__messages {
  font-size: calc(15px + 0.05vw);
  padding: 10px 0px;
  flex-grow: 1;
  height: 300px;
  overflow-y: scroll;
  overflow-x: hidden;
  text-align: left;
  overscroll-behavior-y: contain;
  -webkit-overflow-scrolling: touch;
}

.activechatchannel__alerts {
  position: relative;
}

.chatalert__default {
  align-items: center;
  background-color: rgba(0, 0, 0, 0.5);
  color: white;
  display: flex;
  height: 25px;
  justify-content: center;
  position: absolute;
  top: -25px;
  width: 100%;
  font-size: 13px;
}

.chatalert__default--hidden {
  display: none;
}

.activechatchannel__form {
  @include themeable(
    border-top,
    theme-container-border,
    1px solid $outline-color
  );
  @include themeable(background, theme-container-accent-background, #ededed);
  width: 100%;
  height: 60px;
  position: relative;
}

.activechatchannel__incomingcall {
  border: 2px solid $green;
  box-shadow: 6px 6px 0px $green;
  padding: 20px;
  margin: 10px;
  background: lighten($green, 28%);
  font-size: 28px;
  font-weight: bold;
  cursor: pointer;
  animation: pulser 0.5s linear infinite;
}

.activechatchannel__activecontent {
  order: 2;
  flex: 0 1 auto;
  @include themeable(border, theme-border, 1px solid $outline-color);
  padding: 13px;
  min-width: 50%;
  @media screen and (min-width: 1440px) {
    min-width: 45%;
  }
  -webkit-overflow-scrolling: touch;
  background: var(--body-bg);
  z-index: 200;
  position: relative;
  box-sizing: border-box;
  overflow-y: auto;
  max-width: 100%;

  @media screen and (max-width: 426px) {
    padding: 10px;
    min-width: 50%;
    width: calc(100% - 16px);
    position: fixed;
    height: calc(100% - 86px);
    margin-left: -48px;
    margin-top: -1px;
  }

  @media screen and (min-width: 1000px) {
    margin-left: initial;
    padding: 18px;
    max-width: 480px;
  }

  @media screen and (min-width: 1300px) {
    margin-left: initial;
    padding: 18px;
    max-width: 620px;
  }
}

.live-chat-wrapper .activechatchannel__activecontent {
  min-width: 310px;
  margin-left: -180px;
  max-width: 96%;
  padding: 13px;
}

.activechatchannel__activecontentexitbutton {
  border: 0px;
  font-size: 30px;
  color: var(--container-color-tertiary);
  padding: 0px;
  background: transparent;
  position: absolute;
  left: 4px;
  top: 4px;
  @include themeable(background, theme-container-accent-background, white);
  z-index: 10;
  height: 29px;
  width: 29px;
  line-height: 10px;
  padding-bottom: 5px;
  border-radius: 100px;
  @include themeable(border, theme-border, 1px solid $medium-gray);
}

.activechatchannel__activeArticle {
  position: absolute;
  top: 0px;
  left: 0;
  right: 0;
  bottom: 0;
}

.activechatchannel__activeArticle iframe {
  position: absolute;
  top: 0;
  left: 0;
  right: 0;
  bottom: 0;
  height: 100%;
  width: 100%;
  border: 0px;
}

.activechatchannel__activecontentuserdetails {
  margin-top: 20px;
  font-family: $monospace;
  font-size: 0.9em;

  .key {
    color: $medium-gray;
    margin-bottom: 3px;
    font-size: 0.9em;
  }
}

.userdetails__blockreport {
  margin: 10px 0;

  button {
    background-color: rgb(255, 0, 0);
    color: rgb(255, 255, 254);
    font-size: 1em;
    cursor: pointer;
    padding: 5px;
    margin: 2px 5px;
    border-radius: 3px;
    border-width: 0px;
    border-style: initial;
    border-color: initial;
    border-image: initial;

    &:first-child {
      margin-left: 0;
    }
  }
}

.userdetails__reportabuse,
.userdetails__blockmsg {
  a {
    background-color: rgb(255, 0, 0);
    color: rgb(255, 255, 254);
    font-size: 1em;
    cursor: pointer;
    padding: 5px;
    margin: 2px 5px;
    border-radius: 3px;
    border-width: 0px;
    border-style: initial;
    border-color: initial;
    border-image: initial;
  }

  .no {
    background-color: rgb(78, 87, 239);
  }
}

.chat__channelinvitationsindicator a {
  background: linear-gradient(10deg, darken($green, 25%), darken($green, 15%)); 
  text-align: center;
  padding: 30px 0px;
  display: block;
  border-radius: 3px;
  margin: 3px 0px;
  border: 0px;
  width: 94%;
  color: white;
  font-size: 1.1em;
  font-weight: 700;
}

.chatchannels {
  display: flex;
  flex-direction: column;
  justify-content: space-between;
  height: inherit;
  width: 99%;
}

.chatchanneltabbutton {
  width: calc(95% - 2px);
  border: none;
  background: transparent;
  padding: 3px 0px;
  margin-bottom: -5px 0;
  box-sizing: border-box;
  color: var(--body-color);

  &:hover {
    .chatchanneltab--inactive {
      border: 1px solid $outline-color;
      box-shadow: $bold-shadow;
    }
  }
}

.chatchanneltab {
  display: inline-block;
  width: 100%;
  margin-bottom: 5px;
  background: inherit;
  text-align: start;
  font-size: 11px;
  font-weight: 500;
  padding: 6px 4px;
  border: 1px solid transparent;
  border-radius: 3px;
  white-space: nowrap;
  overflow: hidden;
  text-overflow: ellipsis;
  box-sizing: border-box;

  @media screen and (min-width: 550px) {
    font-size: 13px;
    padding: 8px;
  }
}

.chatchanneltab--active {
  background: var(--container-bg);
  border: 1px solid $dark-purple;
  box-shadow: 3px 3px 0px $dark-purple;
}

.chatchanneltab--new {
  background: lighten($yellow, 10%);
  color: $black;
}

.chatchanneltab--video {
  background: lighten($green, 10%);
  animation: small-pulser 0.5s linear infinite;
}

.chatchanneltabindicator {
  display: inline-block;
  min-height: 0.3em;
  min-width: 0.3em;
  border-radius: 100px;
  margin-right: 3px;

  img {
    height: calc(20px + 0.3vw);
    width: calc(20px + 0.3vw);
    vertical-align: calc(-7px - 0.14vw);
    border: 2px solid transparent;

    &.chatchanneltabindicatordirectimage {
      border: 2px solid $light-medium-gray;
      border-radius: 100px;
      background: white;
    }
  }

  .chatchanneltabgroupicon {
    display: inline-block;
    margin-left: calc(20px + 0.3vw);
  }
}

.chatchanneltabindicator--new {
  background: $yellow;

  img.chatchanneltabindicatordirectimage {
    border: 2px solid $black;
  }
}

.chatchanneltabindicator--phone {
  background: $green;
  padding: 0px 8px;
}

.chatchannels__channelslist {
  padding: 3px 0 10px;
  flex-grow: 1;
  overflow: scroll;
  padding-bottom: 9vw;
  overflow-x: hidden;
  -webkit-overflow-scrolling: touch;
}

.chatchannels__channelslistheader {
  background: lighten($purple, 5%);
  border: 1px solid darken($purple, 20%);
  font-size: 12px;
  color: $dark-purple;
  box-sizing: border-box;
  padding: 5px;
  width: 98%;
  border-radius: 3px;
}

.chatchannels__channelslistfooter {
  font-size: 12px;
  color: $medium-gray;
  padding: 10px;
  opacity: 0.8;
  padding-bottom: 70px;
}

.chatchannels__config {
  position: absolute;
  bottom: -14px;
  left: 0;
  right: 0;
  background: var(--body-bg);
  border-top: 1px solid $light-medium-gray;
  padding: 8px 10px 20px;
  font-weight: bold;
  padding-left: 16px;
  cursor: pointer;

  img {
    opacity: 0.6;
  }

  &:hover {
    .chatchannels__configmenu {
      display: block;
    }
  }
}

.chatchannels__configmenu {
  display: none;
  position: absolute;
  bottom: 42px;
  padding: 12px 10px;
  min-width: 150px;
  left: 0;
  right: 0;
  background: $lightest-gray;
  border-top: 1px solid $light-medium-gray;
  font-size: 13px;

  a {
    color: $dark-gray;
    display: block;
    padding: 5px 0px;
  }
}

.chatchannels__misc {
  height: 70px;
  border-top: 1px solid #c9c9c9;
}

// Chatmessage
.chatmessage {
  padding: 3px 10px;
  display: flex;
  max-width: 100%;

  &:hover {
    @include themeable(
      background,
      theme-container-background-hover,
      $light-gray
    );

    .chatmessagebody__username--link {
      @include themeable(
        background,
        theme-container-background-hover,
        transparent
      );
    }
  }
}
.chatmessage__profileimage {
}

.chatmessage__body {
  flex-grow: 1;
  max-width: calc(100% - 37px);
}

.chatmessagebody__username {
  font-weight: 600;
}

.chatmessage__timestamp {
  font-size: 11px;
  color: darken($light-medium-gray, 6%);
  min-width: 85px;
  text-align: right;
  padding-left: 4px;
  vertical-align: 1px;
}

.chatmessage__bodytext {
  margin: 3px 1px 4px;
  overflow-wrap: break-word;
  word-wrap: break-word;
  word-break: break-word;

  pre {
    background: #29292e;
  }

  code {
    background: #29292e;
    padding: 0.1em 0.3em;
    border-radius: 2px;
    color: #eff0f9;
    font-size: 0.95em;
    vertical-align: 0.05em;
    max-width: 100%;
    line-height: 1.4em;
    font-family: $monospace;
  }
}

.chatmessagebody__profileimage {
  height: 25px;
  width: 25px;
  margin-right: 6px;
  border-radius: 20px;
  vertical-align: -3px;

  @media screen and (min-width: 400px) {
    height: 31px;
    width: 31px;
  }
}

.chatmessagebody__username--link {
  color: inherit;
  border-radius: 3px;
  padding: 0px 2px;
  display: inline-block;

  &:hover {
    @include themeable(
      background,
      theme-container-background-hover,
      transparent
    );
  }
}

.chatmessagebody__divider {
}

.chatmessagebody__message {
  p {
    margin-top: 0;
    margin-bottom: 9px;

    &:last-child {
      margin-bottom: 0;
    }
  }

  blockquote {
    border-left: 4px solid $black;
    margin-left: 0px;
    padding-left: 8px;
  }

  a h1 {
    color: var(--container-color);
    border-color: var(--container-color);
  }

  img {
    max-width: 100%;
  }
}

.chatmessagebody__currentuser {
  background: black;
  color: white;
  padding: 1px 5px;
  border-radius: 2px;
}

// Messagecomposer
.messagecomposer {
  display: flex;
  height: inherit;
  align-items: stretch;
  position: relative;
}

.messagecomposer__input {
  border-radius: 3px;
  font-size: 16px;
  margin: 4px 2px 4px 6px;
  padding: 4px;
  resize: none;
  flex-grow: 1;
  height: 42px;
  background: var(--container-bg);
  @include themeable(border, theme-border, 1px solid $outline-color);
  color: var(--body-color);
}

.messagecomposer__submit {
  margin: 4px 6px 4px 0;
  border-radius: 3px;
  background: $dark-purple;
  font-weight: 600px;
  font-family: $helvetica-condensed;
  color: white;
  font-size: 18px;
  border: 0px;

  @media screen and (min-width: 500px) {
    width: 80px;
  }

  @media screen and (min-width: 1500px) {
    width: 100px;
  }
}

.messagelist__sentinel {
  height: 5px;
}

.chatcodeeditor {
  position: absolute;
  top: 40px;
  left: 0px;
  right: 24px;
  bottom: 0px;
}

.chatcodeeditor__header {
  position: absolute;
  top: -27px;
  left: 35px;
  font-family: $monospace;
  @include themeable(color, theme-color, $dark-gray);
}

.CodeMirror {
  padding: 12px;
  font-size: 0.9em;
}

.cursorelement {
  border-left: 3px solid $red;
  animation: blinker 1s linear infinite;
  padding: 0px;
  z-index: 0;
}

@keyframes blinker {
  50% {
    opacity: 0;
  }
}

@keyframes pulser {
  50% {
    opacity: 0.8;
    box-shadow: 2px 2px 0px $green;
    padding: 18px;
  }
}

@keyframes small-pulser {
  50% {
    opacity: 0.6;
    box-shadow: 2px 2px 0px $green;
  }
}

.chatchanneljumpback {
  position: relative;
}

.chatchanneljumpback__messages {
  position: absolute;
  bottom: 12px;
  right: 8px;
  background: var(--body-bg);
  color: var(--body-color);
  border: 2px solid $black;
  padding: 7px 15px;
  border-radius: 20px;
  cursor: pointer;
  font-size: 13px;
  text-transform: uppercase;
  font-weight: bold;
}

.chatchanneljumpback__hide {
  display: none;
}

.message__info__actions {
  display: grid;
  grid-template-columns: 4fr 1fr;
}

.message__actions {
  display: none;
  justify-content: end;
  -webkit-justify-content: flex-end;
}

.message__actions span {
  margin-left: 7px;
  font-size: 13px;
  font-weight: bold;
  cursor: pointer;
}

.chatmessage:hover .message__actions {
  display: -webkit-flex;
  display: flex;
}

.chatchannels__richlink {
  border: 1px solid darken($light-medium-gray, 15%);
  border-radius: 3px;
  box-shadow: 3px 3px 0px darken($light-medium-gray, 15%);
  color: $black;
  display: block;
  max-width: 670px;
  padding: 0px;
  margin-bottom: 6px;
  background: var(--container-bg);
  .chatchannels__richlinkmainimage {
    position: relative;
    width: 100%;
    margin: auto;
    background: transparent no-repeat center center;
    background-size: cover;
    z-index: 2;
    padding-top: 42%;
  }
  h1 {
    margin-top: 15px;
    padding: 0px calc(10px + 0.2vw);
    img {
      height: 1.2em;
      width: 1.2em;
      margin-right: 5px;
      vertical-align: -0.25em;
      &.chatchannels__richlinkprofilepic {
        border-radius: 100px;
        border: 1px solid var(--container-color-tertiary);
      }
    }
  }
  h4 {
    margin-top: -12px;
    margin-bottom: 15px;
    color: var(--container-color-tertiary);
    font-weight: 500;
    padding: 0px calc(10px + 0.2vw);
    img {
      height: 22px;
      width: 22px;
      border-radius: 100px;
      margin-right: 3px;
      border: 1px solid var(--container-color-tertiary);
      vertical-align: -6px;
    }
  }
}

.message__delete__modal {
  position: fixed;
  background-color: rgba(255, 255, 255, 0.25);
  top: 0;
  right: 0;
  bottom: 0;
  left: 0;
  z-index: 999;
  display: block;
  transition: all 0.3s;
}

.modal__content {
  width: 400px;
  position: absolute;
  top: 50%;
  left: 50%;
  -webkit-transform: translate(-50%, -50%);
  transform: translate(-50%, -50%);
  padding: 1em;
  border: 2px solid;
  background: var(--body-bg);
  color: var(--body-color);
}

.modal__content h3 {
  margin: 20px 0;
  text-align: center;
}

.delete__action__buttons {
  display: flex !important;
  justify-content: space-around;
  margin: 40px 0px 20px 0;
}

.delete__action__buttons div {
  border: 2px solid var(--body-color);
  padding: 5px 20px;
  cursor: pointer;
  user-select: none;
}

.message__delete__modal__hide {
  display: none;
}

.message__delete__button {
  background: #ff0000;
  color: white;
}

.messageToBeEdited {
  position: absolute;
  display: grid;
  grid-template-columns: 1fr 40px;
  width: calc(100% - 14px);
  top: -53px;
  background: white;
  padding: 0px 5px;
  border: 1px solid var(--header-bg);
  border-left: 3px solid #4e57ef;
  height: 50px;
  overflow: hidden;
}

.closeEdit {
  text-align: right;
  user-select: none;
  cursor: pointer;
  padding: 2px 5px;
  color: #4e57ef;
  font-weight: bold;
}

.editHead {
  position: absolute;
  color: #4e57ef;
  font-size: 14px;
  font-weight: bold;
}

.mention__list {
  position: absolute;
  background: var(--container-bg);
  display: none;
  z-index: 1;
  border-top: 1px solid #dbdbdb;
  bottom: 60px;
  width: 100%;
  max-height: 280px;
  overflow-x: scroll;
}
.mention__list .mention__user {
  padding: 5px 10px;
  border-bottom: 1px solid #dbdbdb;
  cursor: pointer;
}
.compose__outer__container {
  position: relative;
}
.mention__user__image {
  height: 25px;
  width: 25px;
  margin-right: 6px;
  border-radius: 20px;
  align-self: center;
}
.mention__visible {
  display: block;
}
.mention__user {
  display: grid;
  grid-template-columns: 30px 1fr;
}
.mention__user p {
  margin: 0px;
  font-size: 9px;
  color: gray;
  width: max-content;
}
.comment-mentioned-all {
  color: rgb(213, 138, 0);
}

.active__message__list {
  background: var(--theme-container-accent-background, #f5f6f7);
}<|MERGE_RESOLUTION|>--- conflicted
+++ resolved
@@ -300,8 +300,6 @@
   }
 }
 
-<<<<<<< HEAD
-=======
 .chatNonChatView {
   position: absolute;
   left: 0;
@@ -345,7 +343,6 @@
   }
 }
 
->>>>>>> 9447e632
 .chat__videocallexitbutton {
   border: 0px;
   font-size: 20px;
@@ -648,7 +645,7 @@
 }
 
 .chat__channelinvitationsindicator a {
-  background: linear-gradient(10deg, darken($green, 25%), darken($green, 15%)); 
+  background: linear-gradient(10deg, darken($green, 25%), darken($green, 15%));
   text-align: center;
   padding: 30px 0px;
   display: block;
