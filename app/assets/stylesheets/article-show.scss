--- conflicted
+++ resolved
@@ -951,24 +951,9 @@
         &.user-animated {
           animation: wide-reaction-animation 0.25s !important;
         }
-<<<<<<< HEAD
         &:focus {
           outline: 0;
           box-shadow: 0px 0px 4px $medium-gray !important;
-=======
-
-        &:not(.user-activated) {
-          @include themeable-important(
-            background, 
-            theme-container-background, 
-            darken($light-gray, 1%)
-          );
-        }
-
-        &:focus {
-          outline: 0;
-          box-shadow: 0 0 7px $medium-gray !important;
->>>>>>> 8915fe31
         }
       }
 
@@ -982,14 +967,8 @@
       }
 
       .dropdown-content {
-<<<<<<< HEAD
         left: 80px !important;
         bottom: 0px !important;
-=======
-        left: 150px !important;
-        bottom: 0 !important;
-
->>>>>>> 8915fe31
         a {
           background: transparent !important;
           padding-left: 10px !important;
@@ -1038,12 +1017,7 @@
       img {
         height: 23px;
         width: 23px;
-<<<<<<< HEAD
         transition: -webkit-filter 0.2s, opacity 0.2s;
-=======
-        transition: -webkit-filter 0.2s, opacity 0.2s, background-color 0.2s;
-
->>>>>>> 8915fe31
         @media screen and (min-width: 500px) {
           height: 26px;
           width: 26px;
@@ -1120,12 +1094,7 @@
 
       &.user-activated {
         border: 2px solid darken($bold-blue, 35%);
-<<<<<<< HEAD
         background: linear-gradient(60deg, #ffccdb, #ff97b8);
-=======
-        background: linear-gradient(60deg, #f4d2d2, #efb6b6);
-
->>>>>>> 8915fe31
         img {
           filter: none;
           opacity: 1;
@@ -1168,13 +1137,9 @@
           vertical-align: -2px;
         }
       }
-<<<<<<< HEAD
       img {
         background: transparent !important;
       }
-=======
-
->>>>>>> 8915fe31
       .dropdown-content {
         display: none;
         position: fixed;
