@import 'variables';
@import 'shared';
@import 'mixins';

.stories-show {
  @include themeable(
    background, 
    theme-background, 
    $lightest-gray
  );
}

.unpublished {
  background: $red;
  display: block;
  text-align: center;
  position: relative;
  padding: calc(10px + 1.3vw) 10px;
  color: white;
  font-family: $helvetica;

  @media screen and (min-width: 380px) {
    font-size: 1.2em;
    line-height: 1.5em;
  }

  &:hover {
    opacity: 0.92;
    color: white;
  }

  em {
    display: inline-block;
    font-weight: bold;
  }
}

.blank-space {
  height: 10px;
}

.video-player-header {
  background: $black;
  margin-top: 0;
  max-width: 1050px;
  margin: auto;
  margin-bottom: 15px;
  height: 56.25vw;
  overflow: hidden;

  @media screen and (min-width: 880px) {
    height: 492px;
  }

  @media screen and (min-width: 950px) {
    border-top-left-radius: 2px;
    border-top-right-radius: 2px;
  }
}

article {
  padding: 0 0;
  position: relative;

  .image {
    position: relative;
    width: 100%;
    margin: auto;
    max-width: 1024px;
    background: transparent no-repeat center center;
    background-size: cover;
    z-index: 2;
    padding-top: 42%;

    @media screen and (min-width: 950px) {
      border-top-left-radius: 2px;
      border-top-right-radius: 2px;
    }
  }

  .category-banner {
    height: 250px;
    background: #45525c;
  }
}

.home .container {
  @media screen and (min-width: 1250px) {
    margin-left: 25px;
  }
}

.container {
  width: 880px;
  max-width: 100%;
  @include themeable(
    background, 
    theme-container-background, 
    white
  );
  margin: 68px auto 20px;
  text-align: left;
<<<<<<< HEAD
  box-shadow: $bold-shadow;
  box-shadow: var(--theme-container-box-shadow, $bold-shadow);

=======
  @include themeable(
    box-shadow, 
    theme-container-box-shadow, 
    $bold-shadow
  );
>>>>>>> e6260022
  @media screen and (min-width: 880px) {
    @include themeable(
      border, 
      theme-container-border, 
      1px solid darken(
        $light-medium-gray, 2%
      )
    );
  }

  @media screen and (min-width: 950px) {
    border-radius: 3px;
  }

  @media screen and (min-width: 1250px) {
    margin-top: 72px;
  }

  &.article {
    position: relative;
    z-index: 5;
  }

  .title {
    z-index: 6;
    position: relative;
    width: 81%;
    font-family: $helvetica;

    @media screen and (max-width: 550px) {
      width: 88%;
    }

    @media screen and (max-width: 430px) {
      width: 93%;
    }

    max-width: 710px;
    margin: auto;

    .org-branded-title-link {
<<<<<<< HEAD
      color: lighten($black, 4%);
      color: var(--theme-color, lighten($black, 4%));

=======
      @include themeable(
        color, 
        theme-color, 
        lighten($black, 4%)
      );
>>>>>>> e6260022
      .org-branded-title {
        font-size: calc(0.9em + 0.3vw);
        padding: 8px 0 6px;
        margin-bottom: -8px;

        @media screen and (min-width: 1600px) {
          font-size: 20px;
        }

        .org-pic {
          height: calc(27px + 0.5vw);
          width: calc(27px + 0.5vw);
          display: inline;
          vertical-align: calc(-8px - 0.1vw);
          border-radius: 100px;
          margin-right: 0.2vw;
          background: $light-gray;
        }
      }
    }

    h1 {
      margin: 0 auto;
      padding: 14px 0 7px;
      font-weight: 500;
      min-height: 40px;
      font-size: calc(2vw + 26px);

      @media screen and (min-width: 1600px) {
        font-size: 57px;
      }

      .title-block {
        display: inline-block;
      }

      &.medium {
        font-size: calc(1.85vw + 25px);

        @media screen and (min-width: 1600px) {
          font-size: 47px;
        }
      }

      &.long {
        font-size: calc(1.52vw + 23px);

        @media screen and (min-width: 1600px) {
          font-size: 46px;
        }
      }

      &.longer {
        font-size: calc(1.48vw + 22px);

        @media screen and (min-width: 1600px) {
          font-size: 45px;
        }
      }

      &.longest {
        font-size: calc(1.42vw + 22px);

        @media screen and (min-width: 1600px) {
          font-size: 42px;
        }
      }
    }

    h3 {
      margin: 4px auto;
      padding: 0;
      padding: 0 3px 16px;
      font-weight: 500;
      @include themeable(
        color, 
        theme-secondary-color, 
        $medium-gray
      );
      font-size: 13.5px;
      line-height: 1.5em;

      @media screen and (min-width: 430px) {
        font-size: 15px;
      }

      .profile-pic {
        width: 28px;
        height: 28px;
        border-radius: 50px;
        display: inline-block;
        vertical-align: -9px;
        margin-right: 2px;
        background: $light-gray;
      }

      a {
        @include themeable(
          color, 
          theme-secondary-color, 
          $medium-gray
        );
        text-decoration: none;
      }

      .icon-img {
        opacity: 0.5;
        width: 18px;
        height: 18px;
        vertical-align: -4px;
        margin: 0 1px;

        &:hover {
          opacity: 0.6;
        }
      }

      .published-at {
        margin-right: 0;
        display: inline-block;
      }

      .posted-date-inline {
        display: inline-block;
      }

      .action-space {
        a {
          display: inline-block;
          background: $green;
          color: $black;
          padding: 2px 12px 3px;
          border-radius: 3px;
          line-height: 1.1em;
          font-family: $helvetica-condensed;
          font-stretch: condensed;
<<<<<<< HEAD

=======
          margin-right: 4px;
>>>>>>> e6260022
          @media screen and (max-width: 376px) {
            padding: 2px 3px 3px;
            margin-left: 3px;
            margin-left: 5px;

            .post-word {
              display: none;
            }
          }
        }
      }
    }

    .tags {
      // margin-top:-2.2vw;
      .tag {
        display: inline-block;
        border-radius: 3px;
        font-size: 13px;
        font-weight: bold;
        padding: 2px 5px 3px;
        border-radius: 2px;
        background: #d6d9e0;
        color: #606570;

        &:hover {
          opacity: 0.9;
        }
      }
    }
  }

  .article-collection-wrapper {
    text-align: center;
    font-family: $helvetica;
    font-size: 16px;

    p {
      max-width: 90%;
      margin: 35px auto 15px;
      padding: 2px 0;
      font-weight: bold;
      font-style: oblique;
    }

    .article-collection {
      display: inline-block;
      user-select: none;
      font-size: 16px;
      overflow: hidden;
      width: 92%;
      max-width: 718px;
      margin-bottom: 1.1vw;
      position: relative;
      z-index: 8;

      a {
        color: $black;
        padding: calc(0.3vw + 14px);
        background: darken($lightest-gray, 12%);
        display: inline-block;
        position: relative;
        z-index: 4;
        max-width: 260px;
        margin: 0.2vw;
        border-radius: 100px;

        &:first-child {
          // margin-left:-5px;
        }

        &:hover {
          background: darken($lightest-gray, 18%);
        }

        &.current-article {
          background: $black;
          color: white;
        }

        &.coming-soon {
          pointer-events: none;
          color: lighten($black, 78%);
        }
      }
    }

    &.article-collection-wrapper-bottom {
      margin-bottom: 3vw;

      p {
        margin-top: 5px;
      }
    }
  }

  .body {
    margin: auto;
    width: 82%;
    font-family:
      Palatino,
      'Palatino Linotype',
      'Palatino LT STD',
      'Book Antiqua',
      Georgia,
      serif;
    font-size: 21px;
    line-height: 32px;
    @include themeable(
      background, 
      theme-container-background, 
      #fff
    );
    position: relative;
    z-index: 5;
    padding-bottom: 5px;
    overflow-wrap: break-word;

    a {
      code {
        color: $sky-blue;
      }

      &.anchor {
        padding-top: 0;
        margin-top: 0;
        top: -50px;
        display: block;
        visibility: hidden;
        position: relative;
      }
    }

    h1,
    h2,
    h3,
    h4,
    h5,
    h6 {
      font-family: $helvetica;
    }

    h1 {
      font-size: 1.85em;
      line-height: 1.14em;
      padding-left: 4px;
      padding-right: 4px;
      font-weight: 400;
    }

    h2 {
      font-size: 1.7em;
      font-weight: 400;
      line-height: 1.14em;
      padding-left: 6px;
      padding-right: 6px;
      padding-bottom: 0;
      margin-bottom: 0.5em;
    }

    h3 {
      font-size: 1.32em;
      font-weight: 400;
      padding-left: 6px;
      padding-right: 6px;
    }

    h4 {
      padding-left: 6px;
      padding-right: 6px;
    }

    h5 {
      padding-left: 6px;
      padding-right: 6px;
    }

    h6 {
      padding-left: 6px;
      padding-right: 6px;
    }

    hr {
      width: calc(25% + 12px);
      opacity: 0.1;
      border: 1px solid black;
      margin: 1.3em auto 1.5em;
    }

    p {
      margin: 0.95em 0 1.2em;
      padding: 0.2em;
    }

    ul,
    ol {
      padding-left: 6px;
      margin: 0.8em 0.7em 0.8em 1.9em;
    }

    ol {
      br {
        line-height: 0;
        margin: 0;
        padding: 0;
      }
    }

    ul {
      list-style-type: square;

      br {
        line-height: 0;
        margin: 0;
        padding: 0;
      }

      p {
        margin: 0;
        padding: 0;
      }

      ul {
        margin: 0 0.7em 0 1.9em;
        list-style-type: circle;
      }
    }

    li {
      margin: 0.3em auto;
    }

    figcaption {
      font-style: italic;
      text-align: center;
      font-size: 0.8em;
      line-height: 1.4em;
      @include themeable(
        color, 
        theme-color, 
        darken($medium-gray, 8%)
      );
      display: block;
    }

    p ~ figcaption {
      margin-top: -0.8em;
    }

    @media screen and (max-width: 550px) {
      width: 90%;
    }

    @media screen and (max-width: 430px) {
      font-size: 17.5px;
      line-height: 26px;
      width: 94%;
      margin-left: 3%;

      ul,
      ol {
        margin: 0.8em 0.7em 0.8em 1.4em;
      }

      h1 {
        font-size: 1.6em;
      }

      h2 {
        font-size: 1.4em;
      }

      h3 {
        font-size: 1.16em;
      }
    }

    blockquote {
      // border:1px solid lighten($light-medium-gray,3%);
      border-left: calc(0.2vw + 2px) solid $dark-gray;
      padding: 0.1% 6% 0.1% 4%;
      // background:lighten($lightest-gray,3%);
      // border-radius: 3px;
      margin: 1.6em 1vw;
      font-size: 0.92em;
      line-height: 1.4em;

      p {
        padding: 0;
        margin: 0.95em 0 0.95em;
      }

      &.twitter-tweet {
        font-family: $helvetica;
        background: white;
        max-width: 456px;
        border: 1px solid #e9eef2;
        font-size: 0.75em;
        line-height: 1.35em;
        border-radius: 5px;
        margin: 1.6em auto;
        padding: 60px 10px 18px;
        color: white;
        min-height: 60px;
        padding: 33px 15px 8px;

        a {
          color: white;
        }

        @media screen and (min-width: 360px) {
          padding: 60px 22px 18px;
          min-height: 105px;
        }
      }
    }

    code {
      margin: auto;
      background: $lightest-gray;
      padding: 0.1em 0.3em 0;
      border-radius: 2px;
      color: #333842;
      font-size: 0.84em;
      vertical-align: 0;
      max-width: 100%;
      line-height: 1.6em;
    }

    kbd {
      @extend %kbd;
    }

    pre {
      background: #29292e;
      border-radius: 2px;
      overflow-x: auto;
      color: #eff0f9;
      line-height: 1.42em;
      padding-left: 4%;
      padding-right: 7%;
      font-size: 0.7em;
      width: 97%;
      margin-left: -3%;
      padding-top: 6%;
      padding-bottom: 6%;
      border-radius: 0;
      overflow-wrap: normal;

      @media screen and (min-width: 430px) {
        width: 111%;
        margin-left: -11%;
        padding-left: 9%;
        padding-right: 2%;
      }

      code {
        background: #29292e;
        color: #eff0f9;
        white-space: pre;
      }
    }

    img {
      height: auto;
      position: relative;
      display: block;
      margin: auto;
      left: -4%;
      max-width: 108%;

      @media screen and (min-width: 430px) {
        left: -6px;
        max-width: calc(100% + 12px);
      }
    }

    a.article-body-image-wrapper {
      cursor: zoom-in;
    }

    iframe {
      width: 100%;
      border: 0;
      margin: 1.2em 0;
    }

    .fluidvids {
      margin: 1em 0;

      iframe {
        margin: 0;
      }
    }

    .table-wrapper-paragraph {
      width: 100%;
      margin-left: 0%;
      overflow-x: auto;

      @media screen and (min-width: 430px) {
        width: 108%;
        margin-left: -4%;
      }

      @media screen and (min-width: 800px) {
        width: 110%;
        margin-left: -5%;
      }
    }

    table {
      font-family: $helvetica;
      border-collapse: collapse;
      font-size: 0.78em;
      margin: 0.8em auto 1.2em;
      table-layout: fixed;

      @media screen and (min-width: 500px) {
        font-size: 0.9em;
      }

      th {
        border: 1px solid $light-medium-gray;
        padding: 5px 1vw;
        @include themeable(
          background, 
          theme-background, 
          $lightest-gray
        );
        text-align: left;
      }

      td {
        border: 1px solid $light-medium-gray;
        padding: 5px 1vw;
        box-sizing: border-box;
      }
    }

    .twitter-tweet {
      margin: auto;
    }
  }

  .about-the-author {
    margin: auto;
    width: calc(100% - 5px);
    // max-width:450px;
    position: relative;
    overflow: hidden;
<<<<<<< HEAD
    padding: 0 0 5px;
    background: white;
    background: var(--theme-container-background, white);
=======
    padding: 0px 0px 5px;
    @include themeable(
      background, 
      theme-container-background, 
      white
    );
>>>>>>> e6260022
    font-family: $helvetica;

    a {
      @include themeable(
        color, 
        theme-color, 
        $black
      );
    }

    @media screen and (min-width: 520px) {
      width: 82%;
    }

    .left-column {
      text-align: center;
      float: left;
      width: 90px;
      padding-top: 8px;

      .profile-pic {
        width: 70px;
        height: 70px;
        border-radius: 100px;
        display: inline-block;
        background: no-repeat center center;
        background-size: cover;
        // vertical-align:-9px;
        margin-right: 2px;
        margin-bottom: 12px;
      }
    }

    .main-content {
      margin: auto;
      width: calc(100% - 92px);
      float: left;

      h4 {
        margin: 13px 0 0;
        font-size: 28px;
        text-align: left;
        font-weight: 400;

        button {
          background: $green;
          color: $black;
          font-family: $helvetica-condensed;
          font-stretch: condensed;
          border: 0;
          font-size: 15px;
          border-radius: 5px;
          vertical-align: 2px;
          padding: 4px 7px;
          display: none;
          margin-left: 6px;

          &.showing {
            display: inline-block;
          }
        }
      }

      p {
        margin: 2px 0;
        padding-left: 0;
        line-height: 22px;
        font-size: 0.88em;
      }

      .social {
        font-size: 0.85em;

        a {
          @include themeable(
            color, 
            theme-secondary-color,
            $medium-gray
          );
          margin-right: 6px;
          display: inline-block;

          .icon-img {
            width: 15px;
            height: 15px;
            border-radius: 3px;
            vertical-align: -2px;
            margin: 0;
            opacity: 0.7;
            background: transparent;
            @include themeable(
              background, 
              theme-secondary-color, 
              transparent
            );
          }
        }
      }
    }
  }

  .article-actions {
    text-align: center;
    padding: 9px 0 16px;
    position: fixed;
    bottom: 0;
    z-index: 22;
    background: white;
    border: 1px solid darken($light-medium-gray, 2%);
    @include themeable(
      border, 
      theme-container-border, 
      1px solid darken(
        $light-medium-gray, 2%
      )
    );
    @include themeable(
      box-shadow, 
      theme-container-box-shadow, 
      $bold-shadow
    );
    width: 100%;
<<<<<<< HEAD
    background: $tan;
    background: var(--theme-background, $tan);

    .dropdown-content {
      clipboard-copy {
        display: flex;
        flex-flow: row wrap;
        position: relative;
        width: calc(100% - 24px);
        margin-left: 12px;

        #article-copy-link-input {
          border-radius: 3px;
          border: 1px dashed black;
          flex: 1 1 auto;
          font-size: 1em;
          margin: 10px auto;
          padding: 4px 6px;
          width: auto;
        }

        img {
          flex: 1 0 24px;
          max-width: 24px;
          margin-left: 5px;
        }

        #article-copy-link-announcer {
          flex: 1 0 100%;
          color: $bold-blue;
          position: absolute;
          bottom: -18px;
          padding-left: 4px;
          font-size: 12px;
          text-align: left;

          &[hidden] {
            display: none;
          }
        }
      }
    }

=======
    @include themeable(
      background, 
      theme-background, 
      $tan
    );
>>>>>>> e6260022
    @media screen and (min-width: 880px) {
      margin-left: -1px;
      margin-right: -1px;
      width: 880px;
      padding: calc(0 + 0.7vh) 0;
    }
    @media screen and (min-width: 1365px) {
      margin-left: -1px;
      margin-right: -1px;
      width: calc(55px + 1.1vw);
      top: 0%;
      padding: calc(10px + 5.5%) 0px;
      bottom: 5%;
      left: calc(50% - 672px);
      border-radius: 20px;
      background: transparent;
      border: 0;
      box-shadow: none;
      transition: opacity 0.25s;
      padding-right: 2px;

      .article-share-action-block {
        width: 100% !important;
      }

      button,
      a {
        margin-bottom: 10px !important;
        display: block !important;
        width: 100% !important;
        padding: 6px 0px !important;
        margin-left: 0px !important;
        margin-right: 0px !important;
        border-radius: 100px !important;
        border: 0 !important;
        transition-delay: 0.1s;

        &.user-animated {
          animation: wide-reaction-animation 0.25s !important;
        }

        &:not(.user-activated) {
<<<<<<< HEAD
          background: darken($light-gray, 1%) !important;
          background: var(--theme-container-background, darken($light-gray, 1%)) !important;
=======
          @include themeable-important(
            background, 
            theme-container-background, 
            darken($light-gray, 1%)
          );
>>>>>>> e6260022
        }

        &:focus {
          outline: 0;
          box-shadow: 0 0 7px $medium-gray !important;
        }
      }

      a {
        margin-top: 5px !important;
        font-size: 0.67em !important;
        padding: 10px 0px 9px !important;
        &.article-actions-comments-count {
          padding: 12px 0 !important;
        }
      }

      .dropdown-content {
        left: 150px !important;
        bottom: 0 !important;

        a {
          background: transparent !important;
          padding-left: 10px !important;
        }
      }
    }
    @media screen and (min-width: 1439px) {
      width: calc(90px + 1.1vw);
      left: calc(50% - 711px);
      a {
        font-size: 0.70em !important;
      }
    }
    @media screen and (min-width: 1530px) {
      width: 156px;
      left: calc(50% - 756px);
      button,
      a {
        width: 140px !important;
      }
      a {
        font-size: 0.79em !important;
      }
    }
    button {
<<<<<<< HEAD
      background: transparent;
      background: var(--theme-container-background, transparent);
      margin: 0 calc(0.22vw + 2px);
=======
      @include themeable(
        background, 
        theme-container-background, 
        transparent
      );
      margin: 0px calc(0.22vw + 2px);
>>>>>>> e6260022
      padding: 3px calc(0.88vw + 8px);
      border-radius: 100px;
      border: 2px solid darken($light-gray, 20%);
      // background: linear-gradient(60deg, #f4d2d2, #ffffff);
      font-family: $helvetica-condensed;
      font-stretch: condensed;

      img {
        height: 23px;
        width: 23px;
        transition: -webkit-filter 0.2s, opacity 0.2s, background-color 0.2s;

        @media screen and (min-width: 500px) {
          height: 28px;
          width: 28px;
        }
        @media screen and (min-width: 1365px) {
          height: 19px;
          width: 19px;
        }
        @media screen and (min-width: 1439px) {
          height: 23px;
          width: 23px;
        }
        @media screen and (min-width: 1530px) {
          height: 28px;
          width: 28px;
        }
      }

      .reaction-number {
        display: inline-block;
        vertical-align: 5px;
        margin-left: 4px;
        @include themeable(
          color, 
          theme-secondary-color, 
          $medium-gray
        );
        font-size: 14px;
        width: 27px;

        @media screen and (min-width: 500px) {
          width: 37px;
          font-size: 18px;
          vertical-align: 7px;
          margin-left: 7px;
        }
        @media screen and (min-width: 1365px) {
          font-size: 13px;
          vertical-align: 4px;
          width: 28px;
        }
        @media screen and (min-width: 1439px) {
          font-size: 15px;
          vertical-align: 5px;
          width: 37px;
        }
        @media screen and (min-width: 1530px) {
          font-size: 18px;
          vertical-align: 7px;
        }
      }

      &:hover {
        border: 2px solid #8ac;
      }

      &.activated {
        img {
          filter: none;
          opacity: 1;
        }
      }

      &.user-activated {
        border: 2px solid darken($bold-blue, 35%);
        background: linear-gradient(60deg, #f4d2d2, #efb6b6);

        img {
          filter: none;
          opacity: 1;
        }

        &.unicorn-reaction-button {
          background: linear-gradient(60deg, #d6e5fc, #c9deff);
        }

        &.readinglist-reaction-button {
          background: linear-gradient(60deg, #d2cdf2, #beb8ef);
        }

        .reaction-number {
          color: darken($bold-blue, 40%);
        }

        &.user-animated {
          animation: reaction 0.25s;
        }
      }
    }

    .article-share-action-block {
      display: inline-block;
      position: relative;
      width: 40px;

      button {
        border: 2px solid transparent;
        min-width: 38px;
        opacity: 0.7;

        &:hover {
          opacity: 1;
        }

        .dropdown-icon {
          vertical-align: -2px;
        }
      }

      .dropdown-content {
        display: none;
        position: fixed;
        bottom: 60px;
        right: 0;
        left: 0;
        z-index: 100;
        background: $tan;
        font-size: 1em;
        text-align: left;
        min-width: 300px;
        border-top: 2px solid $light-medium-gray;
        padding-bottom: 15px;
        padding-top: 15px;

        @media screen and (min-width: 500px) {
          position: absolute;
          right: -20px;
          border-radius: 3px;
          font-size: 0.92em;
          border: 1px solid $light-medium-gray;
          box-shadow: $shadow;
          left: auto;
          bottom: 48px;
          padding-bottom: 6px;
          padding-top: 6px;
        }

        &.showing {
          display: block;
        }

        .dropdown-link-row {
          input {
            border: 1px dashed black;
            padding: 4px 6px;
            font-size: 1em;
            width: calc(100% - 50px);
            border-radius: 3px;
            margin: 10px auto 5px;
            margin-left: 15px;
          }

          a {
            font-weight: bold;
            color: $black;
            padding: 12px 18px;
            width: calc(100% - 36px);
            display: block;

            &:hover {
              background: $light-gray;
            }
          }
        }
      }
    }

    .article-actions-comments-count {
      display: none;
      position: relative;
      @include themeable(
        color, 
        theme-secondary-color, 
        $medium-gray
      );
      font-weight: bold;
      font-size: calc(0.8em + 0.1vw);
      vertical-align: calc(7px - 0.07vw);
      border: 2px solid darken($light-gray, 20%);
      font-family: $helvetica-condensed;
      font-stretch: condensed;
      padding: 4px 0.88vw;
      border-radius: 3px;
      .article-actions-comments-count-number {
        display: none;
      }
      @media screen and (min-width: 620px) {
        display: inline-block;
      }

      @media screen and (min-width: 1250px) {
        font-size: 0.92em;
        vertical-align: 6px;
      }
      @media screen and (min-width: 1439px) {
        .article-actions-comments-count-number {
          display: inline-block;
        }
      }
    }

    .article-actions-tweet-button {
      padding: 2px 0 2px !important;
      border-radius: 3px;
      border: 2px solid darken($light-gray, 20%);
      margin-right: 0.15vw;
      margin-left: calc(0.2vw + 11px);
      vertical-align: calc(3px - 0.07vw);
      text-align: center;
      width: 50px;
      display: none;

      img {
        height: 23px;
        width: 23px;
        vertical-align: -4px;
      }

      @media screen and (min-width: 500px) {
        display: inline-block;
        vertical-align: calc(6px - 0.07vw);
      }
      @media screen and (min-width: 1365px) {
        padding: 6px 0 6px !important;
        img {
          height: 17px;
          width: 17px;
        }
      }
      @media screen and (min-width: 1439px) {
        padding: 7px 0 7px !important;
        img {
          height: 20px;
          width: 20px;
        }
      }
      @media screen and (min-width: 1530px) {
        padding: 9px 0 9px !important;
        img {
          height: 23px;
          width: 23px;
        }
      }
    }
  }

  .html-variant-wrapper {
    width: 88%;
    margin: 0 auto 25px;

    @media screen and (min-width: 500px) {
      width: 82%;
    }
  }
}

.dev-ios-native-body {
  .container {
    .article-actions {
      padding: 8px 0 0;
      border-bottom: 1px solid $tan;
      border-bottom: 1px solid var(--theme-background, $tan);
      border-top: 1px solid rgba(0, 0, 0, 0.33);
      transition: padding 0.33s;

      .article-share-action-block {
        .dropdown-content {
          bottom: 43px;
        }
      }
    }
  }
}

.showpage-reaction-cta {
  width: 390px;
  max-width: 78%;
  margin: 30px auto;
  padding: 20px 10px;
  position: relative;
  box-shadow: 3px 4px 0 darken($green, 25%);
  display: none;

  .down-arrow {
    position: absolute;
    bottom: -20px;
    left: 30px;
    width: 0;
    height: 0;
    border-left: 20px solid transparent;
    border-right: 20px solid transparent;
    border-top: 27px solid $green;
  }
}

.show-comments-header {
  width: 800px;
  max-width: 90%;
  margin: auto;
  margin-bottom: -50px;
  text-align: center;
  font-family: $helvetica;
}

.show-comments-footer {
  width: 800px;
  max-width: 98%;
  margin: auto;
  margin-top: -80px;
  text-align: center;

  .full-discussion-button {
    padding: calc(0.6vw + 6px) 0;
    border-radius: 3px;
    display: block;
    width: 100%;
    margin: 7.5vw auto calc(1vw + 5px);
    max-width: 450px;
    background: $green;
    color: $black;
    font-family: $helvetica-condensed;
    font-stretch: condensed;

    @media screen and (min-width: 500px) {
      font-size: 1.1em;
    }

    &:hover {
      opacity: 0.96;
    }
  }
}

.org-branding {
  font-family: $helvetica;
  text-align: center;
  margin-top: 20px;
  margin-bottom: 0;
  padding-bottom: 20px;

  a {
    @include themeable(
      color, 
      theme-color,
      $black
    );
  }

  .inner {
    width: 800px;
    max-width: calc(100% - 40px);
    overflow: hidden;
    padding: 24px 20px 0;
    margin: auto;
  }

  .content {
    font-size: calc(0.45vw + 16px);

    @media screen and (min-width: 520px) {
      float: left;
      width: calc(100% - 150px);
      text-align: left;
    }

    .name {
      font-size: 2.2em;
      font-weight: 500;
    }

    .summary {
      padding-top: 5px;
      padding-right: 10px;
      padding-bottom: 8px;
      font-weight: 400;
      font-size: 0.9em;

      @media screen and (min-width: 520px) {
        font-size: 17px;
      }
    }

    .social {
      font-size: 0.9em;
      margin: 4px 0;

      @media screen and (min-width: 520px) {
        font-size: 18px;
      }

      a {
        margin-right: 10px;
        opacity: 0.85;

        &:hover {
          opacity: 1;
        }
      }
    }
  }

  .profile-image {
    text-align: center;
    width: 100%;
    float: left;
    padding-top: 6px;

    @media screen and (min-width: 520px) {
      width: 150px;
    }

    img {
      height: 100px;
      width: 100px;
      border-radius: 5px;
      border-radius: 140px;
      border: 3px solid $light-gray;
      background: $light-gray;
    }
  }
}

.comments-container-container {
  padding-bottom: 20px;
  border-bottom-left-radius: 3px;
  border-bottom-right-radius: 3px;
}

@keyframes fade-in {
  0% {
    opacity: 0;
  }

  100% {
    opacity: 1;
  }
}

@keyframes SHW {
  from {
    bottom: -80px;
  }

  to {
    bottom: 0;
  }
}

@keyframes reaction {
  0% {
  }

  50% {
    padding-top: 6px;
    padding-bottom: 4px;
    padding-left: calc(1.1vw + 10px);
    padding-right: calc(1.1vw + 10px);
    margin: 0 0;
    margin-top: -4px;
    margin-bottom: -1px;
  }

  100% {
  }
}

@keyframes wide-reaction-animation {
  0% {
  }

  50% {
    margin-left: -8px;
    margin-right: -5px;
    width: calc(100% + 5px);
  }

  100% {
  }
}<|MERGE_RESOLUTION|>--- conflicted
+++ resolved
@@ -100,17 +100,11 @@
   );
   margin: 68px auto 20px;
   text-align: left;
-<<<<<<< HEAD
-  box-shadow: $bold-shadow;
-  box-shadow: var(--theme-container-box-shadow, $bold-shadow);
-
-=======
   @include themeable(
     box-shadow, 
     theme-container-box-shadow, 
     $bold-shadow
   );
->>>>>>> e6260022
   @media screen and (min-width: 880px) {
     @include themeable(
       border, 
@@ -152,17 +146,11 @@
     margin: auto;
 
     .org-branded-title-link {
-<<<<<<< HEAD
-      color: lighten($black, 4%);
-      color: var(--theme-color, lighten($black, 4%));
-
-=======
       @include themeable(
         color, 
         theme-color, 
         lighten($black, 4%)
       );
->>>>>>> e6260022
       .org-branded-title {
         font-size: calc(0.9em + 0.3vw);
         padding: 8px 0 6px;
@@ -299,11 +287,7 @@
           line-height: 1.1em;
           font-family: $helvetica-condensed;
           font-stretch: condensed;
-<<<<<<< HEAD
-
-=======
           margin-right: 4px;
->>>>>>> e6260022
           @media screen and (max-width: 376px) {
             padding: 2px 3px 3px;
             margin-left: 3px;
@@ -755,18 +739,12 @@
     // max-width:450px;
     position: relative;
     overflow: hidden;
-<<<<<<< HEAD
-    padding: 0 0 5px;
-    background: white;
-    background: var(--theme-container-background, white);
-=======
     padding: 0px 0px 5px;
     @include themeable(
       background, 
       theme-container-background, 
       white
     );
->>>>>>> e6260022
     font-family: $helvetica;
 
     a {
@@ -889,10 +867,11 @@
       $bold-shadow
     );
     width: 100%;
-<<<<<<< HEAD
-    background: $tan;
-    background: var(--theme-background, $tan);
-
+    @include themeable(
+      background, 
+      theme-background, 
+      $tan
+    );
     .dropdown-content {
       clipboard-copy {
         display: flex;
@@ -932,14 +911,6 @@
         }
       }
     }
-
-=======
-    @include themeable(
-      background, 
-      theme-background, 
-      $tan
-    );
->>>>>>> e6260022
     @media screen and (min-width: 880px) {
       margin-left: -1px;
       margin-right: -1px;
@@ -982,16 +953,11 @@
         }
 
         &:not(.user-activated) {
-<<<<<<< HEAD
-          background: darken($light-gray, 1%) !important;
-          background: var(--theme-container-background, darken($light-gray, 1%)) !important;
-=======
           @include themeable-important(
             background, 
             theme-container-background, 
             darken($light-gray, 1%)
           );
->>>>>>> e6260022
         }
 
         &:focus {
@@ -1038,18 +1004,12 @@
       }
     }
     button {
-<<<<<<< HEAD
-      background: transparent;
-      background: var(--theme-container-background, transparent);
-      margin: 0 calc(0.22vw + 2px);
-=======
       @include themeable(
         background, 
         theme-container-background, 
         transparent
       );
       margin: 0px calc(0.22vw + 2px);
->>>>>>> e6260022
       padding: 3px calc(0.88vw + 8px);
       border-radius: 100px;
       border: 2px solid darken($light-gray, 20%);
