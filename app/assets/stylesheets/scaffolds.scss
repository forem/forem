--- conflicted
+++ resolved
@@ -61,11 +61,7 @@
 }
 
 .universal-page-content-wrapper {
-<<<<<<< HEAD
   flex: 1 auto;
-=======
-  min-height: 88vh;
->>>>>>> 7e90aeea
   visibility: visible;
   font-size: 18px;
 }
