--- conflicted
+++ resolved
@@ -104,7 +104,6 @@
   }
 }
 
-<<<<<<< HEAD
 .cta {
   color: $black;
   background: $green;
@@ -117,8 +116,6 @@
   }
 }
 
-=======
->>>>>>> 9447e632
 button {
   cursor: pointer;
 }
