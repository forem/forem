--- conflicted
+++ resolved
@@ -92,74 +92,12 @@
   align-self: center;
 }
 
-<<<<<<< HEAD
-body.static-navbar-config {
-  padding-top: 0;
-  .top-bar {
-    position: relative !important;
-  }
-
-  .broadcast-wrapper {
-    position: relative; // Unset fixed position for static navbar config.
-  }
-}
-
-body.hidden-shell {
-  .top-bar,
-  footer {
-    display: none;
-  }
-  .container {
-    margin-top: 0px;
-  }
-  .universal-page-content-wrapper {
-    margin-top: calc(var(--header-height) * -1) !important;
-    margin-bottom: 30px;
-  }
-}
-
-// Remove post confirmation
-.delete-confirm.container {
-  padding: 150px 10px;
-  min-height: 300px;
-  text-align: center;
-  h4 {
-    background: $black;
-    padding: 5px 8px;
-    color: $white;
-    display: inline-block;
-    margin-bottom: 0px;
-    border-radius: 3px;
-  }
-  h2 {
-    font-size: 22px;
-    margin-bottom: 40px;
-  }
-  a.delete-link {
-    background: $red;
-    color: white;
-    padding: 10px 15px;
-    &:hover {
-      color: white;
-      opacity: 0.9;
-    }
-  }
-  form button {
-    background: $red;
-    color: white;
-    font-size: 1.5em;
-    border: 0px;
-    border-radius: 3px;
-    padding: 6px 12px;
-  }
-=======
 .trusted-visible-block {
   display: none !important;
 }
 
 body.trusted-status-true .trusted-visible-block {
   display: flex !important;
->>>>>>> 07c69b35
 }
 
 .app-shell-loader {
