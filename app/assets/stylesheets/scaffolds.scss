--- conflicted
+++ resolved
@@ -98,16 +98,12 @@
   color: #eff0f9;
   line-height: 1.42em;
   font-size: 13px;
-<<<<<<< HEAD
   // width: calc(100% - 25px);
-=======
-  max-width:100vw;
->>>>>>> 8eb513f2
   @media screen and (min-width: 380px) {
     font-size: 15px;
   }
   @media screen and (min-width: 807px) {
-    max-width:807px;
+    max-width: 807px;
   }
 
   code {
