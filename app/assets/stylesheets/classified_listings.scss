@import 'variables';
@import 'mixins';

.classifieds-container {
  margin: 60px auto 150px;
  text-align: left;
  max-width: 100%;
  min-height: 100vh;
  &.classifieds-form-container {
    margin: 90px auto 150px;
  }
  @media screen and (min-width: 950px) {
    margin: 40px auto;
  }
  .classified-filters {
    padding: 20px 0px 10px;
    a {
      padding: 3px 16px;
      border-radius: 100px;
      display: inline-block;
      font-size: 15px;
      &.selected {
        background: $bold-blue;
        color: white;
      }
      &.new-listing-button {
        color: $black;
        background: $green;
        margin: 0px 4px;
      }
    }
    .classified-filters-categories {
      border: 1px solid $light-medium-gray;
      padding: 10px;
      border-radius: 8px;
      a {
        display: block;
        padding: 7px 16px;
        &.classified-create-link {
          border: 2px solid darken($green, 14%);
          color: darken($green, 19%);
          padding: 6px 16px;
          margin-top: 6px;
        }
      }
      @media screen and (min-width: 550px) {
        a {
          display: inline-block;
          margin: 6px 3px;
          border: 1px solid $bold-blue;
          min-width: 50px;
          text-align: center;
          padding: 3px 16px;
          &.classified-create-link {
            padding: 2px 16px;
          }
        }
      }
    }
    .classified-filters-tags {
      padding: 20px 0px;
      position: relative;
      input {
        font-size: 0.8em;
        @include themeable(color, theme-color, $black);
        @include themeable(
          background,
          theme-container-accent-background,
          $light-gray
        );
        border-radius: 100px;
        padding: 3px 14px;
        border: 1px solid $light-medium-gray;
        width: calc(100% - 26px);
        margin-bottom: 4px;
        @media screen and (min-width: 550px) {
          width: 280px;
          margin-right: 8px;
        }
      }
      .classified-search-clear {
        background: $light-gray;
        border: 1px solid $light-medium-gray;
        position: absolute;
        left: calc(100% - 25px);
        top: 24px;
        border-radius: 8px;
        @media screen and (min-width: 550px) {
          left: 282px;
        }
      }
      .classified-tag {
        font-size: 0.7em;
        color: $black;
        border-radius: 100px;
        display: inline-block;
        background: $dark-gray;
        margin-right: 5px;
        a {
          padding: 0px 8px;
        }
        &.clear-all {
          background: $light-medium-gray;
          a {
            color: $black;
          }
        }
        span {
          color: white;
          padding: 3px 2px;
          display: inline-block;
          &.tag-name {
            padding-right: 0px;
          }
        }
      }
    }
  }
  .classifieds-columns {
    display: grid;
    grid-gap: 1em;
    grid-template-columns: repeat(auto-fill, minmax(300px, 1fr));
    grid-auto-rows: 0;
  }
  form {
    margin: 60px auto 0px;
    width: 100%;
    max-width: 580px;
    @include themeable(background, theme-container-background, white);
    box-sizing: border-box;
    @include themeable(border, theme-border, 1px solid $light-medium-gray);
    @include themeable(
      box-shadow,
      theme-container-box-shadow,
      2px 2px 8px darken($light-medium-gray, 5%)
    );
    @media screen and (min-width: 580px) {
      border-radius: 8px;
      margin: 20px auto 20px;
    }
    * {
      box-sizing: border-box;
    }
    header {
      @include themeable(
        background,
        theme-container-accent-background,
        #f2f7fc
      );
      padding: 25px 22px;
      border-top-left-radius: 8px;
      border-top-right-radius: 8px;
    }
    .classified-form-inner {
      padding: 0px 15px 40px;
      @media screen and (min-width: 580px) {
        padding: 0px 15px 18px;
      }
    }
    .listings-back-button {
      font-size: 0.8em;
      margin: 2px 0px 8px;
      display: block;
    }
    h2 {
      font-size: 1.45em;
      @include themeable(color, theme-color, #32325d);
      margin: 0px;
    }
    .classified-errors {
      background: $red;
      color: $black;
      padding: 20px;
      border-radius: 3px;
      h2 {
        color: $black;
      }
    }
    label {
      display: inline-block;
      font-size: 0.7em;
      margin: 12px 0px 3px;
      border-radius: 3px;
      padding: 6px 0px;
      font-weight: bold;
    }
    input {
      width: 100%;
      font-size: 18px;
      padding: 10px 7px;
      border-radius: 3px;
      border: 1px solid $light-medium-gray;
      @include themeable(
        background,
        theme-container-accent-background,
        $light-gray
      );
      @include themeable(color, theme-color, $black);
      &[type='checkbox'] {
        width: 100px;
      }
    }
    textarea {
      width: 100%;
      height: 300px;
      padding: 5px;
      font-size: 17px;
      border-radius: 3px;
      @include themeable(
        background,
        theme-container-accent-background,
        $light-gray
      );
      @include themeable(color, theme-color, $black);
      border: 1px solid $light-medium-gray;
    }
    select {
      width: 100%;
      font-size: 20px;
    }
    details {
      cursor: pointer;
      font-size: 0.8em;
      padding: 8px 0px;
      @include themeable(color, theme-secondary-color, $medium-gray);
    }
    .cta-main-listing-form {
      border: 0px;
      padding: 12px 0px;
      border-radius: 3px;
      background-color: $dark-purple;
      background-image: linear-gradient(
        141deg,
        $dark-purple 0%,
        #1f89db 51%,
        #2981e5 75%
      );
      border-radius: 100px;
      font-size: 1.4em;
      color: white;
      margin-top: 20px;
      width: 380px;
      max-width: 90%;
      margin: 35px auto;
      display: block;
      text-align: center;
      @include themeable(
        box-shadow,
        theme-container-box-shadow,
        2px 2px 8px darken($light-medium-gray, 5%)
      );
      &.cta-draft {
        color: $black;
        background: $yellow;
      }
    }
    .listings-current-credits {
      position: fixed;
      bottom: 0px;
      left: 0px;
      right: 0px;
      padding: 18px 0px;
      background-color: #aecfef;
      background-image: linear-gradient(
        141deg,
        #aecfef 0%,
        #ddeeff 51%,
        #c8ebf1 75%
      );
      color: #32325d;
      text-align: center;
      z-index: 20;
      font-size: 0.85em;
      .listings-current-credits-inner {
        display: inline-block;
        margin: 20px;
        select {
          width: initial;
        }
      }
      a {
        text-decoration: underline;
        display: inline-block;
        @include themeable(color, theme-anchor-color, $bold-blue);
      }
      @media screen and (min-width: 580px) {
        font-size: 1.1em;
      }
    }
    .classified-listings-unpublish {
      background: $red;
    }
    p {
      font-size: 0.8em;
      @include themeable(color, theme-secondary-color, $medium-gray);
    }
  }
  .classifieds-load-more-button {
    text-align: center;
    button {
      @include themeable(
          color,
          theme-color,
          $black
      );
      background: transparent;
      @include themeable(border, theme-border, 1px solid $light-medium-gray);
      font-size: 17px;
      padding: 14px 5px;
      margin: 40px auto 70px;
      width: 320px;
      max-width: 80%;
      border-radius: 100px;
      font-weight: bold;
    }
  }
  .field {
    font-size: 18px;
  }
}

.listingform__bodymarkdown {
  width: 100%;
  height: 300px;
  padding: 5px;
  font-size: 17px;
  border-radius: 3px;
  @include themeable(background, theme-container-background, white);
  margin-top: 10px;
  @include themeable(color, theme-color, $black);
  border: 1px solid $light-medium-gray;
}

.listingform__tagsoptions {
  @include themeable(border, theme-border, 1px solid $light-medium-gray);
  border-bottom-left-radius: 3px;
  border-bottom-right-radius: 3px;
}

.listingform__tagoptionrow {
  padding: 10px;
  cursor: pointer;
  position: relative;
  &:hover {
    background: lighten($green, 27%);
    color: $black;
  }
}

.listingform__tagsoptionsbottomrow, .listingform__tagsoptionrulesbutton, .listingform__tagrules--inactive {
  display: none; //not yet fully functional or relevant
}

.listingform__tagoptionrow--active {
  background: $green;
  color: $black;
  &:hover {
    background: darken($green, 10%);
  }
}

.listingform__label {
  width: 100%;
  display: inline-block;
  font-size: 0.7em;
  margin: 8px 0px 3px 0px;
  border-radius: 3px;
  padding: 6px 0px;
  font-weight: bold;
}

.single-classified-listing-container {
  width: 100%;
  z-index: 20;
  position: fixed;
  left: 0;
  top: 0;
  right: 0;
  bottom: 0px;
  margin: 12px auto 0px;
  overflow: hidden;
  .single-classified-listing-container__inner {
    position: absolute;
    height: 100%;
    width: 100%;
    overflow-y: auto;
    box-sizing: content-box;
    padding-right: 17px;
    -webkit-overflow-scrolling: touch;
    padding-top: 95px;
    margin-bottom: 150px;
    @media screen and (min-width: 950px) {
      left: 0;
      right: 0;
      box-sizing: border-box;
    }
    .single-classified-listing-container__spacer {
      height: 150px;
      margin-bottom: 150px;
    }
  }
  .single-classified-listing-container__inner::-webkit-scrollbar {
    display: none;
  }
}

.single-classified-listing {
  width: 94%;
  max-width: 600px;
  display: inline-block;
  border: 1px solid $light-medium-gray;
  margin: 0px auto;
  box-sizing: border-box;
  border-radius: 3px;
  overflow: hidden;
  text-overflow: ellipsis;
  font-size: 0.9em;
  break-inside: avoid;
  @include themeable(background, theme-container-background, white);
  h3 {
    display: flex;
    justify-content: space-between;
    margin: 0px;
    padding: 9px 15px;
    position: relative;
    @include themeable(
      background,
      theme-container-accent-background,
      lighten($light-medium-gray, 8%)
    );
    border-bottom: 1px solid $light-medium-gray;
    font-size: 16px;
    a {
      @include themeable(color, theme-color, $black);
    }
  }
  .dropdown-btn {
    background: none;
    border: none;
    cursor: pointer;

    .dropdown-icon {
      max-width: 15px;
      max-height: 15px;
    }
  }

  .dropdown {
    position: absolute;
    top: 40px;
    right: 10px;
    display: inline-block;

    .dropdown-content {
      display: none;
      position: absolute;
      right: 0;
      border: 1px solid $light-medium-gray;
      border-radius: 3px;
      background: white;
      z-index: 20;
      width: 130px;
      box-shadow: $shadow;
      &.showing {
        display: block;
      }
    }

    .dropdown-content a {
      color: black;
      padding: 12px 16px;
      width: 98px;
      height: 14px;
      font-weight: bold;
      display: block;
      font-size: 14px;
      white-space: nowrap;
    }

    .dropdown-content a:hover {
      background-color: #f1f1f1;
    }
  }
  .single-classified-listing-body {
    padding: 10px 15px;
    font-size: 15px;
    .classified-listing-contact-cta {
      border: 2px solid $black;
      color: $black;
      padding: 8px 10px;
      text-align: center;
      display: block;
      border-radius: 200px;
      margin: 4px auto;
      width: 80%;
    }
  }
  .single-classified-listing-tags {
    padding: 10px 15px;
    a {
      @include themeable(color, theme-secondary-color, $dark-medium-gray);
      @include themeable(
        background,
        theme-container-accent-background,
        $light-medium-gray
      );
      display: inline-block;
      margin: 2px;
      padding: 2px 7px;
      font-size: 0.77em;
      border-radius: 3px;
      font-weight: bold;
    }
  }
  .single-classified-listing-author-info {
    font-size: 0.69em;
    @include themeable(color, theme-secondary-color, $medium-gray);
    padding: 0px 15px 4px;
    a {
      @include themeable(color, theme-secondary-color, $medium-gray);
      display: inline-block;
      &.classified-listing-edit-button {
        margin-left: 4px;
      }
    }
  }
  &.single-classified-listing--opened {
    z-index: 20;
    display: block;
    position: relative;
    left: 0px;
    right: 0px;
    padding-bottom: 12px;
    @media screen and (min-width: 950px) {
      h3 {
        font-size: calc(20px + 0.05vw);
      }
      .single-classified-listing-body {
        font-size: calc(18px + 0.05vw);
      }
    }
  }
}
.single-classified-listing-info-link {
  display: block;
  width: 320px;
  max-width: 92%;
  margin: auto;
  padding: 14px 0px;
  text-align: center;
  border-radius: 100px;
  font-weight: bold;
  margin: 40px auto 10px;
<<<<<<< HEAD
  @include themeable(color, theme-color, $white);
  border: 3px solid white;
  @include themeable(border-color, theme-color, $white);
=======
  @include themeable(
    color,
    theme-color,
    $black
  );
  border: 3px solid white;
  @include themeable(
    border-color,
    theme-color,
    $black
  );
  @include themeable(
    background-color,
    theme-container-accent-background,
    $white
  );
>>>>>>> c6434d37
}

form.listings-contact-via-connect {
  border-radius: 3px;
  z-index: 20;
  position: relative;
  padding: 10px 15px;
  margin: 12px auto;
  width: 100%;
  padding-bottom: 12px;
  box-shadow: none;
  max-width: 100%;
  text-align: right;
  p {
    text-align: left;
  }
  width: 94%;
  max-width: 600px;
  textarea#new-message {
    height: 100px;
    margin: 5px auto 10px auto;
    font-size: 15px;
    @media screen and (min-width: 950px) {
      font-size: calc(18px + 0.05vw);
    }
  }
  .submit-button {
    margin: none 10px;
    padding: 0.5em;
    height: 2em;
    width: 4em;
    font-size: 1em;
    line-height: 1em;
    text-align: center;
    border-radius: 3px;
    border: 0px;
  }
}

.classified-listings-modal-background {
  z-index: 15;
  position: fixed;
  left: 0;
  top: 0;
  right: 0;
  bottom: 0;
  background: rgba(0, 0, 0, 0.8);
  user-select: none;
}

.dashboard-listings-container {
  padding-top: 80px;
  padding-bottom: 80px;
  width: 800px;
  max-width: 96%;
  margin: auto;

  .rounded-btn {
    font-size: calc(15px + 0.2vw);
    font-family: $helvetica-condensed;
    font-stretch: condensed;
    padding: 4px 20px;
    border-radius: 100px;
    margin-right: 5px;
    display: inline-block;
    width: fit-content;
    cursor: pointer;
    margin-bottom: 10px;
    user-select: none;
    @include themeable(color, theme-color, $black);
    @include themeable(
      background,
      theme-container-background,
      lighten($light-medium-gray, 5%)
    );
    &:hover {
      @include themeable(
        background,
        theme-container-background-hover,
        $light-medium-gray
      );
    }

    &.active {
      @include themeable(background, theme-secondary-color, $dark-gray);
      @include themeable(color, theme-container-background, white);
    }
  }

  .dashboard-listings-header-wrapper {
    display: flex;
    flex-direction: row;
    text-align: center;
    align-items: center;
    justify-content: center;
    margin-bottom: 15px;
    background: $dark-gray;
    @include themeable(box-shadow, theme-container-box-shadow, $bold-shadow);
    padding: 15px 0px;

    @media screen and (max-width: 768px) {
      flex-direction: column;
    }

    .dashboard-listings-header {
      width: 43%;
      text-align: center;
      color: white;
      margin: 5px auto;
      font-size: calc(1.1em + 0.1vw);
      padding: 18px 0px 7px;
      padding-left: 10px;
      font-family: $monospace;
      border: 1px solid $light-gray;
      display: block;
      text-align: center;
      margin: 1.2%;
      padding: 1.2%;
      padding-bottom: 30px;

      @media screen and (max-width: 768px) {
        width: 90%;
      }
      a {
        font-size: 0.9em;
        border: 2px solid #2ad7c5;
        color: #25c2b2;
        padding: 6px 16px;
        margin-top: 6px;
        border-radius: 100px;
      }
    }
  }

  .dashboard-listings-actions {
    padding-bottom: 15px;
    display: flex;
    justify-content: space-between;
    align-items: center;

    .listings-dashboard-filter-buttons {
      margin-bottom: -10px;
    }

    @media screen and (max-width: 426px) {
      flex-direction: column;
      align-items: stretch;
    }

    select {
      display: block;
      font-size: 19px;
      padding: 12px;
      border: 1px solid rgb(222, 230, 233);
      border-radius: 3px;
      background-color: white;
      outline: none;
      font-weight: bold;
      color: #333333;
      font-family: 'HelveticaNeue-CondensedBold', 'HelveticaNeueBoldCondensed',
        'HelveticaNeue-Bold-Condensed', 'Helvetica Neue Bold Condensed',
        'HelveticaNeueBold', 'HelveticaNeue-Bold', 'Helvetica Neue Bold',
        'HelveticaNeue', 'Helvetica Neue', 'TeXGyreHerosCnBold', 'Helvetica',
        'Tahoma', 'Geneva', 'Arial Narrow', 'Arial', sans-serif;

      @media screen and (max-width: 426px) {
        text-align-last: center;
        text-align: center;
        -ms-text-align-last: center;
        -moz-text-align-last: center;
        text-align-last: center;
      }
    }
  }
<<<<<<< HEAD
=======

  .dashboard-listings-view {
>>>>>>> c6434d37

  .dashboard-listings-view {
    .dashboard-listing-row {
      border: var(--theme-container-border, 1px solid #dbdbdb);
      box-shadow: var(--theme-container-box-shadow, 1px 1px 0px #c2c2c2);
      padding: 5px 15px;
      margin-bottom: 13px;
      border-radius: 3px;
      position: relative;
      background: var(--theme-container-background, #fff);

      &.draft {
        background: var(--theme-container-accent-background, #fffeec);
      }

      &.expired {
        opacity: 0.7;
      }

      .listing-org {
        @include themeable(
          background,
          theme-secondary-color,
          darken($light-gray, 6%)
        );
        @include themeable(color, theme-container-background, #fff);
        margin-right: 5px;
        padding: 3px 10px;
        border-radius: 100px;
        margin-top: 10px;
        display: inline-block;
        font-size: 0.9em;
      }

      h2 {
        color: var(--theme-container-color, #0a0a0a);
        font-weight: 500;
        margin-bottom: 10px;
        margin-top: 8px;
        font-size: 22px;
        width: 100%;
        @media screen and (min-width: 800px) {
          font-size: 34px;
        }
      }

      .dashboard-listing-date {
        font-size: 0.85em;
        padding: 3px 0px 6px;
        color: var(--theme-secondary-color, #666666);
      }

      .dashboard-listing-category {
        padding: 10px 15px;
        a {
          @include themeable(color, theme-secondary-color, $dark-medium-gray);
          @include themeable(
            background,
            theme-container-accent-background,
            $light-medium-gray
          );
          display: inline-block;
          margin: 2px;
          padding: 2px 7px;
          font-size: 0.77em;
          border-radius: 3px;
          font-weight: bold;
        }
      }

      .dashboard-listing-tags {
        font-size: 0.85em;
        padding: 3px 0px 6px;
        a {
          color: var(--theme-container-color, #0a0a0a);
        }
      }

      .listing-row-actions {
        padding: 7px 0px 10px;

        .pill {
          background: $bold-blue;
          padding: 4px 20px;
          border-radius: 100px;
          color: white;
          margin-right: 5px;
          font-size: 14px;
          border: 2px solid transparent;
          margin-top: 6px;
          display: inline-block;

          &.green {
            background: $green;
            color: $black;
          }

          &.yellow {
            background: $yellow;
            color: $black;
          }

          &.red {
            background: $red;
          }

          &.black {
            background: $dark-gray;
          }
        }
      }
    }
  }
}<|MERGE_RESOLUTION|>--- conflicted
+++ resolved
@@ -298,11 +298,7 @@
   .classifieds-load-more-button {
     text-align: center;
     button {
-      @include themeable(
-          color,
-          theme-color,
-          $black
-      );
+      @include themeable(color, theme-color, $black);
       background: transparent;
       @include themeable(border, theme-border, 1px solid $light-medium-gray);
       font-size: 17px;
@@ -347,7 +343,9 @@
   }
 }
 
-.listingform__tagsoptionsbottomrow, .listingform__tagsoptionrulesbutton, .listingform__tagrules--inactive {
+.listingform__tagsoptionsbottomrow,
+.listingform__tagsoptionrulesbutton,
+.listingform__tagrules--inactive {
   display: none; //not yet fully functional or relevant
 }
 
@@ -551,28 +549,14 @@
   border-radius: 100px;
   font-weight: bold;
   margin: 40px auto 10px;
-<<<<<<< HEAD
-  @include themeable(color, theme-color, $white);
+  @include themeable(color, theme-color, $black);
   border: 3px solid white;
-  @include themeable(border-color, theme-color, $white);
-=======
-  @include themeable(
-    color,
-    theme-color,
-    $black
-  );
-  border: 3px solid white;
-  @include themeable(
-    border-color,
-    theme-color,
-    $black
-  );
+  @include themeable(border-color, theme-color, $black);
   @include themeable(
     background-color,
     theme-container-accent-background,
     $white
   );
->>>>>>> c6434d37
 }
 
 form.listings-contact-via-connect {
@@ -747,11 +731,6 @@
       }
     }
   }
-<<<<<<< HEAD
-=======
-
-  .dashboard-listings-view {
->>>>>>> c6434d37
 
   .dashboard-listings-view {
     .dashboard-listing-row {
