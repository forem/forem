--- conflicted
+++ resolved
@@ -22,7 +22,16 @@
       end
     end
 
-<<<<<<< HEAD
+    def format_role_tooltip(user)
+      if user.super_admin?
+        "Super Admin"
+      elsif user.admin?
+        "Admin"
+      elsif user.single_resource_admin_for?(:any)
+        "Resource Admin: #{user.roles.pluck(:resource_type).compact.join(', ')}"
+      end
+    end
+
     def user_status(user)
       if user.suspended?
         "Suspended"
@@ -34,15 +43,6 @@
         "Trusted"
       else
         "Good Standing"
-=======
-    def format_role_tooltip(user)
-      if user.super_admin?
-        "Super Admin"
-      elsif user.admin?
-        "Admin"
-      elsif user.single_resource_admin_for?(:any)
-        "Resource Admin: #{user.roles.pluck(:resource_type).compact.join(', ')}"
->>>>>>> bf67ae2f
       end
     end
   end
