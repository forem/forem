module AdminHelper
<<<<<<< HEAD
  # This is used in app/views/admin/shared/_navbar.html.erb to build the
  # side navbar in alphabetical order.
  # If you add an item before "config", please update the insert call in
  # admin_menu_items below.

  # @ridhwana to delete these when we move over to new admin layout
  MENU_ITEMS = [
    { name: "articles",              controller: "articles" },
    { name: "broadcasts",            controller: "broadcasts" },
    { name: "badges",                controller: "badges" },
    { name: "badge_achievements",    controller: "badge_achievements" },
    { name: "chat_channels",         controller: "chat_channels" },
    { name: "comments",              controller: "comments" },
    { name: "config",                controller: "config" },
    { name: "consumer_apps",         controller: "consumer_apps" },
    { name: "display_ads",           controller: "display_ads" },
    { name: "events",                controller: "events" },
    { name: "html_variants",         controller: "html_variants" },
    { name: "listings",              controller: "listings" },
    { name: "moderator_actions",     controller: "moderator_actions" },
    { name: "mods",                  controller: "mods" },
    { name: "navigation_links",      controller: "navigation_links" },
    { name: "privileged_reactions",  controller: "privileged_reactions" },
    { name: "organizations",         controller: "organizations" },
    { name: "pages",                 controller: "pages" },
    { name: "permissions",           controller: "permissions" },
    { name: "podcasts",              controller: "podcasts" },
    { name: "reports",               controller: "reports" },
    { name: "response_templates",    controller: "response_templates" },
    { name: "sponsorships",          controller: "sponsorships" },
    { name: "tags",                  controller: "tags" },
    { name: "tools",                 controller: "tools" },
    { name: "users",                 controller: "users" },
    { name: "vault secrets",         controller: "secrets" },
    { name: "webhooks",              controller: "webhook_endpoints" },
    { name: "welcome",               controller: "welcome" },
  ].sort_by { |menu_item| menu_item[:name] }

  PROFILE_ADMIN = { name: "config: profile setup", controller: "profile_fields" }.freeze

  TECH_MENU_ITEMS = [
    { name: "data_update_scripts", controller: "data_update_scripts" },
  ].sort_by { |menu_item| menu_item[:name] }

  def admin_menu_items
    return MENU_ITEMS unless FeatureFlag.enabled?(:profile_admin)

    MENU_ITEMS.dup.insert(7, PROFILE_ADMIN)
  end
  # @ridhwana end delete

=======
>>>>>>> aee05b45
  def deduced_controller(request)
    request.path.split("/").fourth
  end

  def deduced_scope(request)
    request.path.split("/").third
  end

  def display_name(group_name)
    group_name.to_s.tr("_", " ").titleize
  end
end<|MERGE_RESOLUTION|>--- conflicted
+++ resolved
@@ -1,58 +1,4 @@
 module AdminHelper
-<<<<<<< HEAD
-  # This is used in app/views/admin/shared/_navbar.html.erb to build the
-  # side navbar in alphabetical order.
-  # If you add an item before "config", please update the insert call in
-  # admin_menu_items below.
-
-  # @ridhwana to delete these when we move over to new admin layout
-  MENU_ITEMS = [
-    { name: "articles",              controller: "articles" },
-    { name: "broadcasts",            controller: "broadcasts" },
-    { name: "badges",                controller: "badges" },
-    { name: "badge_achievements",    controller: "badge_achievements" },
-    { name: "chat_channels",         controller: "chat_channels" },
-    { name: "comments",              controller: "comments" },
-    { name: "config",                controller: "config" },
-    { name: "consumer_apps",         controller: "consumer_apps" },
-    { name: "display_ads",           controller: "display_ads" },
-    { name: "events",                controller: "events" },
-    { name: "html_variants",         controller: "html_variants" },
-    { name: "listings",              controller: "listings" },
-    { name: "moderator_actions",     controller: "moderator_actions" },
-    { name: "mods",                  controller: "mods" },
-    { name: "navigation_links",      controller: "navigation_links" },
-    { name: "privileged_reactions",  controller: "privileged_reactions" },
-    { name: "organizations",         controller: "organizations" },
-    { name: "pages",                 controller: "pages" },
-    { name: "permissions",           controller: "permissions" },
-    { name: "podcasts",              controller: "podcasts" },
-    { name: "reports",               controller: "reports" },
-    { name: "response_templates",    controller: "response_templates" },
-    { name: "sponsorships",          controller: "sponsorships" },
-    { name: "tags",                  controller: "tags" },
-    { name: "tools",                 controller: "tools" },
-    { name: "users",                 controller: "users" },
-    { name: "vault secrets",         controller: "secrets" },
-    { name: "webhooks",              controller: "webhook_endpoints" },
-    { name: "welcome",               controller: "welcome" },
-  ].sort_by { |menu_item| menu_item[:name] }
-
-  PROFILE_ADMIN = { name: "config: profile setup", controller: "profile_fields" }.freeze
-
-  TECH_MENU_ITEMS = [
-    { name: "data_update_scripts", controller: "data_update_scripts" },
-  ].sort_by { |menu_item| menu_item[:name] }
-
-  def admin_menu_items
-    return MENU_ITEMS unless FeatureFlag.enabled?(:profile_admin)
-
-    MENU_ITEMS.dup.insert(7, PROFILE_ADMIN)
-  end
-  # @ridhwana end delete
-
-=======
->>>>>>> aee05b45
   def deduced_controller(request)
     request.path.split("/").fourth
   end
