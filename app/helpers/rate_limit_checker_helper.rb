module RateLimitCheckerHelper
  NEW_USER_MESSAGE = "How many %<thing>s can a new member (%<timeframe>s or less) " \
    "create within any 5 minute period?".freeze

  def self.new_user_message(thing)
<<<<<<< HEAD
    timeframe = "day".pluralize(Settings::General.user_considered_new_days)
=======
    timeframe = "day".pluralize(Settings::RateLimit.user_considered_new_days)
>>>>>>> 7bb07f1c
    format(NEW_USER_MESSAGE, thing: thing, timeframe: timeframe)
  end

  CONFIGURABLE_RATES = {
    published_article_creation: {
      min: 0,
      placeholder: 9,
      title: "Limit number of posts created",
      description: "How many posts can someone create within any 30 second period?"
    },
    published_article_antispam_creation: {
      min: 0,
      placeholder: 1,
      title: "Limit number of posts created by a new member",
      description: new_user_message("posts")
    },
    article_update: {
      min: 1,
      placeholder: 30,
      title: "Limit number of updates to a post",
      description: "How many updates can someone make within any 30 second period? Update API docs when changed."
    },
    image_upload: {
      min: 0,
      placeholder: 9,
      title: "Limit number of images uploaded",
      description: "How many images can someone upload within any 30 second period?"
    },
    user_update: {
      min: 1,
      placeholder: 5,
      title: "Limit number of changes someone can make to their account",
      description: "How many changes can someone make to their user account within any 30 second period?"
    },
    follow_count_daily: {
      min: 0,
      placeholder: 500,
      title: "Limit number of followers someone can follow daily",
      description: "How many people can someone follow in a day?"
    },
    reaction_creation: {
      min: 1,
      placeholder: 10,
      title: "Limit number of reactions to a post or comment",
      description: "How many times can someone react to a post or comment within any 30 second period?"
    },
    feedback_message_creation: {
      min: 1,
      placeholder: 5,
      title: "Limit number of times someone can report abuse",
      description: "How many times can someone report abuse within any 5 minute period?"
    },
    comment_creation: {
      min: 0,
      placeholder: 9,
      title: "Limit number of comments created",
      description: "How many comments can someone create within any 30 second period?"
    },
    comment_antispam_creation: {
      min: 0,
      placeholder: 1,
      title: "Limit number of comments created by a new member",
      description: new_user_message("comments")
    },
    mention_creation: {
      min: 0,
      placeholder: 7,
      title: "Limit number of @-mentions in a post or comment",
      description: "How many times can someone @-mention other users in a post or comment?"
    },
    listing_creation: {
      min: 1,
      placeholder: 1,
      title: "Limit number of listings created",
      description: "How many listings can someone create within any 1 minute period?"
    },
    organization_creation: {
      min: 1,
      placeholder: 1,
      title: "Limit number of organizations created",
      description: "How many organizations can someone create within any 5 minute period?"
    },
    user_subscription_creation: {
      min: 0,
      placeholder: 3,
      title: "Limit number of times someone can subscribe to mailing list liquid tag",
      description: "How many times can someone subscribe to a mailing list within any 30 second period?"
    },
    email_recipient: {
      min: 0,
      placeholder: 5,
      title: "Limit number of general emails we send",
      description: "How many emails can we send to someone within any 2 minute period?"
    },
    send_email_confirmation: {
      min: 1,
      placeholder: 2,
      title: "Limit number of confirmation emails we send",
      description: "How many times can we send a confirmation email to someone within a 2 minute period?"
    }
  }.freeze

  def configurable_rate_limits
    CONFIGURABLE_RATES
  end
end<|MERGE_RESOLUTION|>--- conflicted
+++ resolved
@@ -3,11 +3,7 @@
     "create within any 5 minute period?".freeze
 
   def self.new_user_message(thing)
-<<<<<<< HEAD
-    timeframe = "day".pluralize(Settings::General.user_considered_new_days)
-=======
     timeframe = "day".pluralize(Settings::RateLimit.user_considered_new_days)
->>>>>>> 7bb07f1c
     format(NEW_USER_MESSAGE, thing: thing, timeframe: timeframe)
   end
 
