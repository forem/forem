--- conflicted
+++ resolved
@@ -23,20 +23,11 @@
     Authentication::Providers.available.map(&:to_s)
   end
 
-<<<<<<< HEAD
   def provider_keys_configured?(provider)
     SiteConfig.public_send("#{provider}_key").present? &&
       SiteConfig.public_send("#{provider}_secret").present?
   end
 
-  def recaptcha_configured_and_enabled?
-    SiteConfig.recaptcha_secret_key.present? &&
-      SiteConfig.recaptcha_site_key.present? &&
-      SiteConfig.require_captcha_for_email_password_registration
-  end
-
-=======
->>>>>>> a658406b
   def forem_creator_flow_enabled?
     FeatureFlag.enabled?(:creator_onboarding) && waiting_on_first_user?
   end
