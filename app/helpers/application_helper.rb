module ApplicationHelper
  def user_logged_in_status
    user_signed_in? ? "logged-in" : "logged-out"
  end

  def current_page
    "#{controller_name}-#{controller.action_name}"
  end

  def view_class
    "#{controller_name} #{controller_name}-#{controller.action_name}"
  end

  def core_pages?
    %w[
      articles
      podcast_episodes
      events
      tags
      registrations
      users
      pages
      chat_channels
      dashboards
      moderations
      videos
      badges
      stories
      comments
      notifications
      reading_list_items
      html_variants
    ].include?(controller_name)
  end

  def render_js?
    article_pages = controller_name == "articles" && %(index show).include?(controller.action_name)
    pulses_pages = controller_name == "pulses"
    !(article_pages || pulses_pages)
  end

  def title(page_title)
    derived_title = if page_title.include?(ApplicationConfig["COMMUNITY_NAME"])
                      page_title
                    else
                      page_title + " - #{ApplicationConfig['COMMUNITY_NAME']} Community 👩‍💻👨‍💻"
                    end
    content_for(:title) { derived_title }
    derived_title
  end

  def title_with_timeframe(page_title:, timeframe:, content_for: false)
    if timeframe.blank?
      return content_for ? title(page_title) : page_title
    end

    sub_titles = {
      "week" => "Top posts this week",
      "month" => "Top posts this month",
      "year" => "Top posts this year",
      "infinity" => "All posts",
      "latest" => "Latest posts"
    }

    title_text = "#{page_title} - #{sub_titles.fetch(timeframe)}"
    content_for ? title(title_text) : title_text
  end

  def icon(name, pixels = "20")
    image_tag icon_url(name), alt: name, class: "icon-img", height: pixels, width: pixels
  end

  def icon_url(name)
    postfix = {
      "twitter" => "v1456342401/twitter-logo-silhouette_1_letrqc.png",
      "github" => "v1456342401/github-logo_m841aq.png",
      "link" => "v1456342401/link-symbol_apfbll.png",
      "volume" => "v1461589297/technology_1_aefet2.png",
      "volume-mute" => "v1461589297/technology_jiugwb.png"
    }.fetch(name, "v1456342953/star-in-black-of-five-points-shape_sor40l.png")

    "https://res.cloudinary.com/practicaldev/image/upload/#{postfix}"
  end

  def cloudinary(url, width = nil, _quality = 80, _format = "jpg")
    return url if Rails.env.development? && (url.blank? || url.exclude?("http"))

    service_path = "https://res.cloudinary.com/practicaldev/image/fetch"

    if url&.size&.positive?
      if width
        "#{service_path}/c_scale,fl_progressive,q_auto,w_#{width}/f_auto/#{url}"
      else
        "#{service_path}/c_scale,fl_progressive,q_auto/f_auto/#{url}"
      end
    else
      "#{service_path}/c_scale,fl_progressive,q_1/f_auto/https://pbs.twimg.com/profile_images/481625927911092224/iAVNQXjn_normal.jpeg"
    end
  end

  def cloud_cover_url(url)
    return if url.blank?
    return asset_path("triple-unicorn") if Rails.env.test?
    return url if Rails.env.development?

    width = 1000
    height = 420
    quality = "auto"

    cl_image_path(url,
                  type: "fetch",
                  width: width,
                  height: height,
                  crop: "imagga_scale",
                  quality: quality,
                  flags: "progressive",
                  fetch_format: "auto",
                  sign_url: true)
  end

<<<<<<< HEAD
=======
  def cloud_social_image(article)
    cache_key = "article-social-img-#{article}-#{article.updated_at}-#{article.comments_count}"

    Rails.cache.fetch(cache_key, expires_in: 1.hour) do
      src = GeneratedImage.new(article).social_image
      return src if src.start_with? "https://res.cloudinary.com/"

      cl_image_path(src,
                    type: "fetch",
                    width: "1000",
                    height: "500",
                    crop: "imagga_scale",
                    quality: "auto",
                    flags: "progressive",
                    fetch_format: "auto",
                    sign_url: true)
    end
  end

>>>>>>> 53381b9c
  def tag_colors(tag)
    Rails.cache.fetch("view-helper-#{tag}/tag_colors", expires_in: 5.hours) do
      if (found_tag = Tag.select(%i[bg_color_hex text_color_hex]).find_by(name: tag))
        { background: found_tag.bg_color_hex, color: found_tag.text_color_hex }
      else
        { background: "#d6d9e0", color: "#606570" }
      end
    end
  end

  def beautified_url(url)
    url.sub(/^((http[s]?|ftp):\/)?\//, "").sub(/\?.*/, "").chomp("/")
  rescue StandardError
    url
  end

  def org_bg_or_white(org)
    org&.bg_color_hex ? org.bg_color_hex : "#ffffff"
  end

  def sanitize_rendered_markdown(processed_html)
    ActionController::Base.helpers.sanitize processed_html.html_safe,
                                            scrubber: RenderedMarkdownScrubber.new
  end

  def sanitized_sidebar(text)
    ActionController::Base.helpers.sanitize simple_format(text),
                                            tags: %w[p b i em strike strong u br]
  end

  def track_split_version(url, version)
    "trackOutboundLink('#{url}','#{version}'); return false;"
  end

  def follow_button(followable, style = "full")
    tag :button, # Yikes
        class: "cta follow-action-button",
        data: {
          info: { id: followable.id, className: followable.class.name, style: style }.to_json,
          "follow-action-button" => true
        }
  end

  def user_colors_style(user)
    "border: 2px solid #{user.decorate.darker_color}; \
    box-shadow: 5px 6px 0px #{user.decorate.darker_color}"
  end

  def user_colors(user)
    user.decorate.enriched_colors
  end

  def timeframe_check(given_timeframe)
    params[:timeframe] == given_timeframe
  end

  def list_path
    return "" if params[:tag].blank?

    "/t/#{params[:tag]}"
  end

  def logo_svg
    logo = if ApplicationConfig["LOGO_SVG"].present?
             ApplicationConfig["LOGO_SVG"].html_safe
           else
             inline_svg("devplain.svg", class: "logo", size: "20% * 20%")
           end
    logo
  end

  def community_qualified_name
    "The #{ApplicationConfig['COMMUNITY_NAME']} Community"
  end
end<|MERGE_RESOLUTION|>--- conflicted
+++ resolved
@@ -118,28 +118,6 @@
                   sign_url: true)
   end
 
-<<<<<<< HEAD
-=======
-  def cloud_social_image(article)
-    cache_key = "article-social-img-#{article}-#{article.updated_at}-#{article.comments_count}"
-
-    Rails.cache.fetch(cache_key, expires_in: 1.hour) do
-      src = GeneratedImage.new(article).social_image
-      return src if src.start_with? "https://res.cloudinary.com/"
-
-      cl_image_path(src,
-                    type: "fetch",
-                    width: "1000",
-                    height: "500",
-                    crop: "imagga_scale",
-                    quality: "auto",
-                    flags: "progressive",
-                    fetch_format: "auto",
-                    sign_url: true)
-    end
-  end
-
->>>>>>> 53381b9c
   def tag_colors(tag)
     Rails.cache.fetch("view-helper-#{tag}/tag_colors", expires_in: 5.hours) do
       if (found_tag = Tag.select(%i[bg_color_hex text_color_hex]).find_by(name: tag))
