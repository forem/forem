--- conflicted
+++ resolved
@@ -1,24 +1,5 @@
 module ApplicationHelper
-<<<<<<< HEAD
-  USER_COLORS = ["#19063A", "#dce9f3"].freeze
-
-=======
->>>>>>> ca646f65
   LARGE_USERBASE_THRESHOLD = 1000
-
-  def deleted_user
-    # rubocop:disable Style/OpenStructUse, Performance/OpenStruct
-    OpenStruct.new(
-      id: nil,
-      darker_color: Color::CompareHex.new(USER_COLORS).brightness,
-      username: "[deleted user]",
-      name: I18n.t("helpers.application_helper.deleted_user"),
-      summary: nil,
-      twitter_username: nil,
-      github_username: nil,
-    )
-    # rubocop:enable Style/OpenStructUse, Performance/OpenStruct
-  end
 
   def subtitles
     {
@@ -128,11 +109,7 @@
   end
 
   def follow_button(followable, style = "full", classes = "")
-<<<<<<< HEAD
-    return if followable == deleted_user
-=======
     return if followable == Users::DeletedUser
->>>>>>> ca646f65
 
     user_follow = followable.instance_of?(User) ? "follow-user" : ""
     followable_type = if followable.respond_to?(:decorated?) && followable.decorated?
@@ -173,11 +150,6 @@
   end
 
   def user_colors(user)
-<<<<<<< HEAD
-    return { bg: "#19063A", text: "#dce9f3" } if user == deleted_user
-
-=======
->>>>>>> ca646f65
     user.decorate.enriched_colors
   end
 
