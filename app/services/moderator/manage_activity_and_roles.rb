module Moderator
  class ManageActivityAndRoles
    attr_reader :user, :admin, :user_params

    def initialize(user:, admin:, user_params:)
      @user = user
      @admin = admin
      @user_params = user_params
    end

    def self.handle_user_roles(admin:, user:, user_params:)
      new(user: user, admin: admin, user_params: user_params).update_roles
    end

    def delete_comments
<<<<<<< HEAD
      return unless user.comments.any?

      user.comments.find_each do |comment|
        comment.reactions.delete_all
        CacheBuster.bust_comment(comment.commentable)
        comment.delete
        comment.remove_notifications
      end
      CacheBuster.bust_user(user)
    end

    def delete_articles
      return unless user.articles.any?

      virtual_articles = user.articles.map { |article| Article.new(article.attributes) }
      user.articles.find_each do |article|
        article.reactions.delete_all
        article.comments.includes(:user).find_each do |comment|
          comment.reactions.delete_all
          CacheBuster.bust_comment(comment.commentable)
          CacheBuster.bust_user(comment.user)
          comment.delete
        end
        article.remove_algolia_index
        article.delete
        article.purge
      end
      virtual_articles.each do |article|
        CacheBuster.bust_article(article)
      end
=======
      Users::DeleteComments.call(user)
    end

    def delete_articles
      Users::DeleteArticles.call(user)
>>>>>>> 57250ade
    end

    def delete_user_activity
      Users::DeleteActivity.call(user)
    end

    def remove_privileges
      @user.remove_role :video_permission
      @user.remove_role :workshop_pass
      @user.remove_role :pro
      remove_mod_roles
      remove_tag_moderator_role
    end

    def remove_mod_roles
      @user.remove_role :trusted
      @user.remove_role :tag_moderator
      @user.update(email_tag_mod_newsletter: false)
      MailchimpBot.new(user).manage_tag_moderator_list
      @user.update(email_community_mod_newsletter: false)
      MailchimpBot.new(user).manage_community_moderator_list
    end

    def remove_tag_moderator_role
      @user.remove_role :tag_moderator
      MailchimpBot.new(user).manage_tag_moderator_list
    end

    def create_note(reason, content)
      Note.create(
        author_id: @admin.id,
        noteable_id: @user.id,
        noteable_type: "User",
        reason: reason,
        content: content,
      )
    end

    def handle_user_status(role, note)
      case role
      when "Ban" || "Spammer"
        user.add_role :banned
        remove_privileges
      when "Warn"
        warned
      when "Comment Ban"
        comment_banned
      when "Regular Member"
        regular_member
      when "Trusted"
        remove_negative_roles
        user.remove_role :pro
        add_trusted_role
      when "Pro"
        remove_negative_roles
        add_trusted_role
        user.add_role :pro
      end
      create_note(role, note)
    end

    def comment_banned
      user.add_role :comment_banned
      user.remove_role :banned
      remove_privileges
    end

    def regular_member
      remove_negative_roles
      user.remove_role :pro
      remove_mod_roles
    end

    def warned
      user.add_role :warned
      user.remove_role :banned
      remove_privileges
    end

    def add_trusted_role
      return if user.has_role?(:trusted)

      user.add_role :trusted
      user.update(email_community_mod_newsletter: true)
      NotifyMailer.trusted_role_email(user).deliver
      MailchimpBot.new(user).manage_community_moderator_list
    end

    def remove_negative_roles
      user.remove_role :banned if user.banned
      user.remove_role :warned if user.warned
      user.remove_role :comment_banned if user.comment_banned
    end

    def update_trusted_cache
      RedisRailsCache.delete("user-#{@user.id}/has_trusted_role")
      @user.trusted
    end

    def update_roles
      handle_user_status(user_params[:user_status], user_params[:note_for_current_role])
      update_trusted_cache
    end
  end
end<|MERGE_RESOLUTION|>--- conflicted
+++ resolved
@@ -13,44 +13,11 @@
     end
 
     def delete_comments
-<<<<<<< HEAD
-      return unless user.comments.any?
-
-      user.comments.find_each do |comment|
-        comment.reactions.delete_all
-        CacheBuster.bust_comment(comment.commentable)
-        comment.delete
-        comment.remove_notifications
-      end
-      CacheBuster.bust_user(user)
-    end
-
-    def delete_articles
-      return unless user.articles.any?
-
-      virtual_articles = user.articles.map { |article| Article.new(article.attributes) }
-      user.articles.find_each do |article|
-        article.reactions.delete_all
-        article.comments.includes(:user).find_each do |comment|
-          comment.reactions.delete_all
-          CacheBuster.bust_comment(comment.commentable)
-          CacheBuster.bust_user(comment.user)
-          comment.delete
-        end
-        article.remove_algolia_index
-        article.delete
-        article.purge
-      end
-      virtual_articles.each do |article|
-        CacheBuster.bust_article(article)
-      end
-=======
       Users::DeleteComments.call(user)
     end
 
     def delete_articles
       Users::DeleteArticles.call(user)
->>>>>>> 57250ade
     end
 
     def delete_user_activity
