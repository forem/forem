--- conflicted
+++ resolved
@@ -28,15 +28,6 @@
       identity = Identity.build_from_omniauth(provider)
       return current_user if current_user_identity_exists?
 
-<<<<<<< HEAD
-      user = proper_user(identity)
-
-      user = if user.nil?
-               build_user
-             else
-               update_user(user)
-             end
-=======
       # These variables need to be set outside of the scope of the
       # transaction in order to be used after the transaction is completed.
       log_to_datadog = false
@@ -53,7 +44,6 @@
         identity.user = user if identity.user_id.blank?
         new_identity = identity.new_record?
         successful_save = identity.save!
->>>>>>> 4499e5eb
 
         log_to_datadog = new_identity && successful_save
         id_provider = identity.provider
