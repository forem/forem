--- conflicted
+++ resolved
@@ -1,24 +1,7 @@
 module SiteConfigs
   class Upsert
     EMOJI_ONLY_FIELDS = %w[community_emoji].freeze
-<<<<<<< HEAD
-    IMAGE_FIELDS =
-      %w[
-        main_social_image
-        logo_png
-        secondary_logo_url
-        campaign_sidebar_image
-        mascot_image_url
-        mascot_footer_image_url
-        onboarding_background_image
-      ].freeze
-
-    VALID_URL = %r{\A(http|https)://([/|.\w\s-])*.[a-z]{2,5}(:[0-9]{1,5})?(/.*)?\z}.freeze
-
-    VALID_DOMAIN = /^[a-zA-Z0-9][a-zA-Z0-9-]{1,61}[a-zA-Z0-9](?:\.[a-zA-Z]{2,})+$/.freeze
-=======
     VALID_DOMAIN = /^[a-zA-Z0-9]{1,61}[a-zA-Z0-9](?:\.[a-zA-Z]{2,})+$/.freeze
->>>>>>> d2d15291
 
     PARAMS_TO_BE_CLEANED = %i[sidebar_tags suggested_tags suggested_users].freeze
 
