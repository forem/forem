--- conflicted
+++ resolved
@@ -1,8 +1,6 @@
 module Profiles
   class Update
     include ImageUploads
-
-    USER_COLUMNS = Set.new(User.column_names).freeze
 
     def self.call(user, updated_attributes = {})
       new(user, updated_attributes).call
@@ -19,9 +17,7 @@
     end
 
     def call
-<<<<<<< HEAD
-=======
-      if verify_profile_image && update_profile && sync_to_user
+      if verify_profile_image && update_profile
         @user.touch(:profile_updated_at)
         follow_hiring_tag
       else
@@ -60,10 +56,6 @@
     end
 
     def update_profile
-      # Ensure we have up to date attributes
-      Profile.refresh_attributes!
-
->>>>>>> 5457f0c0
       # Handle user specific custom profile fields
       if (custom_profile_attributes = @profile.custom_profile_attributes).any?
         custom_attributes = @updated_profile_attributes.extract!(*custom_profile_attributes)
@@ -77,55 +69,7 @@
       # Before saving, filter out obsolete profile fields
       @profile.data.slice!(*Profile.attributes)
 
-<<<<<<< HEAD
-      return unless @profile.save
-
-      self
-=======
       @profile.save
->>>>>>> 5457f0c0
     end
-
-    # Propagate changes back to the `users` table
-    def sync_to_user
-      @profile.user._skip_profile_sync = true
-      if @profile.user.update(user_profile_attributes)
-        update_user_attributes
-      else
-        @error_message = @user.errors_as_sentence
-      end
-
-      @success
-    ensure
-      @profile.user._skip_profile_sync = false
-    end
-<<<<<<< HEAD
-=======
-
-    # These are the profile attributes that still exist as columns on User.
-    def user_profile_attributes
-      profile_attributes = @profile.data.transform_keys do |key|
-        Profile::MAPPED_ATTRIBUTES.fetch(key, key).to_s
-      end
-      profile_attributes.except("custom_attributes").select { |key, _| key.in?(USER_COLUMNS) }
-    end
-
-    def update_user_attributes
-      if @user.update(@updated_user_attributes)
-        @success = true
-      else
-        @error_message = @user.errors_as_sentence
-      end
-    end
-
-    def follow_hiring_tag
-      return unless SiteConfig.dev_to? && @user.looking_for_work?
-
-      hiring_tag = Tag.find_by(name: "hiring")
-      return unless hiring_tag && @user.following?(hiring_tag)
-
-      Users::FollowWorker.perform_async(@user.id, hiring_tag.id, "Tag")
-    end
->>>>>>> 5457f0c0
   end
 end