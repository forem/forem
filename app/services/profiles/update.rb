--- conflicted
+++ resolved
@@ -44,28 +44,6 @@
       return unless @profile.save
     end
 
-<<<<<<< HEAD
-    # Propagate changes back to the `users` table
-    def sync_to_user
-      # These are the profile attributes that still exist as columns on User.
-      profile_attributes = @profile.data.transform_keys do |key|
-        Profile::MAPPED_ATTRIBUTES.fetch(key, key).to_s
-      end
-      @profile.user._skip_profile_sync = true
-      if @profile.user.update(profile_attributes)
-        update_user
-      else
-        @error_message = @user.errors_as_sentence
-      end
-    ensure
-      @profile.user._skip_profile_sync = false
-=======
-      # Propagate changes back to the `users` table
-      sync_to_user
-      self
->>>>>>> bfcba3f5
-    end
-
     def update_user
       if @user.update(@updated_user_attributes.to_h)
         @success = true
@@ -74,15 +52,21 @@
       end
     end
 
-    private
-
+    # Propagate changes back to the `users` table
     def sync_to_user
-      user_attributes = @profile.data.transform_keys do |key|
+      # These are the profile attributes that still exist as columns on User.
+      profile_attributes = @profile.data.transform_keys do |key|
         Profile::MAPPED_ATTRIBUTES.fetch(key, key).to_s
       end
       @profile.user._skip_profile_sync = true
-      @success = true if @profile.user.update(user_attributes.except("custom_attributes"))
+      if @profile.user.update(profile_attributes.except("custom_attributes"))
+        update_user
+      else
+        @error_message = @user.errors_as_sentence
+      end
+    ensure
       @profile.user._skip_profile_sync = false
     end
+
   end
 end