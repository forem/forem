module Suggester
  module Users
    class Recent
      def initialize(user, attributes_to_select: [])
        @user = user
        @attributes_to_select = attributes_to_select
      end

      def suggest
        if user.decorate.cached_followed_tag_names.any?
          (recent_producers(3) - [user])
            .sample(50).uniq
        else
          (recent_commenters(4, 30) + recent_top_producers - [user])
            .uniq.sample(50)
        end
      end

      private

      attr_reader :user, :attributes_to_select

      def tagged_article_user_ids(num_weeks = 1)
        Article.published
<<<<<<< HEAD
          .tagged_with(user.decorate.cached_followed_tag_names, any: true)
          .where("score >= ? AND published_at > ?", article_score_average, num_weeks.weeks.ago)
=======
          .tagged_with(user.decorate.cached_followed_tag_names.sample(5), any: true)
          .where("score > ? AND published_at > ?", article_reaction_count, num_weeks.weeks.ago)
>>>>>>> 3c6b8adc
          .pluck(:user_id)
          .each_with_object(Hash.new(0)) { |value, counts| counts[value] += 1 }
          .sort_by { |_key, value| value }
          .map { |arr| arr[0] }
      end

      def recent_producers(num_weeks = 1)
        relation = User.where(id: tagged_article_user_ids(num_weeks))
        relation = relation.select(attributes_to_select) if attributes_to_select

        relation.order(updated_at: :desc).limit(80).to_a
      end

      def recent_top_producers
        relation = User.where(
          "articles_count >= ? AND comments_count >= ?",
          established_user_article_count, established_user_comment_count
        )
        relation = relation.select(attributes_to_select) if attributes_to_select

        relation.order(updated_at: :desc).limit(50).to_a
      end

      def recent_commenters(num_comments = 2, limit = 8)
        relation = User.where("comments_count > ?", num_comments)
        relation = relation.select(attributes_to_select) if attributes_to_select

        relation.order(updated_at: :desc).limit(limit).to_a
      end

      def established_user_article_count
        Rails.cache.fetch("established_user_article_count", expires_in: 1.day) do
          User.average(:articles_count)
        end
      end

      def established_user_comment_count
        Rails.cache.fetch("established_user_comment_count", expires_in: 1.day) do
          User.average(:comments_count)
        end
      end

      def article_score_average
        Rails.cache.fetch("article_score_average", expires_in: 1.day) do
          Article.average(:score)
        end
      end
    end
  end
end<|MERGE_RESOLUTION|>--- conflicted
+++ resolved
@@ -22,13 +22,8 @@
 
       def tagged_article_user_ids(num_weeks = 1)
         Article.published
-<<<<<<< HEAD
-          .tagged_with(user.decorate.cached_followed_tag_names, any: true)
-          .where("score >= ? AND published_at > ?", article_score_average, num_weeks.weeks.ago)
-=======
           .tagged_with(user.decorate.cached_followed_tag_names.sample(5), any: true)
-          .where("score > ? AND published_at > ?", article_reaction_count, num_weeks.weeks.ago)
->>>>>>> 3c6b8adc
+          .where("score > ? AND published_at > ?", article_score_average, num_weeks.weeks.ago)
           .pluck(:user_id)
           .each_with_object(Hash.new(0)) { |value, counts| counts[value] += 1 }
           .sort_by { |_key, value| value }
