module Suggester
  module Users
    class Recent
      def initialize(user, attributes_to_select: [])
        @user = user
        @attributes_to_select = attributes_to_select
      end

      def suggest
<<<<<<< HEAD
        users = if user.decorate.cached_followed_tag_names.any?
                  (recent_producers(3) - [user])
                    .sample(50).uniq
                else
                  (recent_commenters(4, 30) + recent_top_producers - [user])
                    .uniq.sample(50)
                end
        users
=======
        if user.decorate.cached_followed_tag_names.any?
          (recent_producers(3) - [user]).
            sample(50).uniq
        else
          (recent_commenters(4, 30) + recent_top_producers - [user]).
            uniq.sample(50)
        end
>>>>>>> 73187e82
      end

      private

      attr_reader :user, :attributes_to_select

      def tagged_article_user_ids(num_weeks = 1)
        Article.published
          .tagged_with(user.decorate.cached_followed_tag_names, any: true)
          .where("score > ? AND published_at > ?", article_reaction_count, num_weeks.weeks.ago)
          .pluck(:user_id)
          .each_with_object(Hash.new(0)) { |value, counts| counts[value] += 1 }
          .sort_by { |_key, value| value }
          .map { |arr| arr[0] }
      end

      def recent_producers(num_weeks = 1)
        relation = User.where(id: tagged_article_user_ids(num_weeks))
        relation = relation.select(attributes_to_select) if attributes_to_select

        relation.order("updated_at DESC").limit(80).to_a
      end

      def recent_top_producers
        relation = User.where(
          "articles_count > ? AND comments_count > ?",
          established_user_article_count, established_user_comment_count
        )
        relation = relation.select(attributes_to_select) if attributes_to_select

        relation.order("updated_at DESC").limit(50).to_a
      end

      def recent_commenters(num_comments = 2, limit = 8)
        relation = User.where("comments_count > ?", num_comments)
        relation = relation.select(attributes_to_select) if attributes_to_select

        relation.order("updated_at DESC").limit(limit).to_a
      end

      def established_user_article_count
        Rails.env.production? ? 4 : -1
      end

      def established_user_comment_count
        Rails.env.production? ? 4 : -1
      end

      def article_reaction_count
        Rails.env.production? ? 15 : -1
      end
    end
  end
end<|MERGE_RESOLUTION|>--- conflicted
+++ resolved
@@ -7,24 +7,13 @@
       end
 
       def suggest
-<<<<<<< HEAD
-        users = if user.decorate.cached_followed_tag_names.any?
-                  (recent_producers(3) - [user])
-                    .sample(50).uniq
-                else
-                  (recent_commenters(4, 30) + recent_top_producers - [user])
-                    .uniq.sample(50)
-                end
-        users
-=======
         if user.decorate.cached_followed_tag_names.any?
-          (recent_producers(3) - [user]).
-            sample(50).uniq
+          (recent_producers(3) - [user])
+            .sample(50).uniq
         else
-          (recent_commenters(4, 30) + recent_top_producers - [user]).
-            uniq.sample(50)
+          (recent_commenters(4, 30) + recent_top_producers - [user])
+            .uniq.sample(50)
         end
->>>>>>> 73187e82
       end
 
       private
