--- conflicted
+++ resolved
@@ -35,26 +35,9 @@
         page(@page).per(@number_of_articles)
     end
 
-<<<<<<< HEAD
-    def default_home_feed_and_featured_story(user_signed_in: false)
-      hot_stories = published_articles_by_tag.
-        where("score > ? OR featured = ?", 9, true).
-        order("hotness_score DESC")
-      featured_story = self.class.find_featured_story(hot_stories)
-      if user_signed_in
-        offset = [0, 0, 0, 0, 0, 0, 0, 0, 0, 0, 1, 1, 1, 1, 2, 2, 2, 3, 3, 4, 5, 6, 7, 8, 9, 10, 11].sample # random offset, weighted more towards zero
-        hot_stories = hot_stories.offset(offset)
-        new_stories = Article.published.
-          where("published_at > ? AND score > ?", rand(2..6).hours.ago, -15).
-          limited_column_select.order("published_at DESC").limit(rand(15..80))
-        hot_stories = hot_stories.to_a + new_stories.to_a
-      end
-      hot_stories = rank_and_sort_articles(hot_stories) if @user
-=======
     def default_home_feed_and_featured_story(user_signed_in: false, ranking: true)
       featured_story, hot_stories = globally_cached_hot_articles(user_signed_in)
       hot_stories = rank_and_sort_articles(hot_stories) if @user && ranking
->>>>>>> 5389b342
       [featured_story, hot_stories]
     end
 
