module Articles
  module Feeds
    class LargeForemExperimental
      include FieldTest::Helpers
      MINIMUM_SCORE_LATEST_FEED = -20

      def initialize(user: nil, number_of_articles: 50, page: 1, tag: nil)
        @user = user
        @number_of_articles = number_of_articles
        @page = page
        @tag = tag
        @randomness = 3 # default number for randomly adjusting feed
        @tag_weight = 1 # default weight tags play in rankings
        @comment_weight = 0 # default weight comments play in rankings
        @experience_level_weight = 1 # default weight for user experience level
      end

      def self.find_featured_story(stories)
        featured_story =  if stories.is_a?(ActiveRecord::Relation)
                            stories.where.not(main_image: nil).first
                          else
                            stories.detect { |story| story.main_image.present? }
                          end
        featured_story || Article.new
      end

      def find_featured_story(stories)
        self.class.find_featured_story(stories)
      end

      def published_articles_by_tag
        articles = Article.published.limited_column_select
          .includes(top_comments: :user)
          .page(@page).per(@number_of_articles)
        articles = articles.cached_tagged_with(@tag) if @tag.present? # More efficient than tagged_with
        articles
      end

      # Timeframe values from Timeframe::DATETIMES
      def top_articles_by_timeframe(timeframe:)
        published_articles_by_tag.where("published_at > ?", Timeframe.datetime(timeframe))
          .order(score: :desc).page(@page).per(@number_of_articles)
      end

      def default_home_feed(user_signed_in: false)
        _featured_story, stories = default_home_feed_and_featured_story(user_signed_in: user_signed_in, ranking: true)
        stories
      end

      def latest_feed
        published_articles_by_tag.order(published_at: :desc)
          .where("score > ?", MINIMUM_SCORE_LATEST_FEED)
          .page(@page).per(@number_of_articles)
      end

      def default_home_feed_and_featured_story(user_signed_in: false, ranking: true)
        featured_story, hot_stories = globally_hot_articles(user_signed_in)
        hot_stories = rank_and_sort_articles(hot_stories) if @user && ranking
        [featured_story, hot_stories]
      end

      def more_comments_minimal_weight
        @comment_weight = 0.2
        _featured_story, stories = default_home_feed_and_featured_story(user_signed_in: true)
        stories
      end

      def more_comments_minimal_weight_randomized_at_end
        @randomness = 0
        results = more_comments_minimal_weight
        first_half(results).shuffle + last_half(results)
      end

      def rank_and_sort_articles(articles)
        ranked_articles = articles.each_with_object({}) do |article, result|
          article_points = score_single_article(article)
          result[article] = article_points
        end
        ranked_articles = ranked_articles.sort_by { |_article, article_points| -article_points }.map(&:first)
        ranked_articles.to(@number_of_articles - 1)
      end

      def score_single_article(article)
        article_points = 0
        article_points += score_followed_user(article)
        article_points += score_followed_organization(article)
        article_points += score_followed_tags(article)
        article_points += score_randomness
        article_points += score_language(article)
        article_points += score_experience_level(article)
        article_points += score_comments(article)
        article_points
      end

      def score_followed_user(article)
        user_following_users_ids.include?(article.user_id) ? 1 : 0
      end

      def score_followed_tags(article)
        return 0 unless @user

        article_tags = article.decorate.cached_tag_list_array
        user_followed_tags.sum do |tag|
          article_tags.include?(tag.name) ? tag.points * @tag_weight : 0
        end
      end

      def score_followed_organization(article)
        user_following_org_ids.include?(article.organization_id) ? 1 : 0
      end

      def score_randomness
        rand(3) * @randomness
      end

      def score_language(article)
        @user&.preferred_languages_array&.include?(article.language || "en") ? 1 : -15
      end

      def score_experience_level(article)
        - (((article.experience_level_rating - (@user&.experience_level || 5)).abs / 2) * @experience_level_weight)
      end

      def score_comments(article)
        article.comments_count * @comment_weight
      end

      def globally_hot_articles(user_signed_in)
        if user_signed_in
          hot_stories = experimental_hot_story_grab
          featured_story = hot_stories.where.not(main_image: nil).first
          new_stories = Article.published
            .where("score > ?", -15)
            .limited_column_select.includes(top_comments: :user).order(published_at: :desc).limit(rand(15..80))
          hot_stories = hot_stories.to_a + new_stories.to_a
        else
          hot_stories = Article.published.limited_column_select
            .page(@page).per(@number_of_articles)
            .where("score >= ? OR featured = ?", SiteConfig.home_feed_minimum_score, true)
            .order(hotness_score: :desc)
          featured_story = hot_stories.where.not(main_image: nil).first
        end
        [featured_story, hot_stories.to_a]
      end

      private

      # Disable complexity cop to allow for variant-driven method
      # rubocop:disable Metrics/CyclomaticComplexity
      def experimental_hot_story_grab
        test_variant = @user ? field_test(:feed_top_articles_query, participant: @user) : "base"
        case test_variant
        when "base_with_more_articles" # equivalent to current base but with higher "number of articles"
          articles = Article.published.limited_column_select.includes(top_comments: :user)
            .page(@page).per(75)
            .where("score >= ? OR featured = ?", SiteConfig.home_feed_minimum_score, true)
            .order(hotness_score: :desc)
        when "only_followed_tags" # equivalent to base but only on tags user follows (if user follows enough)
          followed_tags = @user.cached_followed_tag_names
          articles = Article.published.limited_column_select.includes(top_comments: :user)
            .page(@page).per(@number_of_articles)
            .where("score >= ? OR featured = ?", SiteConfig.home_feed_minimum_score, true)
            .order(hotness_score: :desc)
          # We only want to limit the posts to tagged_with if the participant follows enough tags.
          articles = articles.tagged_with(followed_tags, any: true) if followed_tags.size > 4
        when "top_articles_since_last_pageview_3_days_max" # Top articles since last page view (max 3 days)
          start_time = [(@user.page_views.last&.created_at || 3.days.ago) - 12.hours, 3.days.ago].max
          articles = Article.published.limited_column_select.includes(top_comments: :user)
            .where("published_at > ?", start_time)
            .page(@page).per(@number_of_articles)
            .order(score: :desc)
<<<<<<< HEAD
        when "top_articles_since_last_pageview_7_days_max" # Top articles since last page view (max 3 days)
          start_time = [(@user.page_views.last&.created_at || 7.days.ago) - 12.hours, 7.days.ago].max
=======
        when "top_articles_since_last_pageview_7_days_max" # Top articles since last page view (max 7 days)
          start_time = [(@user.page_views.last&.created_at || Time.current) - 12.hours, 7.days.ago].max
>>>>>>> 9ad21e8f
          articles = Article.published.limited_column_select.includes(top_comments: :user)
            .where("published_at > ?", start_time)
            .page(@page).per(@number_of_articles)
            .order(score: :desc)
<<<<<<< HEAD
        when "combination_only_tags_followed_and_top_max_7_days" # Top articles since last page view (max 3 days)
          start_time = [(@user.page_views.last&.created_at || 7.days.ago) - 12.hours, 7.days.ago].max
=======
        when "combination_only_tags_followed_and_top_max_7_days" # Top articles since last page view (max 7 days)
          start_time = [(@user.page_views.last&.created_at || Time.current) - 12.hours, 7.days.ago].max
>>>>>>> 9ad21e8f
          followed_tags = @user.cached_followed_tag_names
          articles = Article.published.limited_column_select.includes(top_comments: :user)
            .where("published_at > ?", start_time)
            .page(@page).per(@number_of_articles)
            .order(score: :desc)
          # We only want to limit the posts to tagged_with if the participant follows enough tags.
          articles = articles.tagged_with(followed_tags, any: true) if followed_tags.size > 4
        else # "base"
          articles = Article.published.limited_column_select.includes(top_comments: :user)
            .page(@page).per(@number_of_articles)
            .where("score >= ? OR featured = ?", SiteConfig.home_feed_minimum_score, true)
            .order(hotness_score: :desc)
        end
        articles
      end
      # rubocop:enable Metrics/CyclomaticComplexity

      def user_followed_tags
        @user_followed_tags ||= (@user&.decorate&.cached_followed_tags || [])
      end

      def user_following_org_ids
        @user_following_org_ids ||= (@user&.cached_following_organizations_ids || [])
      end

      def user_following_users_ids
        @user_following_users_ids ||= (@user&.cached_following_users_ids || [])
      end

      def first_half(array)
        array[0...(array.length / 2)]
      end

      def last_half(array)
        array[(array.length / 2)..array.length]
      end
    end
  end
end<|MERGE_RESOLUTION|>--- conflicted
+++ resolved
@@ -169,24 +169,14 @@
             .where("published_at > ?", start_time)
             .page(@page).per(@number_of_articles)
             .order(score: :desc)
-<<<<<<< HEAD
-        when "top_articles_since_last_pageview_7_days_max" # Top articles since last page view (max 3 days)
+        when "top_articles_since_last_pageview_7_days_max" # Top articles since last page view (max 7 days)
           start_time = [(@user.page_views.last&.created_at || 7.days.ago) - 12.hours, 7.days.ago].max
-=======
-        when "top_articles_since_last_pageview_7_days_max" # Top articles since last page view (max 7 days)
-          start_time = [(@user.page_views.last&.created_at || Time.current) - 12.hours, 7.days.ago].max
->>>>>>> 9ad21e8f
           articles = Article.published.limited_column_select.includes(top_comments: :user)
             .where("published_at > ?", start_time)
             .page(@page).per(@number_of_articles)
             .order(score: :desc)
-<<<<<<< HEAD
-        when "combination_only_tags_followed_and_top_max_7_days" # Top articles since last page view (max 3 days)
+        when "combination_only_tags_followed_and_top_max_7_days" # Top articles since last page view (max 7 days)
           start_time = [(@user.page_views.last&.created_at || 7.days.ago) - 12.hours, 7.days.ago].max
-=======
-        when "combination_only_tags_followed_and_top_max_7_days" # Top articles since last page view (max 7 days)
-          start_time = [(@user.page_views.last&.created_at || Time.current) - 12.hours, 7.days.ago].max
->>>>>>> 9ad21e8f
           followed_tags = @user.cached_followed_tag_names
           articles = Article.published.limited_column_select.includes(top_comments: :user)
             .where("published_at > ?", start_time)
