module Articles
  class Updater
    def initialize(user, article_id, article_params, event_dispatcher = Webhook::DispatchEvent)
      @user = user
      @article_id = article_id
      @article_params = article_params
      @event_dispatcher = event_dispatcher
    end

    def self.call(*args)
      new(*args).call
    end

    def call
      article = load_article
      was_published = article.published

      # the client can change the series the article belongs to
      if article_params.key?(:series)
        series = article_params[:series]
        article.collection = Collection.find_series(series, article.user) if series.present?
        article.collection = nil if series.nil?
      end

      # convert tags from array to a string
      tags = article_params[:tags]
      if tags.present?
        article_params[:tag_list] = tags.join(", ")
        article_params.delete(:tags)
      end

      # updated edited time only if already published and not edited by an admin
      update_edited_at = article.user == user && article.published
      article_params[:edited_at] = Time.current if update_edited_at

      article.update!(article_params)

      # send notification only the first time an article is published
      send_notification = article.published && article.saved_change_to_published_at.present?
      Notification.send_to_followers(article, "Published") if send_notification

<<<<<<< HEAD
      # remove related notifications if unpublished
      if article.saved_changes["published"] == [true, false]
        Notification.remove_all_by_action_without_delay(notifiable_id: article.id, notifiable_type: "Article", action: "Published")
        Notification.remove_all(notifiable_id: article.comments.pluck(:id), notifiable_type: "Comment")
      end
=======
      # don't send only if article keeps being unpublished
      dispatch_event(article) if article.published || was_published
>>>>>>> fd017a0b

      article.decorate
    end

    private

    attr_reader :user, :article_id, :article_params, :event_dispatcher

    def dispatch_event(article)
      event_dispatcher.call("article_updated", article)
    end

    def load_article
      relation = user.has_role?(:super_admin) ? Article.includes(:user) : user.articles
      relation.find(article_id)
    end
  end
end<|MERGE_RESOLUTION|>--- conflicted
+++ resolved
@@ -39,16 +39,13 @@
       send_notification = article.published && article.saved_change_to_published_at.present?
       Notification.send_to_followers(article, "Published") if send_notification
 
-<<<<<<< HEAD
       # remove related notifications if unpublished
       if article.saved_changes["published"] == [true, false]
         Notification.remove_all_by_action_without_delay(notifiable_id: article.id, notifiable_type: "Article", action: "Published")
         Notification.remove_all(notifiable_id: article.comments.pluck(:id), notifiable_type: "Comment")
       end
-=======
       # don't send only if article keeps being unpublished
       dispatch_event(article) if article.published || was_published
->>>>>>> fd017a0b
 
       article.decorate
     end
