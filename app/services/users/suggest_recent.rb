--- conflicted
+++ resolved
@@ -58,21 +58,13 @@
 
     def established_user_article_count
       Rails.cache.fetch("established_user_article_count", expires_in: 1.day) do
-<<<<<<< HEAD
-        user_relation.where("articles_count > 0").average(:articles_count) || User.average(:articles_count)
-=======
-        User.where(articles_count: 1..).average(:articles_count) || User.average(:articles_count)
->>>>>>> edef2625
+        user_relation.where(articles_count: 1..).average(:articles_count) || User.average(:articles_count)
       end
     end
 
     def established_user_comment_count
       Rails.cache.fetch("established_user_comment_count", expires_in: 1.day) do
-<<<<<<< HEAD
-        user_relation.where(comments_count: 1).average(:comments_count) || User.average(:comments_count)
-=======
-        User.where(comments_count: 1..).average(:comments_count) || User.average(:comments_count)
->>>>>>> edef2625
+        user_relation.where(comments_count: 1..).average(:comments_count) || User.average(:comments_count)
       end
     end
 
