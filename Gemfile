# coding: utf-8

git_source(:github) { |name| "https://github.com/#{name}.git" }
source "https://rubygems.org"
ruby File.read(File.join(File.dirname(__FILE__), ".ruby-version")).strip

group :production do
  gem "hypershield", "~> 0.2.2" # Allow admins to query data via internal
  gem "nakayoshi_fork", "~> 0.0.4" # solves CoW friendly problem on MRI 2.2 and later
  gem "rack-host-redirect", "~> 1.3" # Lean and simple host redirection via Rack middleware
end

gem "active_record_union", "~> 1.3" # Adds proper union and union_all methods to ActiveRecord::Relation
gem "acts-as-taggable-on", "~> 9.0" # A tagging plugin for Rails applications that allows for custom tagging along dynamic contexts
gem "acts_as_follower", github: "forem/acts_as_follower", branch: "master" # Allow any model to follow any other model
gem "addressable", "~> 2.8" # A replacement for the URI implementation that is part of Ruby's standard library
gem "ahoy_email", "~> 2.1.1" # Email analytics for Rails
gem "ahoy_matey", "~> 4.0" # Tracking analytics for Rails
gem "ancestry", "~> 4.1" # Ancestry allows the records of a ActiveRecord model to be organized in a tree structure
gem "blazer", "~> 2.5.0" # Allows admins to query data
gem "bootsnap", ">= 1.1.0", require: false # Boot large ruby/rails apps faster
gem "carrierwave", "~> 2.2" # Upload files in your Ruby applications, map them to a range of ORMs, store them on different backends
gem "carrierwave-bombshelter", "~> 0.2" # Protect your carrierwave from image bombs
gem "cloudinary", "~> 1.21" # Client library for easily using the Cloudinary service
gem "counter_culture", "~> 3.1" # counter_culture provides turbo-charged counter caches that are kept up-to-date
gem "ddtrace", "~> 0.54.2" # ddtrace is Datadog’s tracing client for Ruby.
gem "devise", "~> 4.8" # Flexible authentication solution for Rails
gem "devise_invitable", "~> 2.0.6" # Allows invitations to be sent for joining
gem "dogstatsd-ruby", "~> 4.8" # A client for DogStatsD, an extension of the StatsD metric server for Datadog
gem "email_validator", "~> 2.2" # Email validator for Rails and ActiveModel
gem "emoji_regex", "~> 3.2" # A pair of Ruby regular expressions for matching Unicode Emoji symbols
gem "fastimage", "~> 2.2" # FastImage finds the size or type of an image given its uri by fetching as little as needed.
gem "fastly", "~> 3.0" # Client library for the Fastly acceleration system
gem "feedjira", "~> 3.2" # A feed fetching and parsing library
gem "field_test", "~> 0.5" # A/B testing
gem "flipper", "~> 0.23.1" # Feature flipping / flags for Ruby
gem "flipper-active_record", "~> 0.23.1" # Store Flipper flags in ActiveRecord
gem "flipper-active_support_cache_store", "~> 0.23.1" # Cache feature flags for a short time
gem "flipper-ui", "~> 0.23.1"
gem "fog-aws", "~> 3.12" # 'fog' gem to support Amazon Web Services
gem "front_matter_parser", "~> 1.0" # Parse a front matter from syntactically correct strings or files
gem "gemoji", "~> 4.0.0.rc3" # Character information and metadata for standard and custom emoji
gem "gibbon", "~> 3.4" # API wrapper for MailChimp's API
<<<<<<< HEAD
gem "hairtrigger", github: "citizen428/hair_trigger", branch: "master" # HairTrigger lets you create and manage database triggers in a concise, db-agnostic, Rails-y way.
gem "honeybadger", "~> 4.9" # Used for tracking application errors
=======
gem "hairtrigger", "~> 0.2.24" # HairTrigger lets you create and manage database triggers in a concise, db-agnostic, Rails-y way.
gem "honeybadger", "~> 4.10" # Used for tracking application errors
>>>>>>> 59810faa
gem "honeycomb-beeline", "~> 2.8.1" # Monitoring and Observability gem
gem "html_truncator", "~> 0.4" # Truncate an HTML string properly
gem "httparty", "~> 0.20" # Makes http fun! Also, makes consuming restful web services dead easy
gem "httpclient", "~> 2.8.3" # Gives something like the functionality of libwww-perl (LWP) in Ruby
gem "i18n-js", "~> 3.9.0" # Helps with internationalization in Rails.
gem "imgproxy", "~> 2.0" # A gem that easily generates imgproxy URLs for your images
gem "inline_svg", "~> 1.8" # Embed SVG documents in your Rails views and style them with CSS
gem "jbuilder", "~> 2.11" # Create JSON structures via a Builder-style DSL
gem "js-routes", "~> 2.2" # Brings Rails named routes to javascript
gem "jsonapi-serializer", "~> 2.2" # Serializer for Ruby objects
gem "kaminari", "~> 1.2" # A Scope & Engine based, clean, powerful, customizable and sophisticated paginator
gem "katex", "~> 0.8.0" # This rubygem enables you to render TeX math to HTML using KaTeX. It uses ExecJS under the hood
gem "liquid", "~> 5.1" # A secure, non-evaling end user template engine with aesthetic markup
gem "nokogiri", "~> 1.13" # HTML, XML, SAX, and Reader parser
gem "octokit", "~> 4.22" # Simple wrapper for the GitHub API
gem "oj", "~> 3.13" # JSON parser and object serializer
gem "omniauth", "~> 2.0" # A generalized Rack framework for multiple-provider authentication
gem "omniauth-apple", "~> 1.0" # OmniAuth strategy for Sign In with Apple
gem "omniauth-facebook", "~> 9.0" # OmniAuth strategy for Facebook
gem "omniauth-github", "~> 2.0" # OmniAuth strategy for GitHub
gem "omniauth-google-oauth2", "~> 1.0"
gem "omniauth-rails_csrf_protection", "~> 1.0" # Provides CSRF protection on OmniAuth request endpoint on Rails application.
gem "omniauth-twitter", "~> 1.4" # OmniAuth strategy for Twitter
gem "parallel", "~> 1.21" # Run any kind of code in parallel processes
gem "patron", "~> 0.13.3" # HTTP client library based on libcurl, used with GitHub OAuth client
gem "pg", "~> 1.2" # Pg is the Ruby interface to the PostgreSQL RDBMS
gem "pg_query", ">= 0.9.0" # Allows PGHero to analyze queries
gem "pg_search", "~> 2.3.6" # PgSearch builds Active Record named scopes that take advantage of PostgreSQL's full text search
gem "pghero", "~> 2.8" # Dashboard for Postgres
gem "puma", "~> 5.5.2" # Puma is a simple, fast, threaded, and highly concurrent HTTP 1.1 server
gem "pundit", "~> 2.1" # Object oriented authorization for Rails applications
gem "rack-attack", "~> 6.5.0" # Used to throttle requests to prevent brute force attacks
gem "rack-cors", "~> 1.1" # Middleware that will make Rack-based apps CORS compatible
gem "rack-timeout", "~> 0.6" # Rack middleware which aborts requests that have been running for longer than a specified timeout
gem "rails", "~> 7.0.0" # Ruby on Rails
gem "ransack", "~> 2.5" # Searching and sorting
gem "recaptcha", "~> 5.8", require: "recaptcha/rails" # Helpers for the reCAPTCHA API
gem "redcarpet", "~> 3.5" # A fast, safe and extensible Markdown to (X)HTML parser

gem "redis", "~> 4.5.1" # Redis ruby client
<<<<<<< HEAD
gem "redis-actionpack", "~> 5.3.0" # Redis session store for ActionPack. Used for storing the Rails session in Redis.
gem "rpush", "~> 6.0" # Push Notification library for Rails
=======
gem "redis-actionpack", "5.3.0" # Redis session store for ActionPack. Used for storing the Rails session in Redis.
gem "rpush", "~> 7.0" # Push Notification library for Rails
>>>>>>> 59810faa
gem "rpush-redis", "~> 1.1" # Redis module capability for rpush library

gem "request_store", "~> 1.5" # RequestStore gives you per-request global storage
gem "reverse_markdown", "~> 2.1" # Map simple html back into markdown
gem "rolify", "~> 6.0" # Very simple Roles library
gem "rouge", "~> 3.27" # A pure-ruby code highlighter
gem "rss", "~> 0.2.9" # Ruby's standard library for RSS
gem "rubyzip", "~> 2.3" # Rubyzip is a ruby library for reading and writing zip files
gem "s3_direct_upload", "~> 0.1" # Direct Upload to Amazon S3
gem "sidekiq", "~> 6.4.0" # Sidekiq is used to process background jobs with the help of Redis
gem "sidekiq-cron", "~> 1.1" # Allows execution of scheduled cron jobs as specific times
gem "sidekiq-unique-jobs", "~> 7.1.12" # Ensures that Sidekiq jobs are unique when enqueued
gem "slack-notifier", "~> 2.4" # A slim ruby wrapper for posting to slack webhooks
gem "sprockets-rails", "~> 3.4" # Sprockets Rails integration
gem "staccato", "~> 0.5" # Ruby Google Analytics Measurement
gem "sterile", "~> 1.0" # Transliterate Unicode and Latin1 text to 7-bit ASCII for URLs
gem "stripe", "~> 5.43" # Ruby library for the Stripe API
gem "strong_migrations", "~> 0.7" # Catch unsafe migrations
gem "twitter", "~> 7.0" # A Ruby interface to the Twitter API
gem "uglifier", "~> 4.2" # Uglifier minifies JavaScript files
gem "validate_url", "~> 1.0" # Library for validating urls in Rails
gem "vault", "~> 0.16" # Used to store secrets
gem "view_component", "~> 2.48" # View components for Rails
gem "wcag_color_contrast", "~> 0.1" # Detect contrast of colors to determine readability and a11y.
gem "webpacker", "~> 5.4.3" # Use webpack to manage app-like JavaScript modules in Rails

group :development do
  gem "better_errors", "~> 2.9" # Provides a better error page for Rails and other Rack apps

  gem "brakeman", "~> 5.2", require: false # Brakeman detects security vulnerabilities in Ruby on Rails applications via static analysis
  gem "bundler-audit", "~> 0.9" # bundler-audit provides patch-level verification for Bundled apps
  gem "derailed_benchmarks", "~> 2.1", require: false # A series of things you can use to benchmark a Rails or Ruby app
  gem "easy_translate", "~> 0.5.1" # Google translate tie-in to be used with i18n tasks
  gem "erb_lint", "~> 0.0.37", require: false # ERB Linter tool
  gem "guard", "~> 2.18", require: false # Guard is a command line tool to easily handle events on file system modifications
  gem "guard-livereload", "~> 2.5", require: false # Guard::LiveReload automatically reloads your browser when 'view' files are modified
  gem "i18n-tasks", "~> 0.9.37" # Helpers to find and manage missing and unused translations
  gem "listen", "~> 3.7", require: false # Helps 'listen' to file system modifications events (also used by other gems like guard)
  gem "memory_profiler", "~> 1.0", require: false # Memory profiling routines for Ruby 2.3+
  gem "solargraph", "~> 0.44", require: false # For LSP support (such as symbol renaming, documentation lookup)
  gem "web-console", "~> 4.2" # Rails Console on the Browser
end

group :development, :test do
  gem "amazing_print", "~> 1.4" # Great Ruby debugging companion: pretty print Ruby objects to visualize their structure
  gem "bullet", "~> 7.0" # help to kill N+1 queries and unused eager loading
  gem "capybara", "~> 3.36.0" # Capybara is an integration testing tool for rack based web applications
  gem "cypress-rails", "~> 0.5" # For end to end tests (E2E)
  gem "debug", ">= 1.0.0" # Provide a debug with step capabilities
  gem "dotenv-rails", "~> 2.7.6" # For loading ENV variables locally
  gem "faker", "~> 2.19" # A library for generating fake data such as names, addresses, and phone numbers
  gem "knapsack_pro", "~> 3.1.3" # Help parallelize Ruby spec builds
  gem "pry", "~> 0.14" # An IRB alternative and runtime developer console
  gem "pry-rails", "~> 0.3" # Use Pry as your rails console
  gem "rspec-rails", "~> 5.0" # rspec-rails is a testing framework for Rails 3+
  gem "rubocop", "~> 1.25", require: false # Automatic Ruby code style checking tool
  gem "rubocop-performance", "~> 1.13", require: false # A collection of RuboCop cops to check for performance optimizations in Ruby code
  gem "rubocop-rails", "~> 2.13", require: false # Automatic Rails code style checking tool
  gem "rubocop-rspec", "~> 2.7", require: false # Code style checking for RSpec files
  gem "sassc-rails", "~> 2.1.2" # Integrate SassC-Ruby into Rails
  gem "spring", "~> 4.0" # Preloads your application so things like console, rake and tests run faster
  gem "spring-commands-rspec", "~> 1.0" # rspec command for spring
end

group :test do
  gem "exifr", ">= 1.3.6" # EXIF Reader is a module to read EXIF from JPEG and TIFF images
  gem "factory_bot_rails", "~> 6.2" # factory_bot is a fixtures replacement with a straightforward definition syntax, support for multiple build strategies
  gem "fakeredis", "~> 0.8.0" # Fake (In-memory) driver for redis-rb. Useful for testing environment and machines without Redis.
  gem "launchy", "~> 2.5" # Launchy is helper class for launching cross-platform applications in a fire and forget manner.
  gem "pundit-matchers", "~> 1.7" # A set of RSpec matchers for testing Pundit authorisation policies
  gem "rspec-retry", "~> 0.6" # retry intermittently failing rspec examples
  gem "ruby-prof", "~> 1.4", require: false # ruby-prof is a fast code profiler for Ruby
  gem "shoulda-matchers", "~> 5.1.0", require: false # Simple one-liner tests for common Rails functionality
  gem "simplecov", "~> 0.21.2", require: false # Code coverage with a powerful configuration library and automatic merging of coverage across test suites
  gem "stackprof", "~> 0.2", require: false, platforms: :ruby # stackprof is a fast sampling profiler for ruby code, with cpu, wallclock and object allocation samplers
  gem "stripe-ruby-mock", "3.1.0.rc3", require: "stripe_mock" # A drop-in library to test stripe without hitting their servers
  gem "test-prof", "~> 1.0" # Ruby Tests Profiling Toolbox
  gem "timecop", "~> 0.9" # A gem providing "time travel" and "time freezing" capabilities, making it dead simple to test time-dependent code
  gem "vcr", "~> 6.0" # Record your test suite's HTTP interactions and replay them during future test runs for fast, deterministic, accurate tests
  gem "webdrivers", "~> 5.0" # Run Selenium tests more easily with install and updates for all supported webdrivers
  gem "webmock", "~> 3.14", require: false # WebMock allows stubbing HTTP requests and setting expectations on HTTP requests
  gem "with_model", "~> 2.1.6" # Dynamically build a model within an RSpec context
  gem "zonebie", "~> 0.6.1" # Runs your tests in a random timezone
end<|MERGE_RESOLUTION|>--- conflicted
+++ resolved
@@ -41,13 +41,8 @@
 gem "front_matter_parser", "~> 1.0" # Parse a front matter from syntactically correct strings or files
 gem "gemoji", "~> 4.0.0.rc3" # Character information and metadata for standard and custom emoji
 gem "gibbon", "~> 3.4" # API wrapper for MailChimp's API
-<<<<<<< HEAD
 gem "hairtrigger", github: "citizen428/hair_trigger", branch: "master" # HairTrigger lets you create and manage database triggers in a concise, db-agnostic, Rails-y way.
-gem "honeybadger", "~> 4.9" # Used for tracking application errors
-=======
-gem "hairtrigger", "~> 0.2.24" # HairTrigger lets you create and manage database triggers in a concise, db-agnostic, Rails-y way.
 gem "honeybadger", "~> 4.10" # Used for tracking application errors
->>>>>>> 59810faa
 gem "honeycomb-beeline", "~> 2.8.1" # Monitoring and Observability gem
 gem "html_truncator", "~> 0.4" # Truncate an HTML string properly
 gem "httparty", "~> 0.20" # Makes http fun! Also, makes consuming restful web services dead easy
@@ -88,13 +83,8 @@
 gem "redcarpet", "~> 3.5" # A fast, safe and extensible Markdown to (X)HTML parser
 
 gem "redis", "~> 4.5.1" # Redis ruby client
-<<<<<<< HEAD
 gem "redis-actionpack", "~> 5.3.0" # Redis session store for ActionPack. Used for storing the Rails session in Redis.
-gem "rpush", "~> 6.0" # Push Notification library for Rails
-=======
-gem "redis-actionpack", "5.3.0" # Redis session store for ActionPack. Used for storing the Rails session in Redis.
 gem "rpush", "~> 7.0" # Push Notification library for Rails
->>>>>>> 59810faa
 gem "rpush-redis", "~> 1.1" # Redis module capability for rpush library
 
 gem "request_store", "~> 1.5" # RequestStore gives you per-request global storage
