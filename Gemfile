--- conflicted
+++ resolved
@@ -41,7 +41,7 @@
 gem "front_matter_parser", "~> 1.0" # Parse a front matter from syntactically correct strings or files
 gem "gemoji", "~> 4.0.0.rc3" # Character information and metadata for standard and custom emoji
 gem "gibbon", "~> 3.4" # API wrapper for MailChimp's API
-# gem "hairtrigger", "~> 0.2.24" # HairTrigger lets you create and manage database triggers in a concise, db-agnostic, Rails-y way.
+gem "hairtrigger", github: "citizen428/hair_trigger", branch: "master" # HairTrigger lets you create and manage database triggers in a concise, db-agnostic, Rails-y way.
 gem "honeybadger", "~> 4.9" # Used for tracking application errors
 gem "honeycomb-beeline", "~> 2.8.0" # Monitoring and Observability gem
 gem "html_truncator", "~> 0.4" # Truncate an HTML string properly
@@ -82,22 +82,10 @@
 gem "recaptcha", "~> 5.8", require: "recaptcha/rails" # Helpers for the reCAPTCHA API
 gem "redcarpet", "~> 3.5" # A fast, safe and extensible Markdown to (X)HTML parser
 gem "redis", "~> 4.5.1" # Redis ruby client
+gem "redis-actionpack", github: "redis-store/redis-actionpack", branch: "master" # Redis session store for ActionPack. Used for storing the Rails session in Redis.
 gem "rpush", "~> 6.0" # Push Notification library for Rails
 gem "rpush-redis", "~> 1.1" # Redis module capability for rpush library
 gem "rss", "~> 0.2.9" # Ruby's standard library for RSS
-
-<<<<<<< HEAD
-# NOTE: [@rhymes]: sign in doesn't work with the redis-rack 2.1.0+ or with redis-actionpack 5.2.0+
-# We need to investigate why exactly, in the meantime we are hardcoding these two transitive dependencies
-# (added by redis-rails) to keep them at the latest working version
-gem "redis-actionpack", github: "redis-store/redis-actionpack", branch: "master" # Redis session store for ActionPack. Used for storing the Rails session in Redis.
-=======
-# NOTE: [@rhymes, @citizen428]: sign in doesn't work with redis-rack 2.1.0+ or with redis-actionpack 5.2.0+
-# We need to investigate why exactly, in the meantime we are hardcoding these two dependencies
-# to keep them at the latest working version
-gem "redis-actionpack", "5.1.0" # Redis session store for ActionPack. Used for storing the Rails session in Redis.
-gem "redis-rack", "2.0.6" # Redis Store for Rack applications
->>>>>>> f67fbb1a
 
 gem "request_store", "~> 1.5" # RequestStore gives you per-request global storage
 gem "reverse_markdown", "~> 2.1" # Map simple html back into markdown
