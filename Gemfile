# coding: utf-8

git_source(:github) { |name| "https://github.com/#{name}.git" }
source "https://rubygems.org"
ruby "2.6.5"

group :production do
  gem "nakayoshi_fork", "~> 0.0.4" # solves CoW friendly problem on MRI 2.2 and later
  gem "rack-host-redirect", "~> 1.3" # Lean and simple host redirection via Rack middleware
end

gem "active_record_union", "~> 1.3" # Adds proper union and union_all methods to ActiveRecord::Relation
gem "activerecord-import", "~> 1.0" # Adds ability to bulk create activerecord objects
gem "acts-as-taggable-on", "~> 6.5" # A tagging plugin for Rails applications that allows for custom tagging along dynamic contexts
gem "acts_as_follower", github: "thepracticaldev/acts_as_follower", branch: "master" # Allow any model to follow any other model
gem "addressable", "~> 2.7" # A replacement for the URI implementation that is part of Ruby's standard library
gem "administrate", "~> 0.12" # A Rails engine that helps you put together a super-flexible admin dashboard
gem "ahoy_email", "~> 1.1" # Email analytics for Rails
gem "algoliasearch-rails", "~> 1.23" # Algolia Search is a hosted search engine capable of delivering real-time results from the first keystroke
gem "algorithmia", "~> 1.1" # Ruby Client for Algorithmia Algorithms and Data API
gem "ancestry", "~> 3.0" # Ancestry allows the records of a ActiveRecord model to be organized in a tree structure
gem "autoprefixer-rails", "~> 9.7" # Parse CSS and add vendor prefixes to CSS rules using values from the Can I Use website
gem "aws-sdk-lambda", "~> 1.35" # Official AWS Ruby gem for AWS Lambda
gem "bootsnap", ">= 1.1.0", require: false # Boot large ruby/rails apps faster
gem "buffer", "~> 0.1" # Buffer is a Ruby Wrapper for the Buffer API
gem "carrierwave", "~> 2.0" # Upload files in your Ruby applications, map them to a range of ORMs, store them on different backends
gem "carrierwave-bombshelter", "~> 0.2" # Protect your carrierwave from image bombs
gem "cld", "~> 0.8" # Compact Language Detection for Ruby
gem "cloudinary", "~> 1.13" # Client library for easily using the Cloudinary service
gem "counter_culture", "~> 2.2" # counter_culture provides turbo-charged counter caches that are kept up-to-date
gem "ddtrace", "~> 0.32.0" # ddtrace is Datadog’s tracing client for Ruby.
gem "delayed_job_active_record", "~> 4.1" # ActiveRecord backend for Delayed::Job
gem "delayed_job_web", "~> 1.4" # Web interface for delayed_job
gem "devise", "~> 4.7" # Flexible authentication solution for Rails
gem "dogstatsd-ruby", "~> 4.6" # A client for DogStatsD, an extension of the StatsD metric server for Datadog
gem "doorkeeper", "~> 5.2" # Oauth 2 provider
gem "draper", "~> 3.1" # Draper adds an object-oriented layer of presentation logic to your Rails apps
gem "dry-struct", "~> 1.2" # Typed structs and value objects
gem "elasticsearch", "~> 7.4" # Powers DEVs core search functionality
gem "email_validator", "~> 2.0" # Email validator for Rails and ActiveModel
gem "emoji_regex", "~> 2.0" # A pair of Ruby regular expressions for matching Unicode Emoji symbols
gem "envied", "~> 0.9" # Ensure presence and type of your app's ENV-variables
gem "fast_jsonapi", "~> 1.5" # Serializer for Ruby objects
gem "fastly", "~> 1.15" # Client library for the Fastly acceleration system
gem "fastly-rails", "~> 0.8" # Fastly dynamic caching integration for Rails
gem "feedjira", "~> 3.1" # A feed fetching and parsing library
gem "figaro", "~> 1.1" # Simple, Heroku-friendly Rails app configuration using ENV and a single YAML file
gem "fog-aws", "~> 3.5" # 'fog' gem to support Amazon Web Services
gem "front_matter_parser", "~> 0.2" # Parse a front matter from syntactically correct strings or files
gem "gemoji", "~> 3.0.1" # Character information and metadata for standard and custom emoji
gem "gibbon", "~> 3.3" # API wrapper for MailChimp's API
gem "google-api-client", "~> 0.36" # Client for accessing Google APIs
gem "honeybadger", "~> 4.5" # Used for tracking application errors
gem "honeycomb-beeline", "~> 1.3.0" # Monitoring and Observability gem
gem "html_truncator", "~> 0.4" # Truncate an HTML string properly
gem "htmlentities", "~> 4.3", ">= 4.3.4" # A module for encoding and decoding (X)HTML entities
gem "httparty", "~> 0.17" # Makes http fun! Also, makes consuming restful web services dead easy
gem "inline_svg", "~> 1.6" # Embed SVG documents in your Rails views and style them with CSS
gem "jbuilder", "~> 2.9" # Create JSON structures via a Builder-style DSL
gem "jquery-rails", "~> 4.3" #  A gem to automate using jQuery with Rails
gem "kaminari", "~> 1.1" # A Scope & Engine based, clean, powerful, customizable and sophisticated paginator
gem "libhoney", "~> 1.14" # Ruby gem for sending data to Honeycomb
gem "liquid", "~> 4.0" # A secure, non-evaling end user template engine with aesthetic markup
gem "nokogiri", "~> 1.10" # HTML, XML, SAX, and Reader parser
gem "octokit", "~> 4.15" # Simple wrapper for the GitHub API
gem "oj", "~> 3.10" # JSON parser and object serializer
gem "omniauth", "~> 1.9" # A generalized Rack framework for multiple-provider authentication
gem "omniauth-github", "~> 1.3" # OmniAuth strategy for GitHub
gem "omniauth-twitter", "~> 1.4" # OmniAuth strategy for Twitter
gem "pg", "~> 1.2" # Pg is the Ruby interface to the PostgreSQL RDBMS
gem "puma", "~> 4.3" # Puma is a simple, fast, threaded, and highly concurrent HTTP 1.1 server
gem "pundit", "~> 2.1" # Object oriented authorization for Rails applications
gem "pusher", "~> 1.3" # Ruby library for Pusher Channels HTTP API
gem "pusher-push-notifications", "~> 1.1" # Pusher Push Notifications Ruby server SDK
gem "rack-timeout", "~> 0.6" # Rack middleware which aborts requests that have been running for longer than a specified timeout
gem "rails", "~> 5.2" # Ruby on Rails
gem "rails-observers", "~> 0.1" # Rails observer (removed from core in Rails 4.0)
gem "rails-settings-cached", ">= 2.1.1" # Settings plugin for Rails that makes managing a table of global key, value pairs easy.
gem "ransack", "~> 2.3" # Searching and sorting
gem "recaptcha", "~> 5.3", require: "recaptcha/rails" # Helpers for the reCAPTCHA API
gem "redcarpet", "~> 3.5" # A fast, safe and extensible Markdown to (X)HTML parser
gem "redis", "~> 4.1.3" # Redis ruby client
gem "redis-rails", "~> 5.0.2" # Redis for Ruby on Rails
gem "reverse_markdown", "~> 1.4" # Map simple html back into markdown
gem "rolify", "~> 5.2" # Very simple Roles library
gem "rouge", "~> 3.15" # A pure-ruby code highlighter
gem "rubyzip", "~> 2.1" # Rubyzip is a ruby library for reading and writing zip files
gem "s3_direct_upload", "~> 0.1" # Direct Upload to Amazon S3
gem "sass-rails", "~> 6.0" # Sass adapter for the Rails asset pipeline
gem "sidekiq", "~> 6.0.4" # Sidekiq is used to process background jobs with the help of Redis
gem "sitemap_generator", "~> 6.1" # SitemapGenerator is a framework-agnostic XML Sitemap generator
gem "slack-notifier", "~> 2.3" # A slim ruby wrapper for posting to slack webhooks
gem "sprockets", "~> 3.7" # Sprockets is a Rack-based asset packaging system
gem "staccato", "~> 0.5" # Ruby Google Analytics Measurement
gem "storext", "~> 3.1" # Add type-casting and other features on top of ActiveRecord::Store.store_accessor
gem "stripe", "~> 4.23" # Ruby library for the Stripe API
gem "timber", "~> 3.0" # Great Ruby logging made easy
gem "timber-rails", "~> 1.0" #  Timber integration for Rails
gem "twilio-ruby", "~> 5.31" # The official library for communicating with the Twilio REST API
gem "twitter", "~> 6.2" # A Ruby interface to the Twitter API
gem "typhoeus", "~> 1.3.1" # Used with Elasticsearch to support http keep-alive connections
gem "uglifier", "~> 4.2" # Uglifier minifies JavaScript files
gem "ulid", "~> 1.1" # Universally Unique Lexicographically Sortable Identifier implementation for Ruby
gem "validate_url", "~> 1.0" # Library for validating urls in Rails
gem "webpacker", "~> 3.5" # Use webpack to manage app-like JavaScript modules in Rails

group :development do
  gem "better_errors", "~> 2.5" # Provides a better error page for Rails and other Rack apps
  gem "binding_of_caller", "~> 0.8" # Retrieve the binding of a method's caller
  gem "brakeman", "~> 4.7", require: false # Brakeman detects security vulnerabilities in Ruby on Rails applications via static analysis
  gem "bundler-audit", "~> 0.6" # bundler-audit provides patch-level verification for Bundled apps
  gem "derailed_benchmarks", "~> 1.6", require: false # A series of things you can use to benchmark a Rails or Ruby app
  gem "erb_lint", "~> 0.0", require: false # ERB Linter tool
  gem "fix-db-schema-conflicts", "~> 3.0" # Ensures consistent output of db/schema.rb despite local differences in the database
  # switch foreman to stable release when thor dependency is updated to 0.20+
  gem "foreman", github: "thepracticaldev/foreman", ref: "b64e401", require: false # Process manager for applications with multiple components
  gem "guard", "~> 2.16", require: false # Guard is a command line tool to easily handle events on file system modifications
  gem "guard-livereload", "~> 2.5", require: false # Guard::LiveReload automatically reloads your browser when 'view' files are modified
  gem "guard-rspec", "~> 4.7", require: false # Guard::RSpec automatically run your specs
  gem "memory_profiler", "~> 0.9", require: false # Memory profiling routines for Ruby 2.3+
  gem "pry", "~> 0.12" # An IRB alternative and runtime developer console
  gem "pry-rails", "~> 0.3" # Use Pry as your rails console
  gem "web-console", "~> 3.7" # Rails Console on the Browser
  gem "yard", "~> 0.9.24" # YARD is a documentation generation tool for the Ruby programming language
  gem "yard-activerecord", "~> 0.0.16" # YARD extension that handles and interprets methods used when developing applications with ActiveRecord
  gem "yard-activesupport-concern", "~> 0.0.1" # YARD extension that brings support for modules making use of ActiveSupport::Concern
end

group :development, :test do
  gem "awesome_print", "~> 1.8" # Great Ruby dubugging companion: pretty print Ruby objects to visualize their structure
  gem "bullet", "~> 6.1" # help to kill N+1 queries and unused eager loading
  gem "capybara", "~> 3.31" # Capybara is an integration testing tool for rack based web applications
  gem "faker", "~> 2.10" # A library for generating fake data such as names, addresses, and phone numbers
<<<<<<< HEAD
  gem "parallel_tests", "~> 2.30" # Run Test::Unit / RSpec / Cucumber / Spinach in parallel
  gem "pry-byebug", "~> 3.8" # Combine 'pry' with 'byebug'. Adds 'step', 'next', 'finish', 'continue' and 'break' commands to control execution
=======
  gem "parallel_tests", "~> 2.31" # Run Test::Unit / RSpec / Cucumber / Spinach in parallel
  gem "pry-byebug", "~> 3.7" # Combine 'pry' with 'byebug'. Adds 'step', 'next', 'finish', 'continue' and 'break' commands to control execution
>>>>>>> 068b5b52
  gem "rspec-rails", "~> 3.9" # rspec-rails is a testing framework for Rails 3+
  gem "rubocop", "~> 0.79", require: false # Automatic Ruby code style checking tool
  gem "rubocop-performance", "~> 1.5", require: false # A collection of RuboCop cops to check for performance optimizations in Ruby code
  gem "rubocop-rails", "~> 2.4", require: false # Automatic Rails code style checking tool
  gem "rubocop-rspec", "~> 1.37", require: false # Code style checking for RSpec files
  gem "spring", "~> 2.1" # Preloads your application so things like console, rake and tests run faster
  gem "spring-commands-rspec", "~> 1.0" # rspec command for spring
  gem "strong_migrations", "~> 0.6" # Catch unsafe migrations in development
end

group :test do
  gem "approvals", "~> 0.0" # A library to make it easier to do golden-master style testing in Ruby
  gem "exifr", ">= 1.3.6" # EXIF Reader is a module to read EXIF from JPEG and TIFF images
  gem "factory_bot_rails", "~> 5.1" # factory_bot is a fixtures replacement with a straightforward definition syntax, support for multiple build strategies
  gem "launchy", "~> 2.4" # Launchy is helper class for launching cross-platform applications in a fire and forget manner.
  gem "pundit-matchers", "~> 1.6" # A set of RSpec matchers for testing Pundit authorisation policies
  gem "rspec-retry", "~> 0.6" # retry intermittently failing rspec examples
  gem "ruby-prof", "~> 1.2", require: false # ruby-prof is a fast code profiler for Ruby
  gem "shoulda-matchers", "4.2.0", require: false # Simple one-liner tests for common Rails functionality
  gem "simplecov", "~> 0.17", require: false # Code coverage with a powerful configuration library and automatic merging of coverage across test suites
  gem "stackprof", "~> 0.2", require: false, platforms: :ruby # stackprof is a fast sampling profiler for ruby code, with cpu, wallclock and object allocation samplers
  gem "stripe-ruby-mock", "~> 2.5", require: "stripe_mock" # A drop-in library to test stripe without hitting their servers
  gem "test-prof", "~> 0.10" # Ruby Tests Profiling Toolbox
  gem "timecop", "~> 0.9" # A gem providing "time travel" and "time freezing" capabilities, making it dead simple to test time-dependent code
  gem "vcr", "~> 5.0" # Record your test suite's HTTP interactions and replay them during future test runs for fast, deterministic, accurate tests
  gem "webdrivers", "~> 4.2" # Run Selenium tests more easily with install and updates for all supported webdrivers
  gem "webmock", "~> 3.8" # WebMock allows stubbing HTTP requests and setting expectations on HTTP requests
  gem "zonebie", "~> 0.6.1" # Runs your tests in a random timezone
end

group :doc do
  gem "sdoc", "~> 1.0" # rdoc generator html with javascript search index
end<|MERGE_RESOLUTION|>--- conflicted
+++ resolved
@@ -131,13 +131,8 @@
   gem "bullet", "~> 6.1" # help to kill N+1 queries and unused eager loading
   gem "capybara", "~> 3.31" # Capybara is an integration testing tool for rack based web applications
   gem "faker", "~> 2.10" # A library for generating fake data such as names, addresses, and phone numbers
-<<<<<<< HEAD
-  gem "parallel_tests", "~> 2.30" # Run Test::Unit / RSpec / Cucumber / Spinach in parallel
+  gem "parallel_tests", "~> 2.31" # Run Test::Unit / RSpec / Cucumber / Spinach in parallel
   gem "pry-byebug", "~> 3.8" # Combine 'pry' with 'byebug'. Adds 'step', 'next', 'finish', 'continue' and 'break' commands to control execution
-=======
-  gem "parallel_tests", "~> 2.31" # Run Test::Unit / RSpec / Cucumber / Spinach in parallel
-  gem "pry-byebug", "~> 3.7" # Combine 'pry' with 'byebug'. Adds 'step', 'next', 'finish', 'continue' and 'break' commands to control execution
->>>>>>> 068b5b52
   gem "rspec-rails", "~> 3.9" # rspec-rails is a testing framework for Rails 3+
   gem "rubocop", "~> 0.79", require: false # Automatic Ruby code style checking tool
   gem "rubocop-performance", "~> 1.5", require: false # A collection of RuboCop cops to check for performance optimizations in Ruby code
