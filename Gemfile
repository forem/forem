--- conflicted
+++ resolved
@@ -94,12 +94,7 @@
 gem "rouge", "~> 3.27" # A pure-ruby code highlighter
 gem "rss", "~> 0.2.9" # Ruby's standard library for RSS
 gem "rubyzip", "~> 2.3" # Rubyzip is a ruby library for reading and writing zip files
-<<<<<<< HEAD
-gem "sidekiq", "~> 6.3.1" # Sidekiq is used to process background jobs with the help of Redis
-=======
-gem "s3_direct_upload", "~> 0.1" # Direct Upload to Amazon S3
 gem "sidekiq", "~> 6.4.0" # Sidekiq is used to process background jobs with the help of Redis
->>>>>>> 59810faa
 gem "sidekiq-cron", "~> 1.1" # Allows execution of scheduled cron jobs as specific times
 gem "sidekiq-unique-jobs", "~> 7.1.12" # Ensures that Sidekiq jobs are unique when enqueued
 gem "slack-notifier", "~> 2.4" # A slim ruby wrapper for posting to slack webhooks
