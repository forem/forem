--- conflicted
+++ resolved
@@ -122,13 +122,9 @@
 end
 
 group :development, :test do
-<<<<<<< HEAD
   gem "bullet", "~> 6.0" # help to kill N+1 queries and unused eager loading
-  gem "capybara", "~> 3.19" # Capybara is an integration testing tool for rack based web applications
-=======
   gem "awesome_print", "~> 1.8" # Great Ruby dubugging companion: pretty print Ruby objects to visualize their structure
   gem "capybara", "~> 3.20" # Capybara is an integration testing tool for rack based web applications
->>>>>>> b0a371aa
   gem "faker", "~> 1.9" # A library for generating fake data such as names, addresses, and phone numbers
   gem "parallel_tests", "~> 2.29" # Run Test::Unit / RSpec / Cucumber / Spinach in parallel
   gem "pry-byebug", "~> 3.7" # Combine 'pry' with 'byebug'. Adds 'step', 'next', 'finish', 'continue' and 'break' commands to control execution
