--- conflicted
+++ resolved
@@ -48,12 +48,8 @@
 gem "fog", "~> 1.41"
 gem "front_matter_parser", "~> 0.2"
 gem "gibbon", "~> 2.2"
-<<<<<<< HEAD
-gem "google-api-client", "~> 0.24"
+gem "google-api-client", "~> 0.25"
 gem "honeycomb-rails"
-=======
-gem "google-api-client", "~> 0.25"
->>>>>>> f2f889af
 gem "html_truncator", "~> 0.4"
 gem "httparty", "~> 0.16"
 gem "inline_svg", "~> 1.3"
