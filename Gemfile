--- conflicted
+++ resolved
@@ -37,13 +37,8 @@
 gem "delayed_job_active_record", "~> 4.1" # ActiveRecord backend for Delayed::Job
 gem "delayed_job_web", "~> 1.4" # Web interface for delayed_job
 gem "devise", "~> 4.6" # Flexible authentication solution for Rails
-<<<<<<< HEAD
 gem "draper", "~> 3.1" # Draper adds an object-oriented layer of presentation logic to your Rails apps
-gem "dry-struct", "~> 0.7" # Typed structs and value objects
-=======
-gem "draper", "~> 3.0" # Draper adds an object-oriented layer of presentation logic to your Rails apps
 gem "dry-struct", "~> 1.0" # Typed structs and value objects
->>>>>>> 74d676c4
 gem "email_validator", "~> 2.0" # Email validator for Rails and ActiveModel
 gem "emoji_regex", "~> 2.0" # A pair of Ruby regular expressions for matching Unicode Emoji symbols
 gem "envied", "~> 0.9" # Ensure presence and type of your app's ENV-variables
