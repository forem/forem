# coding: utf-8

git_source(:github) { |name| "https://github.com/#{name}.git" }
source "https://rubygems.org"
ruby File.read(File.join(File.dirname(__FILE__), ".ruby-version")).strip

group :production do
  gem "hypershield", "~> 0.2.2" # Allow admins to query data via internal
  gem "nakayoshi_fork", "~> 0.0.4" # solves CoW friendly problem on MRI 2.2 and later
  gem "rack-host-redirect", "~> 1.3" # Lean and simple host redirection via Rack middleware
end

gem "active_record_union", "~> 1.3" # Adds proper union and union_all methods to ActiveRecord::Relation
gem "acts-as-taggable-on", "~> 8.1" # A tagging plugin for Rails applications that allows for custom tagging along dynamic contexts
gem "acts_as_follower", github: "forem/acts_as_follower", branch: "master" # Allow any model to follow any other model
gem "addressable", "~> 2.8" # A replacement for the URI implementation that is part of Ruby's standard library
gem "ahoy_email", "~> 2.0.2" # Email analytics for Rails
gem "ahoy_matey", "~> 3.2" # Tracking analytics for Rails
gem "ancestry", "~> 4.1" # Ancestry allows the records of a ActiveRecord model to be organized in a tree structure
gem "blazer", "~> 2.4.2" # Allows admins to query data
gem "bootsnap", ">= 1.1.0", require: false # Boot large ruby/rails apps faster
gem "carrierwave", "~> 2.2" # Upload files in your Ruby applications, map them to a range of ORMs, store them on different backends
gem "carrierwave-bombshelter", "~> 0.2" # Protect your carrierwave from image bombs
gem "cloudinary", "~> 1.20" # Client library for easily using the Cloudinary service
gem "counter_culture", "~> 2.8" # counter_culture provides turbo-charged counter caches that are kept up-to-date
gem "ddtrace", "~> 0.50.0" # ddtrace is Datadog’s tracing client for Ruby.
gem "devise", "~> 4.8" # Flexible authentication solution for Rails
gem "devise_invitable", "~> 2.0.5" # Allows invitations to be sent for joining
gem "dogstatsd-ruby", "~> 4.8" # A client for DogStatsD, an extension of the StatsD metric server for Datadog
gem "doorkeeper", "~> 5.5" # Oauth 2 provider
gem "email_validator", "~> 2.2" # Email validator for Rails and ActiveModel
gem "emoji_regex", "~> 3.2" # A pair of Ruby regular expressions for matching Unicode Emoji symbols
gem "fastimage", "~> 2.2" # FastImage finds the size or type of an image given its uri by fetching as little as needed.
gem "fastly", "~> 3.0" # Client library for the Fastly acceleration system
gem "feedjira", "~> 3.2" # A feed fetching and parsing library
gem "field_test", "~> 0.4" # A/B testing
gem "flipper", "~> 0.21.0" # Feature flipping / flags for Ruby
gem "flipper-active_record", "~> 0.21.0" # Store Flipper flags in ActiveRecord
gem "flipper-ui", "~> 0.21.0"
gem "fog-aws", "~> 3.10" # 'fog' gem to support Amazon Web Services
gem "front_matter_parser", "~> 1.0" # Parse a front matter from syntactically correct strings or files
gem "gemoji", "~> 4.0.0.rc2" # Character information and metadata for standard and custom emoji
gem "gibbon", "~> 3.4" # API wrapper for MailChimp's API
gem "hairtrigger", "~> 0.2.24" # HairTrigger lets you create and manage database triggers in a concise, db-agnostic, Rails-y way.
gem "honeybadger", "~> 4.9" # Used for tracking application errors
gem "honeycomb-beeline", "~> 2.4.2" # Monitoring and Observability gem
gem "html_truncator", "~> 0.4" # Truncate an HTML string properly
gem "htmlentities", "~> 4.3", ">= 4.3.4" # A module for encoding and decoding (X)HTML entities
gem "httparty", "~> 0.18" # Makes http fun! Also, makes consuming restful web services dead easy
gem "imgproxy", "~> 2.0" # A gem that easily generates imgproxy URLs for your images
gem "inline_svg", "~> 1.7" # Embed SVG documents in your Rails views and style them with CSS
gem "jbuilder", "~> 2.11" # Create JSON structures via a Builder-style DSL
gem "jsonapi-serializer", "~> 2.2" # Serializer for Ruby objects
gem "kaminari", "~> 1.2" # A Scope & Engine based, clean, powerful, customizable and sophisticated paginator
gem "katex", "~> 0.8.0" # This rubygem enables you to render TeX math to HTML using KaTeX. It uses ExecJS under the hood
gem "liquid", "~> 5.0" # A secure, non-evaling end user template engine with aesthetic markup
gem "nokogiri", "~> 1.11" # HTML, XML, SAX, and Reader parser
gem "octokit", "~> 4.21" # Simple wrapper for the GitHub API
gem "oj", "~> 3.12" # JSON parser and object serializer
gem "omniauth", "~> 2.0" # A generalized Rack framework for multiple-provider authentication
gem "omniauth-apple", "~> 1.0" # OmniAuth strategy for Sign In with Apple
gem "omniauth-facebook", "~> 8.0" # OmniAuth strategy for Facebook
gem "omniauth-github", "~> 2.0" # OmniAuth strategy for GitHub
gem "omniauth-rails_csrf_protection", "~> 1.0" # Provides CSRF protection on OmniAuth request endpoint on Rails application.
gem "omniauth-twitter", "~> 1.4" # OmniAuth strategy for Twitter
gem "parallel", "~> 1.20" # Run any kind of code in parallel processes
gem "patron", "~> 0.13.3" # HTTP client library based on libcurl, used with GitHub OAuth client
gem "pg", "~> 1.2" # Pg is the Ruby interface to the PostgreSQL RDBMS
gem "pg_search", "~> 2.3.5" # PgSearch builds Active Record named scopes that take advantage of PostgreSQL's full text search
gem "puma", "~> 5.3.2" # Puma is a simple, fast, threaded, and highly concurrent HTTP 1.1 server
gem "pundit", "~> 2.1" # Object oriented authorization for Rails applications
gem "pusher", "~> 2.0" # Ruby library for Pusher Channels HTTP API
gem "rack-attack", "~> 6.5.0" # Used to throttle requests to prevent brute force attacks
gem "rack-cors", "~> 1.1" # Middleware that will make Rack-based apps CORS compatible
gem "rack-timeout", "~> 0.6" # Rack middleware which aborts requests that have been running for longer than a specified timeout
gem "rails", "~> 6.1.4" # Ruby on Rails
# Pinned since we have a monkey-patch against this version
gem "rails-settings-cached", "2.6.0" # Settings plugin for Rails that makes managing a table of global key, value pairs easy.
gem "ransack", "~> 2.4" # Searching and sorting
gem "recaptcha", "~> 5.8", require: "recaptcha/rails" # Helpers for the reCAPTCHA API
gem "redcarpet", "~> 3.5" # A fast, safe and extensible Markdown to (X)HTML parser
<<<<<<< HEAD
gem "redis", "~> 4.2.5" # Redis ruby client
gem "redis-actionpack", "5.1.0" # Redis session store for ActionPack. Used for storing the Rails session in Redis.
=======
gem "redis", "~> 4.3.1" # Redis ruby client
gem "rpush", "~> 6.0" # Push Notification library for Rails
gem "rpush-redis", "~> 1.1" # Redis module capability for rpush library

>>>>>>> 498056ea
# NOTE: [@rhymes]: sign in doesn't work with the redis-rack 2.1.0+ or with redis-actionpack 5.2.0+
# We need to investigate why exactly, in the meantime we are hardcoding these two transitive dependencies
# (added by redis-rails) to keep them at the latest working version
gem "redis-rack", "2.0.6" # Redis Store for Rack applications
gem "redis-rails", "~> 5.0.2" # Redis for Ruby on Rails
gem "request_store", "~> 1.5" # RequestStore gives you per-request global storage
gem "reverse_markdown", "~> 2.0" # Map simple html back into markdown
gem "rolify", "~> 6.0" # Very simple Roles library
gem "rouge", "~> 3.26" # A pure-ruby code highlighter
gem "rpush", "~> 5.4" # Push Notification library for Rails
gem "rpush-redis", "~> 1.1" # Redis module capability for rpush library
gem "rss", "~> 0.2" # Ruby's offical RSS parser
gem "rubyzip", "~> 2.3" # Rubyzip is a ruby library for reading and writing zip files
gem "s3_direct_upload", "~> 0.1" # Direct Upload to Amazon S3
gem "sidekiq", "~> 6.2.1" # Sidekiq is used to process background jobs with the help of Redis
gem "sidekiq-cron", "~> 1.1" # Allows execution of scheduled cron jobs as specific times
gem "sidekiq-unique-jobs", "~> 7.0.12" # Ensures that Sidekiq jobs are unique when enqueued
gem "sitemap_generator", "~> 6.1" # SitemapGenerator is a framework-agnostic XML Sitemap generator
gem "slack-notifier", "~> 2.4" # A slim ruby wrapper for posting to slack webhooks
gem "sprockets", "~> 4.0" # Sprockets is a Rack-based asset packaging system
gem "staccato", "~> 0.5" # Ruby Google Analytics Measurement
gem "store_attribute", "~> 0.8.1" # ActiveRecord extension which adds typecasting to store accessors.
gem "storext", "~> 3.3" # Add type-casting and other features on top of ActiveRecord::Store.store_accessor
gem "stripe", "~> 5.35" # Ruby library for the Stripe API
gem "strong_migrations", "~> 0.7" # Catch unsafe migrations
gem "twitter", "~> 7.0" # A Ruby interface to the Twitter API
gem "uglifier", "~> 4.2" # Uglifier minifies JavaScript files
gem "ulid", "~> 1.3" # Universally Unique Lexicographically Sortable Identifier implementation for Ruby
gem "validate_url", "~> 1.0" # Library for validating urls in Rails
gem "vault", "~> 0.16" # Used to store secrets
gem "wcag_color_contrast", "~> 0.1" # Detect contrast of colors to determine readability and a11y.
gem "webpacker", "~> 5.4.0" # Use webpack to manage app-like JavaScript modules in Rails

group :development do
  gem "better_errors", "~> 2.9" # Provides a better error page for Rails and other Rack apps
  gem "brakeman", "~> 5.0", require: false # Brakeman detects security vulnerabilities in Ruby on Rails applications via static analysis
  gem "bundler-audit", "~> 0.8" # bundler-audit provides patch-level verification for Bundled apps
  gem "derailed_benchmarks", "~> 2.1", require: false # A series of things you can use to benchmark a Rails or Ruby app
  gem "erb_lint", "~> 0.0.37", require: false # ERB Linter tool
  gem "guard", "~> 2.17", require: false # Guard is a command line tool to easily handle events on file system modifications
  gem "guard-livereload", "~> 2.5", require: false # Guard::LiveReload automatically reloads your browser when 'view' files are modified
  gem "listen", "~> 3.5", require: false # Helps 'listen' to file system modifications events (also used by other gems like guard)
  gem "memory_profiler", "~> 1.0", require: false # Memory profiling routines for Ruby 2.3+
  gem "pry", "~> 0.13" # An IRB alternative and runtime developer console
  gem "pry-rails", "~> 0.3" # Use Pry as your rails console
  gem "web-console", "~> 4.1" # Rails Console on the Browser
  gem "yard", "~> 0.9.26" # YARD is a documentation generation tool for the Ruby programming language
  gem "yard-activerecord", "~> 0.0.16" # YARD extension that handles and interprets methods used when developing applications with ActiveRecord
  gem "yard-activesupport-concern", "~> 0.0.1" # YARD extension that brings support for modules making use of ActiveSupport::Concern
end

group :development, :test do
  gem "amazing_print", "~> 1.3" # Great Ruby debugging companion: pretty print Ruby objects to visualize their structure
  gem "bullet", "~> 6.1" # help to kill N+1 queries and unused eager loading
  gem "capybara", "~> 3.35.3" # Capybara is an integration testing tool for rack based web applications
  gem "cypress-rails", "~> 0.5.0" # For end to end tests (E2E)
  gem "dotenv-rails", "~> 2.7.6" # For loading ENV variables locally
<<<<<<< HEAD
  gem "faker", "~> 2.17" # A library for generating fake data such as names, addresses, and phone numbers
  gem "knapsack_pro", "~> 2.11.0" # Help parallelize Ruby spec builds
  gem "pry-byebug", "~> 3.9" # Combine 'pry' with 'byebug'. Adds 'step', 'next', 'finish', 'continue' and 'break' commands to control execution
=======
  gem "faker", "~> 2.18" # A library for generating fake data such as names, addresses, and phone numbers
  gem "knapsack_pro", "~> 2.17.0" # Help parallelize Ruby spec builds
  gem "pry-byebug", "~> 3.8" # Combine 'pry' with 'byebug'. Adds 'step', 'next', 'finish', 'continue' and 'break' commands to control execution
>>>>>>> 498056ea
  gem "rspec-rails", "~> 5.0" # rspec-rails is a testing framework for Rails 3+
  gem "rubocop", "~> 1.18", require: false # Automatic Ruby code style checking tool
  gem "rubocop-performance", "~> 1.11", require: false # A collection of RuboCop cops to check for performance optimizations in Ruby code
  gem "rubocop-rails", "~> 2.11", require: false # Automatic Rails code style checking tool
  gem "rubocop-rspec", "~> 2.4", require: false # Code style checking for RSpec files
  gem "sassc-rails", "~> 2.1.2" # Integrate SassC-Ruby into Rails
  gem "spring", "~> 2.1" # Preloads your application so things like console, rake and tests run faster
  gem "spring-commands-rspec", "~> 1.0" # rspec command for spring
end

group :test do
  gem "exifr", ">= 1.3.6" # EXIF Reader is a module to read EXIF from JPEG and TIFF images
  gem "factory_bot_rails", "~> 6.2" # factory_bot is a fixtures replacement with a straightforward definition syntax, support for multiple build strategies
  gem "fakeredis", "~> 0.8.0" # Fake (In-memory) driver for redis-rb. Useful for testing environment and machines without Redis.
  gem "launchy", "~> 2.5" # Launchy is helper class for launching cross-platform applications in a fire and forget manner.
  gem "pundit-matchers", "~> 1.7" # A set of RSpec matchers for testing Pundit authorisation policies
  gem "rspec-retry", "~> 0.6" # retry intermittently failing rspec examples
  gem "ruby-prof", "~> 1.4", require: false # ruby-prof is a fast code profiler for Ruby
  gem "shoulda-matchers", "~> 4.5.1", require: false # Simple one-liner tests for common Rails functionality
  gem "simplecov", "~> 0.21.2", require: false # Code coverage with a powerful configuration library and automatic merging of coverage across test suites
  gem "stackprof", "~> 0.2", require: false, platforms: :ruby # stackprof is a fast sampling profiler for ruby code, with cpu, wallclock and object allocation samplers
  gem "stripe-ruby-mock", "3.1.0.rc2", require: "stripe_mock" # A drop-in library to test stripe without hitting their servers
  gem "test-prof", "~> 1.0" # Ruby Tests Profiling Toolbox
  gem "timecop", "~> 0.9" # A gem providing "time travel" and "time freezing" capabilities, making it dead simple to test time-dependent code
  gem "vcr", "~> 6.0" # Record your test suite's HTTP interactions and replay them during future test runs for fast, deterministic, accurate tests
  gem "webdrivers", "~> 4.6" # Run Selenium tests more easily with install and updates for all supported webdrivers
  gem "webmock", "~> 3.13", require: false # WebMock allows stubbing HTTP requests and setting expectations on HTTP requests
  gem "zonebie", "~> 0.6.1" # Runs your tests in a random timezone
end<|MERGE_RESOLUTION|>--- conflicted
+++ resolved
@@ -79,15 +79,10 @@
 gem "ransack", "~> 2.4" # Searching and sorting
 gem "recaptcha", "~> 5.8", require: "recaptcha/rails" # Helpers for the reCAPTCHA API
 gem "redcarpet", "~> 3.5" # A fast, safe and extensible Markdown to (X)HTML parser
-<<<<<<< HEAD
-gem "redis", "~> 4.2.5" # Redis ruby client
-gem "redis-actionpack", "5.1.0" # Redis session store for ActionPack. Used for storing the Rails session in Redis.
-=======
 gem "redis", "~> 4.3.1" # Redis ruby client
 gem "rpush", "~> 6.0" # Push Notification library for Rails
 gem "rpush-redis", "~> 1.1" # Redis module capability for rpush library
 
->>>>>>> 498056ea
 # NOTE: [@rhymes]: sign in doesn't work with the redis-rack 2.1.0+ or with redis-actionpack 5.2.0+
 # We need to investigate why exactly, in the meantime we are hardcoding these two transitive dependencies
 # (added by redis-rails) to keep them at the latest working version
@@ -97,9 +92,6 @@
 gem "reverse_markdown", "~> 2.0" # Map simple html back into markdown
 gem "rolify", "~> 6.0" # Very simple Roles library
 gem "rouge", "~> 3.26" # A pure-ruby code highlighter
-gem "rpush", "~> 5.4" # Push Notification library for Rails
-gem "rpush-redis", "~> 1.1" # Redis module capability for rpush library
-gem "rss", "~> 0.2" # Ruby's offical RSS parser
 gem "rubyzip", "~> 2.3" # Rubyzip is a ruby library for reading and writing zip files
 gem "s3_direct_upload", "~> 0.1" # Direct Upload to Amazon S3
 gem "sidekiq", "~> 6.2.1" # Sidekiq is used to process background jobs with the help of Redis
@@ -145,15 +137,9 @@
   gem "capybara", "~> 3.35.3" # Capybara is an integration testing tool for rack based web applications
   gem "cypress-rails", "~> 0.5.0" # For end to end tests (E2E)
   gem "dotenv-rails", "~> 2.7.6" # For loading ENV variables locally
-<<<<<<< HEAD
-  gem "faker", "~> 2.17" # A library for generating fake data such as names, addresses, and phone numbers
-  gem "knapsack_pro", "~> 2.11.0" # Help parallelize Ruby spec builds
-  gem "pry-byebug", "~> 3.9" # Combine 'pry' with 'byebug'. Adds 'step', 'next', 'finish', 'continue' and 'break' commands to control execution
-=======
   gem "faker", "~> 2.18" # A library for generating fake data such as names, addresses, and phone numbers
   gem "knapsack_pro", "~> 2.17.0" # Help parallelize Ruby spec builds
   gem "pry-byebug", "~> 3.8" # Combine 'pry' with 'byebug'. Adds 'step', 'next', 'finish', 'continue' and 'break' commands to control execution
->>>>>>> 498056ea
   gem "rspec-rails", "~> 5.0" # rspec-rails is a testing framework for Rails 3+
   gem "rubocop", "~> 1.18", require: false # Automatic Ruby code style checking tool
   gem "rubocop-performance", "~> 1.11", require: false # A collection of RuboCop cops to check for performance optimizations in Ruby code
