# coding: utf-8

git_source(:github) { |name| "https://github.com/#{name}.git" }
source "https://rubygems.org"
ruby File.read(File.join(File.dirname(__FILE__), ".ruby-version")).strip

group :production do
  gem "hypershield", "~> 0.2.2" # Allow admins to query data via internal
  gem "nakayoshi_fork", "~> 0.0.4" # solves CoW friendly problem on MRI 2.2 and later
  gem "rack-host-redirect", "~> 1.3" # Lean and simple host redirection via Rack middleware
end

gem "active_record_union", "~> 1.3" # Adds proper union and union_all methods to ActiveRecord::Relation
gem "acts-as-taggable-on", "~> 8.1" # A tagging plugin for Rails applications that allows for custom tagging along dynamic contexts
gem "acts_as_follower", github: "forem/acts_as_follower", branch: "master" # Allow any model to follow any other model
gem "addressable", "~> 2.8" # A replacement for the URI implementation that is part of Ruby's standard library
gem "ahoy_email", "~> 2.0.2" # Email analytics for Rails
gem "ahoy_matey", "~> 3.2" # Tracking analytics for Rails
gem "ancestry", "~> 4.1" # Ancestry allows the records of a ActiveRecord model to be organized in a tree structure
gem "blazer", "~> 2.4.2" # Allows admins to query data
gem "bootsnap", ">= 1.1.0", require: false # Boot large ruby/rails apps faster
gem "carrierwave", "~> 2.2" # Upload files in your Ruby applications, map them to a range of ORMs, store them on different backends
gem "carrierwave-bombshelter", "~> 0.2" # Protect your carrierwave from image bombs
gem "cloudinary", "~> 1.20" # Client library for easily using the Cloudinary service
gem "counter_culture", "~> 2.8" # counter_culture provides turbo-charged counter caches that are kept up-to-date
gem "ddtrace", "~> 0.51.1" # ddtrace is Datadog’s tracing client for Ruby.
gem "devise", "~> 4.8" # Flexible authentication solution for Rails
gem "devise_invitable", "~> 2.0.5" # Allows invitations to be sent for joining
gem "dogstatsd-ruby", "~> 4.8" # A client for DogStatsD, an extension of the StatsD metric server for Datadog
gem "doorkeeper", "~> 5.5" # Oauth 2 provider
gem "email_validator", "~> 2.2" # Email validator for Rails and ActiveModel
gem "emoji_regex", "~> 3.2" # A pair of Ruby regular expressions for matching Unicode Emoji symbols
gem "fastimage", "~> 2.2" # FastImage finds the size or type of an image given its uri by fetching as little as needed.
gem "fastly", "~> 3.0" # Client library for the Fastly acceleration system
gem "feedjira", "~> 3.2" # A feed fetching and parsing library
gem "field_test", "~> 0.4" # A/B testing
gem "flipper", "~> 0.22.0" # Feature flipping / flags for Ruby
gem "flipper-active_record", "~> 0.22.0" # Store Flipper flags in ActiveRecord
gem "flipper-ui", "~> 0.22.0"
gem "fog-aws", "~> 3.10" # 'fog' gem to support Amazon Web Services
gem "front_matter_parser", "~> 1.0" # Parse a front matter from syntactically correct strings or files
gem "gemoji", "~> 4.0.0.rc2" # Character information and metadata for standard and custom emoji
gem "gibbon", "~> 3.4" # API wrapper for MailChimp's API
gem "hairtrigger", "~> 0.2.24" # HairTrigger lets you create and manage database triggers in a concise, db-agnostic, Rails-y way.
gem "honeybadger", "~> 4.9" # Used for tracking application errors
gem "honeycomb-beeline", "~> 2.6.0" # Monitoring and Observability gem
gem "html_truncator", "~> 0.4" # Truncate an HTML string properly
gem "htmlentities", "~> 4.3", ">= 4.3.4" # A module for encoding and decoding (X)HTML entities
gem "httparty", "~> 0.18" # Makes http fun! Also, makes consuming restful web services dead easy
gem "imgproxy", "~> 2.0" # A gem that easily generates imgproxy URLs for your images
gem "inline_svg", "~> 1.7" # Embed SVG documents in your Rails views and style them with CSS
gem "jbuilder", "~> 2.11" # Create JSON structures via a Builder-style DSL
gem "jsonapi-serializer", "~> 2.2" # Serializer for Ruby objects
gem "kaminari", "~> 1.2" # A Scope & Engine based, clean, powerful, customizable and sophisticated paginator
gem "katex", "~> 0.8.0" # This rubygem enables you to render TeX math to HTML using KaTeX. It uses ExecJS under the hood
gem "liquid", "~> 5.0" # A secure, non-evaling end user template engine with aesthetic markup
gem "nokogiri", "~> 1.11" # HTML, XML, SAX, and Reader parser
gem "octokit", "~> 4.21" # Simple wrapper for the GitHub API
gem "oj", "~> 3.12" # JSON parser and object serializer
gem "omniauth", "~> 2.0" # A generalized Rack framework for multiple-provider authentication
gem "omniauth-apple", "~> 1.0" # OmniAuth strategy for Sign In with Apple
gem "omniauth-facebook", "~> 8.0" # OmniAuth strategy for Facebook
gem "omniauth-github", "~> 2.0" # OmniAuth strategy for GitHub
gem "omniauth-rails_csrf_protection", "~> 1.0" # Provides CSRF protection on OmniAuth request endpoint on Rails application.
gem "omniauth-twitter", "~> 1.4" # OmniAuth strategy for Twitter
gem "parallel", "~> 1.20" # Run any kind of code in parallel processes
gem "patron", "~> 0.13.3" # HTTP client library based on libcurl, used with GitHub OAuth client
gem "pg", "~> 1.2" # Pg is the Ruby interface to the PostgreSQL RDBMS
gem "pg_search", "~> 2.3.5" # PgSearch builds Active Record named scopes that take advantage of PostgreSQL's full text search
gem "puma", "~> 5.3.2" # Puma is a simple, fast, threaded, and highly concurrent HTTP 1.1 server
gem "pundit", "~> 2.1" # Object oriented authorization for Rails applications
gem "pusher", "~> 2.0" # Ruby library for Pusher Channels HTTP API
gem "rack-attack", "~> 6.5.0" # Used to throttle requests to prevent brute force attacks
gem "rack-cors", "~> 1.1" # Middleware that will make Rack-based apps CORS compatible
gem "rack-timeout", "~> 0.6" # Rack middleware which aborts requests that have been running for longer than a specified timeout
gem "rails", "~> 6.1.4" # Ruby on Rails
# Pinned since we have a monkey-patch against this version
gem "rails-settings-cached", "2.6.0" # Settings plugin for Rails that makes managing a table of global key, value pairs easy.
gem "ransack", "~> 2.4" # Searching and sorting
gem "recaptcha", "~> 5.8", require: "recaptcha/rails" # Helpers for the reCAPTCHA API
gem "redcarpet", "~> 3.5" # A fast, safe and extensible Markdown to (X)HTML parser
gem "redis", "~> 4.3.1" # Redis ruby client
gem "rpush", "~> 6.0" # Push Notification library for Rails
gem "rpush-redis", "~> 1.1" # Redis module capability for rpush library

# NOTE: [@rhymes]: sign in doesn't work with the redis-rack 2.1.0+ or with redis-actionpack 5.2.0+
# We need to investigate why exactly, in the meantime we are hardcoding these two transitive dependencies
# (added by redis-rails) to keep them at the latest working version
gem "redis-actionpack", "5.1.0" # Redis session store for ActionPack. Used for storing the Rails session in Redis.
gem "redis-rack", "2.0.6" # Redis Store for Rack applications

gem "redis-rails", "~> 5.0.2" # Redis for Ruby on Rails
gem "request_store", "~> 1.5" # RequestStore gives you per-request global storage
gem "reverse_markdown", "~> 2.0" # Map simple html back into markdown
gem "rolify", "~> 6.0" # Very simple Roles library
gem "rouge", "~> 3.26" # A pure-ruby code highlighter
gem "rubyzip", "~> 2.3" # Rubyzip is a ruby library for reading and writing zip files
gem "s3_direct_upload", "~> 0.1" # Direct Upload to Amazon S3
gem "sidekiq", "~> 6.2.1" # Sidekiq is used to process background jobs with the help of Redis
gem "sidekiq-cron", "~> 1.1" # Allows execution of scheduled cron jobs as specific times
gem "sidekiq-unique-jobs", "~> 7.0.12" # Ensures that Sidekiq jobs are unique when enqueued
gem "sitemap_generator", "~> 6.1" # SitemapGenerator is a framework-agnostic XML Sitemap generator
gem "slack-notifier", "~> 2.4" # A slim ruby wrapper for posting to slack webhooks
gem "sprockets", "~> 4.0" # Sprockets is a Rack-based asset packaging system
gem "staccato", "~> 0.5" # Ruby Google Analytics Measurement
gem "store_attribute", "~> 0.8.1" # ActiveRecord extension which adds typecasting to store accessors.
gem "storext", "~> 3.3" # Add type-casting and other features on top of ActiveRecord::Store.store_accessor
gem "stripe", "~> 5.37" # Ruby library for the Stripe API
gem "strong_migrations", "~> 0.7" # Catch unsafe migrations
gem "twitter", "~> 7.0" # A Ruby interface to the Twitter API
gem "uglifier", "~> 4.2" # Uglifier minifies JavaScript files
gem "ulid", "~> 1.3" # Universally Unique Lexicographically Sortable Identifier implementation for Ruby
gem "validate_url", "~> 1.0" # Library for validating urls in Rails
gem "vault", "~> 0.16" # Used to store secrets
gem "wcag_color_contrast", "~> 0.1" # Detect contrast of colors to determine readability and a11y.
gem "webpacker", "~> 5.4.0" # Use webpack to manage app-like JavaScript modules in Rails

group :development do
  gem "better_errors", "~> 2.9" # Provides a better error page for Rails and other Rack apps

<<<<<<< HEAD
  gem "brakeman", "~> 5.0", require: false # Brakeman detects security vulnerabilities in Ruby on Rails applications via static analysis
=======
  # NOTE: [@rhymes] binding_of_caller 1.0 breaks Docker Compose, see <https://github.com/forem/forem/issues/12068>
  gem "binding_of_caller", "~> 0.8" # Retrieve the binding of a method's caller

  gem "brakeman", "~> 5.1", require: false # Brakeman detects security vulnerabilities in Ruby on Rails applications via static analysis
>>>>>>> 813d83a8
  gem "bundler-audit", "~> 0.8" # bundler-audit provides patch-level verification for Bundled apps
  gem "derailed_benchmarks", "~> 2.1", require: false # A series of things you can use to benchmark a Rails or Ruby app
  gem "erb_lint", "~> 0.0.37", require: false # ERB Linter tool
  gem "guard", "~> 2.18", require: false # Guard is a command line tool to easily handle events on file system modifications
  gem "guard-livereload", "~> 2.5", require: false # Guard::LiveReload automatically reloads your browser when 'view' files are modified
  gem "listen", "~> 3.6", require: false # Helps 'listen' to file system modifications events (also used by other gems like guard)
  gem "memory_profiler", "~> 1.0", require: false # Memory profiling routines for Ruby 2.3+
  gem "pry", "~> 0.13" # An IRB alternative and runtime developer console
  gem "pry-rails", "~> 0.3" # Use Pry as your rails console
  gem "web-console", "~> 4.1" # Rails Console on the Browser
  gem "yard", "~> 0.9.26" # YARD is a documentation generation tool for the Ruby programming language
  gem "yard-activerecord", "~> 0.0.16" # YARD extension that handles and interprets methods used when developing applications with ActiveRecord
  gem "yard-activesupport-concern", "~> 0.0.1" # YARD extension that brings support for modules making use of ActiveSupport::Concern
end

group :development, :test do
  gem "amazing_print", "~> 1.3" # Great Ruby debugging companion: pretty print Ruby objects to visualize their structure
  gem "bullet", "~> 6.1" # help to kill N+1 queries and unused eager loading
  gem "capybara", "~> 3.35.3" # Capybara is an integration testing tool for rack based web applications
  gem "cypress-rails", "~> 0.5.1" # For end to end tests (E2E)
  gem "dotenv-rails", "~> 2.7.6" # For loading ENV variables locally
  gem "faker", "~> 2.18" # A library for generating fake data such as names, addresses, and phone numbers
  gem "knapsack_pro", "~> 2.18.1" # Help parallelize Ruby spec builds
  gem "pry-byebug", "~> 3.8" # Combine 'pry' with 'byebug'. Adds 'step', 'next', 'finish', 'continue' and 'break' commands to control execution
  gem "rspec-rails", "~> 5.0" # rspec-rails is a testing framework for Rails 3+
  gem "rubocop", "~> 1.18", require: false # Automatic Ruby code style checking tool
  gem "rubocop-performance", "~> 1.11", require: false # A collection of RuboCop cops to check for performance optimizations in Ruby code
  gem "rubocop-rails", "~> 2.11", require: false # Automatic Rails code style checking tool
  gem "rubocop-rspec", "~> 2.4", require: false # Code style checking for RSpec files
  gem "sassc-rails", "~> 2.1.2" # Integrate SassC-Ruby into Rails
  gem "spring", "~> 2.1" # Preloads your application so things like console, rake and tests run faster
  gem "spring-commands-rspec", "~> 1.0" # rspec command for spring
end

group :test do
  gem "exifr", ">= 1.3.6" # EXIF Reader is a module to read EXIF from JPEG and TIFF images
  gem "factory_bot_rails", "~> 6.2" # factory_bot is a fixtures replacement with a straightforward definition syntax, support for multiple build strategies
  gem "fakeredis", "~> 0.8.0" # Fake (In-memory) driver for redis-rb. Useful for testing environment and machines without Redis.
  gem "launchy", "~> 2.5" # Launchy is helper class for launching cross-platform applications in a fire and forget manner.
  gem "pundit-matchers", "~> 1.7" # A set of RSpec matchers for testing Pundit authorisation policies
  gem "rspec-retry", "~> 0.6" # retry intermittently failing rspec examples
  gem "ruby-prof", "~> 1.4", require: false # ruby-prof is a fast code profiler for Ruby
  gem "shoulda-matchers", "~> 5.0.0", require: false # Simple one-liner tests for common Rails functionality
  gem "simplecov", "~> 0.21.2", require: false # Code coverage with a powerful configuration library and automatic merging of coverage across test suites
  gem "stackprof", "~> 0.2", require: false, platforms: :ruby # stackprof is a fast sampling profiler for ruby code, with cpu, wallclock and object allocation samplers
  gem "stripe-ruby-mock", "3.1.0.rc3", require: "stripe_mock" # A drop-in library to test stripe without hitting their servers
  gem "test-prof", "~> 1.0" # Ruby Tests Profiling Toolbox
  gem "timecop", "~> 0.9" # A gem providing "time travel" and "time freezing" capabilities, making it dead simple to test time-dependent code
  gem "vcr", "~> 6.0" # Record your test suite's HTTP interactions and replay them during future test runs for fast, deterministic, accurate tests
  gem "webdrivers", "~> 4.6" # Run Selenium tests more easily with install and updates for all supported webdrivers
  gem "webmock", "~> 3.13", require: false # WebMock allows stubbing HTTP requests and setting expectations on HTTP requests
  gem "zonebie", "~> 0.6.1" # Runs your tests in a random timezone
end<|MERGE_RESOLUTION|>--- conflicted
+++ resolved
@@ -118,14 +118,7 @@
 group :development do
   gem "better_errors", "~> 2.9" # Provides a better error page for Rails and other Rack apps
 
-<<<<<<< HEAD
-  gem "brakeman", "~> 5.0", require: false # Brakeman detects security vulnerabilities in Ruby on Rails applications via static analysis
-=======
-  # NOTE: [@rhymes] binding_of_caller 1.0 breaks Docker Compose, see <https://github.com/forem/forem/issues/12068>
-  gem "binding_of_caller", "~> 0.8" # Retrieve the binding of a method's caller
-
   gem "brakeman", "~> 5.1", require: false # Brakeman detects security vulnerabilities in Ruby on Rails applications via static analysis
->>>>>>> 813d83a8
   gem "bundler-audit", "~> 0.8" # bundler-audit provides patch-level verification for Bundled apps
   gem "derailed_benchmarks", "~> 2.1", require: false # A series of things you can use to benchmark a Rails or Ruby app
   gem "erb_lint", "~> 0.0.37", require: false # ERB Linter tool
