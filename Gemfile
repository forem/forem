--- conflicted
+++ resolved
@@ -22,10 +22,6 @@
 gem "buffer", "~> 0.1" # Buffer is a Ruby Wrapper for the Buffer API
 gem "carrierwave", "~> 2.0" # Upload files in your Ruby applications, map them to a range of ORMs, store them on different backends
 gem "carrierwave-bombshelter", "~> 0.2" # Protect your carrierwave from image bombs
-<<<<<<< HEAD
-gem "cld2-small", "~> 1.0", require: "cld" # Compact Language Detection for Ruby
-=======
->>>>>>> b30563fa
 gem "cloudinary", "~> 1.18" # Client library for easily using the Cloudinary service
 gem "counter_culture", "~> 2.7" # counter_culture provides turbo-charged counter caches that are kept up-to-date
 gem "ddtrace", "~> 0.45.0" # ddtrace is Datadog’s tracing client for Ruby.
@@ -39,10 +35,6 @@
 gem "fastly", "~> 3.0" # Client library for the Fastly acceleration system
 gem "feedjira", "~> 3.1" # A feed fetching and parsing library
 gem "field_test", "~> 0.4" # A/B testing
-
-# Pinning the version here for cld2-smal
-gem "ffi", "1.12.0" # Ruby FFI library
-
 gem "flipper", "~> 0.20.3" # Feature flipping / flags for Ruby
 gem "flipper-active_record", "~> 0.20.3" # Store Flipper flags in ActiveRecord
 gem "flipper-ui", "~> 0.20.3"
@@ -123,23 +115,14 @@
 
 group :development do
   gem "better_errors", "~> 2.9" # Provides a better error page for Rails and other Rack apps
-<<<<<<< HEAD
-  gem "brakeman", "~> 4.10", require: false # Brakeman detects security vulnerabilities in Ruby on Rails applications via static analysis
-=======
 
   # NOTE: [@rhymes] binding_of_caller 1.0 breaks Docker Compose, see <https://github.com/forem/forem/issues/12068>
   gem "binding_of_caller", "~> 0.8" # Retrieve the binding of a method's caller
 
   gem "brakeman", "~> 5.0", require: false # Brakeman detects security vulnerabilities in Ruby on Rails applications via static analysis
->>>>>>> b30563fa
   gem "bundler-audit", "~> 0.7" # bundler-audit provides patch-level verification for Bundled apps
   gem "derailed_benchmarks", "~> 2.0", require: false # A series of things you can use to benchmark a Rails or Ruby app
   gem "erb_lint", github: "thepracticaldev/erb-lint", branch: "jess/remove-version-pinning", require: false # ERB Linter tool
-<<<<<<< HEAD
-  # gem "fix-db-schema-conflicts", "~> 3.0" # Ensures consistent output of db/schema.rb despite local differences in the database
-  gem "fix-db-schema-conflicts", github: "forem/fix-db-schema-conflicts", ref: "0f00d11"
-=======
->>>>>>> b30563fa
   gem "guard", "~> 2.16", require: false # Guard is a command line tool to easily handle events on file system modifications
   gem "guard-livereload", "~> 2.5", require: false # Guard::LiveReload automatically reloads your browser when 'view' files are modified
   gem "guard-rspec", "~> 4.7", require: false # Guard::RSpec automatically run your specs
