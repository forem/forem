# coding: utf-8

git_source(:github) { |name| "https://github.com/#{name}.git" }
source "https://rubygems.org"
ruby File.read(File.join(File.dirname(__FILE__), ".ruby-version")).strip

group :production do
  gem "nakayoshi_fork", "~> 0.0.4" # solves CoW friendly problem on MRI 2.2 and later
  gem "rack-host-redirect", "~> 1.3" # Lean and simple host redirection via Rack middleware
end

gem "active_record_union", "~> 1.3" # Adds proper union and union_all methods to ActiveRecord::Relation
gem "activerecord-import", "~> 1.0" # Adds ability to bulk create activerecord objects
gem "acts-as-taggable-on", "~> 6.5" # A tagging plugin for Rails applications that allows for custom tagging along dynamic contexts
gem "acts_as_follower", github: "thepracticaldev/acts_as_follower", branch: "master" # Allow any model to follow any other model
gem "addressable", "~> 2.7" # A replacement for the URI implementation that is part of Ruby's standard library
gem "administrate", "~> 0.12" # A Rails engine that helps you put together a super-flexible admin dashboard
gem "ahoy_email", "~> 1.1" # Email analytics for Rails
gem "algoliasearch-rails", "~> 1.24" # Algolia Search is a hosted search engine capable of delivering real-time results from the first keystroke
gem "algorithmia", "~> 1.1" # Ruby Client for Algorithmia Algorithms and Data API
gem "ancestry", "~> 3.0" # Ancestry allows the records of a ActiveRecord model to be organized in a tree structure
gem "autoprefixer-rails", "~> 9.7" # Parse CSS and add vendor prefixes to CSS rules using values from the Can I Use website
gem "aws-sdk-lambda", "~> 1.36" # Official AWS Ruby gem for AWS Lambda
gem "bootsnap", ">= 1.1.0", require: false # Boot large ruby/rails apps faster
gem "buffer", "~> 0.1" # Buffer is a Ruby Wrapper for the Buffer API
gem "carrierwave", "~> 2.0" # Upload files in your Ruby applications, map them to a range of ORMs, store them on different backends
gem "carrierwave-bombshelter", "~> 0.2" # Protect your carrierwave from image bombs
gem "cld", "~> 0.8" # Compact Language Detection for Ruby
gem "cloudinary", "~> 1.13" # Client library for easily using the Cloudinary service
gem "counter_culture", "~> 2.3" # counter_culture provides turbo-charged counter caches that are kept up-to-date
gem "ddtrace", "~> 0.32.0" # ddtrace is Datadog’s tracing client for Ruby.
gem "devise", "~> 4.7" # Flexible authentication solution for Rails
gem "dogstatsd-ruby", "~> 4.7" # A client for DogStatsD, an extension of the StatsD metric server for Datadog
gem "doorkeeper", "~> 5.3" # Oauth 2 provider
gem "dry-struct", "~> 1.2" # Typed structs and value objects
gem "elasticsearch", "~> 7.4" # Powers DEVs core search functionality
gem "email_validator", "~> 2.0" # Email validator for Rails and ActiveModel
gem "emoji_regex", "~> 2.0" # A pair of Ruby regular expressions for matching Unicode Emoji symbols
gem "envied", "~> 0.9" # Ensure presence and type of your app's ENV-variables
gem "fast_jsonapi", "~> 1.5" # Serializer for Ruby objects
gem "fastly", "~> 1.15" # Client library for the Fastly acceleration system
gem "fastly-rails", "~> 0.8" # Fastly dynamic caching integration for Rails
gem "feedjira", "~> 3.1" # A feed fetching and parsing library
gem "field_test", "~> 0.3" # A/B testing
gem "figaro", "~> 1.1" # Simple, Heroku-friendly Rails app configuration using ENV and a single YAML file
gem "fog-aws", "~> 3.5" # 'fog' gem to support Amazon Web Services
gem "front_matter_parser", "~> 0.2" # Parse a front matter from syntactically correct strings or files
gem "gemoji", "~> 4.0.0.rc2" # Character information and metadata for standard and custom emoji
gem "gibbon", "~> 3.3" # API wrapper for MailChimp's API
<<<<<<< HEAD
gem "google-api-client", "~> 0.36" # Client for accessing Google APIs
gem "groupdate", "~> 5.0" # Group collections by date
=======
gem "google-api-client", "~> 0.37" # Client for accessing Google APIs
>>>>>>> e9a0efbb
gem "honeybadger", "~> 4.5" # Used for tracking application errors
gem "honeycomb-beeline", "~> 1.3.0" # Monitoring and Observability gem
gem "html_truncator", "~> 0.4" # Truncate an HTML string properly
gem "htmlentities", "~> 4.3", ">= 4.3.4" # A module for encoding and decoding (X)HTML entities
gem "httparty", "~> 0.18" # Makes http fun! Also, makes consuming restful web services dead easy
gem "inline_svg", "~> 1.7" # Embed SVG documents in your Rails views and style them with CSS
gem "jbuilder", "~> 2.10" # Create JSON structures via a Builder-style DSL
gem "jquery-rails", "~> 4.3" #  A gem to automate using jQuery with Rails
gem "kaminari", "~> 1.2" # A Scope & Engine based, clean, powerful, customizable and sophisticated paginator
gem "libhoney", "~> 1.14" # Ruby gem for sending data to Honeycomb
gem "liquid", "~> 4.0" # A secure, non-evaling end user template engine with aesthetic markup
gem "nokogiri", "~> 1.10" # HTML, XML, SAX, and Reader parser
gem "octokit", "~> 4.16" # Simple wrapper for the GitHub API
gem "oj", "~> 3.10" # JSON parser and object serializer
gem "omniauth", "~> 1.9" # A generalized Rack framework for multiple-provider authentication
gem "omniauth-github", "~> 1.3" # OmniAuth strategy for GitHub
gem "omniauth-twitter", "~> 1.4" # OmniAuth strategy for Twitter
gem "pg", "~> 1.2" # Pg is the Ruby interface to the PostgreSQL RDBMS
gem "puma", "~> 4.3" # Puma is a simple, fast, threaded, and highly concurrent HTTP 1.1 server
gem "pundit", "~> 2.1" # Object oriented authorization for Rails applications
gem "pusher", "~> 1.3" # Ruby library for Pusher Channels HTTP API
gem "pusher-push-notifications", "~> 1.1" # Pusher Push Notifications Ruby server SDK
gem "rack-cors", "~> 1.1" # Middleware that will make Rack-based apps CORS compatible
gem "rack-timeout", "~> 0.6" # Rack middleware which aborts requests that have been running for longer than a specified timeout
gem "rails", "~> 5.2" # Ruby on Rails
gem "rails-observers", "~> 0.1" # Rails observer (removed from core in Rails 4.0)
gem "rails-settings-cached", ">= 2.1.1" # Settings plugin for Rails that makes managing a table of global key, value pairs easy.
gem "ransack", "~> 2.3" # Searching and sorting
gem "recaptcha", "~> 5.3", require: "recaptcha/rails" # Helpers for the reCAPTCHA API
gem "redcarpet", "~> 3.5" # A fast, safe and extensible Markdown to (X)HTML parser
gem "redis", "~> 4.1.3" # Redis ruby client
gem "redis-rails", "~> 5.0.2" # Redis for Ruby on Rails
gem "reverse_markdown", "~> 1.4" # Map simple html back into markdown
gem "rolify", "~> 5.2" # Very simple Roles library
gem "rouge", "~> 3.16" # A pure-ruby code highlighter
gem "rubyzip", "~> 2.1" # Rubyzip is a ruby library for reading and writing zip files
gem "s3_direct_upload", "~> 0.1" # Direct Upload to Amazon S3
gem "sass-rails", "~> 6.0" # Sass adapter for the Rails asset pipeline
gem "sidekiq", "~> 6.0.4" # Sidekiq is used to process background jobs with the help of Redis
gem "sitemap_generator", "~> 6.1" # SitemapGenerator is a framework-agnostic XML Sitemap generator
gem "slack-notifier", "~> 2.3" # A slim ruby wrapper for posting to slack webhooks
gem "sprockets", "~> 3.7" # Sprockets is a Rack-based asset packaging system
gem "staccato", "~> 0.5" # Ruby Google Analytics Measurement
gem "storext", "~> 3.1" # Add type-casting and other features on top of ActiveRecord::Store.store_accessor
gem "stripe", "~> 5.15" # Ruby library for the Stripe API
gem "strong_migrations", "~> 0.6" # Catch unsafe migrations
gem "timber", "~> 3.0" # Great Ruby logging made easy
gem "timber-rails", "~> 1.0" #  Timber integration for Rails
gem "twilio-ruby", "~> 5.31" # The official library for communicating with the Twilio REST API
gem "twitter", "~> 7.0" # A Ruby interface to the Twitter API
gem "typhoeus", "~> 1.3.1" # Used with Elasticsearch to support http keep-alive connections
gem "uglifier", "~> 4.2" # Uglifier minifies JavaScript files
gem "ulid", "~> 1.2" # Universally Unique Lexicographically Sortable Identifier implementation for Ruby
gem "validate_url", "~> 1.0" # Library for validating urls in Rails
gem "webpacker", "~> 3.5" # Use webpack to manage app-like JavaScript modules in Rails

group :development do
  gem "better_errors", "~> 2.5" # Provides a better error page for Rails and other Rack apps
  gem "binding_of_caller", "~> 0.8" # Retrieve the binding of a method's caller
  gem "brakeman", "~> 4.7", require: false # Brakeman detects security vulnerabilities in Ruby on Rails applications via static analysis
  gem "bundler-audit", "~> 0.6" # bundler-audit provides patch-level verification for Bundled apps
  gem "derailed_benchmarks", "~> 1.6", require: false # A series of things you can use to benchmark a Rails or Ruby app
  gem "erb_lint", "~> 0.0", require: false # ERB Linter tool
  gem "fix-db-schema-conflicts", "~> 3.0" # Ensures consistent output of db/schema.rb despite local differences in the database
  gem "guard", "~> 2.16", require: false # Guard is a command line tool to easily handle events on file system modifications
  gem "guard-livereload", "~> 2.5", require: false # Guard::LiveReload automatically reloads your browser when 'view' files are modified
  gem "guard-rspec", "~> 4.7", require: false # Guard::RSpec automatically run your specs
  gem "memory_profiler", "~> 0.9", require: false # Memory profiling routines for Ruby 2.3+
  gem "pry", "~> 0.12" # An IRB alternative and runtime developer console
  gem "pry-rails", "~> 0.3" # Use Pry as your rails console
  gem "web-console", "~> 3.7" # Rails Console on the Browser
  gem "yard", "~> 0.9.24" # YARD is a documentation generation tool for the Ruby programming language
  gem "yard-activerecord", "~> 0.0.16" # YARD extension that handles and interprets methods used when developing applications with ActiveRecord
  gem "yard-activesupport-concern", "~> 0.0.1" # YARD extension that brings support for modules making use of ActiveSupport::Concern
end

group :development, :test do
  gem "awesome_print", "~> 1.8" # Great Ruby dubugging companion: pretty print Ruby objects to visualize their structure
  gem "bullet", "~> 6.1" # help to kill N+1 queries and unused eager loading
  gem "capybara", "~> 3.31" # Capybara is an integration testing tool for rack based web applications
  gem "faker", "~> 2.10" # A library for generating fake data such as names, addresses, and phone numbers
  gem "parallel_tests", "~> 2.31" # Run Test::Unit / RSpec / Cucumber / Spinach in parallel
  gem "pry-byebug", "~> 3.8" # Combine 'pry' with 'byebug'. Adds 'step', 'next', 'finish', 'continue' and 'break' commands to control execution
  gem "rspec-rails", "~> 3.9" # rspec-rails is a testing framework for Rails 3+
  gem "rubocop", "~> 0.79", require: false # Automatic Ruby code style checking tool
  gem "rubocop-performance", "~> 1.5", require: false # A collection of RuboCop cops to check for performance optimizations in Ruby code
  gem "rubocop-rails", "~> 2.4", require: false # Automatic Rails code style checking tool
  gem "rubocop-rspec", "~> 1.38", require: false # Code style checking for RSpec files
  gem "spring", "~> 2.1" # Preloads your application so things like console, rake and tests run faster
  gem "spring-commands-rspec", "~> 1.0" # rspec command for spring
end

group :test do
  gem "approvals", "~> 0.0" # A library to make it easier to do golden-master style testing in Ruby
  gem "exifr", ">= 1.3.6" # EXIF Reader is a module to read EXIF from JPEG and TIFF images
  gem "factory_bot_rails", "~> 5.1" # factory_bot is a fixtures replacement with a straightforward definition syntax, support for multiple build strategies
  gem "launchy", "~> 2.4" # Launchy is helper class for launching cross-platform applications in a fire and forget manner.
  gem "pundit-matchers", "~> 1.6" # A set of RSpec matchers for testing Pundit authorisation policies
  gem "rspec-retry", "~> 0.6" # retry intermittently failing rspec examples
  gem "ruby-prof", "~> 1.3", require: false # ruby-prof is a fast code profiler for Ruby
  gem "shoulda-matchers", "~> 4.3.0", require: false # Simple one-liner tests for common Rails functionality
  gem "simplecov", "0.17.1", require: false # Code coverage with a powerful configuration library and automatic merging of coverage across test suites
  gem "stackprof", "~> 0.2", require: false, platforms: :ruby # stackprof is a fast sampling profiler for ruby code, with cpu, wallclock and object allocation samplers
  gem "stripe-ruby-mock", "~> 3.0", require: "stripe_mock" # A drop-in library to test stripe without hitting their servers
  gem "test-prof", "~> 0.11" # Ruby Tests Profiling Toolbox
  gem "timecop", "~> 0.9" # A gem providing "time travel" and "time freezing" capabilities, making it dead simple to test time-dependent code
  gem "vcr", "~> 5.1" # Record your test suite's HTTP interactions and replay them during future test runs for fast, deterministic, accurate tests
  gem "webdrivers", "~> 4.2" # Run Selenium tests more easily with install and updates for all supported webdrivers
  gem "webmock", "~> 3.8" # WebMock allows stubbing HTTP requests and setting expectations on HTTP requests
  gem "zonebie", "~> 0.6.1" # Runs your tests in a random timezone
end

group :doc do
  gem "sdoc", "~> 1.0" # rdoc generator html with javascript search index
end<|MERGE_RESOLUTION|>--- conflicted
+++ resolved
@@ -47,12 +47,8 @@
 gem "front_matter_parser", "~> 0.2" # Parse a front matter from syntactically correct strings or files
 gem "gemoji", "~> 4.0.0.rc2" # Character information and metadata for standard and custom emoji
 gem "gibbon", "~> 3.3" # API wrapper for MailChimp's API
-<<<<<<< HEAD
-gem "google-api-client", "~> 0.36" # Client for accessing Google APIs
+gem "google-api-client", "~> 0.37" # Client for accessing Google APIs
 gem "groupdate", "~> 5.0" # Group collections by date
-=======
-gem "google-api-client", "~> 0.37" # Client for accessing Google APIs
->>>>>>> e9a0efbb
 gem "honeybadger", "~> 4.5" # Used for tracking application errors
 gem "honeycomb-beeline", "~> 1.3.0" # Monitoring and Observability gem
 gem "html_truncator", "~> 0.4" # Truncate an HTML string properly
