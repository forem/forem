<!DOCTYPE html>
<html>
<head>
  <title>You are not connected to the Internet</title>
  <meta property="og:url" content="https://dev.to/offline.html" />
  <meta property="og:title" content="Looks like you've lost your Internet connection" />
  <meta property="og:image" content="https://thepracticaldev.s3.amazonaws.com/i/aio6nc08tpcqavej512d.png" />
  <meta property="og:description" content="Maybe you could go outside and get some fresh air." />
  <meta property="og:site_name" content="The DEV Community" />

  <meta name="twitter:card" content="summary_large_image">
  <meta name="twitter:site" content="@ThePracticalDev">
  <meta name="twitter:title" content="Looks like you've lost your Internet connection">
  <meta name="twitter:description" content="Maybe you could go outside and get some fresh air.">
  <meta name="twitter:image:src" content="https://thepracticaldev.s3.amazonaws.com/i/aio6nc08tpcqavej512d.png">

  <style>
    html,
    body,
    canvas {
      height: 100%;
      width: 100%;
      margin: 0;
      font-family: Helvetica;
      user-select: none;
    }

    body {
      display: flex;
      justify-content: center;
      align-items: center;
      flex-direction: column;
      color: #444444;
    }

    h2,
    h3 {
      font-weight: 400;
    }

    h2 {
      font-size: 2em;
    }

    h3 {
      font-size: 1.3em;
    }

    canvas {
      position: fixed;
      top: 0;
      width: 100%;
      height: 100vh;
    }

    path {
      opacity: 50%;
    }

    .content {
      text-align: center;
      margin: 20px 20px;
    }

    .paletteSelector {
      z-index: 2;
      margin-top: 30px;
    }

    #btn-clear, .paletteSelector select {
      height: 30px;
      cursor: pointer;
    }

    .colors {
      z-index: 2;
      margin: 0 20px;
      text-align: center;
    }

    .color {
      height: 50px;
      width: 50px;
      margin-right: 10px;
      border-radius: 50%;
      border: none;
    }

    .color:hover {
      opacity: .7;
      cursor: pointer;
    }

    .color:focus {
      outline: 0;
    }

    .rainbow-logo {
      border-radius: 10%;
      max-width: 40%;
      max-height: 400px;
    }

    .signature {
      margin-top: 20px;
    }

    #footer-container {
      display: none;
    }

    @media only screen and (max-height: 700px) {
      h2 {
        font-size: 1.5em;
      }

      h3 {
        font-size: 1.0em;
      }

      .color {
        height: 30px;
        width: 30px;
      }

      .signature {
        margin-top: 10px;
        margin-bottom: 10px;
      }

      .content {
        margin-bottom: 10px;
      }
    }
  </style>
</head>

<body>
  <canvas></canvas>
  <div class="content">
    <svg viewBox="0 0 235 234" version="1.1" xmlns="http://www.w3.org/2000/svg" xmlns:xlink="http://www.w3.org/1999/xlink" class="rainbow-logo"
      preserveAspectRatio="xMinYMin meet">
      <g id="Page-1" stroke="none" stroke-width="1" fill="none" fill-rule="evenodd">
        <g id="80K">
          <polygon id="Shape" fill="#88AEDC" points="234.04 175.67 158.35 233.95 205.53 233.95 234.04 212"></polygon>
          <polygon id="Shape" points="234.04 140.06 112.11 233.95 112.13 233.95 234.04 140.08"></polygon>
          <polygon id="Shape" points="133.25 0.95 0.04 103.51 0.04 103.53 133.27 0.95"></polygon>
          <polygon id="Shape" fill="#F58F8E" fill-rule="nonzero" points="0.04 0.95 0.04 31.11 39.21 0.95"></polygon>
          <polygon id="Shape" fill="#FEE18A" fill-rule="nonzero" points="39.21 0.95 0.04 31.11 0.04 67.01 85.84 0.95"></polygon>
          <polygon id="Shape" fill="#F3F095" fill-rule="nonzero" points="85.84 0.95 0.04 67.01 0.04 103.51 133.25 0.95"></polygon>
          <polygon id="Shape" fill="#55C1AE" fill-rule="nonzero" points="133.27 0.95 0.04 103.53 0.04 139.12 179.49 0.95"></polygon>
          <polygon id="Shape" fill="#F7B3CE" fill-rule="nonzero" points="234.04 0.95 226.67 0.95 0.04 175.45 0.04 211.38 234.04 31.2"></polygon>
          <polygon id="Shape" fill="#88AEDC" fill-rule="nonzero" points="179.49 0.95 0.04 139.12 0.04 175.45 226.67 0.95"></polygon>
          <polygon id="Shape" fill="#F58F8E" fill-rule="nonzero" points="234.04 31.2 0.04 211.38 0.04 233.95 18.07 233.95 234.04 67.65"></polygon>
          <polygon id="Shape" fill="#FEE18A" fill-rule="nonzero" points="234.04 67.65 18.07 233.95 64.7 233.95 234.04 103.56"></polygon>
          <polygon id="Shape" fill="#F3F095" fill-rule="nonzero" points="234.04 103.56 64.7 233.95 112.11 233.95 234.04 140.06"></polygon>
          <polygon id="Shape" fill="#55C1AE" fill-rule="nonzero" points="234.04 140.08 112.13 233.95 158.35 233.95 234.04 175.67"></polygon>
          <polygon id="Shape" fill="#F7B3CE" fill-rule="nonzero" points="234.04 212 205.53 233.95 234.04 233.95"></polygon>
          <g id="Group" transform="translate(37.000000, 77.000000)" fill="#FFFFFF">
            <path d="M28.2371517,0.75 C32.7510836,1.7 36.0111455,3.55 39.371517,7.05 C42.4309598,10.25 44.3368421,13.9 45.1393189,18 C45.7913313,21.45 45.7913313,58.55 45.1393189,62.05 C43.4340557,71.15 35.6600619,78.25 26.0303406,79.5 C24.0241486,79.75 17.3034056,80 11.1845201,80 L-7.10542736e-15,80 L-7.10542736e-15,1.42108547e-14 L12.4383901,1.42108547e-14 C21.2656347,1.42108547e-14 25.7795666,0.2 28.2371517,0.75 Z M14.5448916,40 L14.5448916,65.6 L19.7108359,65.4 C24.174613,65.25 25.1275542,65.05 27.1337461,63.9 C31.0458204,61.6 31.0959752,61.45 31.0959752,39.7 C31.0959752,18.5 31.0959752,18.5 27.4346749,16.1 C25.6291022,14.9 24.8767802,14.75 19.9616099,14.55 L14.5448916,14.4 L14.5448916,40 Z"
              id="Combined-Shape"></path>
            <path d="M93.7894737,7.25 L93.7894737,14.5 L68.2105263,14.5 L68.2105263,32.5 L83.7585139,32.5 L83.7585139,47 L68.2105263,47 L68.3108359,56.1 L68.4613003,65.25 L81.1504644,65.4 L93.7894737,65.5 L93.7894737,80 L78.993808,80 C62.5430341,80 59.9851393,79.7 57.3770898,77.4 C53.7157895,74.2 53.9164087,76.25 53.7659443,41.1 C53.6656347,19.2 53.8160991,8.85 54.1671827,7.45 C54.8693498,4.85 57.828483,1.65 60.4365325,0.75 C61.9913313,0.2 65.9034056,0.05 78.1411765,4.26325641e-14 L93.7894737,4.26325641e-14 L93.7894737,7.25 Z"
              id="Path"></path>
            <path d="M125.437152,28.1 C129.148607,42.35 132.258204,53.7 132.358514,53.35 C132.508978,53 135.668731,40.95 139.430341,26.5 L146.301548,0.25 L154.125697,0.1 C160.043963,7.10542736e-15 162,0.15 162,0.6 C162,1.05 144.64644,66.8 143.643344,70.1 C142.941176,72.4 139.179567,77.1 137.073065,78.35 C134.414861,79.85 130.502786,80.1 128.095356,78.85 C125.9387,77.75 123.079876,74.45 121.625387,71.35 C120.722601,69.45 105.97709,15.35 102.566563,1.35 L102.21548,0 L110.039628,0 C117.713313,0 117.913932,0 118.31517,1.1 C118.515789,1.75 121.725697,13.9 125.437152,28.1 Z"
              id="Path"></path>
          </g>
        </g>
      </g>
    </svg>
    <h2> So, there's good news and bad news</h2>
    <h3>Bad news: It looks like you're offline</h3>
    <h3>Good news: You can draw a picture anywhere on this page while you wait to get it back!</h3>
    <h4>(pick a color below && start drawing!)</h4>
  </div>

  <div class="colors">
  </div>
  <div class='paletteSelector'>
<<<<<<< HEAD
    <select id="palettes"></select>
=======
    <!-- TODO: Populate options from javascript instead of hardcoding -->
    <select>
      <option value="default">Default Palette</option>
      <option value="paulTol">Paul Tol Palette</option>
    </select>

    <button type="button" id="btn-clear">Clear</button>
>>>>>>> 877bdba1
  </div>
  <svg width="75px" height="75px" viewBox="0 0 266 286" version="1.1" xmlns="http://www.w3.org/2000/svg" xmlns:xlink="http://www.w3.org/1999/xlink"
    class="signature">
    <g id="Page-1" stroke="none" stroke-width="1" fill="none" fill-rule="evenodd">
      <g id="Artboard-3" transform="translate(-66.000000, -39.000000)" stroke="#F4908E" stroke-width="8">
        <g id="Group" transform="translate(70.000000, 44.000000)">
          <path d="M137.947881,11.0969119 C120.236214,10.7929621 127.259584,-4.63518682 110.600707,1.39809583 C98.4900537,5.78416547 5.38963223,31.9682026 1.99251552,84.34539 C0.138615017,112.929069 -0.563473858,141.639852 0.495802997,170.264134 C0.973626724,183.176113 16.3154795,204.585393 22.2134768,211.816457 C35.0843735,227.596436 61.6452079,206.201192 70.9197071,196.000824 C104.380023,159.200179 133.244668,118.47588 137.947881,67.1534449 C138.600896,60.027607 145.952931,5.41350351 126.011684,11.0969119 C112.376346,14.9830876 103.436568,65.3726702 102.950719,78.3517738 C101.357143,120.922959 86.4228272,211.00328 146.955431,222.813291 C172.852291,227.865812 169.286943,226.931981 192,226.931981"
            id="Path-2"></path>
          <path d="M80,277.169785 C120.408772,252.192233 121.434199,237.685468 133.304963,222.650446 C151.591469,199.489509 173.572805,172.509583 233.39048,84.1055622 C240.794147,73.1637472 242.286005,30.9559106 238.678367,28.2608272 C236.630233,26.7307705 219.030597,13.826187 211.887732,18.9306581 C202.734845,25.4715418 203.241886,57.600262 203.223682,60.0372493 C203.010014,88.6406571 203.914879,117.248834 205.052575,145.830265 C206.126657,172.81357 211.080162,198.940616 208.995298,226.072378 C206.84232,254.090552 155.519583,271.514023 133.304963,268.076421 C126.954422,267.093706 93.5574761,243.825981 102.987596,240.93683 C113.776095,237.631506 146.615548,245.587641 160.390474,240.93683 C174.165399,236.286019 182.361602,234.057591 192.833448,229.336442 C203.454817,224.547881 249.685075,198.800486 259.8975,193.187538"
            id="Path-3"></path>
        </g>
      </g>
    </g>
  </svg>
  <script type="text/javascript">

    const palettes = {
      default: {
        name: 'Default Palette',
        colors: ['#F4908E', '#F2F097', '#88B0DC', '#F7B5D1', '#53C4AF', '#FDE38C']
      },
      // Color-deficient accessible palettes: https://owi.usgs.gov/blog/tolcolors/
      paulTol: {
        name: 'Paul Tol Palette',
        colors: ['#B997C6', '#824D99', '#4E79C4', '#57A2AC', '#7EB875', '#D0B440', '#E67F33']
      },
      // Add more palette options below and to the "select" dropdown.
    }
    let activePalette = 'default' // match key inside the palettes variable

    // Globally DOM nodes + variables
    const paletteSelector = document.querySelector('.paletteSelector')
    const colorSelector = document.querySelector('.colors')
    const canvas = document.querySelector('canvas')
    const context = canvas.getContext('2d')
    const colorDiv = document.querySelector('.colors')
    let dx = 1, dy = 1;

    // handler for color input buttons
    function handleButtonClick(event) {
      const buttonStyle = event.target.style
      context.strokeStyle = buttonStyle.backgroundColor
    }

    // Main drawing function
    function renderColorButtons(colors) {
      // First, remove existing event listeners to prevent memory leak
      colorDiv.querySelectorAll('button').forEach((button) => {
        button.removeEventListener('click', handleButtonClick)
      })
      // Then, remove existing buttons
      colorDiv.innerHTML = ''

      // Lastly, add new a new button for each color in the passed in palette
      colors.forEach(color => {
        const button = document.createElement('button')
        button.classList.add('color')
        button.style.backgroundColor = color
        colorDiv.appendChild(button)
        button.addEventListener('click', handleButtonClick)
      })
    }

    // Helper for modifying canvas context
    const setContextSettings = (strokeColor) => {
      context.strokeStyle = strokeColor
      context.lineJoin = 'round'
      context.lineWidth = 5
    }

    const setCanvasSize = () => {
      // set dimensions on the canvas
      canvas.setAttribute('width', window.innerWidth)
      canvas.setAttribute('height', window.innerHeight)
    }

    const setResizeFactors = () => {
      // set the x and y resizinf factor for cursor position
      dx = canvas.width / window.innerWidth
      dy = canvas.height / window.innerHeight
    }

    const handleResize = () => {
      setCanvasSize()
      setResizeFactors();
    }

    window.addEventListener('resize', handleResize)

    // Main function to render new DOM whenever activePalette changes
    const render = (palette) => {
      renderColorButtons(palette)
      setContextSettings(palette[0])
      setCanvasSize()
    }

    // User Input Event Handlers
    //----------------------------------------
    let firstX, firstY, secondX, secondY, paint

    function getCoordinates(event) {
      // check to see if mobile or desktop
      if (['mousedown', 'mousemove'].includes(event.type)) {
        // click events
        return [event.pageX * dx, event.pageY * dy]
      } else {
        // touch coordinates
        return [event.touches[0].pageX * dx, event.touches[0].pageY * dy]
      }
    }

    function addClick(event, canvas) {
      let [x, y] = getCoordinates(event)

      secondX = firstX
      secondY = firstY
      firstX = x
      firstY = y
    }

    function draw() {
      context.beginPath()
      context.moveTo(secondX, secondY)
      context.lineTo(firstX, firstY)
      context.closePath()
      context.stroke()
    }

    function startPaint(event) {
      colorSelector.style.pointerEvents = 'none'
      paletteSelector.style.pointerEvents = 'none'

      addClick(event, this)
      paint = true
    }
    canvas.addEventListener('mousedown', startPaint)
    canvas.addEventListener('touchstart', startPaint)

    const exit = _ => {
      colorSelector.style.pointerEvents = 'all'
      paletteSelector.style.pointerEvents = 'all'

      paint = false
      firstX = null
      firstY = null
    }
    canvas.addEventListener('mouseup', exit)
    canvas.addEventListener('mouseleave', exit)
    canvas.addEventListener('touchend', exit)

    function endPaint(event) {
      if (paint) {
        addClick(event, this)
        draw()
      }
    }
    canvas.addEventListener('mousemove', endPaint)
    canvas.addEventListener('touchmove', endPaint)

    // generate options for select tag
    let selectTag = document.getElementById('palettes');

    Object.keys(palettes).forEach((key) => {
      // create tag
      let option = document.createElement('option');
      option.value = key;
      option.textContent = palettes[key].name;
      
      // insert to select
      selectTag.appendChild(option);
    });

    paletteSelector.onchange = (event) => {
      activePalette = event.target.value
      render(palettes[activePalette].colors)
    }

    document.getElementById('btn-clear').addEventListener('click', (e) => {
      context.clearRect(0, 0, canvas.width, canvas.height);
    });

    // Initialization when page is ready to load, runs once
    (function() {
      render(palettes[activePalette].colors)
    })()

  </script>
</body>
</html><|MERGE_RESOLUTION|>--- conflicted
+++ resolved
@@ -176,17 +176,7 @@
   <div class="colors">
   </div>
   <div class='paletteSelector'>
-<<<<<<< HEAD
     <select id="palettes"></select>
-=======
-    <!-- TODO: Populate options from javascript instead of hardcoding -->
-    <select>
-      <option value="default">Default Palette</option>
-      <option value="paulTol">Paul Tol Palette</option>
-    </select>
-
-    <button type="button" id="btn-clear">Clear</button>
->>>>>>> 877bdba1
   </div>
   <svg width="75px" height="75px" viewBox="0 0 266 286" version="1.1" xmlns="http://www.w3.org/2000/svg" xmlns:xlink="http://www.w3.org/1999/xlink"
     class="signature">
