name: CI/CD

on:
  push:
    branches:
      - main
  pull_request:
    branches:
      - main
concurrency:
  group: ${{ github.workflow }}-${{ github.ref }}
  cancel-in-progress: ${{  github.ref != 'refs/heads/main' }}

env:
  COVERAGE: true
  RAILS_ENV: test
  NODE_ENV: test
  DATABASE_URL_TEST: postgres://postgres:postgres@localhost:5432/Forem_test
  DATABASE_NAME_TEST: Forem_test
  KNAPSACK_PRO_FIXED_QUEUE_SPLIT: true
  POSTGRES_PASSWORD: postgres

jobs:
  bundle_install:
    runs-on: ubuntu-latest

    steps:
      - uses: actions/checkout@v3
      - uses: ruby/setup-ruby@v1
        with:
          bundler-cache: true

  yarn_install:
    runs-on: ubuntu-latest

    steps:
      - uses: actions/checkout@v3
      - name: Look up if node_module cache exist
        id: cache
        uses: actions/cache/restore@v3
        with:
          lookup-only: true
          path: node_modules
          key: ${{ runner.os }}-node-modules-${{ hashFiles('**/yarn.lock') }}
          restore-keys: ${{ runner.os }}-node-modules-
      - name: Cache node_modules
        uses: actions/cache@v3
        with:
          path: node_modules
          key: ${{ runner.os }}-node-modules-${{ hashFiles('**/yarn.lock') }}
          restore-keys: ${{ runner.os }}-node-modules-
        if: steps.cache.outputs.cache-hit != 'true'
      - uses: actions/setup-node@v3
        if: steps.cache.outputs.cache-hit != 'true'
        with:
          node-version: 16
          cache: yarn
      - run: yarn install --immutable
        if: steps.cache.outputs.cache-hit != 'true'

  precompile_assets:
    runs-on: ubuntu-latest

    steps:
      - uses: actions/checkout@v3
      - uses: ./.github/actions/precompiled-assets-cache
        id: precompiled-asset
        with:
          failed-on-cache-miss: false
      - name: setup ruby
        uses: ruby/setup-ruby@v1
        with:
          bundler-cache: true
        if: steps.precompiled-asset.outputs.cache-hit != 'true'
      - name: Cache node_modules
        uses: actions/cache/restore@v3
        with:
          path: node_modules
          key: ${{ runner.os }}-node-modules-${{ hashFiles('**/yarn.lock') }}
          restore-keys: ${{ runner.os }}-node-modules-
        if: steps.precompiled-asset.outputs.cache-hit != 'true'
      - uses: actions/setup-node@v3
        with:
          node-version: 16
          cache: yarn
        if: steps.precompiled-asset.outputs.cache-hit != 'true'
      - run: yarn install --immutable
        if: steps.precompiled-asset.outputs.cache-hit != 'true'
      - run: bundle exec rails assets:precompile
        if: steps.precompiled-asset.outputs.cache-hit != 'true'

  audit:
    runs-on: ubuntu-latest
    needs: [bundle_install]

    steps:
      - uses: actions/checkout@v3
      - name: setup ruby
        uses: ruby/setup-ruby@v1
        with:
          bundler-cache: true
      - uses: actions/setup-node@v3
        with:
          node-version: 16
          cache: yarn
      - name: Restore node_modules
        uses: actions/cache/restore@v3
        with:
          path: node_modules
          key: ${{ runner.os }}-node-modules-${{ hashFiles('**/yarn.lock') }}
          restore-keys: ${{ runner.os }}-node-modules-
      - name: rubocop
        uses: reviewdog/action-rubocop@v2
        with:
          rubocop_version: gemfile
          rubocop_extensions: rubocop-performance:gemfile rubocop-rails:gemfile rubocop-rspec:gemfile
          reporter: github-pr-review # Default is github-pr-check
      - run: yarn lint:frontend
      - run: bundle exec bundle-audit check --update

  rspec:
    runs-on: ubuntu-latest
    needs: [bundle_install, yarn_install, precompile_assets]
    timeout-minutes: 20
    env:
      KNAPSACK_PRO_CI_NODE_TOTAL: ${{ matrix.ci_node_total }}
      KNAPSACK_PRO_CI_NODE_INDEX: ${{ matrix.ci_node_index }}
      KNAPSACK_PRO_TEST_SUITE_TOKEN_RSPEC: ${{ secrets.KNAPSACK_PRO_TEST_SUITE_TOKEN_RSPEC }}

    services:
      postgres:
        image: postgres:13-alpine
        env:
          POSTGRES_PASSWORD: postgres
        ports:
          - 5432:5432
      redis:
        image: redis
        ports:
          - 6379:6379

    strategy:
      fail-fast: false
      matrix:
        ci_node_total: [8]
        ci_node_index: [0, 1, 2, 3, 4, 5, 6, 7]

    steps:
      - uses: actions/checkout@v3
      - name: Restore compiled assets
        uses: ./.github/actions/precompiled-assets-cache
        with:
          failed-on-cache-miss: true
      - name: Restore node_modules
        uses: actions/cache/restore@v3
        with:
          path: node_modules
          key: ${{ runner.os }}-node-modules-${{ hashFiles('**/yarn.lock') }}
          restore-keys: ${{ runner.os }}-node-modules-
      - uses: actions/setup-node@v3
        with:
          node-version: 16
          cache: yarn
      - name: setup ruby
        uses: ruby/setup-ruby@v1
        with:
          bundler-cache: true
      - run: bundle exec rails db:test:prepare
      - name: RSpec
        run: bin/knapsack_pro_rspec
      - name: Upload RSpec artifacts
        uses: actions/upload-artifact@v3
        if: failure()
        with:
          name: rspec-artifacts
          path: |
            tmp/capybara
      - uses: codecov/codecov-action@v3
        with:
          flags: ruby
      - name: Upload test results to BuildPulse for flaky test detection
        if: '!cancelled()' # Run this step even when the tests fail. Skip if the workflow is cancelled.
        uses: Workshop64/buildpulse-action@master
        with:
          account: ${{ secrets.BUILDPULSE_ACCOUNT }}
          repository: ${{ secrets.BUILDPULSE_REPOSITORY }}
          path: tmp/rspec_final_results.xml
          key: ${{ secrets.BUILDPULSE_ACCESS_KEY_ID }}
          secret: ${{ secrets.BUILDPULSE_SECRET_ACCESS_KEY }}

  jest:
    runs-on: ubuntu-latest
    needs: [yarn_install]
    timeout-minutes: 20

    steps:
      - uses: actions/checkout@v3
      - name: Restore node_modules
        uses: actions/cache/restore@v3
        with:
          path: node_modules
          key: ${{ runner.os }}-node-modules-${{ hashFiles('**/yarn.lock') }}
          restore-keys: ${{ runner.os }}-node-modules-
      - uses: actions/setup-node@v3
        with:
          node-version: 16
          cache: yarn
      - run: yarn test --colors --ci --reporters=jest-junit
      - name: Upload test results to BuildPulse for flaky test detection
        if: '!cancelled()' # Run this step even when the tests fail. Skip if the workflow is cancelled.
        uses: Workshop64/buildpulse-action@master
        with:
          account: ${{ secrets.BUILDPULSE_ACCOUNT }}
          repository: ${{ secrets.BUILDPULSE_REPOSITORY }}
          path: junit.xml
          key: ${{ secrets.BUILDPULSE_ACCESS_KEY_ID }}
          secret: ${{ secrets.BUILDPULSE_SECRET_ACCESS_KEY }}
      - uses: codecov/codecov-action@v3
        with:
          flags: javascript

  storybook:
    runs-on: ubuntu-latest
    needs: [yarn_install]
    timeout-minutes: 20
    steps:
      - uses: actions/checkout@v3
      - name: Restore node_modules
        uses: actions/cache/restore@v3
        with:
          path: node_modules
          key: ${{ runner.os }}-node-modules-${{ hashFiles('**/yarn.lock') }}
          restore-keys: ${{ runner.os }}-node-modules-
      - uses: actions/setup-node@v3
        with:
          node-version: 16
          cache: yarn
      - run: yarn build-storybook

  build_test:
    runs-on: ubuntu-latest
    needs: [bundle_install, yarn_install, precompile_assets]
    timeout-minutes: 20
    env:
      RAILS_ENV: production
      NODE_ENV: production
      DATABASE_URL: postgres://postgres:postgres@localhost:5432/Forem_prod_test
      DATABASE_NAME: Forem_prod_test
      APP_PROTOCOL: http://
      APP_DOMAIN: localhost:3000
      HEROKU_APP_URL: practicaldev.herokuapp.com
      SECRET_KEY_BASE: dummydummydummy
      GITHUB_KEY: dummy
      GITHUB_SECRET: dummy

    services:
      postgres:
        image: postgres:13-alpine
        env:
          POSTGRES_PASSWORD: postgres
        ports:
          - 5432:5432
      redis:
        image: redis
        ports:
          - 6379:6379

    steps:
      - uses: actions/checkout@v3
<<<<<<< HEAD
      - uses: ./.github/actions/precompiled-assets-cache
        with:
          failed-on-cache-miss: true
=======
>>>>>>> 15bb2e5a
      - name: Restore node_modules
        uses: actions/cache/restore@v3
        with:
          path: node_modules
          key: ${{ runner.os }}-node-modules-${{ hashFiles('**/yarn.lock') }}
          restore-keys: ${{ runner.os }}-node-modules-
      - uses: actions/setup-node@v3
        with:
          node-version: 16
          cache: yarn
      - name: setup ruby
        uses: ruby/setup-ruby@v1
        with:
          bundler-cache: true
      - run: bundle exec rails assets:precompile
      - run: RAILS_ENV=test bin/test-console-check

  cypress:
    runs-on: ubuntu-latest
    timeout-minutes: 20
    needs: [bundle_install, yarn_install, precompile_assets]

    services:
      postgres:
        image: postgres:13-alpine
        env:
          POSTGRES_PASSWORD: postgres
        ports:
          - 5432:5432
      redis:
        image: redis
        ports:
          - 6379:6379

    strategy:
      fail-fast: false
      matrix:
        ci_node_total: [8]
        ci_node_index: [0, 1, 2, 3, 4, 5, 6, 7, non-seed]

    steps:
      - uses: actions/checkout@v3
      - uses: ./.github/actions/precompiled-assets-cache
        with:
          failed-on-cache-miss: true
      - name: Restore node_modules
        uses: actions/cache/restore@v3
        with:
          path: node_modules
          key: ${{ runner.os }}-node-modules-${{ hashFiles('**/yarn.lock') }}
          restore-keys: ${{ runner.os }}-node-modules-
      - uses: actions/setup-node@v3
        with:
          node-version: 16
          cache: yarn
      - name: setup ruby
        uses: ruby/setup-ruby@v1
        with:
          bundler-cache: true
      - run: bundle exec rails db:test:prepare
      - run: yarn cypress install
      - name: cypress
        env:
          KNAPSACK_PRO_CI_NODE_TOTAL: ${{ matrix.ci_node_total }}
          KNAPSACK_PRO_CI_NODE_INDEX: ${{ matrix.ci_node_index }}
          KNAPSACK_PRO_TEST_SUITE_TOKEN_CYPRESS: ${{ secrets.KNAPSACK_PRO_TEST_SUITE_TOKEN_CYPRESS }}
          KNAPSACK_PRO_TEST_FILE_PATTERN: "cypress/e2e/seededFlows/**/*.spec.js"
        run: bin/knapsack_pro_cypress
        if: ${{ matrix.ci_node_index != 'non-seed' }}
      - name: cypress non-seed
        run: CREATOR_ONBOARDING_SEED_DATA=1 E2E_FOLDER=creatorOnboardingFlows E2E=true bin/rails cypress:run
        if: ${{ matrix.ci_node_index == 'non-seed' }}
      - name: Upload Cypress artifacts
        uses: actions/upload-artifact@v3
        if: failure()
        with:
          name: cypress-artifacts
          path: |
            tmp/cypress_screenshots
            cypress/logs
      - uses: codecov/codecov-action@v3
        with:
          flags: cypress
      - name: Upload test results to BuildPulse for flaky test detection
        if: '!cancelled()' # Run this step even when the tests fail. Skip if the workflow is cancelled.
        uses: Workshop64/buildpulse-action@master
        with:
          account: ${{ secrets.BUILDPULSE_ACCOUNT }}
          repository: ${{ secrets.BUILDPULSE_REPOSITORY }}
          path: cypress/results
          key: ${{ secrets.BUILDPULSE_ACCESS_KEY_ID }}
          secret: ${{ secrets.BUILDPULSE_SECRET_ACCESS_KEY }}


  CI-status-report:
    runs-on: ubuntu-latest
    needs: [rspec, jest, cypress, build_test]
    if: always()

    steps:
      - name: Decide whether the needed jobs succeeded or failed
        uses: re-actors/alls-green@release/v1
        with:
          jobs: ${{ toJSON(needs) }}

  deploy:
    if: ${{ github.event_name == 'push' && github.ref == 'refs/heads/main' }}
    runs-on: ubuntu-latest
    needs: [CI-status-report]
    concurrency: ${{ matrix.environment }}
    environment: ${{ matrix.environment }}

    strategy:
      matrix:
        environment: [ production, staging ]

    steps:
      - uses: actions/checkout@v3
      - uses: akhileshns/heroku-deploy@v3.12.12
        with:
          heroku_api_key: ${{ secrets.HEROKU_API_KEY }}
          heroku_app_name: ${{ secrets.HEROKU_APP_NAME }}
          heroku_email: ${{ secrets.HEROKU_EMAIL }}<|MERGE_RESOLUTION|>--- conflicted
+++ resolved
@@ -267,12 +267,9 @@
 
     steps:
       - uses: actions/checkout@v3
-<<<<<<< HEAD
       - uses: ./.github/actions/precompiled-assets-cache
         with:
           failed-on-cache-miss: true
-=======
->>>>>>> 15bb2e5a
       - name: Restore node_modules
         uses: actions/cache/restore@v3
         with:
