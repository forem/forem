--- conflicted
+++ resolved
@@ -4,13 +4,9 @@
     "paths": {
       "@crayons/*": ["app/javascript/crayons/*"],
       "@utilities/*": ["app/javascript/utilities/*"],
-<<<<<<< HEAD
       "@img/*": ["app/assets/images/*"],
-      "@components/*": ["app/javascript/shared/components/*"]
-=======
       "@components/*": ["app/javascript/shared/components/*"],
       "@admin-controllers/*": ["app/javascript/admin/controllers/*"]
->>>>>>> 363c099b
     }
   },
   "exclude": ["node_modules", "**/node_modules/*"]
