--- conflicted
+++ resolved
@@ -1,9 +1,5 @@
 {
   "compilerOptions": {
-<<<<<<< HEAD
-    "target": "es5",
-=======
->>>>>>> e5998e6d
     "baseUrl": ".",
     "paths": {
       "@crayons*": ["./app/javascript/crayons/*"],
