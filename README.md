--- conflicted
+++ resolved
@@ -46,21 +46,13 @@
   </a>
 </p>
 
-<<<<<<< HEAD
-Welcome to the [Forem](https://www.forem.com) codebase. We are so excited to have you.
-With your help, we can build out Forem to be more stable and better serve our
-=======
 Welcome to the [Forem](https://forem.com) codebase, the platform that powers
 [dev.to](https://dev.to). We are so excited to have you. With your help, we can
 build out Forem’s usability, scalability, and stability to better serve our
->>>>>>> f1ec04a0
 communities.
 
 ## What is Forem?
 
-<<<<<<< HEAD
-[Forem](https://www.forem.com) is open source software for building communities. Communities for your peers, customers, fanbases, families, friends, and any other time and space where people need to come together to be part of a collective.
-=======
 Forem is open source software for building communities. Communities for your
 peers, customers, fanbases, families, friends, and any other time and space
 where people need to come together to be part of a collective.
@@ -73,7 +65,6 @@
 pursuit of great code and career growth for all members. The ecosystem spans
 from beginner to advanced developers, and all are welcome to find their place
 within our community. ❤️
->>>>>>> f1ec04a0
 
 ## Table of Contents
 
