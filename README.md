<div align="center">
  <br>
  <img
    alt="DEV"
    src="https://thepracticaldev.s3.amazonaws.com/i/d3o5l9yiqfv1z24cn1yp.png"
    width=500px
  />
  <br/>
  <h1>DEV Community 👩‍💻👨‍💻</h1>
  <strong>The Human Layer of the Stack</strong>
</div>
<br/>
<p align="center">
  <a href="https://www.ruby-lang.org/en/">
    <img src="https://img.shields.io/badge/Ruby-v2.5.1-green.svg" alt="ruby version"/>
  </a>
  <a href="http://rubyonrails.org/">
    <img src="https://img.shields.io/badge/Rails-v5.1.6-brightgreen.svg" alt="rails version"/>
  </a>
  <a href="https://travis-ci.com/thepracticaldev/dev.to">
    <img src="https://travis-ci.com/thepracticaldev/dev.to.svg?branch=master" alt="Travis Status for thepracticaldev/dev.to"/>
  </a>
  <a href="https://codeclimate.com/github/thepracticaldev/dev.to/maintainability">
    <img src="https://api.codeclimate.com/v1/badges/ce45bf63293073364bcb/maintainability" />
  </a>
  <a href="https://codeclimate.com/github/thepracticaldev/dev.to/test_coverage">
    <img src="https://api.codeclimate.com/v1/badges/ce45bf63293073364bcb/test_coverage" />
  </a>
  <a href="https://www.skylight.io/app/applications/K9H5IV3RqKGu">
    <img src="https://badges.skylight.io/status/K9H5IV3RqKGu.svg?token=Ofd-9PTSyus3BqEZZZbM1cWKJ94nHWaPiTphGsWJMAY" />
  </a>
</p>

Welcome to the [dev.to](https://dev.to) codebase. We are so excited to have you. With your help, we can build out DEV to be more stable and better serve our community.

## What is dev.to?
[dev.to](https://dev.to) (or just DEV) is a platform where software developers write articles, take part in discussions, and build their professional profiles. We value supportive and constructive dialogue in the pursuit of great code and career growth for all members. The ecosystem spans from beginner to advanced developers, and all are welcome to find their place within our community. ❤️ 

## Table of Contents

- [Contributing](#contributing)
  - [Where to contribute](#where-to-contribute)
  - [How to contribute](#how-to-contribute)
  - [Contribution guideline](#contribution-guideline)
    - [Clean code with tests](#clean-code-with-tests)
    - [Create a pull request](#create-a-pull-request)
    - [Creating an issue](#create-an-issue)
  - [How to get help](#how-to-get-help)
  - [The bottom line](#the-bottom-line)
- [Codebase](#codebase)
  - [The stack](#the-stack)
  - [Engineering standards](#engineering-standards)
    - [Style guide](#style-guide)
    - [Husky hooks](#husky-hooks)
- [Getting Started](#getting-started)
  - [Prerequisites](#prerequisites)
  - [Installation](#installation)
  - [Starting the application](#starting-the-application)
  - [Suggested Workflow](#suggested-workflow)
- [Additional docs](#additional-docs)
- [Product Roadmap](#product-roadmap)
- [Core Team Members](#core-team)
- [License](#license)

## Contributing
We expect contributors to abide by our underlying [code of conduct](https://dev.to/code-of-conduct). All conversations and discussions on GitHub (issues, pull requests) and across dev.to must be respectful and harassment-free.

### Where to contribute
When in doubt, ask a [core team member](#core-team)! You can mention us in any issues or ask on the [DEV Contributor thread](https://dev.to/devteam/devto-open-source-helpdiscussion-thread-v0-1l45). Any issue with `good first issue` tag is typically a good place to start.

**Refactoring** code, e.g. improving the code without modifying the behavior is an area that can probably be done based on intuition and may not require much communication to be merged.

**Fixing bugs** may also not require a lot of communication, but the more the better. Please surround bug fixes with ample tests. Bugs are magnets for other bugs. Write tests near bugs!

**Building features** is the area which will require the most communication and/or negotiation. Every feature is subjective and open for debate. The [product roadmap](https://github.com/thepracticaldev/dev.to/projects) should be a good guide to follow. As always, when in doubt, ask!

### How to contribute
1. Fork the project & clone locally. Follow the initial setup [here](#getting-started).
2. Create a branch, naming it either a feature or bug: `git checkout -b feature/that-new-feature` or `bug/fixing-that-bug`
3. Code and commit your changes. Bonus points if you write a [good commit message](https://chris.beams.io/posts/git-commit/): `git commit -m 'Add some feature'`
4. Push to the branch: `git push origin feature/that-new-feature`
5. [Create a pull request](#create-a-pull-request) for your branch 🎉

### Contribution guideline

### Create an issue
Nobody's perfect. Something doesn't work? or could be done better? Let us know by creating an issue.

PS: a clear and detailed issue gets lots of love, all you have to do is follow the issue template!

#### Clean code with tests
Some existing code may be poorly written or untested, so we must have more scrutiny going forward. We test with [rspec](http://rspec.info/), let us know if you have any questions about this!

#### Create a pull request
* Try to keep the pull requests small; a pull request should try its very best to address only a single concern.
* Make sure all tests pass and add additional tests for the code you submit.
* Document your reasoning behind the changes. Explain why you wrote the code in the way you did; the code should explain what it does.
* If there's an existing issue related to the pull request, reference to it by adding something like `References/Closes/Fixes/Resolves #305`, where 305 is the issue number. [More info here](https://github.com/blog/1506-closing-issues-via-pull-requests)
* If you follow the pull request template, you can't go wrong.

_Please note: all commits in a pull request will be squashed when merged, but when your PR is approved and passes our CI, it will be live on production!_

### How to get help
Whether you are stuck with feature implementation, first-time setup, or you just want to tell us something could be done better, check out our [OSS thread](https://dev.to/devteam/devto-open-source-helpdiscussion-thread-v0-1l45) or create an issue. You can also mention any [core team member](#core-team) in an issue and we'll respond as soon as possible.

### 👉 [OSS Help/Discussion Thread](https://dev.to/devteam/devto-open-source-helpdiscussion-thread-v0-1l45) 👈

### The bottom line
We are all humans trying to work together to improve the community. Always be kind and appreciate the need for tradeoffs. ❤️

## Codebase

### The stack
We run on a Rails backend with mostly vanilla JavaScript on the front end, and some Preact sprinkled in. One of our goals is to move to mostly Preact for our front end.

Additional technologies and services are listed on [our docs](https://docs.dev.to).

### Engineering standards
#### Style Guide
This project follows [thoughtbot's Ruby Style Guide](https://github.com/thoughtbot/guides/blob/master/style/ruby/.rubocop.yml), using [Rubocop](https://github.com/bbatsov/rubocop) along with [Rubocop-Rspec](https://github.com/backus/rubocop-rspec) as the code analyzer. If you have Rubocop installed with your text editor of choice, you should be up and running.

For Javascript, we follow [Airbnb's JS Style Guide](https://github.com/airbnb/javascript), using [ESLint](https://eslint.org) and [prettier](https://github.com/prettier/prettier). If you have ESLint installed with your text editor of choice, you should be up and running.

#### Husky hooks
When commits are made, a git precommit hook runs via [husky](https://github.com/typicode/husky) and [lint-staged](https://github.com/okonet/lint-staged). ESLint, prettier, and Rubocop will run on your code before it's committed. If there are linting errors that can't be automatically fixed, the commit will not happen. You will need to fix the issue manually then attempt to commit again.

Note: if you've already installed the [husky](https://github.com/typicode/husky) package at least once (used for precommit npm script), you will need to run `yarn --force` or `npm install --no-cache`. For some reason, the post-install script of husky does not run when the package is pulled from yarn or npm's cache. This is not husky specific, but rather a cached package issue.

## Getting Started

### Prerequisites
These prerequisites assume you are running macOS. If you are running a different OS, you should install these prerequisites specific to your OS.

* Ruby: we recommend using [rbenv](https://github.com/rbenv/rbenv) to install the Ruby version listed on the badge.
* Bundler: `gem install bundler`
* Foreman: `gem install foreman`
* Yarn: use `brew install yarn` to install yarn. It will also install node if you don't already have it.
* PostgreSQL: the easiest way to get started with this is to use [Postgres.app](https://postgresapp.com/).

<<<<<<< HEAD
### Basic Installation
=======
### Linux pre-requisites (based on Ubuntu 18.04)
These prerequisites assume you're working on a Linux-based operating system but have been written by an Ubuntu 18.04 user so they may not work on all distributions.

* Ruby: As recommended, [rbenv](https://github.com/rbenv/rbenv) should be used to install the Ruby version listed on the badge. Very detailed directions for rbenv installation for several distros can be found [here](https://www.digitalocean.com/community/tutorials/how-to-install-ruby-on-rails-with-rbenv-on-ubuntu-18-04).
* Bundler: `gem install bundler`
* Foreman: `gem install foreman`
* Yarn: There are two ways to install Yarn.
  1. Found [here](https://yarnpkg.com/en/docs/install#debian-stable)
  2. [This](https://www.digitalocean.com/community/tutorials/how-to-install-node-js-on-ubuntu-18-04) post describes how to install [NVM](https://github.com/creationix/nvm) a Node version manager. By installing NVM you can select a Node version (I would suggest either LTS or current), the guide will also explain how to install NPM. This way you'll have Node, NPM, and then you can run `npm install -g yarn` to install Yarn.
* PostgreSQL: For Ubuntu run `sudo apt update && sudo apt install postgresql postgresql-contrib libpq-dev`. To test the installation you can run `sudo -u postgres psql` which should open a PostgreSQL prompt. Exit the prompt by running `\q` then run `sudo -u postgres createuser -s $YOUR_USERNAME` where $YOUR_USERNAME is the username you are currently logged in as. Lastly, at least on Debian based systems, in the codebase under /config/database.yml you'll want to comment out the `host: localhost` to configure the database to use Unix domain sockets as outlined [here](https://stackoverflow.com/questions/23375740/pgconnectionbad-fe-sendauth-no-password-supplied).

### Installation
>>>>>>> 8095c8fc
1.  `git clone git@github.com:thepracticaldev/dev.to.git`
2.  `bundle install`
3.  `bin/yarn`
4.  Set up your environment variables/secrets
    * Take a look at `Envfile`. This file lists all the `ENV` variables we use and provides a fake default for any missing keys. You'll need to get your own free [Algolia credentials](http://docs.dev.to/get-api-keys-dev-env/#algolia-(choose-oauth-or-email-sign-up)) to get your development environment running.
    * This [guide](http://docs.dev.to/get-api-keys-dev-env/) will show you how to get free API keys for additional servies that may be required to run certain parts of the app.
    * For any key that you wish to enter/replace:
      1. Create `config/application.yml` by copying from the provided template (`cp config/sample_application.yml config/application.yml`). This is a personal file that is ignored in git.
      2. Obtain the development variable and apply the key you wish to enter/replace. ie:
      ```
      GITHUB_KEY: "afaslkjdflkj2398jflskdjfljk"
      GITHUB_SECRET: "23r8dcvlk23jekljfslkdfjlks"
      ```
    * If you are missing `ENV` variables on bootup, `envied` gem will alert you with messages similar to `'error_on_missing_variables!': The following environment variables should be set: A_MISSING_KEY.`.
    * You do not need "real" keys for basic development. Some features require certain keys, so you may be able to add them as you go.
5.  Run `bin/setup`

### Docker Installation
1. Install `docker` and `docker-compose`
2. `git clone git@github.com:thepracticaldev/dev.to.git`
3. Set environment variables above as described in the "Basic Installation"
3. `docker-compose up -d`

#### Starting the application
We're mostly a Rails app, with a bit of Webpack sprinkled in. **For most cases, simply running `bin/rails server` will do.** If you're working with Webpack though, you'll need to run the following:

* Run **`bin/startup`** to start the server, Webpack, and our job runner `delayed_job`. `bin/startup` runs `foreman start -f Procfile.dev` under the hood.
* `alias start="bin/startup"` makes this even faster. 😊
* If you're using **`pry`** for debugging in Rails, note that using `foreman` and `pry` together works, but it's not as clean as `bin/rails server`.

Here are some singleton commands you may need, usually in a separate instance/tab of your shell.

* Running the job server (if using `bin/rails server`) -- this is mostly for notifications and emails: **`bin/rails jobs:work`**
* Clearing jobs (in case you don't want to wait for the backlog of jobs): **`bin/rails jobs:clear`**

Current gotchas: potential environment issues with external services need to be worked out.

#### Suggested Workflow
We use [Spring](https://github.com/rails/spring) and it is already included in the project.

1.  Use the provided bin stubs to automatically start Spring, i.e. `bin/rails server`, `bin/rspec spec/models/`, `bin/rake db:migrate`.
2.  If Spring isn't picking up on new changes, use `spring stop`. For example, Spring should always be restarted if there's a change in environment key.
3.  Check Spring's status whenever with `spring status`.

Caveat: `bin/rspec` is not equipped with Spring because it affects Simplecov's result. Instead use `bin/spring rspec`.

## Additional docs
[Check out our dedicated docs page for more technical documentation.](https://docs.dev.to)

## Product Roadmap

Our new product roadmap can be found [here](https://github.com/thepracticaldev/dev.to/projects/1). Many notes need to be converted to issues but this should provide an overview of features we plan to work on, as well as features we are considering.

Core team members will move issues along the project board as they progress.

- Ideas & Requests: features up for discussion.
- Needs Owners: features in need of an owner.
- Committed: features we're committed to building -- free for contributors to work on, but please communicate with the owner beforehand.
- In Progress (early stage): work has begun on feature.
- In Progress (late stage): feature is near completion.

## Core team

- [@benhalpern](https://dev.to/ben)
- [@jessleenyc](https://dev.to/jess)
- [@peterkimfrank](https://dev.to/peter)
- [@maestromac](https://dev.to/maestromac)
- [@zhao-andy](https://dev.to/andy)

## License

This program is free software: you can redistribute it and/or modify it under the terms of the GNU Affero General Public License as published by the Free Software Foundation, either version 3 of the License, or (at your option) any later version.  Please see the [LICENSE](./LICENSE.md) file in our repository for the full text.

Like many open source projects, we require that contributors provide us with a Contributor License Agreement (CLA).  By submitting code to the DEV project, you are granting us a right to use that code under the terms of the CLA.

Our version of the CLA was adapted from the Microsoft Contributor License Agreement, which they generously made available to the public domain under Creative Commons CC0 1.0 Universal.

Any questions, please refer to our [license FAQ](http://docs.dev.to/license-faq/) doc or email yo@dev.to

<br/>

<p align="center">
  <img
    alt="sloan"
    width=250px
    src="https://thepracticaldev.s3.amazonaws.com/uploads/user/profile_image/31047/af153cd6-9994-4a68-83f4-8ddf3e13f0bf.jpg"
  />
  <br/>
  <strong>Happy Coding</strong> ❤️
</p><|MERGE_RESOLUTION|>--- conflicted
+++ resolved
@@ -137,9 +137,6 @@
 * Yarn: use `brew install yarn` to install yarn. It will also install node if you don't already have it.
 * PostgreSQL: the easiest way to get started with this is to use [Postgres.app](https://postgresapp.com/).
 
-<<<<<<< HEAD
-### Basic Installation
-=======
 ### Linux pre-requisites (based on Ubuntu 18.04)
 These prerequisites assume you're working on a Linux-based operating system but have been written by an Ubuntu 18.04 user so they may not work on all distributions.
 
@@ -151,8 +148,7 @@
   2. [This](https://www.digitalocean.com/community/tutorials/how-to-install-node-js-on-ubuntu-18-04) post describes how to install [NVM](https://github.com/creationix/nvm) a Node version manager. By installing NVM you can select a Node version (I would suggest either LTS or current), the guide will also explain how to install NPM. This way you'll have Node, NPM, and then you can run `npm install -g yarn` to install Yarn.
 * PostgreSQL: For Ubuntu run `sudo apt update && sudo apt install postgresql postgresql-contrib libpq-dev`. To test the installation you can run `sudo -u postgres psql` which should open a PostgreSQL prompt. Exit the prompt by running `\q` then run `sudo -u postgres createuser -s $YOUR_USERNAME` where $YOUR_USERNAME is the username you are currently logged in as. Lastly, at least on Debian based systems, in the codebase under /config/database.yml you'll want to comment out the `host: localhost` to configure the database to use Unix domain sockets as outlined [here](https://stackoverflow.com/questions/23375740/pgconnectionbad-fe-sendauth-no-password-supplied).
 
-### Installation
->>>>>>> 8095c8fc
+### Basic Installation
 1.  `git clone git@github.com:thepracticaldev/dev.to.git`
 2.  `bundle install`
 3.  `bin/yarn`
