--- conflicted
+++ resolved
@@ -20,13 +20,10 @@
     title:  Installation Guide
   - path: liquid-tags.md
     title:  Liquid Tags
-<<<<<<< HEAD
   - path: design-guidelines.md
     title:  Design Guidelines
-=======
   - path: vocabulary.md
     title: Vocabulary
->>>>>>> f509607e
 ---
 
 # Welcome to the dev.to documentation!
