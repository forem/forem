--- conflicted
+++ resolved
@@ -10,12 +10,8 @@
   - pusher.md
   - admin.md
   - previewing-emails.md
-<<<<<<< HEAD
   - notifications.md
   - scheduled-jobs.md
-=======
-  - notification.md
->>>>>>> 0ccc62ff
 ---
 
 # Backend Guide