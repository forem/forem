--- conflicted
+++ resolved
@@ -74,13 +74,8 @@
   # DEV uses the RedisCloud Heroku Add-On which comes with the predefined env variable REDISCLOUD_URL
   redis_url = ENV["REDISCLOUD_URL"]
   redis_url ||= ENV["REDIS_URL"]
-<<<<<<< HEAD
-  DEFAULT_EXPIRATION = 24.hours.to_i.freeze
-  config.cache_store = :redis_cache_store, { namespace: ENV["APP_NAME"], url: redis_url, expires_in: DEFAULT_EXPIRATION }
-=======
   default_expiration = 24.hours.to_i
-  config.cache_store = :redis_cache_store, { url: redis_url, expires_in: default_expiration }
->>>>>>> 53deac75
+  config.cache_store = :redis_cache_store, { namespace: ENV["APP_NAME"], url: redis_url, expires_in: default_expiration }
 
   # Use a real queuing backend for Active Job (and separate queues per environment)
   # config.active_job.queue_adapter     = :resque
