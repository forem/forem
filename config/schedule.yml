log_worker_queue_stats:
  cron: "*/10 * * * *" # every 10 minutes
  class: "Metrics::RecordBackgroundQueueStatsWorker"
prune_old_field_tests:
  cron: "0 13 * * *" # daily at 1 pm UTC
  class: "FieldTests::PruneOldExperimentsWorker"
record_daily_usage:
  cron: "0 11 * * *" # daily at 11:00 UTC
  class: "Metrics::RecordDailyUsageWorker"
record_daily_notifications:
  cron: "0 11 * * *" # daily at 11:00 UTC
  class: "Metrics::RecordDailyNotificationsWorker"
record_data_counts:
  cron: "10 * * * *" # every hour, 10 min after the hour
  class: "Metrics::RecordDataCountsWorker"
award_yearly_club_badges:
  cron: "0 0 * * *" # daily at 12 am UTC
  class: "BadgeAchievements::BadgeAwardWorker"
  args:
    - ""
    - award_yearly_club_badges
    - ""
award_beloved_comment_badges:
  cron: "5 */12 * * *" # 5 min past every 12th hour UTC
  class: "BadgeAchievements::BadgeAwardWorker"
  args:
    - ""
    - award_beloved_comment_badges
    - ""
award_four_week_streak_badge:
  cron: "10 */12 * * *" # 10 min past every 12th hour UTC
  class: "BadgeAchievements::BadgeAwardWorker"
  args:
    - ""
    - award_four_week_streak_badge
    - ""
award_eight_week_streak_badge:
  cron: "15 */12 * * *" # 15 min past every 12th hour UTC
  class: "BadgeAchievements::BadgeAwardWorker"
  args:
    - ""
    - award_eight_week_streak_badge
    - ""
award_sixteen_week_streak_badge:
  cron: "20 */12 * * *" # 20 min past every 12th hour UTC
  class: "BadgeAchievements::BadgeAwardWorker"
  args:
    - ""
    - award_sixteen_week_streak_badge
    - ""
award_weekly_tag_badges:
  cron: "0 11 * * 4" # 11 am UTC every Thursday
  class: "BadgeAchievements::BadgeAwardWorker"
  args:
    - ""
    - award_tag_badges
    - ""
award_contributor_badges_from_github:
  cron: "20 * * * *" # every hour, 20 min after the hour
  class: "BadgeAchievements::BadgeAwardWorker"
  args:
    - ""
    - award_contributor_badges_from_github
    - ""
resave_supported_tags:
  cron: "25 0 * * *" # daily at 12:25 am UTC
  class: "Tags::ResaveSupportedTagsWorker"
expire_old_listings:
  cron: "30 0 * * *" # daily at 12:30 am UTC
  class: "Listings::ExpireOldListingsWorker"
send_welcome_notifications:
  cron: "0 16 * * *" # daily at 4 pm UTC
  class: "Broadcasts::SendWelcomeNotificationsWorker"
<<<<<<< HEAD
hourly_feed_cache_bust:
  cron: "0 * * * *" # hourly on the hour
  class: "BustCachePathWorker"
  args:
    - "/feed.xml"
hourly_badge_cache_bust:
  cron: "0 * * * *" # hourly on the hour
  class: "BustCachePathWorker"
  args:
    - "/badge"
daily_home_cache_bust:
  cron: "0 0 * * *" # daily at 12 am UTC
  class: "BustCachePathWorker"
  args:
    - "/"
=======
send_email_digest:
  cron: "30 11 * * 3,4,5,6" # 11:30 am UTC Wed, Thurs, Fri, Sat, Sun
  class: "SendEmailDigestWorker"
>>>>>>> 4308914f
<|MERGE_RESOLUTION|>--- conflicted
+++ resolved
@@ -71,7 +71,6 @@
 send_welcome_notifications:
   cron: "0 16 * * *" # daily at 4 pm UTC
   class: "Broadcasts::SendWelcomeNotificationsWorker"
-<<<<<<< HEAD
 hourly_feed_cache_bust:
   cron: "0 * * * *" # hourly on the hour
   class: "BustCachePathWorker"
@@ -87,8 +86,6 @@
   class: "BustCachePathWorker"
   args:
     - "/"
-=======
 send_email_digest:
   cron: "30 11 * * 3,4,5,6" # 11:30 am UTC Wed, Thurs, Fri, Sat, Sun
-  class: "SendEmailDigestWorker"
->>>>>>> 4308914f
+  class: "SendEmailDigestWorker"