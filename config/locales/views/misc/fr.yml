---
fr:
  views:
    badges:
      meta:
        title: Badges
        name: "%{title} Badge"
      all:
        one: Show one badge
        other: Show all %{count} badges
      heading: Badges
      desc: Receive badges for being awesome! Click on a badge to see how you can earn it.
      name: "🏅 %{title} Badge 🏅"
    campaign:
      subtitle: Stories (%{count})
      view: See all posts
    deep_links:
      subtitle: Opening the mobile app...
      alert:
        subtitle: Whoops! Did you get stuck trying to open the mobile app?
        desc_html: Make sure it's installed and try again. If the problem persists contact %{email}
        back: Take me back
        again: Try again
        install: Install the app
<<<<<<< HEAD
    email_subscriptions:
      unsubscribe:
        heading: "You have been unsubscribed from %{type}. 😔"
        description_html: You will no longer receive emails like this. If you'd like to re-subscribe or manage your full email preferences, please %{link}.
        link: click here
      invalid:
        heading: Token expired or invalid
        description_html: Please %{signin} to manage your email preferences.
        signin: sign-in
=======
    hamburger:
      icon: Navigation menu
      back: Back
      forward: Forward
      refresh: Refresh
      icon_close: Close
      icon_left: Left menu
      icon_right: Right menu
    logo:
      color_1:
        label: Brand color 1
        description: Used for backgrounds, borders etc.
        select:
          aria_label: Brand color 1 color selector
          label: Brand color 1 color select
      color_2:
        label: Brand color 2
        description_html: Used for texts (usually put on <em>Brand color 1</em>).
        select:
          aria_label: Brand color 2 color selector
          label: Brand color 2 color select
      preview:
        icon: App logo
        text: 'Preview:'
>>>>>>> a1e8f29f
    onboardings:
      meta:
        title: Welcome to %{community}
      heading: You're now a part of the community!
      subtitle: SUGGESTED THINGS YOU CAN DO
      close: Close Welcome Message
      settings_html: "<span class=\"emoji\">💅🏼</span>Customize your profile"
      welcome_html: "<span class=\"emoji\">😊</span>Join the Welcome thread"
      write_html: "<span class=\"emoji\">✍🏾</span>Write your first %{community} post"
    pins:
      article: Épinglé
      pinned: "📌 Pinned! (pinned posts display chronologically, 5 max)"
      removed: "🗑 Pin removed"
      error: You can only have five pins
    reading_list:
      meta:
        title: Reading List
        description: My saved posts.
        og:
          title: Reading List - %{community}
    search:
      heading: Search results%{for}
      for: " for %{query}"
      placeholder: Recherche...
      icon:
        aria_label: Search
        title: Search
      nav:
        posts: Posts
        podcasts: Podcasts
        people: People
        comments: Comments
        my_posts: My posts only
      sort:
        aria_label: Search result sort options
        relevance: Most Relevant
        newest: Newest
        oldest: Oldest
      meta:
        title: Search Results%{for}
        for: " for %{query}"
        description: "%{site} => Search Results"
    series:
      meta:
        description: View %{title} on %{site}
      heading: "%{user}'s Series"
      empty: This user doesn't have any series
      list:
        heading: "%{series} Series' Articles"
        back: Back to %{user}'s Series
        empty: This series doesn't have any articles
    sponsor:
      icon: Love
      seek: Become a sponsor
    stats:
      meta:
        title: Stats for Your Article
      heading_html: Stats for "%{article}"
      period:
        aria_label: Analytics period
        week: Week
        month: Month
        infinity: Infinity
      readers: Readers Summary
      followers: New Followers Summary
      reactions: "Reactions Summary ❤🦄🔖"
      comments: "Comments Summary 💬"
      traffic:
        text: "Traffic Source Summary 🚦"
        source: Source
        views: Views
    sticky:
      joined: Rejoint
      default_cta: Learn more
      email: Email
      hot: Hot
      location: Lieu
      more_from_html: Plus de la part de %{actor}
      no_summary: Posts in this tag
      trending_html: Populaire sur %{app}
    videos:
      meta:
        title: Videos
        og:
          description: All videos on %{community}
      heading: "%{community} en Vidéo"
      beta_html: "<strong>Vidéo est en bêta:</strong> %{contact}"
      upload: "🎥 Télécharger un fichier vidéo 🙌"<|MERGE_RESOLUTION|>--- conflicted
+++ resolved
@@ -22,7 +22,6 @@
         back: Take me back
         again: Try again
         install: Install the app
-<<<<<<< HEAD
     email_subscriptions:
       unsubscribe:
         heading: "You have been unsubscribed from %{type}. 😔"
@@ -32,7 +31,6 @@
         heading: Token expired or invalid
         description_html: Please %{signin} to manage your email preferences.
         signin: sign-in
-=======
     hamburger:
       icon: Navigation menu
       back: Back
@@ -57,7 +55,6 @@
       preview:
         icon: App logo
         text: 'Preview:'
->>>>>>> a1e8f29f
     onboardings:
       meta:
         title: Welcome to %{community}
