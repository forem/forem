---
en:
  views:
    moderations:
      heading: Mod Center
      actions:
        meta:
          title: Moderating %{title}
          title2: '[Moderate] %{title}'
        heading: Moderate Post
        subtitle: Rate the quality of this post
        abusive:
          subtitle_html: Flag %{user} as Abusive
          desc_html: This is the equivalent of flagging <b>all</b> of this user's posts and will lower their post scores.
        adjust:
          heading: Adjust tags
          subtitle: Add or remove tags
          aria_label: Open adjust tags section
          icon: Adjust tags
          add: Add tag
          add_placeholder: Add a tag
<<<<<<< HEAD
          reason:
=======
          previous: Previous tag adjustments
          history:
            added_by: added by
            removed_by: removed by
          reason: 
>>>>>>> bf4c3463
            remove_tag: Reason to remove tag (optional)
            add_tag: Reason to add tag (optional)
          remove: Remove tag
          submit: Submit
          cancel: Cancel
          maximum_tags:
            icon: Info
            text: A post can only have four tags.
          add_tag:
            header: Add new tag
            button_text: Add new tag
            icon: Add tag
          cannot_remove_admin_adjusted_tag_html: Tag has been added by an Admin. You can't remove it now. If you feel that's a mistake, please contact us at <a href="mailto:%{contact_email}">%{contact_email}</a>.
          cannot_add_admin_adjusted_tag_html: Tag has been removed by an Admin. You can't add it now. If you feel that's a mistake, please contact us at <a href="mailto:%{contact_email}">%{contact_email}</a>.
        approve:
          add: Mark as approved
          remove: Remove approval
        checkmark: Checkmark
        close: Close moderator actions panel
        delete:
          subtitle: Delete This Comment
          button: Delete Comment
        edit:
          post: Edit Post
          article_admin: Admin:Article
          comment_admin: Admin:Comment
          user_admin: Admin:User
          resource_admin: ResourceAdmin:Article
        errors:
          one: '1 error prohibited this block from being saved:'
          other: '%{count} errors prohibited this block from being saved:'
        experience:
          heading: Set experience level
          heading2: Experience Level of Post
          subtitle: Curate the most appropriate audience for this post
          aria_label: Open experience level section
          icon: Book
          desc_html: Who <em>might</em> find this post most valuable, based on overall experience level?
          from: '%{lvl} - '
          level:
            Advanced: Advanced
            Beginner: Beginner
            Expert: Expert
            Mid-level: Mid-level
            Novice: Novice
        admin:
          heading: Moderating actions
          heading2: Moderating actions for %{user}
          subtitle: Moderating actions for %{user}
          aria_label: Open admin actions
          icon: Crown
        flag: Flag %{username}
        unflag: Unflag %{username}
        how: How does this work?
        hidden:
          subtitle: Hidden Comments
          by: Comment by %{user}
        hint:
          subtitle: All negative reactions are private.
          desc_html: |-
            Use <b>High Quality</b> to move this content "up" for any reason (quality, usefulness, etc.).
            <br />
            Use <b>Low Quality</b> to move this content "down" for any reason (quality, usefulness, etc.).
            <br />
            Use <b>Flag to Admins</b> for code of conduct violations (harassment, being a jerk, spam, etc.).
        other: Other things you can do
        add_reaction: Add a reaction
        score: Score
        suspend:
          suspend_title: Suspend %{username}
          suspend_user: Suspend %{username}
          suspend_modal_text: Once suspended, %{username} will not be able to comment or publish posts until their suspension is removed.
          suspend_modal_button: Submit & Suspend
          unsuspend_title: Unsuspend %{username}
          unsuspend_user: Unsuspend %{username}
          unsuspend_modal_text: Once unsuspended, %{username} will be able to comment and publish posts again.
          unsuspend_modal_button: Submit & Unsuspend
        suspicious: Suspicious
        tag:
          subtitle: Tag Adjustments
          add: Add
          added_html: '<b>Currently added tag:</b> %{tag}'
          live_html: '<b>Current live tags:</b> %{tags}'
          reason: Reason for adjustment (Be super kind) - Only the reason is needed, the notification will take care of the rest.
          remove: Remove
          removed_html: '<b>Currently removed tag:</b> %{tag}'
          select: Select Tag
          submit: Submit Tag Adjustment
          tag_name: Tag Name
          undo:
            button: '×'
            confirm: Are you sure you want to undo the %{type} of the %{tag} tag?
            type:
              addition: addition
              removal: removal
        thumb_down: Thumb down
        thumb_up: Thumb up
        toggle: Toggle section
        feature: Feature Post
        unfeature: Unfeature Post
        unpublish: Unpublish Post
        unpublish_all:
          title: Unpublish all posts
          button: Unpublish all posts for %{username}
          modal_text1: Once unpublished, all posts by %{username} will become hidden and only accessible to themselves.
          modal_text2: If %{username} is not suspended, they can still re-publish their posts from their dashboard.
          modal_button: Unpublish all posts
        unpublish_post:
          modal_text1: Once unpublished, this post will become invisible to the public and only accessible to %{username}.
          modal_text2: They can still re-publish the post if they are not suspended.
        vomit: Valid and open flags
        vote_down: Low Quality
        flag_to_admins: Flag to Admins
        vote_up: High Quality
        featured_past_day:
          one: '%{count} post from the past day is featured.'
          other: '%{count} posts from the past day are featured.'
      all: All topics
      article:
        approved: Approved
        author_id: Author ID
        comments: comments
        contains_video: Contains video
        co_author_ids: Co-Author IDs
        edit: Edit
        featured: Featured
        likes: likes
        notes:
          user_notes: user notes
          view_all: View all
        pinned: Pinned
        pin_post: Pin post
        published_at: Published at
        save: Save
        unpin_post: Unpin post
        unplublished: Unplublished
        user: User
        user_warned: User warned
        view_details: View details
      aside:
        all: All topics
        code_of_conduct: Code of Conduct
        external: External link
        feedback:
          subtitle: Have feedback to improve your Mod experience?
          description: Please email %{email}!
        hello: 'Hello! 👋'
        thanks: Thank you for helping to keep %{community} safe! ❤️
        inbox: Inbox
        resources: Resources
        tag: Tag Moderation Guide
        terms_and_conditions: Terms & Conditions
        trusted: Trusted User Guide
      author: Author
      comments:
        view_comment: View Comment
        view_details: View Details
      date: Date
      notice:
        subtitle: '%{community} Mods'
        desc1_html: We periodically award some %{community} members with heightened privileges to help moderate the community.
        desc2_html: Check out our %{code} and read through our %{trusted} and %{tag}.
        desc3_html: If you'd like to assist us as a trusted user or tag mod, please email us at %{email} and let us know which role you're interested in and why. If it's tag moderation, please tell us what tags you'd like to moderate for.
        desc4: P.S. You are not currently signed in.
        code_of_conduct: Code of Conduct
        tag: Tag Moderation Guide
        trusted: Trusted User Guide
      post: Post
      priviliged_actions:
        description: All the moderator actions affect the score. The overall score is a combination of moderator actions and public reactions.
        no_flags: Article has no flags.
        no_quality_reactions: Article has no quality reactions by trusted users.
        title: Moderator actions<|MERGE_RESOLUTION|>--- conflicted
+++ resolved
@@ -19,15 +19,11 @@
           icon: Adjust tags
           add: Add tag
           add_placeholder: Add a tag
-<<<<<<< HEAD
-          reason:
-=======
           previous: Previous tag adjustments
           history:
             added_by: added by
             removed_by: removed by
-          reason: 
->>>>>>> bf4c3463
+          reason:
             remove_tag: Reason to remove tag (optional)
             add_tag: Reason to add tag (optional)
           remove: Remove tag
