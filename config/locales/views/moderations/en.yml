---
en:
  views:
    moderations:
      heading: Mod Center
      actions:
        meta:
          title: Moderating %{title}
          title2: "[Moderate] %{title}"
        heading: Moderate Post
        subtitle: Rate the quality of this post
        abusive:
          subtitle_html: Flag %{user} as Abusive
<<<<<<< HEAD
          desc_html: This is the equivalent of vomiting on <b>all</b> of this user's posts and will lower their post scores.
=======
          desc_html: This is the equivalent of flagging <b>all</b> of this user's articles and will lower their article scores.
>>>>>>> b08ce7a0
        adjust:
          heading: Adjust tags
          subtitle: Add or remove tags
          aria_label: Open adjust tags section
          icon: Adjust tags
          add: Add tag
          add_placeholder: Add a tag
          reason: Reason for tag adjustment
          remove: Remove tag
          submit: Submit
        approve:
          add: Mark as approved
          remove: Remove approval
        checkmark: Checkmark
        close: Close moderator actions panel
        delete:
          subtitle: Delete This Comment
          button: Delete Comment
        edit:
          post: Edit Post
          article_admin: Admin:Article
          comment_admin: Admin:Comment
          user_admin: Admin:User
          resource_admin: ResourceAdmin:Article
        errors:
          one: '1 error prohibited this block from being saved:'
          other: "%{count} errors prohibited this block from being saved:"
        experience:
          heading: Set experience level
          heading2: Experience Level of Post
          subtitle: Curate the most appropriate audience for this post
          aria_label: Open experience level section
          icon: Book
          desc_html: Who <em>might</em> find this post most valuable, based on overall experience level?
          from: "%{lvl} - "
          level:
            Advanced: Advanced
            Beginner: Beginner
            Expert: Expert
            Mid-level: Mid-level
            Novice: Novice
        admin:
          heading: Admin actions
          heading2: Higher permission post options
          subtitle: Higher permission post options
          aria_label: Open admin actions
          icon: Crown
          desc_html: Who <em>might</em> find this post most valuable, based on overall experience level?
          from: "%{lvl} - "
        flag: Flag user
        how: How does this work?
        hidden:
          subtitle: Hidden Comments
          by: Comment by %{user}
        hint:
          subtitle: All negative reactions are private.
          desc_html: |-
            Use <b>High Quality</b> to move this content "up" for any reason (quality, usefulness, etc.).
            <br />
            Use <b>Low Quality</b> to move this content "down" for any reason (quality, usefulness, etc.).
            <br />
            Use <b>Flag to Admins</b> for code of conduct violations (harassment, being a jerk, spam, etc.).
        other: Other things you can do
        add_reaction: Add a reaction
        suspicious: Suspicious
        tag:
          subtitle: Tag Adjustments
          add: Add
          added_html: "<b>Currently added tag:</b> %{tag}"
          live_html: "<b>Current live tags:</b> %{tags}"
          reason: Reason for adjustment (Be super kind) - Only the reason is needed, the notification will take care of the rest.
          remove: Remove
          removed_html: "<b>Currently removed tag:</b> %{tag}"
          select: Select Tag
          submit: Submit Tag Adjustment
          tag_name: Tag Name
          undo:
            button: "×"
            confirm: Are you sure you want to undo the %{type} of the %{tag} tag?
            type:
              addition: addition
              removal: removal
        thumb_down: Thumb down
        thumb_up: Thumb up
        toggle: Toggle section
        feature: Feature Post
        unfeature: Unfeature Post
        unpublish: Unpublish Post
        vote_down: Low Quality
        flag_to_admins: Flag to Admins
        vote_up: High Quality
        featured_past_day:
          one: "%{count} post from the past day is featured."
          other: "%{count} posts from the past day are featured."
      all: All topics
      aside:
        all: All topics
        code_of_conduct: Code of Conduct
        external: External link
        feedback:
          subtitle: Have feedback to improve your Mod experience?
          description: Please email %{email}!
        hello: "Hello! 👋"
        thanks: Thank you for helping to keep %{community} safe! ❤️
        inbox: Inbox
        resources: Resources
        tag: Tag Moderation Guide
        terms_and_conditions: Terms & Conditions
        trusted: Trusted User Guide
      author: Author
      date: Date
      notice:
        subtitle: "%{community} Mods"
        desc1_html: We periodically award some %{community} members with heightened privileges to help moderate the community.
        desc2_html: Check out our %{code} and read through our %{trusted} and %{tag}.
        desc3_html: If you'd like to assist us as a trusted user or tag mod, please email us at %{email} and let us know which role you're interested in and why. If it's tag moderation, please tell us what tags you'd like to moderate for.
        desc4: P.S. You are not currently signed in.
        code_of_conduct: Code of Conduct
        tag: Tag Moderation Guide
        trusted: Trusted User Guide
      post: Post<|MERGE_RESOLUTION|>--- conflicted
+++ resolved
@@ -11,11 +11,7 @@
         subtitle: Rate the quality of this post
         abusive:
           subtitle_html: Flag %{user} as Abusive
-<<<<<<< HEAD
-          desc_html: This is the equivalent of vomiting on <b>all</b> of this user's posts and will lower their post scores.
-=======
-          desc_html: This is the equivalent of flagging <b>all</b> of this user's articles and will lower their article scores.
->>>>>>> b08ce7a0
+          desc_html: This is the equivalent of flagging <b>all</b> of this user's posts and will lower their post scores.
         adjust:
           heading: Adjust tags
           subtitle: Add or remove tags
