---
fr:
  views:
    moderations:
      heading: Centre de modération
      actions:
        meta:
          title: Modérer %{title}
          title2: '[Modérer] %{title}'
        heading: Modérer l'article
        subtitle: Évaluer la qualité de cet article
        abusive:
          subtitle_html: Signaler %{user} comme abusif
          desc_html: Cela équivaut à marquer <b>tous</b> les messages de cet utilisateur et fera baisser son score de messages.
        adjust:
          heading: Ajuster les étiquettes
          subtitle: Ajouter ou supprimer des étiquettes
          aria_label: Ouvrir la section "Ajuster les étiquettes".
          icon: Ajuster les étiquettes
          add: Ajouter une étiquette
          add_placeholder: Ajouter une étiquette
<<<<<<< HEAD
          reason:
=======
          previous: Ajustements des étiquettes précédents
          history:
            added_by: ajouté par
            removed_by: supprimé par
          reason: 
>>>>>>> bf4c3463
            remove_tag: Raison de supprimer la balise
            add_tag: Raison d'ajouter la balise (optionnel)
          remove: Retirer l'étiquette
          submit: Soumettre
          cancel: Annuler
          maximum_tags:
            icon: Info
            text: Une publication ne peut avoir que quatre balises.
          add_tag:
            header: Ajouter une nouvelle balise
            button_text: Ajouter une nouvelle balise
            icon: Ajouter une étiquette
        cannot_add_admin_adjusted_tag_html: La balise aurait ajoutée par l'Admin. Vous pouvez pas la supprimer maintenant. Si vous pensez que c'est une erreur, veuillez nous contacter à %{support_email}.
        cannot_remove_admin_adjusted_tag_html: La balise aurait supprimée par l'Admin. Vous pouvez pas l'ajouter maintenant. Si vous pensez que c'est une erreur, veuillez nous contacter à %{support_email}.
        approve:
          add: Marquer comme approuvé
          remove: Retirer l'approbation
        checkmark: Cocher la case
        close: Fermer le panneau d'actions du modérateur
        delete:
          subtitle: Supprimer ce commentaire
          button: Supprimer le commentaire
        edit:
          post: Editer le message
          article_admin: Admin:Article
          comment_admin: Admin:Commentaire
          user_admin: Admin:Utilisateur
          resource_admin: ResourceAdmin:Article
        errors:
          one: '1 erreur a empêché la sauvegarde de ce bloc :'
          other: '%{count} erreurs ont empêché la sauvegarde de ce bloc. :'
        experience:
          heading: Définir le niveau d'expérience
          heading2: Niveau d'expérience de l'article
          subtitle: Déterminer le public le plus approprié pour cet article
          aria_label: Ouvrir la section des niveaux d'expérience
          icon: Livre
          desc_html: Qui <em>pourrait</em> trouver cet article le plus intéressant, en fonction du niveau d'expérience global ?
          from: '%{lvl} - '
          level:
            Advanced: Avancé
            Beginner: Débutant
            Expert: Expert
            Mid-level: Niveau intermédiaire
            Novice: Novice
        admin:
          heading: Actions de modération
          heading2: Actions de modération pour %{user}
          subtitle: Actions de modération pour %{user}
          aria_label: Ouvrir les actions d'administration
          icon: Couronne
        flag: Signaler %{username}
        unflag: Retirer le signalement de %{username}
        how: Comment cela fonctionne-t-il ?
        hidden:
          subtitle: Commentaires cachés
          by: Commentaire de %{user}
        hint:
          subtitle: Toutes les réactions négatives sont privées.
          desc_html: |-
            Utilisez <b>Haute qualité</b> pour déplacer ce contenu "vers le haut" pour une raison quelconque (qualité, utilité, etc.)..
            <br />
            Utilisez <b>Faible qualité</b> pour déplacer ce contenu "vers le bas" pour une raison quelconque (qualité, utilité, etc.).
            <br />
            Utilisez <b>Signaler aux admins</b> pour les violations du code de conduite (harcèlement, être un abruti, spam, etc.).
        other: Autres choses que vous pouvez faire
        score: Score
        suspend:
          suspend_title: Suspendre %{username}
          suspend_user: Suspendre %{username}
          suspend_modal_text: Une fois suspendu, %{username} ne pourra plus commenter ni publier de messages jusqu'à ce que sa suspension soit levée.
          suspend_modal_button: Soumettre et suspendre
          unsuspend_title: Retirer la suspension %{username}
          unsuspend_user: Retirer la suspension %{username}
          unsuspend_modal_text: Une fois la suspension levée, %{username} pourra à nouveau commenter et publier des messages.
          unsuspend_modal_button: Soumettre et lever la suspension
        suspicious: Suspicieux
        tag:
          subtitle: Ajustements des étiquettes
          add: Ajouter
          added_html: '<b>Etiquette actuellement ajoutée :</b> %{tag}'
          live_html: '<b>Etiquettes actuelles :</b> %{tags}'
          reason: Raison de l'ajustement (soyez très aimable) - Seule la raison est nécessaire, la notification s'occupe du reste.
          remove: Retirer
          removed_html: '<b>Étiquette actuellement supprimée :</b> %{tag}'
          select: Sélectionnez une étiquette
          submit: Soumettre l'ajustement des étiquettes
          tag_name: Nom de l'étiquette
          undo:
            button: '×'
            confirm: Êtes-vous sûr de vouloir annuler le %{type} de l'étiquette %{tag} ?
            type:
              addition: ajout
              removal: suppression
        thumb_down: Pouce vers le bas
        thumb_up: Le pouce en l'air
        toggle: Basculer la section
        feature: Article mis en avant
        unfeature: Retirer la mise en avant de l'article
        unpublish: Retirer la publication de l'article
        unpublish_all:
          title: Dépublier tous les articles
          button: Dépublier tous les articles pour %{username}
          modal_text1: Une fois dépubliés, tous les articles de %{username} seront cachés et ne seront accessibles qu'à eux-mêmes.
          modal_text2: Si %{username} n'est pas suspendu, il peut toujours republier ses articles depuis son tableau de bord.
          modal_button: Dépublier tous les articles
        unpublish_post:
          modal_text1: Une fois dépublié, cet article sera invisible pour le public et accessible uniquement à %{username}.
          modal_text2: Ils peuvent toujours republier l'article tant qu'ils ne sont pas suspendus.
        vomit: Drapeaux valides et ouverts
        vote_down: Faible qualité
        flag_to_admins: Signaler aux admins
        vote_up: Haute qualité
        featured_past_day:
          one: '%{count} des articles de la journée précédente sont mis en avant.'
          other: '%{count} des articles de la journée précédente sont mis en avant.'
      all: Tous les sujets
      article:
        approved: Approuvée
        author_id: Identifiant de l'auteur
        comments: commentaires
        contains_video: Contient une vidéo
        co_author_ids: ID de co-auteur
        edit: Modifier
        featured: Mis en exergue
        likes: aime
        notes:
          user_notes: notes d'utilisateur
          view_all: Voir tout
        pinned: Épinglé
        pin_post: Épingler la publication
        published_at: Publié à
        save: Sauvegarder
        unpin_post: Détacher la publication
        unplublished: Inédit
        user: Utilisateur
        user_warned: Utilisateur averti
        view_details: Voir les détails
      aside:
        all: Tous les sujets
        code_of_conduct: Code de conduite
        external: Lien externe
        feedback:
          subtitle: Vous avez des commentaires à formuler pour améliorer votre expérience du Mod ?
          description: Veuillez envoyer un e-mail à %{email} !
        hello: 'Bonjour ! 👋'
        thanks: Merci de nous aider à garder la %{community} en lieu sûr ! ❤️
        inbox: Boîte de réception
        resources: Ressources
        tag: Guide de modération des étiquettes
        terms_and_conditions: Conditions générales d'utilisation
        trusted: Guide de l'utilisateur de confiance
      author: Auteur
      comments:
        view_comment: Voir le commentaire
        view_details: Voir les détails
      date: Date
      notice:
        subtitle: '%{community} Mods'
        desc1_html: Nous accordons périodiquement à certains membres de la %{community} des privilèges accrus afin de contribuer à la modération de la communauté.
        desc2_html: Vérifiez notre %{code} et lisez nos %{trusted} et %{tag}.
        desc3_html: Si vous souhaitez nous aider en tant qu'utilisateur de confiance ou modérateur d'étiquettes, veuillez nous envoyer un e-mail à %{email} et nous indiquer le rôle qui vous intéresse et pourquoi. S'il s'agit de la modération d'étiquettes, veuillez nous dire quelles étiquettes vous aimeriez modérer.
        desc4: P.S. Vous n'êtes pas actuellement connecté.
        code_of_conduct: Code de conduite
        tag: Guide de modération des étiquettes
        trusted: Guide de l'utilisateur de confiance
      post: Article
      priviliged_actions:
        description: Toutes les actions du modérateur affectent le score. Le score global est une combinaison des actions des modérateurs et des réactions du public.
        no_flags: L'article n'a pas de drapeaux.
        no_quality_reactions: L'article n'a pas de réactions de qualité par des utilisateurs de confiance
        title: Actions privilégiées<|MERGE_RESOLUTION|>--- conflicted
+++ resolved
@@ -19,15 +19,11 @@
           icon: Ajuster les étiquettes
           add: Ajouter une étiquette
           add_placeholder: Ajouter une étiquette
-<<<<<<< HEAD
-          reason:
-=======
           previous: Ajustements des étiquettes précédents
           history:
             added_by: ajouté par
             removed_by: supprimé par
-          reason: 
->>>>>>> bf4c3463
+          reason:
             remove_tag: Raison de supprimer la balise
             add_tag: Raison d'ajouter la balise (optionnel)
           remove: Retirer l'étiquette
