---
fr:
  contact_prompts:
    if_any_questions_html: <a href="/contact">Contactez-nous</a> si vous avez des questions.
    if_continued_trouble_html: <a href="/contact">Contactez-nous</a> si vous continuez à avoir des problèmes.
    if_we_can_help_html: <a href="/contact">Contactez-nous</a> si nous pouvons vous aider.
  core:
    add_comment: Ajouter un commentaire
    analytics: Analytique
    comment: Commentaire
    comments: Commentaires
    community_name_is_great: "%{community_name} est super"
    copy_link: Copier le lien
    create_account: Créer un profil
    discussion: Discussion
    dashboard: Tableau de bord
    edit_profile: Editer le profil
    follow: Suivre
    follow_back: Suivre aussi
    follower: Suiveur
    followers: Suiveurs
    following: Abonné
    full: Complet
    joined: Rejoint
    joined_on: Rejoint le
    like: Aime
    listings: Annonces
    loading: Chargement en cours...
    location: Lieu
    log_in: Se connecter
    more_from: Plus de la part de
<<<<<<< HEAD
    podcasts: Podcasts
=======
    my_tags: Mes sujets
>>>>>>> fbce226c
    pinned: Épinglé
    post: Publication
    posts: Publications
    reaction: Réaction
    reaction_pluralized:
      one: réaction
      other: réactions
    reactions:
      heart: Coeur
      save: Sauver
      unicorn: Licorne
    read_next: Lire ensuite
    reply: Répondre
    report_abuse: Signaler un abus
    series: Séries
    settings: Paramètres
<<<<<<< HEAD
    share_to: Partager sur %{media}
=======
    sign_out: Se déconnecter
>>>>>>> fbce226c
    trending_on: Populaire sur
    view: Vue
  dashboard:
    empty_follower: Vous n'avez pas encore d'abonnés...
    empty_post: C'est ici que vous pouvez gérer vos messages, mais vous n'avez encore rien écrit
    following_users: Utilisateurs suivis
    loading: Chargement en cours...
    not_following_any_users: Vous ne suivez aucun utilisateur...
    page_title: Tableau de bord
    upload_a_video: Charger une vidéo
    write_new_post: Écrivez votre premier message maintenant
  date:
    abbr_month_names:
    - 
    - janv
    - févr
    - mars
    - avril
    - mai
    - juin
    - juil
    - aout
    - sept
    - oct
    - nov
    - déc
  datetime:
    distance_in_words_ago: # https://github.com/openstreetmap/openstreetmap-website/issues/2255
      about_x_hours:
        one: il y a environ une heure
        other: il y a environ %{count} heures
      about_x_months:
        one: il y a environ un mois
        other: il y a environ %{count} mois
      about_x_years:
        one: il y a environ 1 an
        other: il y a environ %{count} ans
      almost_x_years:
        one: il y a presque un an
        other: il y a presque %{count} ans
      half_a_minute: il y a une demi-minute
      less_than_x_seconds:
        one: il y a moins d’1 seconde
        other: il y a moins de %{count} secondes
      less_than_x_minutes:
        one: il y a moins d’une minute
        other: il y a moins de %{count} minutes
      over_x_years:
        one: il y a plus d’un an
        other: il y a plus de %{count} ans
      x_seconds:
        one: il y a une seconde
        other: il y a %{count} secondes
      x_minutes:
        one: il y a une minute
        other: il y a %{count} minutes
      x_days:
        one: hier
        other: il y a %{count} jours
      x_months:
        one: il y a un mois
        other: il y a %{count} mois
      x_years:
        one: l’année dernière
        other: il y a %{count} ans
  errors:
    messages:
      accepted: doit être accepté
      already_confirmed: a déjà été confirmé, veuillez essayer de vous connecter
      bad_protocol: doit commencer par %{protocols}
      bad_uri: est une URL invalide
      blank: ne peut pas être vide
      confirmation: ne correspond pas à %{attribute}
      confirmation_period_expired: doit être confirmé dans %{period}, veuillez en demander un nouveau
      empty: ne peut pas être vide
      equal_to: doit être égal à %{count}
      even: doit être pair
      exclusion: est réservé
      expired: a expiré, veuillez en demander un nouveau
      greater_than: doit être supérieur à %{count}
      greater_than_or_equal_to: doit être supérieur ou égal à %{count}
      inclusion: n'est pas inclus dans la liste
      invalid: est invalide
      less_than: doit être inférieur à %{count}
      less_than_or_equal_to: doit être inférieur ou égal à %{count}
      model_invalid: 'Échec de la validation: %{errors}'
      not_a_number: n'est pas un nombre
      not_an_integer: Doit être un entier
      not_found: pas trouvé
      not_locked: n'était pas verrouillé
      not_saved:
        one: 1 erreur a interdit l'enregistrement de cette %{resource}
        other: "%{count} erreurs ont interdit l'enregistrement de cette %{resource}:"
      odd: doit être étrange
      other_than: doit être différent de %{count}
      present: doit être vide
      required: doit exister
      taken: a déjà été pris
      too_long:
        one: est trop long (le maximum est de 1 caractère)
        other: est trop long (le maximum est de %{count} caractères)
      too_short:
        one: est trop court (au moins 1 caractère)
        other: est trop court (le minimum est de %{count} caractères)
      wrong_length:
        one: est la mauvaise longueur (devrait être 1 caractère)
        other: est la mauvaise longueur (devrait être %{count} caractères)
  settings_menu:
    account: Compte
    billing: Facturation
    customization: Personnalisation
    extensions: Extensions
    notifications: Notifications
    organization: Organisation
    profile: Profil
  time:
    formats:
      short: "%-e %b"
      short_with_year: "%-e %b, %Y"
      stackexchange: "%b %e '%y"
      tweet: "%H:%M %p - %d %b %Y"<|MERGE_RESOLUTION|>--- conflicted
+++ resolved
@@ -29,11 +29,6 @@
     location: Lieu
     log_in: Se connecter
     more_from: Plus de la part de
-<<<<<<< HEAD
-    podcasts: Podcasts
-=======
-    my_tags: Mes sujets
->>>>>>> fbce226c
     pinned: Épinglé
     post: Publication
     posts: Publications
@@ -50,11 +45,6 @@
     report_abuse: Signaler un abus
     series: Séries
     settings: Paramètres
-<<<<<<< HEAD
-    share_to: Partager sur %{media}
-=======
-    sign_out: Se déconnecter
->>>>>>> fbce226c
     trending_on: Populaire sur
     view: Vue
   dashboard:
