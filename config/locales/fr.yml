--- conflicted
+++ resolved
@@ -6,12 +6,6 @@
     if_we_can_help_html: <a href="/contact">Contactez-nous</a> si nous pouvons vous aider.
   core:
     add_comment: Ajouter un commentaire
-<<<<<<< HEAD
-    all: Tout
-    browse: Parcourir
-=======
-    analytics: Analytique
->>>>>>> 807e11b8
     comment: Commentaire
     comments: Commentaires
     community_name_is_great: "%{community_name} est super"
@@ -44,28 +38,8 @@
     reply: Répondre
     report_abuse: Signaler un abus
     search: Recherche
-<<<<<<< HEAD
-    see_all: Tout voir
-=======
-    series: Séries
->>>>>>> 807e11b8
     settings: Paramètres
     trending_on: Populaire sur
-<<<<<<< HEAD
-    view: Vue
-    week: Semaine
-    year: Année
-=======
-  dashboard:
-    empty_follower: Vous n'avez pas encore d'abonnés...
-    empty_post: C'est ici que vous pouvez gérer vos messages, mais vous n'avez encore rien écrit
-    following_users: Utilisateurs suivis
-    loading: Chargement en cours...
-    not_following_any_users: Vous ne suivez aucun utilisateur...
-    page_title: Tableau de bord
-    upload_a_video: Charger une vidéo
-    write_new_post: Écrivez votre premier message maintenant
->>>>>>> 807e11b8
   date:
     abbr_month_names:
     - 
