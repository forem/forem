---
fr:
  contact_prompts:
    if_any_questions_html: <a href="/contact">Contactez-nous</a> si vous avez des questions.
    if_continued_trouble_html: <a href="/contact">Contactez-nous</a> si vous continuez à avoir des problèmes.
    if_we_can_help_html: <a href="/contact">Contactez-nous</a> si nous pouvons vous aider.
  core:
    add_comment: Ajouter un commentaire
    beta: bêta
    comment: Commentaire
    copy_link: Copier le lien
    edit_profile: Editer le profil
    follow: Suivre
    follow_back: Suivre aussi
    following: Abonné
    like: Aime
    loading: Chargement en cours...
    reaction: Réaction
    report_abuse: Signaler un abus
    search: Recherche
    success_settings: Successfully updated settings.
  date:
    abbr_month_names:
    - 
    - janv
    - févr
    - mars
    - avril
    - mai
    - juin
    - juil
    - aout
    - sept
    - oct
    - nov
    - déc
  datetime:
    distance_in_words_ago: # https://github.com/openstreetmap/openstreetmap-website/issues/2255
      about_x_hours:
        one: il y a environ une heure
        other: il y a environ %{count} heures
      about_x_months:
        one: il y a environ un mois
        other: il y a environ %{count} mois
      about_x_years:
        one: il y a environ 1 an
        other: il y a environ %{count} ans
      almost_x_years:
        one: il y a presque un an
        other: il y a presque %{count} ans
      half_a_minute: il y a une demi-minute
      less_than_x_seconds:
        one: il y a moins d’1 seconde
        other: il y a moins de %{count} secondes
      less_than_x_minutes:
        one: il y a moins d’une minute
        other: il y a moins de %{count} minutes
      over_x_years:
        one: il y a plus d’un an
        other: il y a plus de %{count} ans
      x_seconds:
        one: il y a une seconde
        other: il y a %{count} secondes
      x_minutes:
        one: il y a une minute
        other: il y a %{count} minutes
      x_days:
        one: hier
        other: il y a %{count} jours
      x_months:
        one: il y a un mois
        other: il y a %{count} mois
      x_years:
        one: l’année dernière
        other: il y a %{count} ans
    expired_ago:
      about_x_hours:
        one: Expired about 1 hour ago
        other: Expired about %{count} hours ago
      about_x_months:
        one: Expired about 1 month ago
        other: Expired about %{count} months ago
      about_x_years:
        one: Expired about 1 year ago
        other: Expired about %{count} years ago
      almost_x_years:
        one: Expired almost 1 year ago
        other: Expired almost %{count} years ago
      half_a_minute: Expired half a minute ago
      less_than_x_seconds:
        one: Expired less than 1 second ago
        other: Expired less than %{count} seconds ago
      less_than_x_minutes:
        one: Expired less than a minute ago
        other: Expired less than %{count} minutes ago
      over_x_years:
        one: Expired over 1 year ago
        other: Expired over %{count} years ago
      x_seconds:
        one: Expired 1 second ago
        other: Expired %{count} seconds ago
      x_minutes:
        one: Expired 1 minute ago
        other: Expired %{count} minutes ago
      x_days:
        one: Expired 1 day ago
        other: Expired %{count} days ago
      x_months:
        one: Expired 1 month ago
        other: Expired %{count} months ago
      x_years:
        one: Expired 1 year ago
        other: Expired %{count} years ago
    expires_in:
      about_x_hours:
        one: Expires in about 1 hour
        other: Expires in about %{count} hours
      about_x_months:
        one: Expires in about 1 month
        other: Expires in about %{count} months
      about_x_years:
        one: Expires in about 1 year
        other: Expires in about %{count} years
      almost_x_years:
        one: Expires in almost 1 year
        other: Expires in almost %{count} years
      half_a_minute: Expires in half a minute
      less_than_x_seconds:
        one: Expires in less than 1 second
        other: Expires in less than %{count} seconds
      less_than_x_minutes:
        one: Expires in less than a minute
        other: Expires in less than %{count} minutes
      over_x_years:
        one: Expires in over 1 year
        other: Expires in over %{count} years
      x_seconds:
        one: Expires in 1 second
        other: Expires in %{count} seconds
      x_minutes:
        one: Expires in 1 minute
        other: Expires in %{count} minutes
      x_days:
        one: Expires in 1 day
        other: Expires in %{count} days
      x_months:
        one: Expires in 1 month
        other: Expires in %{count} months
      x_years:
        one: Expires in 1 year
        other: Expires in %{count} years
<<<<<<< HEAD
  display_ads:
    aria_label: Basculer le menu déroulant
    icon: Menu déroulant
    manage_preferences: Gérer les préférences
    what_is_a_billboard: Qu'est-ce qu'un panneau publicitaire?
=======
  display_ad:
    menu:
      aria_label: Basculer le menu déroulant
      icon: Menu déroulant
      manage_preferences: Gérer les préférences
      what_is_a_billboard: Qu'est-ce qu'un panneau publicitaire?
>>>>>>> 09291b42
  errors:
    messages:
      accepted: doit être accepté
      already_confirmed: a déjà été confirmé, veuillez essayer de vous connecter
      bad_protocol: doit commencer par %{protocols}
      bad_uri: est une URL invalide
      blank: ne peut pas être vide
      confirmation: ne correspond pas à %{attribute}
      confirmation_period_expired: doit être confirmé dans %{period}, veuillez en demander un nouveau
      contains_prohibited_characters: contient des caractères unicode non alphanumériques ou interdits
      empty: ne peut pas être vide
      equal_to: doit être égal à %{count}
      even: doit être pair
      exclusion: est réservé
      expired: a expiré, veuillez en demander un nouveau
      general: 'Error: %{errors}'
      greater_than: doit être supérieur à %{count}
      greater_than_or_equal_to: doit être supérieur ou égal à %{count}
      inclusion: n'est pas inclus dans la liste
      invalid: est invalide
      less_than: doit être inférieur à %{count}
      less_than_or_equal_to: doit être inférieur ou égal à %{count}
      model_invalid: 'Échec de la validation: %{errors}'
      not_a_number: n'est pas un nombre
      not_an_integer: Doit être un entier
      not_found: pas trouvé
      not_locked: n'était pas verrouillé
      not_saved:
        one: 1 erreur a interdit l'enregistrement de cette %{resource}
        other: "%{count} erreurs ont interdit l'enregistrement de cette %{resource}:"
      odd: doit être étrange
      other_than: doit être différent de %{count}
      present: doit être vide
      required: doit exister
      taken: a déjà été pris
      too_long:
        one: est trop long (le maximum est de 1 caractère)
        other: est trop long (le maximum est de %{count} caractères)
      too_short:
        one: est trop court (au moins 1 caractère)
        other: est trop court (le minimum est de %{count} caractères)
      try_again_email: 'An error occurred. Please try again or send an email to: %{email}'
      wrong_length:
        one: est la mauvaise longueur (devrait être 1 caractère)
        other: est la mauvaise longueur (devrait être %{count} caractères)
  time:
    formats:
      admin_user: "%Y-%m-%d, %H:%M"
      comment: "%B %d, %Y"
      email_verified: "%b %e '%y, %H:%M"
      github: "%b %d, %Y"
      json: "%b %e, %Y"
      medium: "%b %-d, %Y"
      members: "%d %b"
      members_with_year: "%d %b, %Y"
      reddit: "%b %e '%y"
      short: "%-e %b"
      short_with_yy: "%-e %b '%y"
      short_with_year: "%-e %b, %Y"
      stackexchange: "%b %e '%y"
      tweet: "%H:%M %p - %d %b %Y"<|MERGE_RESOLUTION|>--- conflicted
+++ resolved
@@ -149,20 +149,12 @@
       x_years:
         one: Expires in 1 year
         other: Expires in %{count} years
-<<<<<<< HEAD
-  display_ads:
-    aria_label: Basculer le menu déroulant
-    icon: Menu déroulant
-    manage_preferences: Gérer les préférences
-    what_is_a_billboard: Qu'est-ce qu'un panneau publicitaire?
-=======
   display_ad:
     menu:
       aria_label: Basculer le menu déroulant
       icon: Menu déroulant
       manage_preferences: Gérer les préférences
       what_is_a_billboard: Qu'est-ce qu'un panneau publicitaire?
->>>>>>> 09291b42
   errors:
     messages:
       accepted: doit être accepté
