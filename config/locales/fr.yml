--- conflicted
+++ resolved
@@ -6,11 +6,7 @@
     if_we_can_help_html: <a href="/contact">Contactez-nous</a> si nous pouvons vous aider.
   core:
     add_comment: Ajouter un commentaire
-<<<<<<< HEAD
-    analytics: Analytique
     beta: bêta
-=======
->>>>>>> 19bc4336
     comment: Commentaire
     comments: Commentaires
     community_name_is_great: "%{community_name} est super"
