--- conflicted
+++ resolved
@@ -48,13 +48,6 @@
     series: Séries
     settings: Paramètres
     share_to: Partager sur %{media}
-<<<<<<< HEAD
-    tags: Sujets
-    tags_to_follow: Sujets dans %{community_name}
-    top_tags: Sujets les plus utilisées
-=======
-    sign_out: Se déconnecter
->>>>>>> 7eea2b6a
     trending_on: Populaire sur
     view: Vue
   dashboard:
