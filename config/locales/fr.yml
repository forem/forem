--- conflicted
+++ resolved
@@ -8,11 +8,8 @@
     add_comment: Ajouter un commentaire
     all: Tout
     analytics: Analytique
-<<<<<<< HEAD
     beta: bêta
-=======
     browse: Parcourir
->>>>>>> c10d582e
     comment: Commentaire
     comments: Commentaires
     community_name_is_great: "%{community_name} est super"
