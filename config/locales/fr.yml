---
fr:
  contact_prompts:
    if_any_questions_html: <a href="/contact">Contactez-nous</a> si vous avez des questions.
    if_continued_trouble_html: <a href="/contact">Contactez-nous</a> si vous continuez à avoir des problèmes.
    if_we_can_help_html: <a href="/contact">Contactez-nous</a> si nous pouvons vous aider.
  core:
    add_comment: Ajouter un commentaire
    analytics: Analytique
    comment: Commentaire
    comments: Commentaires
    community_name_is_great: "%{community_name} est super"
    copy_link: Copier le lien
    create_account: Créer un profil
    create_post: Créer une publication
    dashboard: Tableau de bord
    discussion: Discussion
    edit_profile: Editer le profil
    feed: Fil
    follow: Suivre
    follow_back: Suivre aussi
    follower: Suiveur
    followers: Suiveurs
    following: Abonné
    full: Complet
    home: Page D'Accueil
    infinity: Infini
    joined: Rejoint
    joined_on: Rejoint le
    latest: Récent
    like: Aime
    listings: Annonces
    loading: Chargement en cours...
    location: Lieu
    log_in: Se connecter
    moderator_center: Centre de modération
    month: Mois
    more_from: Plus de la part de
    my_tags: Mes sujets
    pinned: Épinglé
    popular_tags: Sujets populaires
    post: Publication
    posts: Publications
    reaction: Réaction
    reaction_pluralized:
      one: réaction
      other: réactions
    reactions:
      heart: Coeur
      save: Sauver
      unicorn: Licorne
    read_next: Lire ensuite
    reading_list: Liste de lecture
    reply: Répondre
    report_abuse: Signaler un abus
    search: Recherche
    see_all: Tout voir
    series: Séries
    settings: Paramètres
    sign_out: Se déconnecter
    trending_on: Populaire sur
    view: Vue
    week: Semaine
    year: Année
  dashboard:
    empty_follower: Vous n'avez pas encore d'abonnés...
    empty_post: C'est ici que vous pouvez gérer vos messages, mais vous n'avez encore rien écrit
    following_users: Utilisateurs suivis
    loading: Chargement en cours...
    not_following_any_users: Vous ne suivez aucun utilisateur...
    page_title: Tableau de bord
    upload_a_video: Charger une vidéo
    write_new_post: Écrivez votre premier message maintenant
  date:
    abbr_month_names:
    - 
    - janv
    - févr
    - mars
    - avril
    - mai
    - juin
    - juil
    - aout
    - sept
    - oct
    - nov
    - déc
  datetime:
    distance_in_words_ago: # https://github.com/openstreetmap/openstreetmap-website/issues/2255
      about_x_hours:
        one: il y a environ une heure
        other: il y a environ %{count} heures
      about_x_months:
        one: il y a environ un mois
        other: il y a environ %{count} mois
      about_x_years:
        one: il y a environ 1 an
        other: il y a environ %{count} ans
      almost_x_years:
        one: il y a presque un an
        other: il y a presque %{count} ans
      half_a_minute: il y a une demi-minute
      less_than_x_seconds:
        one: il y a moins d’1 seconde
        other: il y a moins de %{count} secondes
      less_than_x_minutes:
        one: il y a moins d’une minute
        other: il y a moins de %{count} minutes
      over_x_years:
        one: il y a plus d’un an
        other: il y a plus de %{count} ans
      x_seconds:
        one: il y a une seconde
        other: il y a %{count} secondes
      x_minutes:
        one: il y a une minute
        other: il y a %{count} minutes
      x_days:
        one: hier
        other: il y a %{count} jours
      x_months:
        one: il y a un mois
        other: il y a %{count} mois
      x_years:
        one: l’année dernière
        other: il y a %{count} ans
<<<<<<< HEAD
    expired_ago:
      about_x_hours:
        one: Expired about 1 hour ago
        other: Expired about %{count} hours ago
      about_x_months:
        one: Expired about 1 month ago
        other: Expired about %{count} months ago
      about_x_years:
        one: Expired about 1 year ago
        other: Expired about %{count} years ago
      almost_x_years:
        one: Expired almost 1 year ago
        other: Expired almost %{count} years ago
      half_a_minute: Expired half a minute ago
      less_than_x_seconds:
        one: Expired less than 1 second ago
        other: Expired less than %{count} seconds ago
      less_than_x_minutes:
        one: Expired less than a minute ago
        other: Expired less than %{count} minutes ago
      over_x_years:
        one: Expired over 1 year ago
        other: Expired over %{count} years ago
      x_seconds:
        one: Expired 1 second ago
        other: Expired %{count} seconds ago
      x_minutes:
        one: Expired 1 minute ago
        other: Expired %{count} minutes ago
      x_days:
        one: Expired 1 day ago
        other: Expired %{count} days ago
      x_months:
        one: Expired 1 month ago
        other: Expired %{count} months ago
      x_years:
        one: Expired 1 year ago
        other: Expired %{count} years ago
    expires_in:
      about_x_hours:
        one: Expires in about 1 hour
        other: Expires in about %{count} hours
      about_x_months:
        one: Expires in about 1 month
        other: Expires in about %{count} months
      about_x_years:
        one: Expires in about 1 year
        other: Expires in about %{count} years
      almost_x_years:
        one: Expires in almost 1 year
        other: Expires in almost %{count} years
      half_a_minute: Expires in half a minute
      less_than_x_seconds:
        one: Expires in less than 1 second
        other: Expires in less than %{count} seconds
      less_than_x_minutes:
        one: Expires in less than a minute
        other: Expires in less than %{count} minutes
      over_x_years:
        one: Expires in over 1 year
        other: Expires in over %{count} years
      x_seconds:
        one: Expires in 1 second
        other: Expires in %{count} seconds
      x_minutes:
        one: Expires in 1 minute
        other: Expires in %{count} minutes
      x_days:
        one: Expires in 1 day
        other: Expires in %{count} days
      x_months:
        one: Expires in 1 month
        other: Expires in %{count} months
      x_years:
        one: Expires in 1 year
        other: Expires in %{count} years
=======
>>>>>>> 06b97cf2
  errors:
    messages:
      accepted: doit être accepté
      already_confirmed: a déjà été confirmé, veuillez essayer de vous connecter
      bad_protocol: doit commencer par %{protocols}
      bad_uri: est une URL invalide
      blank: ne peut pas être vide
      confirmation: ne correspond pas à %{attribute}
      confirmation_period_expired: doit être confirmé dans %{period}, veuillez en demander un nouveau
      empty: ne peut pas être vide
      equal_to: doit être égal à %{count}
      even: doit être pair
      exclusion: est réservé
      expired: a expiré, veuillez en demander un nouveau
      greater_than: doit être supérieur à %{count}
      greater_than_or_equal_to: doit être supérieur ou égal à %{count}
      inclusion: n'est pas inclus dans la liste
      invalid: est invalide
      less_than: doit être inférieur à %{count}
      less_than_or_equal_to: doit être inférieur ou égal à %{count}
      model_invalid: 'Échec de la validation: %{errors}'
      not_a_number: n'est pas un nombre
      not_an_integer: Doit être un entier
      not_found: pas trouvé
      not_locked: n'était pas verrouillé
      not_saved:
        one: 1 erreur a interdit l'enregistrement de cette %{resource}
        other: "%{count} erreurs ont interdit l'enregistrement de cette %{resource}:"
      odd: doit être étrange
      other_than: doit être différent de %{count}
      present: doit être vide
      required: doit exister
      taken: a déjà été pris
      too_long:
        one: est trop long (le maximum est de 1 caractère)
        other: est trop long (le maximum est de %{count} caractères)
      too_short:
        one: est trop court (au moins 1 caractère)
        other: est trop court (le minimum est de %{count} caractères)
      wrong_length:
        one: est la mauvaise longueur (devrait être 1 caractère)
        other: est la mauvaise longueur (devrait être %{count} caractères)
  settings_menu:
    account: Compte
    billing: Facturation
    customization: Personnalisation
    extensions: Extensions
    notifications: Notifications
    organization: Organisation
    profile: Profil
  time:
    formats:
      short: "%-e %b"
      short_with_year: "%-e %b, %Y"
      stackexchange: "%b %e '%y"
      tweet: "%H:%M %p - %d %b %Y"<|MERGE_RESOLUTION|>--- conflicted
+++ resolved
@@ -125,7 +125,6 @@
       x_years:
         one: l’année dernière
         other: il y a %{count} ans
-<<<<<<< HEAD
     expired_ago:
       about_x_hours:
         one: Expired about 1 hour ago
@@ -202,8 +201,6 @@
       x_years:
         one: Expires in 1 year
         other: Expires in %{count} years
-=======
->>>>>>> 06b97cf2
   errors:
     messages:
       accepted: doit être accepté
