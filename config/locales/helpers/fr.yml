--- conflicted
+++ resolved
@@ -116,13 +116,8 @@
       most_reactions: Le plus de réactions
       most_views: Le plus de vues
       recently_created: Récemment créé
-<<<<<<< HEAD
-      récemment_publié: Récemment publié
-    authentication_helper:
-=======
       recently_published: Récemment publié
     authentification_helper:
->>>>>>> bda61b16
       any_of_those: n'importe lequel de ces éléments
       email_password: Email et mot de passe
       reminder:  'Rappel : vous avez utilisé %{method} pour authentifier votre compte, veuillez donc utiliser %{dem} pour vous connecter si vous y êtes invité'
