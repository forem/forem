---
fr:
  validators:
    bytesize_validator:
      non_negative: ": Le maximum doit être un nombre entier non négatif."
    color_contrast_validator:
      must_be_darker: doit être plus sombre pour l'accessibilité
    emoji_only_validator:
      invalid_emoji: contient des caractères non emoji ou des emoji invalides
    existing_published_article_id_validator:
      default: doit être un identifiant d'article publié valide
    profile_validator:
<<<<<<< HEAD
      too_long: est trop long
=======
      bio_too_long: Bio is too long
>>>>>>> 790870b4
    unique_cross_model_slug_validator:
      is_taken: est déjà pris
    valid_domain_csv_validator:
      invalid_list_format: doit être une liste de domaines valides, séparés par des virgules.<|MERGE_RESOLUTION|>--- conflicted
+++ resolved
@@ -10,11 +10,7 @@
     existing_published_article_id_validator:
       default: doit être un identifiant d'article publié valide
     profile_validator:
-<<<<<<< HEAD
-      too_long: est trop long
-=======
-      bio_too_long: Bio is too long
->>>>>>> 790870b4
+      bio_too_long: La biographie est trop longue
     unique_cross_model_slug_validator:
       is_taken: est déjà pris
     valid_domain_csv_validator:
