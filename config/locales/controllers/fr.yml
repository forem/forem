---
fr:
  api_secrets_controller:
    generated: 'Votre clé d API a été générée : %{secret}'
    revoked: Votre clé API a été révoquée.
  application_controller:
    bad_request: 'Erreur : mauvaise demande'
    not_authorized: 'Erreur : non autorisé'
    please_sign_in : Veuillez vous connecter
  articles_controller:
    deleted: L'article a été supprimé avec succès.
  comments_controller:
    create:
<<<<<<< HEAD
      success: créé avec succès
      failure: commentaire déjà existant
=======
      success: created
      failure: comment already exists
      authorization_error: Your privileges have been suspended.
>>>>>>> 3b575acb
    delete:
      error: Un problème est survenu ; le commentaire n'a PAS été supprimé.
      notice: Le commentaire a été supprimé avec succès.
    markdown: 'Il y a une erreur dans votre markdown : %{error}'
    markdown_html: "<p>😔 Il y a une erreur dans votre markdown</p><hr><p>%{error}</p>"
    moderated: Non autorisé en raison d'une action de modération.
  confirmations_controller:
    email_sent: E-mail envoyé ! Veuillez contacter le service d'assistance à l'adresse %{email} si vous avez des difficultés à recevoir les instructions de confirmation.
  credits_controller:
    done:
      one: "%{count} nouveau crédit acheté !"
      other: "%{count} nouveaux crédits achetés !"
  devices_controller:
    not_found: Non trouvé
  discussion_locks_controller:
    locked: La discussion a été verrouillée avec succès !
    unlocked: La discussion a été déverrouillée avec succès !
  email_subscriptions_controller:
    badge_notifications: notifications de badges
    comment_notifications: notifications de commentaires
    digest_emails: "%{community} e-mails récapitulatifs"
    follower_notifications: notifications de followers
    mention_notifications: notifications de mentions
    this_list: cette liste
    unread_notifications: notifications non lues
  feedback_messages_controller:
    error_fill: "Assurez-vous que les formulaires sont remplis. 🤖 Autres erreurs possibles : %{errors}"
    n_a: NON DISPONIBLE
    submitted: Votre rapport est soumis
  follows_controller:
    already_followed: déjà suivi
    daily_limit: La limite de suivi quotidien des comptes est atteinte !
    followed: suivi
    unfollowed: non-suivi
  github_repos_controller:
    repo_not_found: Dépôt GitHub non trouvé
    github_unauthorized: 'GitHub non autorisé : %{e_message}'
  image_uploads_controller:
    server_error: Une erreur de serveur s'est produite !
  listings_controller:
    deleted: L'inscription a été supprimée avec succès.
    no_credit: Pas assez de crédits disponibles
  omniauth_callbacks_controller:
    log_in_error: 'Erreur de connexion: %{e}'
    username_taken: le nom d'utilisateur a déjà été pris
  organizations_controller:
    secret_updated: Votre secret d'organisation a été mis à jour
    deletion_scheduled: "Votre organisation: %{organization_name}. la suppression est prévue. Vous serez averti lorsqu'il sera supprimé."
    not_deleted: Votre organisation n'a pas été supprimée ; vous devez être un administrateur, le seul membre de l'organisation, et n'avoir aucun article connecté à l'organisation.
    created: Votre organisation a été créée avec succès et vous êtes un administrateur.
    updated: Votre organisation a été mise à jour avec succès.
  podcasts_controller:
    podcast_suggested: Podcast proposé
  profiles_controller:
    updated: Votre profil a été mis à jour
  rating_votes_controller:
    not_upserted_successfully: Pas d'insertion réussie
  registrations_controller:
    error:
      recaptcha: Vous devez remplir le recaptcha ✅
      domain: n'est pas inclus dans les domaines autorisés.
  response_templates_controller:
    response_template_error: 'Erreur de modèle de réponse: %{errors}'
    created: Votre modèle de réponse "%{title}" a été créée.
    deleted: Votre modèle de réponse "%{title}" a été supprimée.
    updated: Votre modèle de réponse "%{title}" a été mis à jour.
  social_previews_controller:
    fonts: Roboto|Roboto+Condensed
  stories:
    pinned_articles_controller:
      not_found: non trouvé
  stories_controller:
    404_bio_not_found: 404 bio non trouvé
    searching: "...recherche"
  stripe_active_cards_controller:
    cannot_remove: Vous ne pouvez pas retirer la carte si vous avez une adhésion active. Veuillez d'abord annuler votre adhésion.
    cannot_update: Il y a eu un problème pour mettre à jour vos informations de facturation.
    updated: Vos informations de facturation ont été mises à jour
    removed: Votre carte a été retirée avec succès.
  tag_adjustments_controller:
    failure: 'Échec : %{errors}'
    destroyed: Tag détruit
  tags_controller:
    tag_successfully_updated: "Tag mis à jour avec succès ! 👍 "
  users_controller:
<<<<<<< HEAD
    removed_admin: "%{name} n'est plus un administrateur."
    removed_member: "%{name} ne fait plus partie de votre organisation."
    added_admin: "%{name} est maintenant un administrateur."
    provide_email: Veuillez fournir une adresse e-mail pour supprimer votre compte
    provide_email_delete: Veuillez fournir une adresse e-mail pour supprimer votre compte
    send_export: " L'exportation vous sera envoyée par e-mail sous peu."
    invalid_secret: Le secret d'organisation donné n'est pas valide.
    username_blank: Le nom d'utilisateur ne peut pas être vide
    deletion_in_progress: Vous avez déjà demandé la suppression de votre compte. Veuillez vérifier votre e-mail pour de nouvelles instructions.
    joined_org: Vous avez rejoint l'organisation %{organization_name}.
    left_org: Vous avez quitté votre organisation.
    deletion_requested: Vous avez demandé la suppression de votre compte. Veuillez vérifier votre e-mail pour de plus amples instructions.
    log_in_to_delete: Vous devez être connecté pour procéder à la suppression du compte.
    deletion_scheduled: La suppression de votre compte est programmée. Vous serez notifié quand il sera supprimé.
    removed_identity: Votre compte %{provider} a été supprimé avec succès.
    updated_config: Votre configuration a été mise à jour. Rafraîchissez pour voir tous les changements.
    updated_profile: Votre profil a été mis à jour avec succès.
    token_expired: Votre jeton a expiré, veuillez en demander un nouveau. Les jetons ne durent que 12 heures après la suppression du compte.
=======
    removed_admin: "%{name} is no longer an admin."
    removed_member: "%{name} is no longer part of your organization."
    added_admin: "%{name} is now an admin."
    provide_email: Please, provide an email to delete your account.
    provide_email_delete: Please, provide an email to delete your account
    send_export: " The export will be emailed to you shortly."
    invalid_secret: The given organization secret was invalid.
    username_blank: Username cannot be blank
    deletion_in_progress: You have already requested account deletion. Please, check your email for further instructions.
    joined_org: You have joined the %{organization_name} organization.
    left_org: You have left your organization.
    deletion_requested: You have requested account deletion. Please, check your email for further instructions.
    log_in_to_delete: You must be logged in to proceed with account deletion.
    deletion_scheduled: Your account deletion is scheduled. You'll be notified when it's deleted.
    removed_identity: Your %{provider} account was successfully removed.
    updated_config: Your config has been updated. Refresh to see all changes.
    updated_profile: Your profile was successfully updated.
    token_expired: Your token has expired, please request a new one. Tokens only last for 12 hours after account deletion is initiated.
    notifications_settings_updated: Your notifications settings have been updated.
>>>>>>> 3b575acb
  video_states_controller:
    related_article_not_found: Article connexe non trouvé
    video_state_updated: Mise à jour de l'état de la vidéo<|MERGE_RESOLUTION|>--- conflicted
+++ resolved
@@ -11,14 +11,8 @@
     deleted: L'article a été supprimé avec succès.
   comments_controller:
     create:
-<<<<<<< HEAD
       success: créé avec succès
       failure: commentaire déjà existant
-=======
-      success: created
-      failure: comment already exists
-      authorization_error: Your privileges have been suspended.
->>>>>>> 3b575acb
     delete:
       error: Un problème est survenu ; le commentaire n'a PAS été supprimé.
       notice: Le commentaire a été supprimé avec succès.
@@ -104,7 +98,6 @@
   tags_controller:
     tag_successfully_updated: "Tag mis à jour avec succès ! 👍 "
   users_controller:
-<<<<<<< HEAD
     removed_admin: "%{name} n'est plus un administrateur."
     removed_member: "%{name} ne fait plus partie de votre organisation."
     added_admin: "%{name} est maintenant un administrateur."
@@ -123,27 +116,7 @@
     updated_config: Votre configuration a été mise à jour. Rafraîchissez pour voir tous les changements.
     updated_profile: Votre profil a été mis à jour avec succès.
     token_expired: Votre jeton a expiré, veuillez en demander un nouveau. Les jetons ne durent que 12 heures après la suppression du compte.
-=======
-    removed_admin: "%{name} is no longer an admin."
-    removed_member: "%{name} is no longer part of your organization."
-    added_admin: "%{name} is now an admin."
-    provide_email: Please, provide an email to delete your account.
-    provide_email_delete: Please, provide an email to delete your account
-    send_export: " The export will be emailed to you shortly."
-    invalid_secret: The given organization secret was invalid.
-    username_blank: Username cannot be blank
-    deletion_in_progress: You have already requested account deletion. Please, check your email for further instructions.
-    joined_org: You have joined the %{organization_name} organization.
-    left_org: You have left your organization.
-    deletion_requested: You have requested account deletion. Please, check your email for further instructions.
-    log_in_to_delete: You must be logged in to proceed with account deletion.
-    deletion_scheduled: Your account deletion is scheduled. You'll be notified when it's deleted.
-    removed_identity: Your %{provider} account was successfully removed.
-    updated_config: Your config has been updated. Refresh to see all changes.
-    updated_profile: Your profile was successfully updated.
-    token_expired: Your token has expired, please request a new one. Tokens only last for 12 hours after account deletion is initiated.
-    notifications_settings_updated: Your notifications settings have been updated.
->>>>>>> 3b575acb
+    notifications_settings_updated: Vos paramètres de notification ont été mis à jour.
   video_states_controller:
     related_article_not_found: Article connexe non trouvé
     video_state_updated: Mise à jour de l'état de la vidéo