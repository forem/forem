---
en:
  contact_prompts:
    if_any_questions_html: <a href="/contact">Contact us</a> if you have any questions.
    if_continued_trouble_html: <a href="/contact">Contact us</a> if you continue having trouble.
    if_we_can_help_html: <a href="/contact">Contact us</a> if there is anything we can help with.
  core:
    add_comment: Add comment
    beta: beta
    comment: Comment
    copy_link: Copy link
    edit_profile: Edit profile
    follow: Follow
    follow_back: Follow back
    following: Following
    like: Like
    loading: loading...
    reaction: Reaction
    report_abuse: Report abuse
    search: Search
  datetime:
    distance_in_words_ago: # https://github.com/openstreetmap/openstreetmap-website/issues/2255
      about_x_hours:
        one: about 1 hour ago
        other: about %{count} hours ago
      about_x_months:
        one: about 1 month ago
        other: about %{count} months ago
      about_x_years:
        one: about 1 year ago
        other: about %{count} years ago
      almost_x_years:
        one: almost 1 year ago
        other: almost %{count} years ago
      half_a_minute: half a minute ago
      less_than_x_seconds:
        one: less than 1 second ago
        other: less than %{count} seconds ago
      less_than_x_minutes:
        one: less than a minute ago
        other: less than %{count} minutes ago
      over_x_years:
        one: over 1 year ago
        other: over %{count} years ago
      x_seconds:
        one: 1 second ago
        other: "%{count} seconds ago"
      x_minutes:
        one: 1 minute ago
        other: "%{count} minutes ago"
      x_days:
        one: 1 day ago
        other: "%{count} days ago"
      x_months:
        one: 1 month ago
        other: "%{count} months ago"
      x_years:
        one: 1 year ago
        other: "%{count} years ago"
    expired_ago:
      about_x_hours:
        one: Expired about 1 hour ago
        other: Expired about %{count} hours ago
      about_x_months:
        one: Expired about 1 month ago
        other: Expired about %{count} months ago
      about_x_years:
        one: Expired about 1 year ago
        other: Expired about %{count} years ago
      almost_x_years:
        one: Expired almost 1 year ago
        other: Expired almost %{count} years ago
      half_a_minute: Expired half a minute ago
      less_than_x_seconds:
        one: Expired less than 1 second ago
        other: Expired less than %{count} seconds ago
      less_than_x_minutes:
        one: Expired less than a minute ago
        other: Expired less than %{count} minutes ago
      over_x_years:
        one: Expired over 1 year ago
        other: Expired over %{count} years ago
      x_seconds:
        one: Expired 1 second ago
        other: Expired %{count} seconds ago
      x_minutes:
        one: Expired 1 minute ago
        other: Expired %{count} minutes ago
      x_days:
        one: Expired 1 day ago
        other: Expired %{count} days ago
      x_months:
        one: Expired 1 month ago
        other: Expired %{count} months ago
      x_years:
        one: Expired 1 year ago
        other: Expired %{count} years ago
    expires_in:
      about_x_hours:
        one: Expires in about 1 hour
        other: Expires in about %{count} hours
      about_x_months:
        one: Expires in about 1 month
        other: Expires in about %{count} months
      about_x_years:
        one: Expires in about 1 year
        other: Expires in about %{count} years
      almost_x_years:
        one: Expires in almost 1 year
        other: Expires in almost %{count} years
      half_a_minute: Expires in half a minute
      less_than_x_seconds:
        one: Expires in less than 1 second
        other: Expires in less than %{count} seconds
      less_than_x_minutes:
        one: Expires in less than a minute
        other: Expires in less than %{count} minutes
      over_x_years:
        one: Expires in over 1 year
        other: Expires in over %{count} years
      x_seconds:
        one: Expires in 1 second
        other: Expires in %{count} seconds
      x_minutes:
        one: Expires in 1 minute
        other: Expires in %{count} minutes
      x_days:
        one: Expires in 1 day
        other: Expires in %{count} days
      x_months:
        one: Expires in 1 month
        other: Expires in %{count} months
      x_years:
        one: Expires in 1 year
        other: Expires in %{count} years
  errors:
    messages:
      accepted: must be accepted
      bad_protocol: must start with %{protocols}
      bad_uri: is an invalid url
      blank: can't be blank
      confirmation: doesn't match %{attribute}
      contains_prohibited_characters: contains non-alphanumeric or prohibited unicode characters
      empty: can't be empty
      equal_to: must be equal to %{count}
      even: must be even
      exclusion: is reserved
      greater_than: must be greater than %{count}
      greater_than_or_equal_to: must be greater than or equal to %{count}
      inclusion: is not included in the list
      invalid: is invalid
      less_than: must be less than %{count}
      less_than_or_equal_to: must be less than or equal to %{count}
      model_invalid: 'Validation failed: %{errors}'
      not_a_number: is not a number
      not_an_integer: must be an integer
      odd: must be odd
      other_than: must be other than %{count}
      present: must be blank
      required: must exist
      taken: has already been taken
      too_long:
        one: is too long (maximum is 1 character)
        other: is too long (maximum is %{count} characters)
      too_short:
        one: is too short (minimum is 1 character)
        other: is too short (minimum is %{count} characters)
      wrong_length:
        one: is the wrong length (should be 1 character)
        other: is the wrong length (should be %{count} characters)
  time:
    formats:
      comment: "%B %d, %Y"
<<<<<<< HEAD
      medium: "%b %-d, %Y"
=======
      github: "%b %d, %Y"
      json: "%b %e, %Y"
      reddit: "%b %e '%y"
>>>>>>> adc757f5
      short: "%b %-e"
      short_with_year: "%b %-e, %Y"
      stackexchange: "%b %e '%y"
      tweet: "%H:%M %p - %d %b %Y"<|MERGE_RESOLUTION|>--- conflicted
+++ resolved
@@ -171,13 +171,10 @@
   time:
     formats:
       comment: "%B %d, %Y"
-<<<<<<< HEAD
-      medium: "%b %-d, %Y"
-=======
       github: "%b %d, %Y"
       json: "%b %e, %Y"
+      medium: "%b %-d, %Y"
       reddit: "%b %e '%y"
->>>>>>> adc757f5
       short: "%b %-e"
       short_with_year: "%b %-e, %Y"
       stackexchange: "%b %e '%y"
