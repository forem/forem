--- conflicted
+++ resolved
@@ -8,11 +8,8 @@
     add_comment: Add comment
     all: All
     analytics: Analytics
-<<<<<<< HEAD
     beta: beta
-=======
     browse: Browse
->>>>>>> c10d582e
     comment: Comment
     comments: Comments
     community_name_is_great: "%{community_name} is great!"
