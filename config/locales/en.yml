---
en:
  contact_prompts:
    if_any_questions_html: <a href="/contact">Contact us</a> if you have any questions.
    if_continued_trouble_html: <a href="/contact">Contact us</a> if you continue having trouble.
    if_we_can_help_html: <a href="/contact">Contact us</a> if there is anything we can help with.
  core:
    add_comment: Add comment
    analytics: Analytics
    comment: Comment
    comments: Comments
    community_name_is_great: "%{community_name} is great!"
    copy_link: Copy link
    create_account: Create account
    create_post: Create Post
    dashboard: Dashboard
    discussion: Discussion
    edit_profile: Edit profile
    feed: Feed
    follow: Follow
    follow_back: Follow back
    follower: Follower
    followers: Followers
    following: Following
    full: Full
    home: Home
    infinity: Infinity
    joined: Joined
    joined_on: Joined on
    latest: Latest
    like: Like
    listings: Listings
    loading: loading...
    location: Location
    log_in: Log in
    moderator_center: Moderator Center
    month: Month
    more_from: More from
    my_tags: My Tags
    pinned: Pinned
    popular_tags: Popular Tags
    post: Post
    posts: Posts
    reaction: Reaction
    reaction_pluralized:
      one: reaction
      other: reactions
    reactions:
      heart: Heart
      save: Save
      unicorn: Unicorn
    read_next: Read next
    reading_list: Reading list
    reply: Reply
    report_abuse: Report abuse
    search: Search
    see_all: See all
    series: Series
    settings: Settings
    sign_out: Sign Out
    trending_on: Trending on
    view: View
    week: Week
    year: Year
  dashboard:
    empty_follower: You don't have any followers yet...
    empty_post: This is where you can manage your posts, but you haven't written anything yet.
    following_users: Following users
    loading: loading...
    not_following_any_users: You don't follow any users...
    page_title: Dashboard
    upload_a_video: Upload a video
    write_new_post: Write your first post now
  datetime:
    distance_in_words_ago: # https://github.com/openstreetmap/openstreetmap-website/issues/2255
      about_x_hours:
        one: about 1 hour ago
        other: about %{count} hours ago
      about_x_months:
        one: about 1 month ago
        other: about %{count} months ago
      about_x_years:
        one: about 1 year ago
        other: about %{count} years ago
      almost_x_years:
        one: almost 1 year ago
        other: almost %{count} years ago
      half_a_minute: half a minute ago
      less_than_x_seconds:
        one: less than 1 second ago
        other: less than %{count} seconds ago
      less_than_x_minutes:
        one: less than a minute ago
        other: less than %{count} minutes ago
      over_x_years:
        one: over 1 year ago
        other: over %{count} years ago
      x_seconds:
        one: 1 second ago
        other: "%{count} seconds ago"
      x_minutes:
        one: 1 minute ago
        other: "%{count} minutes ago"
      x_days:
        one: 1 day ago
        other: "%{count} days ago"
      x_months:
        one: 1 month ago
        other: "%{count} months ago"
      x_years:
        one: 1 year ago
        other: "%{count} years ago"
<<<<<<< HEAD
    expired_ago:
      about_x_hours:
        one: Expired about 1 hour ago
        other: Expired about %{count} hours ago
      about_x_months:
        one: Expired about 1 month ago
        other: Expired about %{count} months ago
      about_x_years:
        one: Expired about 1 year ago
        other: Expired about %{count} years ago
      almost_x_years:
        one: Expired almost 1 year ago
        other: Expired almost %{count} years ago
      half_a_minute: Expired half a minute ago
      less_than_x_seconds:
        one: Expired less than 1 second ago
        other: Expired less than %{count} seconds ago
      less_than_x_minutes:
        one: Expired less than a minute ago
        other: Expired less than %{count} minutes ago
      over_x_years:
        one: Expired over 1 year ago
        other: Expired over %{count} years ago
      x_seconds:
        one: Expired 1 second ago
        other: Expired %{count} seconds ago
      x_minutes:
        one: Expired 1 minute ago
        other: Expired %{count} minutes ago
      x_days:
        one: Expired 1 day ago
        other: Expired %{count} days ago
      x_months:
        one: Expired 1 month ago
        other: Expired %{count} months ago
      x_years:
        one: Expired 1 year ago
        other: Expired %{count} years ago
    expires_in:
      about_x_hours:
        one: Expires in about 1 hour
        other: Expires in about %{count} hours
      about_x_months:
        one: Expires in about 1 month
        other: Expires in about %{count} months
      about_x_years:
        one: Expires in about 1 year
        other: Expires in about %{count} years
      almost_x_years:
        one: Expires in almost 1 year
        other: Expires in almost %{count} years
      half_a_minute: Expires in half a minute
      less_than_x_seconds:
        one: Expires in less than 1 second
        other: Expires in less than %{count} seconds
      less_than_x_minutes:
        one: Expires in less than a minute
        other: Expires in less than %{count} minutes
      over_x_years:
        one: Expires in over 1 year
        other: Expires in over %{count} years
      x_seconds:
        one: Expires in 1 second
        other: Expires in %{count} seconds
      x_minutes:
        one: Expires in 1 minute
        other: Expires in %{count} minutes
      x_days:
        one: Expires in 1 day
        other: Expires in %{count} days
      x_months:
        one: Expires in 1 month
        other: Expires in %{count} months
      x_years:
        one: Expires in 1 year
        other: Expires in %{count} years
=======
>>>>>>> 06b97cf2
  errors:
    messages:
      accepted: must be accepted
      bad_protocol: must start with %{protocols}
      bad_uri: is an invalid url
      blank: can't be blank
      confirmation: doesn't match %{attribute}
      empty: can't be empty
      equal_to: must be equal to %{count}
      even: must be even
      exclusion: is reserved
      greater_than: must be greater than %{count}
      greater_than_or_equal_to: must be greater than or equal to %{count}
      inclusion: is not included in the list
      invalid: is invalid
      less_than: must be less than %{count}
      less_than_or_equal_to: must be less than or equal to %{count}
      model_invalid: 'Validation failed: %{errors}'
      not_a_number: is not a number
      not_an_integer: must be an integer
      odd: must be odd
      other_than: must be other than %{count}
      present: must be blank
      required: must exist
      taken: has already been taken
      too_long:
        one: is too long (maximum is 1 character)
        other: is too long (maximum is %{count} characters)
      too_short:
        one: is too short (minimum is 1 character)
        other: is too short (minimum is %{count} characters)
      wrong_length:
        one: is the wrong length (should be 1 character)
        other: is the wrong length (should be %{count} characters)
  settings_menu:
    account: Account
    billing: Billing
    customization: Customization
    extensions: Extensions
    notifications: Notifications
    organization: Organization
    profile: Profile
  time:
    formats:
      short: "%b %-e"
      short_with_year: "%b %-e, %Y"
      stackexchange: "%b %e '%y"
      tweet: "%H:%M %p - %d %b %Y"<|MERGE_RESOLUTION|>--- conflicted
+++ resolved
@@ -110,7 +110,6 @@
       x_years:
         one: 1 year ago
         other: "%{count} years ago"
-<<<<<<< HEAD
     expired_ago:
       about_x_hours:
         one: Expired about 1 hour ago
@@ -187,8 +186,6 @@
       x_years:
         one: Expires in 1 year
         other: Expires in %{count} years
-=======
->>>>>>> 06b97cf2
   errors:
     messages:
       accepted: must be accepted
