--- conflicted
+++ resolved
@@ -34,21 +34,13 @@
     week: "Week"
     year: "Year"
     share: "Share to"
-<<<<<<< HEAD
     copy_to_clipboard: "Copy to clipboard"
-=======
-    copy_article: "Copy article link to the clipboard"
->>>>>>> 9591bcf8
     copied: "Copied to Clipboard"
     code_of_conduct: "Code of Conduct"
     subscribe: "S'abonner"
     preview: "Preview"
     edit: "Edit"
     admin: "Admin"
-<<<<<<< HEAD
-    dashboard: "Dashboard"
-=======
->>>>>>> 9591bcf8
     moderator_center: "Moderator Center"
     reading_list: "Reading list"
     settings: "Settings"
@@ -57,14 +49,11 @@
       hidden_msg: "Some comments have been hidden by the post's author"
       find_more: "find out more"
       add_to_discussion: "Add to the discussion"
-<<<<<<< HEAD
-=======
     dashboard:
       following_users: Following users
       loading: loading...
       not_following_any_users: You don't follow any users...
       page_title: Dashboard
->>>>>>> 9591bcf8
   errors:
     messages:
       accepted: must be accepted
