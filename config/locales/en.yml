---
en:
  contact_prompts:
    if_any_questions_html: <a href="/contact">Contact us</a> if you have any questions.
    if_continued_trouble_html: <a href="/contact">Contact us</a> if you continue having trouble.
    if_we_can_help_html: <a href="/contact">Contact us</a> if there is anything we can help with.
  core:
    add_comment: Add comment
<<<<<<< HEAD
    all: All
    browse: Browse
=======
    analytics: Analytics
>>>>>>> 807e11b8
    comment: Comment
    comments: Comments
    community_name_is_great: "%{community_name} is great!"
    copy_link: Copy link
    create_account: Create account
    dashboard: Dashboard
    edit_profile: Edit profile
    follow: Follow
    follow_back: Follow back
    follower: Follower
    following: Following
    joined: Joined
    joined_on: Joined on
    like: Like
    listings: Listings
    loading: loading...
    location: Location
    log_in: Log in
    more_from: More from
    pinned: Pinned
    post: Post
    reaction: Reaction
    reaction_pluralized:
      one: reaction
      other: reactions
    reactions:
      heart: Heart
      save: Save
      unicorn: Unicorn
    reply: Reply
    report_abuse: Report abuse
    search: Search
<<<<<<< HEAD
    see_all: See all
=======
    series: Series
>>>>>>> 807e11b8
    settings: Settings
    trending_on: Trending on
<<<<<<< HEAD
    view: View
    week: Week
    year: Year
=======
  dashboard:
    empty_follower: You don't have any followers yet...
    empty_post: This is where you can manage your posts, but you haven't written anything yet.
    following_users: Following users
    loading: loading...
    not_following_any_users: You don't follow any users...
    page_title: Dashboard
    upload_a_video: Upload a video
    write_new_post: Write your first post now
  datetime:
    distance_in_words_ago: # https://github.com/openstreetmap/openstreetmap-website/issues/2255
      about_x_hours:
        one: about 1 hour ago
        other: about %{count} hours ago
      about_x_months:
        one: about 1 month ago
        other: about %{count} months ago
      about_x_years:
        one: about 1 year ago
        other: about %{count} years ago
      almost_x_years:
        one: almost 1 year ago
        other: almost %{count} years ago
      half_a_minute: half a minute ago
      less_than_x_seconds:
        one: less than 1 second ago
        other: less than %{count} seconds ago
      less_than_x_minutes:
        one: less than a minute ago
        other: less than %{count} minutes ago
      over_x_years:
        one: over 1 year ago
        other: over %{count} years ago
      x_seconds:
        one: 1 second ago
        other: "%{count} seconds ago"
      x_minutes:
        one: 1 minute ago
        other: "%{count} minutes ago"
      x_days:
        one: 1 day ago
        other: "%{count} days ago"
      x_months:
        one: 1 month ago
        other: "%{count} months ago"
      x_years:
        one: 1 year ago
        other: "%{count} years ago"
    expired_ago:
      about_x_hours:
        one: Expired about 1 hour ago
        other: Expired about %{count} hours ago
      about_x_months:
        one: Expired about 1 month ago
        other: Expired about %{count} months ago
      about_x_years:
        one: Expired about 1 year ago
        other: Expired about %{count} years ago
      almost_x_years:
        one: Expired almost 1 year ago
        other: Expired almost %{count} years ago
      half_a_minute: Expired half a minute ago
      less_than_x_seconds:
        one: Expired less than 1 second ago
        other: Expired less than %{count} seconds ago
      less_than_x_minutes:
        one: Expired less than a minute ago
        other: Expired less than %{count} minutes ago
      over_x_years:
        one: Expired over 1 year ago
        other: Expired over %{count} years ago
      x_seconds:
        one: Expired 1 second ago
        other: Expired %{count} seconds ago
      x_minutes:
        one: Expired 1 minute ago
        other: Expired %{count} minutes ago
      x_days:
        one: Expired 1 day ago
        other: Expired %{count} days ago
      x_months:
        one: Expired 1 month ago
        other: Expired %{count} months ago
      x_years:
        one: Expired 1 year ago
        other: Expired %{count} years ago
    expires_in:
      about_x_hours:
        one: Expires in about 1 hour
        other: Expires in about %{count} hours
      about_x_months:
        one: Expires in about 1 month
        other: Expires in about %{count} months
      about_x_years:
        one: Expires in about 1 year
        other: Expires in about %{count} years
      almost_x_years:
        one: Expires in almost 1 year
        other: Expires in almost %{count} years
      half_a_minute: Expires in half a minute
      less_than_x_seconds:
        one: Expires in less than 1 second
        other: Expires in less than %{count} seconds
      less_than_x_minutes:
        one: Expires in less than a minute
        other: Expires in less than %{count} minutes
      over_x_years:
        one: Expires in over 1 year
        other: Expires in over %{count} years
      x_seconds:
        one: Expires in 1 second
        other: Expires in %{count} seconds
      x_minutes:
        one: Expires in 1 minute
        other: Expires in %{count} minutes
      x_days:
        one: Expires in 1 day
        other: Expires in %{count} days
      x_months:
        one: Expires in 1 month
        other: Expires in %{count} months
      x_years:
        one: Expires in 1 year
        other: Expires in %{count} years
>>>>>>> 807e11b8
  errors:
    messages:
      accepted: must be accepted
      bad_protocol: must start with %{protocols}
      bad_uri: is an invalid url
      blank: can't be blank
      confirmation: doesn't match %{attribute}
      empty: can't be empty
      equal_to: must be equal to %{count}
      even: must be even
      exclusion: is reserved
      greater_than: must be greater than %{count}
      greater_than_or_equal_to: must be greater than or equal to %{count}
      inclusion: is not included in the list
      invalid: is invalid
      less_than: must be less than %{count}
      less_than_or_equal_to: must be less than or equal to %{count}
      model_invalid: 'Validation failed: %{errors}'
      not_a_number: is not a number
      not_an_integer: must be an integer
      odd: must be odd
      other_than: must be other than %{count}
      present: must be blank
      required: must exist
      taken: has already been taken
      too_long:
        one: is too long (maximum is 1 character)
        other: is too long (maximum is %{count} characters)
      too_short:
        one: is too short (minimum is 1 character)
        other: is too short (minimum is %{count} characters)
      wrong_length:
        one: is the wrong length (should be 1 character)
        other: is the wrong length (should be %{count} characters)
  settings_menu:
    account: Account
    billing: Billing
    customization: Customization
    extensions: Extensions
    notifications: Notifications
    organization: Organization
    profile: Profile
  time:
    formats:
      comment: "%B %d, %Y"
      short: "%b %-e"
      short_with_year: "%b %-e, %Y"
      stackexchange: "%b %e '%y"
      tweet: "%H:%M %p - %d %b %Y"<|MERGE_RESOLUTION|>--- conflicted
+++ resolved
@@ -6,12 +6,6 @@
     if_we_can_help_html: <a href="/contact">Contact us</a> if there is anything we can help with.
   core:
     add_comment: Add comment
-<<<<<<< HEAD
-    all: All
-    browse: Browse
-=======
-    analytics: Analytics
->>>>>>> 807e11b8
     comment: Comment
     comments: Comments
     community_name_is_great: "%{community_name} is great!"
@@ -44,27 +38,8 @@
     reply: Reply
     report_abuse: Report abuse
     search: Search
-<<<<<<< HEAD
-    see_all: See all
-=======
-    series: Series
->>>>>>> 807e11b8
     settings: Settings
     trending_on: Trending on
-<<<<<<< HEAD
-    view: View
-    week: Week
-    year: Year
-=======
-  dashboard:
-    empty_follower: You don't have any followers yet...
-    empty_post: This is where you can manage your posts, but you haven't written anything yet.
-    following_users: Following users
-    loading: loading...
-    not_following_any_users: You don't follow any users...
-    page_title: Dashboard
-    upload_a_video: Upload a video
-    write_new_post: Write your first post now
   datetime:
     distance_in_words_ago: # https://github.com/openstreetmap/openstreetmap-website/issues/2255
       about_x_hours:
@@ -180,7 +155,6 @@
       x_years:
         one: Expires in 1 year
         other: Expires in %{count} years
->>>>>>> 807e11b8
   errors:
     messages:
       accepted: must be accepted
