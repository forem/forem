--- conflicted
+++ resolved
@@ -94,19 +94,7 @@
         community_sponsors: Sponsors communautaires
         the_community_mascot: La mascotte de la communauté
       user_experience:
-<<<<<<< HEAD
         message: 'doit être un hexagone de 3 ou 6 caractères (commençant par #)'
-    sponsorship:
-      invalid_type: n'est pas un type sponsorisable
-      already_sponsored: Le tag est déjà sponsorisé
-      only_one_level: Vous ne pouvez avoir qu'un seul parrainage de %{levels}
-      level:
-        gold: gold
-        silver: silver
-        bronze: bronze
-=======
-        message: 'must be be a 3 or 6 character hex (starting with #)'
->>>>>>> 29421d8f
     tag:
       alias_for: alias_for doit faire référence à une balise existante
     tag_adjustment:
