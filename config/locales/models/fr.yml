---
fr:
  models:
    api_secret:
      api_limit_reached: La limite API de 10 clés secrètes par utilisateur a été atteinte.
    application_record:
      uninferrable: Impossible de déduire un décorateur pour %{class}.
    article:
<<<<<<< HEAD
      a_post_by: Un article de %{user_name}
      video_unpermitted: ne peut être ajouté par un membre sans autorisation
      video_processing: ne peut pas être mis à true si la vidéo est toujours en cours de traitement
      cannot_search_tags_for: 'Impossible de rechercher les tags pour : %{tag}'
      cannot_search_tags_for_tags: 'Impossible de rechercher les tags pour : %{tags}'
      unique_coauthor: les identifiants des co-auteurs doivent être uniques
      too_many_tags: dépassé le maximum de 4 tags
      is_too_long: est trop long.
      invalid_date: doit être saisie au format JJ/MM/AAAA avec la date actuelle ou passée
      series_unpermitted: Vous devez avoir la permission de poster sur
      invalid_coauthor: doivent être des identifiants d'utilisateur valides
      same_author: ne doit pas être le même utilisateur que l'auteur
      must_not_have_spaces: ne doit pas comporter d'espaces
      published: Publié
      unique_url: a déjà été pris. Envoyez un e-mail à %{email} pour plus de détails.
=======
      a_post_by: A post by %{user_name}
      video_unpermitted: cannot be added by member without permission
      video_processing: cannot be set to true if video is still processing
      cannot_search_tags_for: 'Cannot search tags for: %{tag}'
      cannot_search_tags_for_tags: 'Cannot search tags for: %{tags}'
      unique_coauthor: co-author IDs must be unique
      too_many_tags: exceed the maximum of 4 tags
      is_too_long: is too long.
      invalid_date: must be entered in DD/MM/YYYY format with current or past date
      series_unpermitted: must be one you have permission to post to
      invalid_coauthor: must be valid user IDs
      same_author: must not be the same user as the author
      must_not_have_spaces: must not have spaces
      published: Published
      unique_url: has already been taken. Email %{email} for further details.
      future_or_current_published_at: only future or current published_at allowed when publishing an article
      immutable_published_at: updating published_at for articles that have already been published is not allowed
>>>>>>> 2b23d4f6
      mention_too_many:
        one: Vous ne pouvez pas mentionner plus de %{count} utilisateurs dans un article !
        other: Vous ne pouvez pas mentionner plus de %{count} utilisateurs dans un message !
    broadcast:
      single_active: Vous ne pouvez avoir qu'une seule diffusion d'annonce active
    comment:
      deleted: '[supprimé]'
      has_been_deleted: '%{type} a été supprimé'
      hidden: "[caché par l'auteur du message]"
      is_not_valid: n'est pas valide.
      locked: la discussion est verrouillée sur ce message
      type:
        Article: Article
        item: élément
        PodcastEpisode: Épisode de podcast
      suspended_too_many: L'utilisateur a été suspendu pour un trop grand nombre d'interactions spammy, déclenchées par autovomit.
      mention_too_many:
        one: Vous ne pouvez pas mentionner plus de %{count} utilisateurs dans un commentaire !
        other:  Vous ne pouvez pas mentionner plus de %{count} utilisateurs dans un commentaire !
    feedback_message:
      reported: "(vous) avez déjà signalé cette URL."
    github_issue:
      issue_comment_not_found: Issue comment %{issue_id} non trouvé
      issue_not_found: Issue %{issue_id} non trouvée
    html_variant:
      no_edits: ne peut pas être modifié une fois publié et approuvé
    identity:
      no_email_msg: Pas d'email trouvé. Veuillez relier votre compte %{provider} pour éviter les erreurs.
    listing:
      too_many_tags: dépasse le maximum de 8 balises.
      too_many_linebreaks: a trop de retours à la ligne. Pas plus de 12 autorisés.
      image_not_allowed: n'est pas autorisé à inclure des images.
      liquid_not_allowed: n'est pas autorisé à inclure des balises liquides.
    mention:
      is_not_valid: n'est pas valide.
    organization:
      integer_only: Entier seulement. Aucun signe n'est autorisé.
      reserved_word: "%<value>s est un mot réservé. Contactez l'administrateur du site pour obtenir de l'aide pour enregistrer votre organisation."
    page:
      body_must_exist: doit exister si body_html ou body_json n'existe pas.
    podcast:
      slug_is_reserved: le slug est réservé.
    podcast_episode_appearance:
      provided_role_is_not_valid: le rôle fourni n'est pas valide.
    poll_skip:
      cannot_vote_more_than_once: ne peut pas voter plus d'une fois dans un sondage
    poll_vote:
      cannot_vote_more_than_once: Impossible de voter plus d'une fois dans un sondage.
    profile_pin:
      only_five: ne peut pas avoir plus de cinq messages épinglés au total
      pin_unpermitted: doit avoir les autorisations appropriées pour l'épinglage
    rating_vote:
      not_permitted: n'est pas autorisé à effectuer cette action.
    reaction:
      is_not_valid: n'est pas valide.
    response_template:
      user_nil_only: ne peut pas avoir d'ID utilisateur associé.
      comment_markdown: Les modèles de commentaires doivent utiliser Markdown comme type de contenu.
      email_text: Les modèles d'email doivent utiliser le texte brut ou le HTML comme type de contenu.
      limit_reached: La limite de 30 modèles de réponse par utilisateur a été atteinte.
    settings:
      campaign:
        share_your_project: Partagez votre projet
      community:
        message: ne peut pas inclure le caractère "<" ou ">".
        new_forem: Nouveau Forem
        user: utilisateur
      general:
        community_sponsors: Sponsors communautaires
        the_community_mascot: La mascotte de la communauté
      user_experience:
        message: 'doit être un hexagone de 3 ou 6 caractères (commençant par #)'
    sponsorship:
      invalid_type: n'est pas un type sponsorisable
      already_sponsored: Le tag est déjà sponsorisé
      only_one_level: Vous ne pouvez avoir qu'un seul parrainage de %{levels}
      level:
        gold: gold
        silver: silver
        bronze: bronze
    tag:
      alias_for: alias_for doit faire référence à une balise existante
    tag_adjustment:
      too_many_tags: 4 balises maximum par article.
      unpermitted: n'a pas le privilège d'ajuster ces balises
      not_live: la balise sélectionnée pour la suppression n'est pas une balise active.
      unique: ne peut pas être un tag déjà ajusté.
    tweet:
      tweet_not_found: Tweet non trouvé
      authentication_error: Erreur d'authentification ; veuillez contacter votre administrateur Forem au sujet d'éventuelles clés Twitter manquantes.
    user:
      could_not_send: la confirmation n'a pas pu être envoyée. %{e_message}
      password_not_matched: ne correspond pas à la confirmation du mot de passe.
      has_been_banished : a été banni.
      is_taken: '%{username} est pris.'
      user_could_not_be_saved: L'utilisateur n'a pas pu être enregistré. %{e_message}
      username_is_reserved: Le nom d'utilisateur est réservé.
    user_block:
      cant_be_the_same: ne peut pas être le même que le blocked_id
    user_subscription:
      non_apple: Impossible de s'abonner avec un relais privé Apple. Veuillez mettre à jour l'email.
      source_not_found: Source non trouvée. Veuillez vous assurer que votre %{source} est active !
      not_enabled: Les abonnements des utilisateurs ne sont pas activés pour la source.
    users:
      deleted_user:
        name: '[Deleted User]'
      setting:
        invalid_hex: n'est pas une couleur hexagonale valide
        invalid_rss: n'est pas un flux RSS/Atom valide<|MERGE_RESOLUTION|>--- conflicted
+++ resolved
@@ -6,7 +6,6 @@
     application_record:
       uninferrable: Impossible de déduire un décorateur pour %{class}.
     article:
-<<<<<<< HEAD
       a_post_by: Un article de %{user_name}
       video_unpermitted: ne peut être ajouté par un membre sans autorisation
       video_processing: ne peut pas être mis à true si la vidéo est toujours en cours de traitement
@@ -22,25 +21,8 @@
       must_not_have_spaces: ne doit pas comporter d'espaces
       published: Publié
       unique_url: a déjà été pris. Envoyez un e-mail à %{email} pour plus de détails.
-=======
-      a_post_by: A post by %{user_name}
-      video_unpermitted: cannot be added by member without permission
-      video_processing: cannot be set to true if video is still processing
-      cannot_search_tags_for: 'Cannot search tags for: %{tag}'
-      cannot_search_tags_for_tags: 'Cannot search tags for: %{tags}'
-      unique_coauthor: co-author IDs must be unique
-      too_many_tags: exceed the maximum of 4 tags
-      is_too_long: is too long.
-      invalid_date: must be entered in DD/MM/YYYY format with current or past date
-      series_unpermitted: must be one you have permission to post to
-      invalid_coauthor: must be valid user IDs
-      same_author: must not be the same user as the author
-      must_not_have_spaces: must not have spaces
-      published: Published
-      unique_url: has already been taken. Email %{email} for further details.
-      future_or_current_published_at: only future or current published_at allowed when publishing an article
-      immutable_published_at: updating published_at for articles that have already been published is not allowed
->>>>>>> 2b23d4f6
+      future_or_current_published_at: seulement le futur ou le présent published_at autorisé lors de la publication d'un article
+      immutable_published_at: la mise à jour de published_at pour les articles qui ont déjà été publiés n'est pas autorisée
       mention_too_many:
         one: Vous ne pouvez pas mentionner plus de %{count} utilisateurs dans un article !
         other: Vous ne pouvez pas mentionner plus de %{count} utilisateurs dans un message !
