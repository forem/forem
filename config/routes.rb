# rubocop:disable Metrics/BlockLength

Rails.application.routes.draw do
  use_doorkeeper do
    controllers tokens: "oauth/tokens"
  end

  # Devise does not support scoping omniauth callbacks under a dynamic segment
  # so this lives outside our i18n scope.
  devise_for :users, controllers: {
    omniauth_callbacks: "omniauth_callbacks",
    registrations: "registrations",
    invitations: "invitations"
  }

  devise_scope :user do
    get "/enter", to: "registrations#new", as: :sign_up
    get "/confirm-email", to: "devise/confirmations#new"
    delete "/sign_out", to: "devise/sessions#destroy"
  end

  # [@forem/delightful] - all routes are nested under this optional scope to
  # begin supporting i18n.
  scope "(/locale/:locale)", defaults: { locale: nil } do
    get "/locale/:locale" => "stories#index"
    require "sidekiq/web"
    require "sidekiq_unique_jobs/web"
    require "sidekiq/cron/web"

    authenticated :user, ->(user) { user.tech_admin? } do
      Sidekiq::Web.set :session_secret, Rails.application.secrets[:secret_key_base]
      Sidekiq::Web.set :sessions, Rails.application.config.session_options
      Sidekiq::Web.class_eval do
        use Rack::Protection, origin_whitelist: [URL.url] # resolve Rack Protection HttpOrigin
      end
      mount Sidekiq::Web => "/sidekiq"
      mount FieldTest::Engine, at: "abtests"
    end

    namespace :resource_admin do
      # Check administrate gem docs
      DashboardManifest::DASHBOARDS.each do |dashboard_resource|
        resources dashboard_resource
      end

      root controller: DashboardManifest::ROOT_DASHBOARD, action: :index
    end

    namespace :admin do
      get "/", to: redirect("/admin/articles")

      authenticate :user, ->(user) { user.has_role?(:tech_admin) } do
        mount Blazer::Engine, at: "blazer"

        flipper_ui = Flipper::UI.app(Flipper,
                                     { rack_protection: { except: %i[authenticity_token form_token json_csrf
                                                                     remote_token http_origin session_hijacking] } })
        mount flipper_ui, at: "feature_flags"
      end

      resources :articles, only: %i[index show update]
      resources :broadcasts
      resources :buffer_updates, only: %i[create update]
      resources :listings, only: %i[index edit update destroy]
      resources :comments, only: [:index]
      resources :events, only: %i[index create update]
      resources :feedback_messages, only: %i[index show]
      resources :invitations, only: %i[index new create]
      resources :pages, only: %i[index new create edit update destroy]
      resources :mods, only: %i[index update]
      resources :moderator_actions, only: %i[index]
      resources :privileged_reactions, only: %i[index]
      resources :permissions, only: %i[index]
      resources :podcasts, only: %i[index edit update destroy] do
        member do
          post :fetch
          post :add_admin
          delete :remove_admin
        end
      end

      resources :profile_field_groups, only: %i[update create destroy]
      resources :profile_fields, only: %i[index update create destroy]
      resources :reactions, only: [:update]
      resources :response_templates, only: %i[index new edit create update destroy]
      resources :chat_channels, only: %i[index create update destroy] do
        member do
          delete :remove_user
        end
      end
      resources :reports, only: %i[index show], controller: "feedback_messages" do
        collection do
          post "send_email"
          post "create_note"
          post "save_status"
        end
      end
      resources :tags, only: %i[index update show]
      resources :users, only: %i[index show edit update] do
        member do
          post "banish"
          post "full_delete"
          patch "user_status"
          post "merge"
          delete "remove_identity"
          post "recover_identity"
          post "send_email"
          post "verify_email_ownership"
          patch "unlock_access"
        end
      end
      resources :organization_memberships, only: %i[update destroy create]
      resources :organizations, only: %i[index show] do
        member do
          patch "update_org_credits"
        end
      end
      resources :sponsorships, only: %i[index edit update new create destroy]
      resources :welcome, only: %i[index create]
      resources :growth, only: %i[index]
      resources :tools, only: %i[index create] do
        collection do
          post "bust_cache"
        end
      end
      resources :webhook_endpoints, only: :index
      resource :config
      resources :badges, only: %i[index edit update new create]
      resources :display_ads, only: %i[index edit update new create destroy]
      # These redirects serve as a safegaurd to prevent 404s for any Admins
      # who have the old badge_achievement URLs bookmarked.
      get "/badges/badge_achievements", to: redirect("/admin/badge_achievements")
      get "/badges/badge_achievements/award_badges", to: redirect("/admin/badge_achievements/award_badges")
      resources :badge_achievements, only: %i[index destroy]
      get "/badge_achievements/award_badges", to: "badge_achievements#award"
      post "/badge_achievements/award_badges", to: "badge_achievements#award_badges"
      resources :secrets, only: %i[index]
      put "secrets", to: "secrets#update"
    end
<<<<<<< HEAD
    resources :webhook_endpoints, only: :index
    resource :config
    resources :badges, only: %i[index edit update new create]
    resources :display_ads, only: %i[index edit update new create destroy]
    resources :html_variants, only: %i[index edit update new create show destroy]
    # These redirects serve as a safegaurd to prevent 404s for any Admins
    # who have the old badge_achievement URLs bookmarked.
    get "/badges/badge_achievements", to: redirect("/admin/badge_achievements")
    get "/badges/badge_achievements/award_badges", to: redirect("/admin/badge_achievements/award_badges")
    resources :badge_achievements, only: %i[index destroy]
    get "/badge_achievements/award_badges", to: "badge_achievements#award"
    post "/badge_achievements/award_badges", to: "badge_achievements#award_badges"
    resources :secrets, only: %i[index]
    put "secrets", to: "secrets#update"
  end
=======
>>>>>>> d1888865

    namespace :stories, defaults: { format: "json" } do
      resource :feed, only: [:show] do
        get ":timeframe" => "feeds#show"
      end
    end

    namespace :api, defaults: { format: "json" } do
      scope module: :v0,
            constraints: ApiConstraints.new(version: 0, default: true) do
        resources :articles, only: %i[index show create update] do
          collection do
            get "me(/:status)", to: "articles#me", as: :me, constraints: { status: /published|unpublished|all/ }
            get "/:username/:slug", to: "articles#show_by_slug", as: :slug
          end
        end
        resources :comments, only: %i[index show]
        resources :videos, only: [:index]
        resources :podcast_episodes, only: [:index]
        resources :users, only: %i[show] do
          collection do
            get :me
          end
        end
        resources :tags, only: [:index]
        resources :follows, only: [:create]
        namespace :followers do
          get :users
          get :organizations
        end
        resources :webhooks, only: %i[index create show destroy]

        resources :listings, only: %i[index show create update]
        get "/listings/category/:category", to: "listings#index", as: :listings_category
        get "/analytics/totals", to: "analytics#totals"
        get "/analytics/historical", to: "analytics#historical"
        get "/analytics/past_day", to: "analytics#past_day"
        get "/analytics/referrers", to: "analytics#referrers"

        resources :health_checks, only: [] do
          collection do
            get :app
            get :search
            get :database
            get :cache
          end
        end
      end
    end

    namespace :notifications do
      resources :counts, only: [:index]
      resources :reads, only: [:create]
    end

    namespace :incoming_webhooks do
      get "/mailchimp/:secret/unsubscribe", to: "mailchimp_unsubscribes#index", as: :mailchimp_unsubscribe_check
      post "/mailchimp/:secret/unsubscribe", to: "mailchimp_unsubscribes#create", as: :mailchimp_unsubscribe
    end

    resources :messages, only: [:create]
    resources :chat_channels, only: %i[index show create update]
    resources :chat_channel_memberships, only: %i[index create edit update destroy]
    resources :articles, only: %i[update create destroy] do
      patch "/admin_unpublish", to: "articles#admin_unpublish"
    end
    resources :article_mutes, only: %i[update]
    resources :comments, only: %i[create update destroy] do
      patch "/hide", to: "comments#hide"
      patch "/unhide", to: "comments#unhide"
      patch "/admin_delete", to: "comments#admin_delete"
      collection do
        post "/moderator_create", to: "comments#moderator_create"
      end
    end
    resources :comment_mutes, only: %i[update]
    resources :users, only: %i[index], defaults: { format: :json } # internal API
    resources :users, only: %i[update] do
      resource :twitch_stream_updates, only: %i[show create]
    end
    resources :twitch_live_streams, only: :show, param: :username
    resources :reactions, only: %i[index create]
    resources :response_templates, only: %i[index create edit update destroy]
    resources :feedback_messages, only: %i[index create]
    resources :organizations, only: %i[update create destroy]
    resources :followed_articles, only: [:index]
    resources :follows, only: %i[show create update] do
      collection do
        get "/bulk_show", to: "follows#bulk_show"
      end
    end
<<<<<<< HEAD
  end
  resources :buffered_articles, only: [:index]
  resources :events, only: %i[index show]
  resources :videos, only: %i[index create new]
  resources :video_states, only: [:create]
  resources :twilio_tokens, only: [:show]
  resources :html_variant_trials, only: [:create]
  resources :html_variant_successes, only: [:create]
  resources :tag_adjustments, only: %i[create destroy]
  resources :rating_votes, only: [:create]
  resources :page_views, only: %i[create update]
  resources :listings, only: %i[index new create edit update destroy dashboard]
  resources :credits, only: %i[index new create] do
    get "purchase", on: :collection, to: "credits#new"
  end
  resources :buffer_updates, only: [:create]
  resources :reading_list_items, only: [:update]
  resources :poll_votes, only: %i[show create]
  resources :poll_skips, only: [:create]
  resources :profile_pins, only: %i[create update]
  resources :partnerships, only: %i[index create show], param: :option
  resources :display_ad_events, only: [:create]
  resources :badges, only: [:index]
  resources :user_blocks, param: :blocked_id, only: %i[show create destroy]
  resources :podcasts, only: %i[new create]
  resources :article_approvals, only: %i[create]
  resources :video_chats, only: %i[show]
  resources :user_subscriptions, only: %i[create] do
    collection do
      get "/subscribed", action: "subscribed"
=======
    resources :image_uploads, only: [:create]
    resources :notifications, only: [:index]
    resources :tags, only: [:index] do
      collection do
        get "/onboarding", to: "tags#onboarding"
      end
    end
    resources :stripe_active_cards, only: %i[create update destroy]
    resources :github_repos, only: %i[index] do
      collection do
        post "/update_or_create", to: "github_repos#update_or_create"
      end
    end
    resources :buffered_articles, only: [:index]
    resources :events, only: %i[index show]
    resources :videos, only: %i[index create new]
    resources :video_states, only: [:create]
    resources :twilio_tokens, only: [:show]
    resources :html_variants, only: %i[index new create show edit update]
    resources :html_variant_trials, only: [:create]
    resources :html_variant_successes, only: [:create]
    resources :tag_adjustments, only: %i[create destroy]
    resources :rating_votes, only: [:create]
    resources :page_views, only: %i[create update]
    resources :listings, only: %i[index new create edit update destroy dashboard]
    resources :credits, only: %i[index new create] do
      get "purchase", on: :collection, to: "credits#new"
    end
    resources :buffer_updates, only: [:create]
    resources :reading_list_items, only: [:update]
    resources :poll_votes, only: %i[show create]
    resources :poll_skips, only: [:create]
    resources :profile_pins, only: %i[create update]
    resources :partnerships, only: %i[index create show], param: :option
    resources :display_ad_events, only: [:create]
    resources :badges, only: [:index]
    resources :user_blocks, param: :blocked_id, only: %i[show create destroy]
    resources :podcasts, only: %i[new create]
    resources :article_approvals, only: %i[create]
    resources :video_chats, only: %i[show]
    resources :user_subscriptions, only: %i[create] do
      collection do
        get "/subscribed", action: "subscribed"
      end
    end
    namespace :followings, defaults: { format: :json } do
      get :users
      get :tags
      get :organizations
      get :podcasts
    end

    resource :onboarding, only: :show
    resources :profiles, only: %i[update]
    resources :profile_field_groups, only: %i[index], defaults: { format: :json }

    resources :liquid_tags, only: %i[index], defaults: { format: :json }

    get "/verify_email_ownership", to: "email_authorizations#verify", as: :verify_email_authorizations
    get "/search/tags" => "search#tags"
    get "/search/chat_channels" => "search#chat_channels"
    get "/search/listings" => "search#listings"
    get "/search/users" => "search#users"
    get "/search/feed_content" => "search#feed_content"
    get "/search/reactions" => "search#reactions"
    get "/chat_channel_memberships/find_by_chat_channel_id" => "chat_channel_memberships#find_by_chat_channel_id"
    get "/listings/dashboard" => "listings#dashboard"
    get "/listings/:category" => "listings#index", :as => :listing_category
    get "/listings/:category/:slug" => "listings#index", :as => :listing_slug
    get "/listings/:category/:slug/:view" => "listings#index",
        :constraints => { view: /moderate/ }
    get "/listings/:category/:slug/delete_confirm" => "listings#delete_confirm"
    delete "/listings/:category/:slug" => "listings#destroy"
    get "/notifications/:filter" => "notifications#index"
    get "/notifications/:filter/:org_id" => "notifications#index"
    get "/notification_subscriptions/:notifiable_type/:notifiable_id" => "notification_subscriptions#show"
    post "/notification_subscriptions/:notifiable_type/:notifiable_id" => "notification_subscriptions#upsert"
    patch "/onboarding_update" => "users#onboarding_update"
    patch "/onboarding_checkbox_update" => "users#onboarding_checkbox_update"
    get "email_subscriptions/unsubscribe"
    post "/chat_channels/:id/moderate" => "chat_channels#moderate"
    post "/chat_channels/:id/open" => "chat_channels#open"
    get "/connect" => "chat_channels#index"
    get "/connect/:slug" => "chat_channels#index"
    get "/chat_channels/:id/channel_info", to: "chat_channels#channel_info", as: :chat_channel_info
    post "/chat_channels/create_chat" => "chat_channels#create_chat"
    post "/chat_channels/block_chat" => "chat_channels#block_chat"
    post "/chat_channel_memberships/remove_membership" => "chat_channel_memberships#remove_membership"
    post "/chat_channel_memberships/add_membership" => "chat_channel_memberships#add_membership"
    post "/join_chat_channel" => "chat_channel_memberships#join_channel"
    delete "/messages/:id" => "messages#destroy"
    patch "/messages/:id" => "messages#update"
    get "/live/:username" => "twitch_live_streams#show"
    get "/internal", to: redirect("/admin")
    get "/internal/:path", to: redirect("/admin/%{path}")

    post "/pusher/auth" => "pusher#auth"

    # Chat channel
    patch "/chat_channels/update_channel/:id" => "chat_channels#update_channel"

    # Chat Channel Membership json response
    get "/chat_channel_memberships/chat_channel_info/:id" => "chat_channel_memberships#chat_channel_info"
    post "/chat_channel_memberships/create_membership_request" => "chat_channel_memberships#create_membership_request"
    patch "/chat_channel_memberships/leave_membership/:id" => "chat_channel_memberships#leave_membership"
    patch "/chat_channel_memberships/update_membership/:id" => "chat_channel_memberships#update_membership"
    get "/channel_request_info/" => "chat_channel_memberships#request_details"
    patch "/chat_channel_memberships/update_membership_role/:id" => "chat_channel_memberships#update_membership_role"
    get "/join_channel_invitation/:channel_slug" => "chat_channel_memberships#join_channel_invitation"
    post "/joining_invitation_response" => "chat_channel_memberships#joining_invitation_response"

    get "/social_previews/article/:id" => "social_previews#article", :as => :article_social_preview
    get "/social_previews/user/:id" => "social_previews#user", :as => :user_social_preview
    get "/social_previews/organization/:id" => "social_previews#organization", :as => :organization_social_preview
    get "/social_previews/tag/:id" => "social_previews#tag", :as => :tag_social_preview
    get "/social_previews/listing/:id" => "social_previews#listing", :as => :listing_social_preview
    get "/social_previews/comment/:id" => "social_previews#comment", :as => :comment_social_preview

    get "/async_info/base_data", controller: "async_info#base_data", defaults: { format: :json }
    get "/async_info/shell_version", controller: "async_info#shell_version", defaults: { format: :json }

    get "/future", to: redirect("devteam/the-future-of-dev-160n")
    get "/forem", to: redirect("devteam/for-empowering-community-2k6h")

    # Settings
    post "users/update_language_settings" => "users#update_language_settings"
    post "users/update_twitch_username" => "users#update_twitch_username"
    post "users/join_org" => "users#join_org"
    post "users/leave_org/:organization_id" => "users#leave_org", :as => :users_leave_org
    post "users/add_org_admin" => "users#add_org_admin"
    post "users/remove_org_admin" => "users#remove_org_admin"
    post "users/remove_from_org" => "users#remove_from_org"
    delete "users/remove_identity", to: "users#remove_identity"
    post "users/request_destroy", to: "users#request_destroy", as: :user_request_destroy
    get "users/confirm_destroy/:token", to: "users#confirm_destroy", as: :user_confirm_destroy
    delete "users/full_delete", to: "users#full_delete", as: :user_full_delete
    post "organizations/generate_new_secret" => "organizations#generate_new_secret"
    post "users/api_secrets" => "api_secrets#create", :as => :users_api_secrets
    delete "users/api_secrets/:id" => "api_secrets#destroy", :as => :users_api_secret

    # The priority is based upon order of creation: first created -> highest priority.
    # See how all your routes lay out with "rake routes".

    # You can have the root of your site routed with "root
    get "/robots.:format" => "pages#robots"
    get "/api", to: redirect("https://docs.forem.com/api")
    get "/privacy" => "pages#privacy"
    get "/terms" => "pages#terms"
    get "/contact" => "pages#contact"
    get "/code-of-conduct" => "pages#code_of_conduct"
    get "/report-abuse" => "pages#report_abuse"
    get "/welcome" => "pages#welcome"
    get "/challenge" => "pages#challenge"
    get "/checkin" => "pages#checkin"
    get "/badge" => "pages#badge"
    get "/💸", to: redirect("t/hiring")
    get "/survey", to: redirect("https://dev.to/ben/final-thoughts-on-the-state-of-the-web-survey-44nn")
    get "/events" => "events#index"
    get "/workshops", to: redirect("events")
    get "/sponsors" => "pages#sponsors"
    get "/search" => "stories#search"
    post "articles/preview" => "articles#preview"
    post "comments/preview" => "comments#preview"
    get "/stories/warm_comments/:username/:slug" => "stories#warm_comments"

    # These routes are required by links in the sites and will most likely to be replaced by a db page
    get "/about" => "pages#about"
    get "/about-listings" => "pages#about_listings"
    get "/security", to: "pages#bounty"
    get "/community-moderation" => "pages#community_moderation"
    get "/faq" => "pages#faq"
    get "/page/post-a-job" => "pages#post_a_job"
    get "/tag-moderation" => "pages#tag_moderation"

    # NOTE: can't remove the hardcoded URL here as SiteConfig is not available here, we should eventually
    # setup dynamic redirects, see <https://github.com/thepracticaldev/dev.to/issues/7267>
    get "/shop", to: redirect("https://shop.dev.to")

    get "/mod" => "moderations#index", :as => :mod
    get "/mod/:tag" => "moderations#index"
    get "/page/crayons" => "pages#crayons"

    post "/fallback_activity_recorder" => "ga_events#create"

    get "/page/:slug" => "pages#show"

    scope "p" do
      pages_actions = %w[welcome editor_guide publishing_from_rss_guide information markdown_basics badges].freeze
      pages_actions.each do |action|
        get action, action: action, controller: "pages"
      end
>>>>>>> d1888865
    end

    get "/settings/(:tab)" => "users#edit", :as => :user_settings
    get "/settings/:tab/:org_id" => "users#edit", :constraints => { tab: /organization/ }
    get "/settings/:tab/:id" => "users#edit", :constraints => { tab: /response-templates/ }
    get "/signout_confirm" => "users#signout_confirm"
    get "/dashboard" => "dashboards#show"
    get "/dashboard/pro", to: "dashboards#pro"
    get "dashboard/pro/org/:org_id", to: "dashboards#pro", as: :dashboard_pro_org
    get "dashboard/following" => "dashboards#following_tags"
    get "dashboard/following_tags" => "dashboards#following_tags"
    get "dashboard/following_users" => "dashboards#following_users"
    get "dashboard/following_organizations" => "dashboards#following_organizations"
    get "dashboard/following_podcasts" => "dashboards#following_podcasts"
    get "/dashboard/subscriptions" => "dashboards#subscriptions"
    get "/dashboard/:which" => "dashboards#followers", :constraints => { which: /user_followers/ }
    get "/dashboard/:which/:org_id" => "dashboards#show",
        :constraints => {
          which: /organization/
        }
    get "/dashboard/:username" => "dashboards#show"

    # for testing rails mailers
    unless Rails.env.production?
      get "/rails/mailers" => "rails/mailers#index"
      get "/rails/mailers/*path" => "rails/mailers#preview"
    end

    get "/embed/:embeddable", to: "liquid_embeds#show", as: "liquid_embed"

    # serviceworkers
    get "/serviceworker" => "service_worker#index"
    get "/manifest" => "service_worker#manifest"

    get "/shell_top" => "shell#top"
    get "/shell_bottom" => "shell#bottom"

    get "/new" => "articles#new"
    get "/new/:template" => "articles#new"

    get "/pod", to: "podcast_episodes#index"
    get "/podcasts", to: redirect("pod")
    get "/readinglist" => "reading_list_items#index"
    get "/readinglist/:view" => "reading_list_items#index", :constraints => { view: /archive/ }

    get "/feed" => "articles#feed", :as => "feed", :defaults => { format: "rss" }
    get "/feed/tag/:tag" => "articles#feed", :as => "tag_feed", :defaults => { format: "rss" }
    get "/feed/:username" => "articles#feed", :as => "user_feed", :defaults => { format: "rss" }
    get "/rss" => "articles#feed", :defaults => { format: "rss" }

    get "/tag/:tag" => "stories#index"
    get "/t/:tag", to: "stories#index", as: :tag
    get "/t/:tag/edit", to: "tags#edit"
    get "/t/:tag/admin", to: "tags#admin"
    patch "/tag/:id", to: "tags#update"
    get "/t/:tag/top/:timeframe" => "stories#index"
    get "/t/:tag/page/:page" => "stories#index"
    get "/t/:tag/:timeframe" => "stories#index",
        :constraints => { timeframe: /latest/ }

    get "/badge/:slug" => "badges#show"

    get "/top/:timeframe" => "stories#index"

    get "/:timeframe" => "stories#index", :constraints => { timeframe: /latest/ }

    get "/:username/series" => "collections#index", :as => "user_series"
    get "/:username/series/:id" => "collections#show"

    # Legacy comment format (might still be floating around app, and external links)
    get "/:username/:slug/comments" => "comments#index"
    get "/:username/:slug/comments/:id_code" => "comments#index"
    get "/:username/:slug/comments/:id_code/edit" => "comments#edit"
    get "/:username/:slug/comments/:id_code/delete_confirm" => "comments#delete_confirm"

    # Proper link format
    get "/:username/comment/:id_code" => "comments#index"
    get "/:username/comment/:id_code/edit" => "comments#edit"
    get "/:username/comment/:id_code/delete_confirm" => "comments#delete_confirm"
    get "/:username/comment/:id_code/mod" => "moderations#comment"
    get "/:username/comment/:id_code/settings", to: "comments#settings"

    get "/:username/:slug/:view" => "stories#show",
        :constraints => { view: /moderate/ }
    get "/:username/:slug/mod" => "moderations#article"
    get "/:username/:slug/actions_panel" => "moderations#actions_panel"
    get "/:username/:slug/manage" => "articles#manage"
    get "/:username/:slug/edit" => "articles#edit"
    get "/:username/:slug/delete_confirm" => "articles#delete_confirm"
    get "/:username/:slug/stats" => "articles#stats"
    get "/:username/:view" => "stories#index",
        :constraints => { view: /comments|moderate|admin/ }
    get "/:username/:slug" => "stories#show"
    get "/:sitemap" => "sitemaps#show",
        :constraints => { format: /xml/, sitemap: /sitemap-.+/ }
    get "/:username" => "stories#index", :as => "user_profile"

    root "stories#index"
  end
end

# rubocop:enable Metrics/BlockLength<|MERGE_RESOLUTION|>--- conflicted
+++ resolved
@@ -127,6 +127,7 @@
       resource :config
       resources :badges, only: %i[index edit update new create]
       resources :display_ads, only: %i[index edit update new create destroy]
+      resources :html_variants, only: %i[index edit update new create show destroy]
       # These redirects serve as a safegaurd to prevent 404s for any Admins
       # who have the old badge_achievement URLs bookmarked.
       get "/badges/badge_achievements", to: redirect("/admin/badge_achievements")
@@ -137,24 +138,6 @@
       resources :secrets, only: %i[index]
       put "secrets", to: "secrets#update"
     end
-<<<<<<< HEAD
-    resources :webhook_endpoints, only: :index
-    resource :config
-    resources :badges, only: %i[index edit update new create]
-    resources :display_ads, only: %i[index edit update new create destroy]
-    resources :html_variants, only: %i[index edit update new create show destroy]
-    # These redirects serve as a safegaurd to prevent 404s for any Admins
-    # who have the old badge_achievement URLs bookmarked.
-    get "/badges/badge_achievements", to: redirect("/admin/badge_achievements")
-    get "/badges/badge_achievements/award_badges", to: redirect("/admin/badge_achievements/award_badges")
-    resources :badge_achievements, only: %i[index destroy]
-    get "/badge_achievements/award_badges", to: "badge_achievements#award"
-    post "/badge_achievements/award_badges", to: "badge_achievements#award_badges"
-    resources :secrets, only: %i[index]
-    put "secrets", to: "secrets#update"
-  end
-=======
->>>>>>> d1888865
 
     namespace :stories, defaults: { format: "json" } do
       resource :feed, only: [:show] do
@@ -246,38 +229,6 @@
         get "/bulk_show", to: "follows#bulk_show"
       end
     end
-<<<<<<< HEAD
-  end
-  resources :buffered_articles, only: [:index]
-  resources :events, only: %i[index show]
-  resources :videos, only: %i[index create new]
-  resources :video_states, only: [:create]
-  resources :twilio_tokens, only: [:show]
-  resources :html_variant_trials, only: [:create]
-  resources :html_variant_successes, only: [:create]
-  resources :tag_adjustments, only: %i[create destroy]
-  resources :rating_votes, only: [:create]
-  resources :page_views, only: %i[create update]
-  resources :listings, only: %i[index new create edit update destroy dashboard]
-  resources :credits, only: %i[index new create] do
-    get "purchase", on: :collection, to: "credits#new"
-  end
-  resources :buffer_updates, only: [:create]
-  resources :reading_list_items, only: [:update]
-  resources :poll_votes, only: %i[show create]
-  resources :poll_skips, only: [:create]
-  resources :profile_pins, only: %i[create update]
-  resources :partnerships, only: %i[index create show], param: :option
-  resources :display_ad_events, only: [:create]
-  resources :badges, only: [:index]
-  resources :user_blocks, param: :blocked_id, only: %i[show create destroy]
-  resources :podcasts, only: %i[new create]
-  resources :article_approvals, only: %i[create]
-  resources :video_chats, only: %i[show]
-  resources :user_subscriptions, only: %i[create] do
-    collection do
-      get "/subscribed", action: "subscribed"
-=======
     resources :image_uploads, only: [:create]
     resources :notifications, only: [:index]
     resources :tags, only: [:index] do
@@ -469,7 +420,6 @@
       pages_actions.each do |action|
         get action, action: action, controller: "pages"
       end
->>>>>>> d1888865
     end
 
     get "/settings/(:tab)" => "users#edit", :as => :user_settings
