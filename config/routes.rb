--- conflicted
+++ resolved
@@ -67,12 +67,8 @@
         end
       end
       resources :comments
-<<<<<<< HEAD
       resources :videos, only: [:index]
-      resources :podcast_episodes
-=======
       resources :podcast_episodes, only: [:index]
->>>>>>> 1b9f2432
       resources :reactions, only: [:create] do
         collection do
           post "/onboarding", to: "reactions#onboarding"
