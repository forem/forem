# rubocop:disable Metrics/BlockLength

Rails.application.routes.draw do
  use_doorkeeper do
    controllers tokens: "oauth/tokens"
  end

  # Devise does not support scoping omniauth callbacks under a dynamic segment
  # so this lives outside our i18n scope.
  devise_for :users, controllers: {
    omniauth_callbacks: "omniauth_callbacks",
    registrations: "registrations",
    invitations: "invitations",
    passwords: "passwords",
    confirmations: "confirmations"
  }

  devise_scope :user do
    get "/enter", to: "registrations#new", as: :sign_up
    get "/confirm-email", to: "confirmations#new"
    delete "/sign_out", to: "devise/sessions#destroy"
  end

  get "/r/mobile", to: "deep_links#mobile"
  get "/.well-known/apple-app-site-association", to: "deep_links#aasa"

  # [@forem/delightful] - all routes are nested under this optional scope to
  # begin supporting i18n.
  scope "(/locale/:locale)", defaults: { locale: nil } do
    get "/locale/:locale", to: "stories#index"
    require "sidekiq/web"
    require "sidekiq_unique_jobs/web"
    require "sidekiq/cron/web"

    authenticated :user, ->(user) { user.tech_admin? } do
      Sidekiq::Web.class_eval do
        use Rack::Protection, permitted_origins: [URL.url] # resolve Rack Protection HttpOrigin
      end
      mount Sidekiq::Web => "/sidekiq"
      mount FieldTest::Engine, at: "abtests"
    end

<<<<<<< HEAD
    namespace :admin do
      get "/", to: "overview#index"

      # NOTE: [@ridhwana] These are the admin routes that have stayed the same even with the
      # restructure. They'll move into routes/admin.rb once we remove the old code.
      authenticate :user, ->(user) { user.tech_admin? } do
        mount Blazer::Engine, at: "blazer"

        flipper_ui = Flipper::UI.app(Flipper,
                                     { rack_protection: { except: %i[authenticity_token form_token json_csrf
                                                                     remote_token http_origin session_hijacking] } })
        mount flipper_ui, at: "feature_flags"
      end
      resources :invitations, only: %i[index new create destroy]
      resources :organization_memberships, only: %i[update destroy create]
      resources :permissions, only: %i[index]
      resources :reactions, only: [:update]
      namespace :settings do
        resources :authentications, only: [:create]
        resources :campaigns, only: [:create]
        resources :communities, only: [:create]
        resources :mandatory_settings, only: [:create]
        resources :mascots, only: [:create]
        resources :rate_limits, only: [:create]
        resources :user_experiences, only: [:create]
      end
      namespace :users do
        resources :gdpr_delete_requests, only: %i[index destroy]
      end
      resources :users, only: %i[index show edit update destroy] do
        resources :email_messages, only: :show
        member do
          post "banish"
          post "export_data"
          post "full_delete"
          patch "user_status"
          post "merge"
          delete "remove_identity"
          post "send_email"
          post "verify_email_ownership"
          patch "unlock_access"
        end
      end

      # These redirects serve as a safeguard to prevent 404s for any Admins
      # who have the old badge_achievement URLs bookmarked.
      get "/badges/badge_achievements", to: redirect("/admin/badge_achievements")
      get "/badges/badge_achievements/award_badges", to: redirect("/admin/badge_achievements/award_badges")

      # NOTE: [@ridhwana] All these conditional statements are temporary conditions.
      # We check that the database table exists to avoid the DB setup failing
      # because the code relies on the presence of a table.
      if Database.table_available?("flipper_features")
        # NOTE: [@ridhwana] admin_routes will require the rails app to be reloaded when the feature flag is toggled
        # You can find more details on why we had to implement it this way in this PR
        # https://github.com/forem/forem/pull/13114
        admin_routes = FeatureFlag.enabled?(:admin_restructure) ? :admin : :current_admin
        draw admin_routes
      end
    end
=======
    draw :admin
>>>>>>> aee05b45

    namespace :stories, defaults: { format: "json" } do
      resource :feed, only: [:show] do
        get ":timeframe", to: "feeds#show"
      end
    end

    namespace :api, defaults: { format: "json" } do
      scope module: :v0,
            constraints: ApiConstraints.new(version: 0, default: true) do
        resources :articles, only: %i[index show create update] do
          collection do
            get "me(/:status)", to: "articles#me", as: :me, constraints: { status: /published|unpublished|all/ }
            get "/:username/:slug", to: "articles#show_by_slug", as: :slug
            get "/latest", to: "articles#index", defaults: { sort: "desc" }
          end
        end
        resources :comments, only: %i[index show]
        resources :videos, only: [:index]
        resources :podcast_episodes, only: [:index]
        resources :users, only: %i[show] do
          collection do
            get :me
          end
        end
        resources :tags, only: [:index]
        resources :follows, only: [:create] do
          collection do
            get :tags
          end
        end
        namespace :followers do
          get :users
          get :organizations
        end
        resources :readinglist, only: [:index]
        resources :webhooks, only: %i[index create show destroy]

        resources :listings, only: %i[index show create update]
        get "/listings/category/:category", to: "listings#index", as: :listings_category
        get "/analytics/totals", to: "analytics#totals"
        get "/analytics/historical", to: "analytics#historical"
        get "/analytics/past_day", to: "analytics#past_day"
        get "/analytics/referrers", to: "analytics#referrers"

        resources :health_checks, only: [] do
          collection do
            get :app
            get :database
            get :cache
          end
        end

        resources :profile_images, only: %i[show], param: :username
        resources :organizations, only: [:show], param: :username do
          resources :users, only: [:index], to: "organizations#users"
          resources :listings, only: [:index], to: "organizations#listings"
          resources :articles, only: [:index], to: "organizations#articles"
        end

        namespace :admin do
          resource :config, only: %i[show update], defaults: { format: :json }
        end
      end
    end

    namespace :notifications do
      resources :counts, only: [:index]
      resources :reads, only: [:create]
    end

    namespace :incoming_webhooks do
      get "/mailchimp/:secret/unsubscribe", to: "mailchimp_unsubscribes#index", as: :mailchimp_unsubscribe_check
      post "/mailchimp/:secret/unsubscribe", to: "mailchimp_unsubscribes#create", as: :mailchimp_unsubscribe
    end

    resources :messages, only: [:create]
    resources :chat_channels, only: %i[index show create update]
    resources :chat_channel_memberships, only: %i[index create edit update destroy]
    resources :articles, only: %i[update create destroy] do
      patch "/admin_unpublish", to: "articles#admin_unpublish"
    end
    resources :article_mutes, only: %i[update]
    resources :comments, only: %i[create update destroy] do
      patch "/hide", to: "comments#hide"
      patch "/unhide", to: "comments#unhide"
      patch "/admin_delete", to: "comments#admin_delete"
      collection do
        post "/moderator_create", to: "comments#moderator_create"
      end
    end
    resources :comment_mutes, only: %i[update]
    resources :users, only: %i[index], defaults: { format: :json } do # internal API
      collection do
        resources :devices, only: %i[create destroy]
      end
    end
    resources :users, only: %i[update]
    resources :reactions, only: %i[index create]
    resources :response_templates, only: %i[index create edit update destroy]
    resources :feedback_messages, only: %i[index create]
    resources :organizations, only: %i[update create destroy]
    resources :followed_articles, only: [:index]
    resources :follows, only: %i[show create] do
      collection do
        get "/bulk_show", to: "follows#bulk_show"
        patch "/bulk_update", to: "follows#bulk_update"
      end
    end
    resources :image_uploads, only: [:create]
    resources :notifications, only: [:index]
    resources :tags, only: [:index] do
      collection do
        get "/onboarding", to: "tags#onboarding"
      end
    end
    resources :stripe_active_cards, only: %i[create update destroy]
    resources :github_repos, only: %i[index] do
      collection do
        post "/update_or_create", to: "github_repos#update_or_create"
      end
    end
    resources :events, only: %i[index show]
    resources :videos, only: %i[index create new]
    resources :video_states, only: [:create]
    resources :twilio_tokens, only: [:show]
    resources :html_variant_trials, only: [:create]
    resources :html_variant_successes, only: [:create]
    resources :tag_adjustments, only: %i[create destroy]
    resources :rating_votes, only: [:create]
    resources :page_views, only: %i[create update]
    resources :listings, only: %i[index new create edit update destroy dashboard]
    resources :credits, only: %i[index new create] do
      get "purchase", on: :collection, to: "credits#new"
    end
    resources :reading_list_items, only: [:update]
    resources :poll_votes, only: %i[show create]
    resources :poll_skips, only: [:create]
    resources :profile_pins, only: %i[create update]
    resources :display_ad_events, only: [:create]
    resources :badges, only: [:index]
    resources :user_blocks, param: :blocked_id, only: %i[show create destroy]
    resources :podcasts, only: %i[new create]
    resources :article_approvals, only: %i[create]
    resources :video_chats, only: %i[show]
    resources :sidebars, only: %i[show]
    resources :user_subscriptions, only: %i[create] do
      collection do
        get "/subscribed", action: "subscribed"
      end
    end
    namespace :followings, defaults: { format: :json } do
      get :users
      get :tags
      get :organizations
      get :podcasts
    end

    resource :onboarding, only: :show
    resources :profiles, only: %i[update]
    resources :profile_field_groups, only: %i[index], defaults: { format: :json }

    resources :liquid_tags, only: %i[index], defaults: { format: :json }

    get "/verify_email_ownership", to: "email_authorizations#verify", as: :verify_email_authorizations
    get "/search/tags", to: "search#tags"
    get "/search/chat_channels", to: "search#chat_channels"
    get "/search/listings", to: "search#listings"
    get "/search/usernames", to: "search#usernames"
    get "/search/feed_content", to: "search#feed_content"
    get "/search/reactions", to: "search#reactions"
    get "/chat_channel_memberships/find_by_chat_channel_id", to: "chat_channel_memberships#find_by_chat_channel_id"
    get "/listings/dashboard", to: "listings#dashboard"
    get "/listings/:category", to: "listings#index", as: :listing_category
    get "/listings/:category/:slug", to: "listings#index", as: :listing_slug
    get "/listings/:category/:slug/:view", to: "listings#index",
                                           constraints: { view: /moderate/ }
    get "/listings/:category/:slug/delete_confirm", to: "listings#delete_confirm"
    delete "/listings/:category/:slug", to: "listings#destroy"
    get "/notifications/:filter", to: "notifications#index"
    get "/notifications/:filter/:org_id", to: "notifications#index"
    get "/notification_subscriptions/:notifiable_type/:notifiable_id", to: "notification_subscriptions#show"
    post "/notification_subscriptions/:notifiable_type/:notifiable_id", to: "notification_subscriptions#upsert"
    patch "/onboarding_update", to: "users#onboarding_update"
    patch "/onboarding_checkbox_update", to: "users#onboarding_checkbox_update"
    get "email_subscriptions/unsubscribe"
    post "/chat_channels/:id/moderate", to: "chat_channels#moderate"
    post "/chat_channels/:id/open", to: "chat_channels#open"
    get "/connect", to: "chat_channels#index"
    get "/connect/:slug", to: "chat_channels#index"
    get "/chat_channels/:id/channel_info", to: "chat_channels#channel_info", as: :chat_channel_info
    post "/chat_channels/create_chat", to: "chat_channels#create_chat"
    post "/chat_channels/block_chat", to: "chat_channels#block_chat"
    post "/chat_channel_memberships/remove_membership", to: "chat_channel_memberships#remove_membership"
    post "/chat_channel_memberships/add_membership", to: "chat_channel_memberships#add_membership"
    post "/join_chat_channel", to: "chat_channel_memberships#join_channel"
    delete "/messages/:id", to: "messages#destroy"
    patch "/messages/:id", to: "messages#update"
    get "/internal", to: redirect("/admin")
    get "/internal/:path", to: redirect("/admin/%{path}")

    post "/pusher/auth", to: "pusher#auth"

    # Chat channel
    patch "/chat_channels/update_channel/:id", to: "chat_channels#update_channel"
    post "/create_channel", to: "chat_channels#create_channel"

    # Chat Channel Membership json response
    get "/chat_channel_memberships/chat_channel_info/:id", to: "chat_channel_memberships#chat_channel_info"
    post "/chat_channel_memberships/create_membership_request", to: "chat_channel_memberships#create_membership_request"
    patch "/chat_channel_memberships/leave_membership/:id", to: "chat_channel_memberships#leave_membership"
    patch "/chat_channel_memberships/update_membership/:id", to: "chat_channel_memberships#update_membership"
    get "/channel_request_info/", to: "chat_channel_memberships#request_details"
    patch "/chat_channel_memberships/update_membership_role/:id", to: "chat_channel_memberships#update_membership_role"
    get "/join_channel_invitation/:channel_slug", to: "chat_channel_memberships#join_channel_invitation"
    post "/joining_invitation_response", to: "chat_channel_memberships#joining_invitation_response"

    get "/social_previews/article/:id", to: "social_previews#article", as: :article_social_preview
    get "/social_previews/user/:id", to: "social_previews#user", as: :user_social_preview
    get "/social_previews/organization/:id", to: "social_previews#organization", as: :organization_social_preview
    get "/social_previews/tag/:id", to: "social_previews#tag", as: :tag_social_preview
    get "/social_previews/listing/:id", to: "social_previews#listing", as: :listing_social_preview
    get "/social_previews/comment/:id", to: "social_previews#comment", as: :comment_social_preview

    get "/async_info/base_data", controller: "async_info#base_data", defaults: { format: :json }
    get "/async_info/shell_version", controller: "async_info#shell_version", defaults: { format: :json }

    # Settings
    post "users/join_org", to: "users#join_org"
    post "users/leave_org/:organization_id", to: "users#leave_org", as: :users_leave_org
    post "users/add_org_admin", to: "users#add_org_admin"
    post "users/remove_org_admin", to: "users#remove_org_admin"
    post "users/remove_from_org", to: "users#remove_from_org"
    delete "users/remove_identity", to: "users#remove_identity"
    post "users/request_destroy", to: "users#request_destroy", as: :user_request_destroy
    get "users/confirm_destroy/:token", to: "users#confirm_destroy", as: :user_confirm_destroy
    delete "users/full_delete", to: "users#full_delete", as: :user_full_delete
    post "organizations/generate_new_secret", to: "organizations#generate_new_secret"
    post "users/api_secrets", to: "api_secrets#create", as: :users_api_secrets
    delete "users/api_secrets/:id", to: "api_secrets#destroy", as: :users_api_secret
    post "users/update_password", to: "users#update_password", as: :user_update_password

    # The priority is based upon order of creation: first created -> highest priority.
    # See how all your routes lay out with "rake routes".

    # You can have the root of your site routed with "root
    get "/robots.:format", to: "pages#robots"
    get "/api", to: redirect("https://docs.forem.com/api")
    get "/privacy", to: "pages#privacy"
    get "/terms", to: "pages#terms"
    get "/contact", to: "pages#contact"
    get "/code-of-conduct", to: "pages#code_of_conduct"
    get "/report-abuse", to: "pages#report_abuse"
    get "/welcome", to: "pages#welcome"
    get "/challenge", to: "pages#challenge"
    get "/checkin", to: "pages#checkin"
    get "/badge", to: "pages#badge", as: :pages_badge
    get "/💸", to: redirect("t/hiring")
    get "/survey", to: redirect("https://dev.to/ben/final-thoughts-on-the-state-of-the-web-survey-44nn")
    get "/events", to: "events#index"
    get "/workshops", to: redirect("events")
    get "/sponsors", to: "pages#sponsors"
    get "/search", to: "stories#search"
    post "articles/preview", to: "articles#preview"
    post "comments/preview", to: "comments#preview"

    # These routes are required by links in the sites and will most likely to be replaced by a db page
    get "/about", to: "pages#about"
    get "/about-listings", to: "pages#about_listings"
    get "/security", to: "pages#bounty"
    get "/community-moderation", to: "pages#community_moderation"
    get "/faq", to: "pages#faq"
    get "/page/post-a-job", to: "pages#post_a_job"
    get "/tag-moderation", to: "pages#tag_moderation"

    # NOTE: can't remove the hardcoded URL here as SiteConfig is not available here, we should eventually
    # setup dynamic redirects, see <https://github.com/thepracticaldev/dev.to/issues/7267>
    get "/shop", to: redirect("https://shop.dev.to")

    get "/mod", to: "moderations#index", as: :mod
    get "/mod/:tag", to: "moderations#index"

    post "/fallback_activity_recorder", to: "ga_events#create"

    get "/page/:slug", to: "pages#show"

    # TODO: [forem/teamsmash] removed the /p/information view and added a redirect for SEO purposes.
    # We need to remove this route in 2 months (11 January 2021).
    get "/p/information", to: redirect("/about")

    scope "p" do
      pages_actions = %w[welcome editor_guide publishing_from_rss_guide markdown_basics badges].freeze
      pages_actions.each do |action|
        get action, action: action, controller: "pages"
      end
    end

    # Redirect previous settings changed after https://github.com/forem/forem/pull/11347
    get "/settings/integrations", to: redirect("/settings/extensions")
    get "/settings/misc", to: redirect("/settings")
    get "/settings/publishing-from-rss", to: redirect("/settings/extensions")
    get "/settings/ux", to: redirect("/settings/customization")

    get "/settings/(:tab)", to: "users#edit", as: :user_settings
    get "/settings/:tab/:org_id", to: "users#edit", constraints: { tab: /organization/ }
    get "/settings/:tab/:id", to: "users#edit", constraints: { tab: /response-templates/ }
    get "/signout_confirm", to: "users#signout_confirm"
    get "/dashboard", to: "dashboards#show"
    get "/dashboard/analytics", to: "dashboards#analytics"
    get "dashboard/analytics/org/:org_id", to: "dashboards#analytics", as: :dashboard_analytics_org
    get "dashboard/following", to: "dashboards#following_tags"
    get "dashboard/following_tags", to: "dashboards#following_tags"
    get "dashboard/following_users", to: "dashboards#following_users"
    get "dashboard/following_organizations", to: "dashboards#following_organizations"
    get "dashboard/following_podcasts", to: "dashboards#following_podcasts"
    get "/dashboard/subscriptions", to: "dashboards#subscriptions"
    get "/dashboard/:which", to: "dashboards#followers", constraints: { which: /user_followers/ }
    get "/dashboard/:which/:org_id", to: "dashboards#show",
                                     constraints: {
                                       which: /organization/
                                     }
    get "/dashboard/:username", to: "dashboards#show"

    # for testing rails mailers
    unless Rails.env.production?
      get "/rails/mailers", to: "rails/mailers#index"
      get "/rails/mailers/*path", to: "rails/mailers#preview"
    end

    get "/embed/:embeddable", to: "liquid_embeds#show", as: "liquid_embed"

    # serviceworkers
    get "/serviceworker", to: "service_worker#index"
    get "/manifest", to: "service_worker#manifest"

    # open search
    get "/open-search", to: "open_search#show",
                        constraints: { format: /xml/ }

    get "/new", to: "articles#new"
    get "/new/:template", to: "articles#new"

    get "/pod", to: "podcast_episodes#index"
    get "/podcasts", to: redirect("pod")
    get "/readinglist", to: "reading_list_items#index"
    get "/readinglist/:view", to: "reading_list_items#index", constraints: { view: /archive/ }

    get "/feed", to: "articles#feed", as: "feed", defaults: { format: "rss" }
    get "/feed/tag/:tag", to: "articles#feed", as: "tag_feed", defaults: { format: "rss" }
    get "/feed/latest", to: "articles#feed", as: "latest_feed", defaults: { format: "rss" }
    get "/feed/:username", to: "articles#feed", as: "user_feed", defaults: { format: "rss" }
    get "/rss", to: "articles#feed", defaults: { format: "rss" }

    get "/tag/:tag", to: "stories#index"
    get "/t/:tag", to: "stories#index", as: :tag
    get "/t/:tag/edit", to: "tags#edit"
    get "/t/:tag/admin", to: "tags#admin"
    patch "/tag/:id", to: "tags#update"
    get "/t/:tag/top/:timeframe", to: "stories#index"
    get "/t/:tag/page/:page", to: "stories#index"
    get "/t/:tag/:timeframe", to: "stories#index",
                              constraints: { timeframe: /latest/ }

    get "/badge/:slug", to: "badges#show", as: :badge

    get "/top/:timeframe", to: "stories#index"

    get "/:timeframe", to: "stories#index", constraints: { timeframe: /latest/ }

    get "/:username/series", to: "collections#index", as: "user_series"
    get "/:username/series/:id", to: "collections#show"

    # Legacy comment format (might still be floating around app, and external links)
    get "/:username/:slug/comments", to: "comments#index"
    get "/:username/:slug/comments/:id_code", to: "comments#index"
    get "/:username/:slug/comments/:id_code/edit", to: "comments#edit"
    get "/:username/:slug/comments/:id_code/delete_confirm", to: "comments#delete_confirm"

    # Proper link format
    get "/:username/comment/:id_code", to: "comments#index"
    get "/:username/comment/:id_code/edit", to: "comments#edit"
    get "/:username/comment/:id_code/delete_confirm", to: "comments#delete_confirm"
    get "/:username/comment/:id_code/mod", to: "moderations#comment"
    get "/:username/comment/:id_code/settings", to: "comments#settings"

    get "/:username/:slug/:view", to: "stories#show",
                                  constraints: { view: /moderate/ }
    get "/:username/:slug/mod", to: "moderations#article"
    get "/:username/:slug/actions_panel", to: "moderations#actions_panel"
    get "/:username/:slug/manage", to: "articles#manage"
    get "/:username/:slug/edit", to: "articles#edit"
    get "/:username/:slug/delete_confirm", to: "articles#delete_confirm"
    get "/:username/:slug/stats", to: "articles#stats"
    get "/:username/:view", to: "stories#index",
                            constraints: { view: /comments|moderate|admin/ }
    get "/:username/:slug", to: "stories#show"
    get "/:sitemap", to: "sitemaps#show",
                     constraints: { format: /xml/, sitemap: /sitemap-.+/ }
    get "/:username", to: "stories#index", as: "user_profile"

    root "stories#index"
  end
end

# rubocop:enable Metrics/BlockLength<|MERGE_RESOLUTION|>--- conflicted
+++ resolved
@@ -40,70 +40,7 @@
       mount FieldTest::Engine, at: "abtests"
     end
 
-<<<<<<< HEAD
-    namespace :admin do
-      get "/", to: "overview#index"
-
-      # NOTE: [@ridhwana] These are the admin routes that have stayed the same even with the
-      # restructure. They'll move into routes/admin.rb once we remove the old code.
-      authenticate :user, ->(user) { user.tech_admin? } do
-        mount Blazer::Engine, at: "blazer"
-
-        flipper_ui = Flipper::UI.app(Flipper,
-                                     { rack_protection: { except: %i[authenticity_token form_token json_csrf
-                                                                     remote_token http_origin session_hijacking] } })
-        mount flipper_ui, at: "feature_flags"
-      end
-      resources :invitations, only: %i[index new create destroy]
-      resources :organization_memberships, only: %i[update destroy create]
-      resources :permissions, only: %i[index]
-      resources :reactions, only: [:update]
-      namespace :settings do
-        resources :authentications, only: [:create]
-        resources :campaigns, only: [:create]
-        resources :communities, only: [:create]
-        resources :mandatory_settings, only: [:create]
-        resources :mascots, only: [:create]
-        resources :rate_limits, only: [:create]
-        resources :user_experiences, only: [:create]
-      end
-      namespace :users do
-        resources :gdpr_delete_requests, only: %i[index destroy]
-      end
-      resources :users, only: %i[index show edit update destroy] do
-        resources :email_messages, only: :show
-        member do
-          post "banish"
-          post "export_data"
-          post "full_delete"
-          patch "user_status"
-          post "merge"
-          delete "remove_identity"
-          post "send_email"
-          post "verify_email_ownership"
-          patch "unlock_access"
-        end
-      end
-
-      # These redirects serve as a safeguard to prevent 404s for any Admins
-      # who have the old badge_achievement URLs bookmarked.
-      get "/badges/badge_achievements", to: redirect("/admin/badge_achievements")
-      get "/badges/badge_achievements/award_badges", to: redirect("/admin/badge_achievements/award_badges")
-
-      # NOTE: [@ridhwana] All these conditional statements are temporary conditions.
-      # We check that the database table exists to avoid the DB setup failing
-      # because the code relies on the presence of a table.
-      if Database.table_available?("flipper_features")
-        # NOTE: [@ridhwana] admin_routes will require the rails app to be reloaded when the feature flag is toggled
-        # You can find more details on why we had to implement it this way in this PR
-        # https://github.com/forem/forem/pull/13114
-        admin_routes = FeatureFlag.enabled?(:admin_restructure) ? :admin : :current_admin
-        draw admin_routes
-      end
-    end
-=======
     draw :admin
->>>>>>> aee05b45
 
     namespace :stories, defaults: { format: "json" } do
       resource :feed, only: [:show] do
