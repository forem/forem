--- conflicted
+++ resolved
@@ -138,14 +138,11 @@
   resources :tag_adjustments, only: [:create]
   resources :rating_votes, only: [:create]
   resources :page_views, only: %i[create update]
-<<<<<<< HEAD
   resources :classified_listings, path: :listings, only: %i[index new create update delete]
   resources :credits, only: %i[index new create]
+  resources :buffer_updates, only: [:create]
 
   get "/listings/:category" => "classified_listings#index"
-=======
-  resources :buffer_updates, only: [:create]
->>>>>>> 42606d3a
   get "/notifications/:filter" => "notifications#index"
   get "/notifications/:filter/:org_id" => "notifications#index"
   patch "/onboarding_update" => "users#onboarding_update"
