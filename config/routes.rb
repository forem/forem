--- conflicted
+++ resolved
@@ -223,10 +223,7 @@
   post "/chat_channels/create_chat" => "chat_channels#create_chat"
   post "/chat_channels/block_chat" => "chat_channels#block_chat"
   delete "/messages/:id" => "messages#destroy"
-<<<<<<< HEAD
   patch "/messages/:id" => "messages#update"
-=======
->>>>>>> 7684c1e8
   get "/live/:username" => "twitch_live_streams#show"
 
   post "/pusher/auth" => "pusher#auth"
