--- conflicted
+++ resolved
@@ -123,19 +123,6 @@
           post "bust_cache"
         end
       end
-<<<<<<< HEAD
-      resources :tags, only: [:index]
-      resources :follows, only: [:create] do
-        collection do
-          get :tags
-        end
-      end
-      namespace :followers do
-        get :users
-        get :organizations
-      end
-      resources :webhooks, only: %i[index create show destroy]
-=======
       resources :webhook_endpoints, only: :index
       resource :config
       resources :badges, only: %i[index edit update new create]
@@ -150,7 +137,6 @@
       resources :secrets, only: %i[index]
       put "secrets", to: "secrets#update"
     end
->>>>>>> 3be3fcf5
 
     namespace :stories, defaults: { format: "json" } do
       resource :feed, only: [:show] do
@@ -176,7 +162,11 @@
           end
         end
         resources :tags, only: [:index]
-        resources :follows, only: [:create]
+        resources :follows, only: [:create] do
+          collection do
+            get :tags
+          end
+        end
         namespace :followers do
           get :users
           get :organizations
