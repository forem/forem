--- conflicted
+++ resolved
@@ -13,6 +13,20 @@
   env["omniauth.strategy"].options[:client_id] = SiteConfig.facebook_key
   env["omniauth.strategy"].options[:client_secret] = SiteConfig.facebook_secret
 end
+
+APPLE_OMNIAUTH_SETUP = lambda do |env|
+  env["omniauth.strategy"].options[:client_id] = SiteConfig.apple_client_id
+  env["omniauth.strategy"].options[:scope] = "email name"
+  env["omniauth.strategy"].options[:key_id] = SiteConfig.apple_key_id
+  env["omniauth.strategy"].options[:pem] = SiteConfig.apple_pem
+  env["omniauth.strategy"].options[:team_id] = SiteConfig.apple_team_id
+end
+
+# ApplicationConfig["APPLE_CLIENT_ID"], "",
+#                scope: "email name",
+#                team_id: ApplicationConfig["APPLE_TEAM_ID"],
+#                key_id: ApplicationConfig["APPLE_KEY_ID"],
+#                pem: ApplicationConfig["APPLE_PEM"]
 
 Devise.setup do |config|
   # The secret key used by Devise. Devise uses this key to generate
@@ -297,21 +311,12 @@
   # ==> OmniAuth
   # Add a new OmniAuth provider. Check the wiki for more information on setting
   # up on your models and hooks.
-<<<<<<< HEAD
-  config.omniauth :apple, ApplicationConfig["APPLE_CLIENT_ID"], "",
-                  scope: "email name",
-                  team_id: ApplicationConfig["APPLE_TEAM_ID"],
-                  key_id: ApplicationConfig["APPLE_KEY_ID"],
-                  pem: ApplicationConfig["APPLE_PEM"]
-  config.omniauth :github, ApplicationConfig["GITHUB_KEY"], ApplicationConfig["GITHUB_SECRET"], scope: "user:email"
-  config.omniauth :twitter, ApplicationConfig["TWITTER_KEY"], ApplicationConfig["TWITTER_SECRET"]
-=======
 
   # Fun fact, if this is reordered to have Twitter first, it doesn't work for some reason.
   config.omniauth :facebook, setup: FACEBOOK_OMNIAUTH_SETUP
   config.omniauth :github, setup: GITHUB_OMNIUATH_SETUP
   config.omniauth :twitter, setup: TWITTER_OMNIAUTH_SETUP
->>>>>>> 7e9a6b84
+  config.omniauth :apple, setup: APPLE_OMNIAUTH_SETUP
 
   # ==> Warden configuration
   # If you want to use other strategies, that are not supported by Devise, or
