--- conflicted
+++ resolved
@@ -12,22 +12,11 @@
     sign_in super_admin
     user
     user2
-<<<<<<< HEAD
-    Delayed::Worker.delay_jobs = true
-=======
     Delayed::Worker.new(quiet: true).work_off
->>>>>>> 397605c7
     dependents_for_offending_user_article
     offender_activity_on_other_content
   end
 
-<<<<<<< HEAD
-  after do
-    Delayed::Worker.delay_jobs = false
-  end
-
-=======
->>>>>>> 397605c7
   def dependents_for_offending_user_article
     # create user2 comment on offending user article
     comment = create(:comment, commentable_type: "Article", commentable: article, user: user2)
@@ -85,7 +74,6 @@
   context "when banning from mentorship" do
     before do
       user.update(offering_mentorship: true, mentor_description: "I want to be a mentor")
-<<<<<<< HEAD
     end
 
     it "adds banned from mentorship role" do
@@ -93,15 +81,6 @@
       expect(user.roles.first.name).to eq("banned_from_mentorship")
     end
 
-=======
-    end
-
-    it "adds banned from mentorship role" do
-      put "/internal/users/#{user.id}", params: { user: { ban_from_mentorship: "1", note_for_mentorship_ban: "banned" } }
-      expect(user.roles.first.name).to eq("banned_from_mentorship")
-    end
-
->>>>>>> 397605c7
     it "returns user to good standing if unbanned" do
       put "/internal/users/#{user.id}", params: { user: { good_standing_user: "1" } }
       expect(user.roles.count).to eq(0)
