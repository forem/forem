require "rails_helper"

RSpec.describe MarkdownParser do
  let(:random_word) { Faker::Lorem.word }
  let(:basic_parsed_markdown) { described_class.new(random_word) }

  def generate_and_parse_markdown(raw_markdown)
    described_class.new(raw_markdown).finalize
  end

  it "works" do
    expect(basic_parsed_markdown.finalize).to include(random_word)
  end

  it "escape liquid tags in codeblock" do
    code_block = "```\n{% what %}\n```"
    expect(generate_and_parse_markdown(code_block)).to include("{% what %}")
  end

  it "escape liquid tags in inline code" do
    inline_code = "`{% what %}`"
    expect(generate_and_parse_markdown(inline_code)).to include(inline_code[1..-2])
  end

  context "when provided with a link in inline code" do
    inline_code = "[dev.to](https://dev.to)"
    let(:evaluated_markdown) { described_class.new(inline_code).evaluate_inline_markdown }

    it "renders with target _blank" do
      expect(evaluated_markdown).to include("target=\"_blank\"")
    end

    it "avoids the traget _blank vulnerability" do
      expect(evaluated_markdown).to include("noopener", "noreferrer")
    end
  end

  context "when provided with an @username" do
    it "links to a user if user exist" do
      username = create(:user).username
      with_user = "@#{username}"
      html = Nokogiri::HTML(generate_and_parse_markdown(with_user))
      expect(html.search("a").to_s).to include("/#{username}")
    end

    it "doesn't link to a user if user doesn't exist" do
      with_user = "@#{random_word}"
      html = Nokogiri::HTML(generate_and_parse_markdown(with_user))
      expect(html.search("a")).to be_empty
    end
  end

  context "when provided with nested links" do
    it "does not generated nested link tags" do
      nested_links = generate_and_parse_markdown("[[](http://b)](http://a)")
      nested_links = Nokogiri::HTML(nested_links).at("p").inner_html
      expect(nested_links).to eq('[<a href="http://b"></a>](<a href="http://a">http://a</a>)')
    end
  end

  context "when provided with liquid tags" do
    it "raises error if liquid tag was used incorrectly" do
      bad_ltag = "{% #{random_word} %}"
      expect { generate_and_parse_markdown(bad_ltag) }.to raise_error(StandardError)
    end
  end

  describe "#tags_used" do
    let(:parsed_markdown) { described_class.new("{% youtube oHg5SJYRHA0 %}") }

    it "returns empty if no tag was used" do
      expect(basic_parsed_markdown.tags_used).to eq([])
    end

    it "return tags used if it was used" do
      expect(parsed_markdown.tags_used).to eq([YoutubeTag])
    end
  end

  context "when an image is used" do
    it "wraps image in link" do
      inline_code = "![](https://image.com/image.jpg)"
      expect(generate_and_parse_markdown(inline_code)).to include("<a")
    end
  end

  context "when using Liquid variables" do
    it "prevents Liquid variables" do
      expect { generate_and_parse_markdown("{{ 'something' }}") }.to raise_error(StandardError)
    end

    it "allows Liquid variables in codeblocks" do
      expect { generate_and_parse_markdown("```\n{{ 'something' }}\n```") }.not_to raise_error
    end

    it "renders the text in the codeblock properly" do
      result = generate_and_parse_markdown("```\n{{ 'something' }}\n```")
      expect(result).to include("{{ 'something' }}")
    end

    it "allows Liquid variables within inline code" do
      expect { generate_and_parse_markdown("`{{ 'something' }}`") }.not_to raise_error
    end

    it "renders the inline code with the text properly" do
      result = generate_and_parse_markdown("`{{ 'something' }}`")
      expect(result).to include("{{ 'something' }}")
    end

<<<<<<< HEAD
    it "renders nested lists without linebreaks" do
      result = generate_and_parse_markdown("- [A](#a)\n  - [B](#b)\n- [C](#c)")
      expect(result).not_to include("<br>")
=======
    it "permits abbr and aside tags" do
      result = generate_and_parse_markdown("<aside><abbr title=\"ol korrect\">OK</abbr><aside>")
      expect(result).to include("<aside><abbr title=\"ol korrect\">OK</abbr><aside>")
>>>>>>> 95dacf67
    end
  end
end<|MERGE_RESOLUTION|>--- conflicted
+++ resolved
@@ -107,15 +107,13 @@
       expect(result).to include("{{ 'something' }}")
     end
 
-<<<<<<< HEAD
     it "renders nested lists without linebreaks" do
       result = generate_and_parse_markdown("- [A](#a)\n  - [B](#b)\n- [C](#c)")
       expect(result).not_to include("<br>")
-=======
+
     it "permits abbr and aside tags" do
       result = generate_and_parse_markdown("<aside><abbr title=\"ol korrect\">OK</abbr><aside>")
       expect(result).to include("<aside><abbr title=\"ol korrect\">OK</abbr><aside>")
->>>>>>> 95dacf67
     end
   end
 end