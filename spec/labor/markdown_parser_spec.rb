require "rails_helper"

RSpec.describe MarkdownParser do
  let(:random_word) { Faker::Lorem.word }
  let(:basic_parsed_markdown) { described_class.new(random_word) }

  def generate_and_parse_markdown(raw_markdown)
    described_class.new(raw_markdown).finalize
  end

  it "renders plain text as-is" do
    expect(basic_parsed_markdown.finalize).to include(random_word)
  end

  it "escapes liquid tags in codeblock" do
    code_block = "```\n{% what %}\n```"
    expect(generate_and_parse_markdown(code_block)).to include("{% what %}")
  end

  it "escapes the `raw` Liquid tag in codeblocks" do
    code_block = "```\n{% raw %}some text{% endraw %}\n```"
    expect(generate_and_parse_markdown(code_block)).to include("{% raw %}", "{% endraw %}")
  end

  it "does not render the escaped dashes when using a `raw` Liquid tag in codeblocks with syntax highlighting" do
    code_block = "```js\n{% raw %}some text{% endraw %}\n```"
    expect(generate_and_parse_markdown(code_block)).not_to include("----")
  end

  it "does not remove the non-'raw tag related' four dashes" do
    code_block = "```\n----\n```"
    expect(generate_and_parse_markdown(code_block)).to include("----")
  end

  it "escapes the `raw` Liquid tag in codespans" do
    code_block = "``{% raw %}some text{% endraw %}``"
    expect(generate_and_parse_markdown(code_block)).to include("{% raw %}", "{% endraw %}")
  end

  it "escapes the `raw` Liquid tag in inline code" do
    code_block = "`{% raw %}some text{% endraw %}`"
    expect(generate_and_parse_markdown(code_block)).to include("{% raw %}", "{% endraw %}")
  end

  it "escapes codeblocks in numbered lists" do
    code_block = "1. Define your hooks in config file `lefthook.yml`\n
    ```yaml
     pre-push:\n        parallel: true\n        commands:\n        rubocop:
     run: bundle exec rspec --fail-fast\n
    ```"
    escaped_codeblock = generate_and_parse_markdown(code_block)
    expect(escaped_codeblock).not_to include("```")
    expect(escaped_codeblock).not_to include("`")
    expect(escaped_codeblock).to include("bundle exec rspec --fail-fast")
  end

  it "escapes liquid tags in code spans" do
    code_span = "``{% what %}``"
    expect(generate_and_parse_markdown(code_span)).to include("{% what %}")
  end

  it "renders double backtick code spans properly" do
    code_span = "``#{random_word}``"
    expect(generate_and_parse_markdown(code_span)).to include random_word
  end

  context "when rendering links markdown" do
    # the following specs are testing HTMLRouge
    it "renders properly if protocol http is included" do
      code_span = "[github](http://github.com)"
      test = generate_and_parse_markdown(code_span)
      expect(test).to eq("<p><a href=\"http://github.com\">github</a></p>\n\n")
    end

    it "renders properly if protocol https is included" do
      code_span = "[github](https://github.com)"
      test = generate_and_parse_markdown(code_span)
      expect(test).to eq("<p><a href=\"https://github.com\">github</a></p>\n\n")
    end

    it "renders properly if protocol is not included" do
      code_span = "[github](github.com)"
      test = generate_and_parse_markdown(code_span)
      expect(test).to eq("<p><a href=\"//github.com\">github</a></p>\n\n")
    end

<<<<<<< HEAD
    it "renders properly relative paths" do
      code_span = "[career tag](/t/career)"
      test = generate_and_parse_markdown(code_span)
      app_protocol = ApplicationConfig["APP_PROTOCOL"]
      app_domain = ApplicationConfig["APP_DOMAIN"]
      expect(test).to eq("<p><a href=\"#{app_protocol}#{app_domain}/t/career\">career tag</a></p>\n\n")
=======
    it "renders properly anchored links" do
      code_span = "[Chapter 1](#chapter-1)"
      test = generate_and_parse_markdown(code_span)
      expect(test).to eq("<p><a href=\"#chapter-1\">Chapter 1</a></p>\n\n")
>>>>>>> d125d94c
    end
  end

  describe "mentions" do
    let(:user) { build_stubbed(:user) }

    before { allow(User).to receive(:find_by).with(username: user.username).and_return(user) }

    it "works normally" do
      mention = "@#{user.username}"
      result = generate_and_parse_markdown(mention)
      expect(result).to include "<a"
    end

    it "works with undescore" do
      mention = "what was found here _@#{user.username}_ let see"
      result = generate_and_parse_markdown(mention)
      expect(result).to include "<a", "<em"
    end

    it "works in ul/li tag" do
      mention = <<~DOC
        `@#{user.username}` one two, @#{user.username} three four:
          - `@#{user.username}`
      DOC
      result = generate_and_parse_markdown(mention)
      expect(result).to eq("<p><code>@#{user.username}</code> one two, <a class=\"comment-mentioned-user\" href=\"#{ApplicationConfig['APP_PROTOCOL']}#{ApplicationConfig['APP_DOMAIN']}/#{user.username}\">@#{user.username}</a>\n three four:</p>\n\n<ul>\n<li><code>@#{user.username}</code></li>\n</ul>\n\n")
    end

    it "will not work in code tag" do
      mention = "this is a chunk of text `@#{user.username}`"
      result = generate_and_parse_markdown(mention)
      expect(result).to include "<code"
      expect(result).not_to include "<a"
    end

    it "works with markdown heavy contents" do
      mention = "test **[link?](https://dev.to/ben/)** thread, @#{user.username} talks :"
      result = generate_and_parse_markdown(mention)
      expect(result).to include "<a class=\"comment-mentioned-user\""
    end
  end

  it "renders a double backtick codespan with a word wrapped in single backticks properly" do
    code_span = "`` `#{random_word}` ``"
    expect(generate_and_parse_markdown(code_span)).to include "`#{random_word}`"
  end

  it "escapes liquid tags in inline code" do
    inline_code = "`{% what %}`"
    expect(generate_and_parse_markdown(inline_code)).to include(inline_code[1..-2])
  end

  it "raises an error if it detects a XSS attempt" do
    expect { generate_and_parse_markdown("data:text/html") }.to raise_error(ArgumentError)
  end

  context "when provided with an @username" do
    it "links to a user if user exist" do
      username = create(:user).username
      with_user = "@#{username}"
      html = Nokogiri::HTML(generate_and_parse_markdown(with_user))
      expect(html.search("a").to_s).to include("/#{username}")
    end

    it "doesn't link to a user if user doesn't exist" do
      with_user = "@#{random_word}"
      html = Nokogiri::HTML(generate_and_parse_markdown(with_user))
      expect(html.search("a")).to be_empty
    end
  end

  context "when provided with nested links" do
    it "does not generated nested link tags" do
      nested_links = generate_and_parse_markdown("[[](http://b)](http://a)")
      nested_links = Nokogiri::HTML(nested_links).at("p").inner_html
      expect(nested_links).to eq('[<a href="http://b"></a>](<a href="http://a">http://a</a>)')
    end
  end

  context "when provided with liquid tags" do
    it "raises error if liquid tag was used incorrectly" do
      bad_ltag = "{% #{random_word} %}"
      expect { generate_and_parse_markdown(bad_ltag) }.to raise_error(StandardError)
    end
  end

  context "when provided with kbd tag" do
    it "leaves the kbd tag in place" do
      inline_kbd = generate_and_parse_markdown("<kbd>Ctrl</kbd> + <kbd>,</kbd>")
      inline_kbd = Nokogiri::HTML(inline_kbd).at("p").inner_html
      expect(inline_kbd).to eq("<kbd>Ctrl</kbd> + <kbd>,</kbd>")
    end
  end

  describe "#tags_used" do
    let(:parsed_markdown) { described_class.new("{% youtube oHg5SJYRHA0 %}") }

    it "returns empty if no tag was used" do
      expect(basic_parsed_markdown.tags_used).to eq([])
    end

    it "return tags used if it was used" do
      expect(parsed_markdown.tags_used).to eq([YoutubeTag])
    end
  end

  context "when using gifs from Giphy as images" do
    let(:giphy_markdown_texts) do
      %w(
        ![source](https://media.giphy.com/media/3ow0TN2M8TH2aAn67F/giphy.gif)
        ![social](https://media.giphy.com/media/3ow0TN2M8TH2aAn67F/giphy.gif)
        ![small](https://media.giphy.com/media/3ow0TN2M8TH2aAn67F/200w_d.gif)
      )
    end

    it "does not wrap giphy images with Cloudinary" do
      giphy_markdown_texts.each do |body_markdown|
        html = Nokogiri::HTML(generate_and_parse_markdown(body_markdown))
        img_src = html.search("img")[0]["src"]
        expect(img_src).not_to include("https://res.cloudinary.com")
      end
    end

    it "uses the raw gif from i.giphy.com" do
      giphy_markdown_texts.each do |body_markdown|
        html = Nokogiri::HTML(generate_and_parse_markdown(body_markdown))
        img_src = html.search("img")[0]["src"]
        expect(img_src).to start_with("https://i.giphy.com")
      end
    end
  end

  context "when an image is used" do
    let(:markdown_with_img) { "![](https://image.com/image.jpg)" }

    it "wraps image in link" do
      expect(generate_and_parse_markdown(markdown_with_img)).to include("<a")
    end

    it "wraps the image with Cloudinary" do
      expect(generate_and_parse_markdown(markdown_with_img)).
        to include("https://res.cloudinary.com")
    end
  end

  context "when a colon emoji is used" do
    it "doesn't change text in codeblock" do
      result = generate_and_parse_markdown("<span>:o:<code>:o:</code>:o:<code>:o:</code>:o:<span>:o:</span>:o:</span>")
      expect(result).to include("<span>⭕️<code>:o:</code>⭕️<code>:o:</code>⭕️<span>⭕️</span>⭕️</span>")
    end
  end

  context "when using Liquid variables" do
    it "prevents Liquid variables" do
      expect { generate_and_parse_markdown("{{ 'something' }}") }.to raise_error(StandardError)
    end

    it "allows Liquid variables in codeblocks" do
      expect { generate_and_parse_markdown("```\n{{ 'something' }}\n```") }.not_to raise_error
    end

    it "renders the text in the codeblock properly" do
      result = generate_and_parse_markdown("```\n{{ 'something' }}\n```")
      expect(result).to include("{{ 'something' }}")
    end

    it "allows Liquid variables within inline code" do
      expect { generate_and_parse_markdown("`{{ 'something' }}`") }.not_to raise_error
    end

    it "renders the inline code with the text properly" do
      result = generate_and_parse_markdown("`{{ 'something' }}`")
      expect(result).to include("{{ 'something' }}")
    end

    it "renders nested lists without linebreaks" do
      result = generate_and_parse_markdown("- [A](#a)\n  - [B](#b)\n- [C](#c)")
      expect(result).not_to include("<br>")
    end

    it "permits abbr and aside tags" do
      result = generate_and_parse_markdown("<aside><abbr title=\"ol korrect\">OK</abbr><aside>")
      expect(result).to include("<aside><abbr title=\"ol korrect\">OK</abbr><aside>")
    end
  end

  context "when word as snake case" do
    it "doesn't change word" do
      code_block = "word_italic_"
      expect(generate_and_parse_markdown(code_block)).to include("word_italic_")
    end
  end

  context "when double underline" do
    it "renders italic" do
      code_block = "word__italic__"
      expect(generate_and_parse_markdown(code_block)).to include("word_<em>italic</em>_")
    end
  end
end<|MERGE_RESOLUTION|>--- conflicted
+++ resolved
@@ -84,19 +84,18 @@
       expect(test).to eq("<p><a href=\"//github.com\">github</a></p>\n\n")
     end
 
-<<<<<<< HEAD
     it "renders properly relative paths" do
       code_span = "[career tag](/t/career)"
       test = generate_and_parse_markdown(code_span)
       app_protocol = ApplicationConfig["APP_PROTOCOL"]
       app_domain = ApplicationConfig["APP_DOMAIN"]
       expect(test).to eq("<p><a href=\"#{app_protocol}#{app_domain}/t/career\">career tag</a></p>\n\n")
-=======
+    end
+
     it "renders properly anchored links" do
       code_span = "[Chapter 1](#chapter-1)"
       test = generate_and_parse_markdown(code_span)
       expect(test).to eq("<p><a href=\"#chapter-1\">Chapter 1</a></p>\n\n")
->>>>>>> d125d94c
     end
   end
 
