--- conflicted
+++ resolved
@@ -877,43 +877,40 @@
         expect(new_user.username).to eq("valid_username")
       end
 
-<<<<<<< HEAD
+      it "marks registered_at for newly registered user" do
+        new_user = user_from_authorization_service(provider_name, nil, "navbar_basic")
+        expect(new_user.registered_at).not_to be nil
+      end
+
       it "assigns modified username if the username is invalid for #{provider_name}" do
         mock_username(provider_name, "invalid.username")
-=======
-    it "marks registered_at for newly registered user" do
-      new_user = user_from_authorization_service(:twitter, nil, "navbar_basic")
-      expect(new_user.registered_at).not_to be nil
+        new_user = user_from_authorization_service(provider_name)
+        expect(new_user.username).to eq("invalidusername")
+      end
+
+      it "serializes the authentication payload for #{provider_name}" do
+        new_user = user_from_authorization_service(provider_name)
+
+        identity = new_user.identities.last
+        expect(identity.auth_data_dump.provider).to eq(identity.provider)
+      end
+
+      it "does not allow previously banished users to sign up again for #{provider_name}" do
+        banished_name = "SpammyMcSpamface"
+        create(:banished_user, username: banished_name)
+
+        mock_username(provider_name, banished_name)
+
+        expect do
+          user_from_authorization_service(provider_name, nil, "navbar_basic")
+        end.to raise_error(ActiveRecord::RecordInvalid, /Username has been banished./)
+      end
     end
 
     it "persists extracts relevant identity data from new twitter user" do
       new_user = user_from_authorization_service(:twitter, nil, "navbar_basic")
       expect(new_user.twitter_followers_count).to eq(100)
       expect(new_user.twitter_created_at).to be_kind_of(ActiveSupport::TimeWithZone)
-    end
->>>>>>> 3402856f
-
-        new_user = user_from_authorization_service(provider_name)
-        expect(new_user.username).to eq("invalidusername")
-      end
-
-      it "serializes the authentication payload for #{provider_name}" do
-        new_user = user_from_authorization_service(provider_name)
-
-        identity = new_user.identities.last
-        expect(identity.auth_data_dump.provider).to eq(identity.provider)
-      end
-
-      it "does not allow previously banished users to sign up again for #{provider_name}" do
-        banished_name = "SpammyMcSpamface"
-        create(:banished_user, username: banished_name)
-
-        mock_username(provider_name, banished_name)
-
-        expect do
-          user_from_authorization_service(provider_name, nil, "navbar_basic")
-        end.to raise_error(ActiveRecord::RecordInvalid, /Username has been banished./)
-      end
     end
 
     it "assigns multiple identities to the same user", :aggregate_failures, vcr: { cassette_name: "fastly_sloan" } do
