require "rails_helper"

def user_from_authorization_service(service_name, signed_in_resource, cta_variant)
  auth = OmniAuth.config.mock_auth[service_name]
  Authentication::Authenticator.call(
    auth,
    current_user: signed_in_resource,
    cta_variant: cta_variant,
  )
end

RSpec.describe User, type: :model do
  let(:user) { create(:user) }
  let(:other_user) { create(:user) }
  let(:user_with_user_optional_fields) { create(:user, :with_user_optional_fields) }
  let(:org) { create(:organization) }

  before { mock_auth_hash }

  describe "validations" do
    describe "builtin validations" do
      it { is_expected.to have_many(:api_secrets).dependent(:destroy) }
      it { is_expected.to have_many(:articles).dependent(:destroy) }
      it { is_expected.to have_many(:audit_logs).dependent(:nullify) }
      it { is_expected.to have_many(:badge_achievements).dependent(:destroy) }
      it { is_expected.to have_many(:badges).through(:badge_achievements) }
      it { is_expected.to have_many(:chat_channel_memberships).dependent(:destroy) }
      it { is_expected.to have_many(:chat_channels).through(:chat_channel_memberships) }
      it { is_expected.to have_many(:classified_listings).dependent(:destroy) }
      it { is_expected.to have_many(:collections).dependent(:destroy) }
      it { is_expected.to have_many(:comments).dependent(:destroy) }
      it { is_expected.to have_many(:credits).dependent(:destroy) }
      it { is_expected.to have_many(:display_ad_events).dependent(:destroy) }
      it { is_expected.to have_many(:email_authorizations).dependent(:delete_all) }
      it { is_expected.to have_many(:email_messages).class_name("Ahoy::Message").dependent(:destroy) }
      it { is_expected.to have_many(:github_repos).dependent(:destroy) }
      it { is_expected.to have_many(:html_variants).dependent(:destroy) }
      it { is_expected.to have_many(:identities).dependent(:destroy) }
      it { is_expected.to have_many(:mentions).dependent(:destroy) }
      it { is_expected.to have_many(:messages).dependent(:destroy) }
      it { is_expected.to have_many(:notes) }
      it { is_expected.to have_many(:notification_subscriptions).dependent(:destroy) }
      it { is_expected.to have_many(:notifications).dependent(:destroy) }
      it { is_expected.to have_many(:organization_memberships).dependent(:destroy) }
      it { is_expected.to have_many(:organizations).through(:organization_memberships) }
      it { is_expected.to have_many(:page_views).dependent(:destroy) }
      it { is_expected.to have_many(:poll_skips).dependent(:destroy) }
      it { is_expected.to have_many(:poll_votes).dependent(:destroy) }
      it { is_expected.to have_many(:profile_pins).dependent(:delete_all) }
      it { is_expected.to have_many(:rating_votes).dependent(:destroy) }
      it { is_expected.to have_many(:reactions).dependent(:destroy) }
      it { is_expected.to have_many(:response_templates).dependent(:destroy) }
      it { is_expected.to have_many(:tweets).dependent(:destroy) }

      # rubocop:disable RSpec/NamedSubject
      it do
        expect(subject).to have_many(:access_grants).
          class_name("Doorkeeper::AccessGrant").
          with_foreign_key("resource_owner_id").
          dependent(:delete_all)
      end

      it do
        expect(subject).to have_many(:access_tokens).
          class_name("Doorkeeper::AccessToken").
          with_foreign_key("resource_owner_id").
          dependent(:delete_all)
      end

      it do
        expect(subject).to have_many(:affected_feedback_messages).
          class_name("FeedbackMessage").
          with_foreign_key("affected_id").
          dependent(:nullify)
      end

      it do
        expect(subject).to have_many(:authored_notes).
          class_name("Note").
          with_foreign_key("author_id").
          dependent(:delete_all)
      end

      it do
        expect(subject).to have_many(:backup_data).
          class_name("BackupData").
          with_foreign_key("instance_user_id").
          dependent(:delete_all)
      end

      it do
        expect(subject).to have_many(:blocked_blocks).
          class_name("UserBlock").
          with_foreign_key("blocked_id").
          dependent(:delete_all)
      end

      it do
        expect(subject).to have_many(:blocker_blocks).
          class_name("UserBlock").
          with_foreign_key("blocker_id").
          dependent(:delete_all)
      end

      it do
        expect(subject).to have_many(:created_podcasts).
          class_name("Podcast").
          with_foreign_key(:creator_id).
          dependent(:nullify)
      end

      it do
        expect(subject).to have_many(:offender_feedback_messages).
          class_name("FeedbackMessage").
          with_foreign_key(:offender_id).
          dependent(:nullify)
      end

      it do
        expect(subject).to have_many(:reporter_feedback_messages).
          class_name("FeedbackMessage").
          with_foreign_key(:reporter_id).
          dependent(:nullify)
      end

      it do
        expect(subject).to have_many(:webhook_endpoints).
          class_name("Webhook::Endpoint").
          with_foreign_key(:user_id).
          dependent(:delete_all)
      end
      # rubocop:enable RSpec/NamedSubject

<<<<<<< HEAD
      it "has at most three optional fields" do
        expect(user_with_user_optional_fields).to have_many(:user_optional_fields).dependent(:destroy)
        fourth_field = user_with_user_optional_fields.user_optional_fields.create(label: "some field", value: "some value")
        expect(fourth_field).not_to be_valid
      end

      it { is_expected.to have_many(:organization_memberships).dependent(:destroy) }
=======
      it { is_expected.to have_one(:counters).class_name("UserCounter").dependent(:destroy) }
      it { is_expected.to have_one(:pro_membership).dependent(:destroy) }
>>>>>>> 817f12c7

      it { is_expected.to validate_uniqueness_of(:username).case_insensitive }
      it { is_expected.to validate_uniqueness_of(:github_username).allow_nil }
      it { is_expected.to validate_uniqueness_of(:twitter_username).allow_nil }
      it { is_expected.to validate_presence_of(:username) }
      it { is_expected.to validate_length_of(:username).is_at_most(30).is_at_least(2) }
      it { is_expected.to validate_length_of(:name).is_at_most(100).is_at_least(1) }
      it { is_expected.to validate_inclusion_of(:inbox_type).in_array(%w[open private]) }
    end

    it "validates username against reserved words" do
      user = build(:user, username: "readinglist")
      expect(user).not_to be_valid
      expect(user.errors[:username].to_s.include?("reserved")).to be true
    end

    it "takes organization slug into account" do
      create(:organization, slug: "lightalloy")
      user = build(:user, username: "lightalloy")
      expect(user).not_to be_valid
      expect(user.errors[:username].to_s.include?("taken")).to be true
    end

    it "takes podcast slug into account" do
      create(:podcast, slug: "lightpodcast")
      user = build(:user, username: "lightpodcast")
      expect(user).not_to be_valid
      expect(user.errors[:username].to_s.include?("taken")).to be true
    end

    it "takes page slug into account" do
      create(:page, slug: "page_yo")
      user = build(:user, username: "page_yo")
      expect(user).not_to be_valid
      expect(user.errors[:username].to_s.include?("taken")).to be true
    end
  end

  describe "#after_commit" do
    it "on update enqueues job to index user to elasticsearch" do
      user.save
      sidekiq_assert_enqueued_with(job: Search::IndexToElasticsearchWorker, args: [described_class.to_s, user.id]) do
        user.save
      end
    end

    it "on update syncs elasticsearch data" do
      allow(user).to receive(:sync_related_elasticsearch_docs)
      user.save
      expect(user).to have_received(:sync_related_elasticsearch_docs)
    end

    it "on destroy enqueues job to delete user from elasticsearch" do
      user.save
      sidekiq_assert_enqueued_with(job: Search::RemoveFromElasticsearchIndexWorker, args: [described_class::SEARCH_CLASS.to_s, user.id]) do
        user.destroy
      end
    end
  end

  context "when callbacks are triggered before validation" do
    let(:user) { build(:user) }

    describe "#twitter_username" do
      it "sets twitter username to nil if empty" do
        user.twitter_username = ""
        user.validate!
        expect(user.twitter_username).to eq(nil)
      end

      it "does not change a valid name" do
        user.twitter_username = "hello"
        user.validate!
        expect(user.twitter_username).to eq("hello")
      end
    end

    describe "#github_username" do
      it "sets github username to nil if empty" do
        user.github_username = ""
        user.validate!
        expect(user.github_username).to eq(nil)
      end

      it "does not change a valid name" do
        user.github_username = "hello"
        user.validate!
        expect(user.github_username).to eq("hello")
      end
    end

    describe "#email" do
      it "sets email to nil if empty" do
        user.email = ""
        user.validate!
        expect(user.email).to eq(nil)
      end

      it "does not change a valid name" do
        user.email = "anna@example.com"
        user.validate!
        expect(user.email).to eq("anna@example.com")
      end
    end

    describe "#username" do
      it "receives a temporary username if none is given" do
        user.username = ""
        user.validate!
        expect(user.username).not_to be_blank
      end

      it "does not allow to change to a username that is taken" do
        user.username = other_user.username
        expect(user).not_to be_valid
      end

      it "does not allow to change to a username that is taken by an organization" do
        user.username = create(:organization).slug
        expect(user).not_to be_valid
      end
    end

    describe "#website_url" do
      it "does not accept invalid website url" do
        user.website_url = "ben.com"
        expect(user).not_to be_valid
      end

      it "accepts valid http website url" do
        user.website_url = "http://ben.com"
        expect(user).to be_valid
      end
    end

    describe "#mastodon_url" do
      it "accepts valid https mastodon url" do
        user.mastodon_url = "https://mastodon.social/@test"
        expect(user).to be_valid
      end

      it "does not accept a denied mastodon instance" do
        user.mastodon_url = "https://SpammyMcSpamface.com/"
        expect(user).not_to be_valid
      end

      it "does not accept invalid mastodon url" do
        user.mastodon_url = "mastodon.social/@test"
        expect(user).not_to be_valid
      end

      it "does not accept an invalid url" do
        user.mastodon_url = "ben .com"
        expect(user).not_to be_valid
      end
    end

    describe "#facebook_url" do
      it "accepts valid https facebook url", :aggregate_failures do
        %w[thepracticaldev thepracticaldev/ the.practical.dev].each do |username|
          user.facebook_url = "https://facebook.com/#{username}"
          expect(user).to be_valid
        end
      end

      it "does not accept invalid facebook url" do
        user.facebook_url = "ben.com"
        expect(user).not_to be_valid
      end
    end

    describe "#behance_url" do
      it "accepts valid https behance url", :aggregate_failures do
        %w[jess jess/ je-ss jes_ss].each do |username|
          user.behance_url = "https://behance.net/#{username}"
          expect(user).to be_valid
        end
      end

      it "does not accept invalid behance url" do
        user.behance_url = "ben.com"
        expect(user).not_to be_valid
      end
    end

    describe "#twitch_url" do
      it "does not accept invalid twitch url" do
        user.twitch_url = "ben.com"
        expect(user).not_to be_valid
      end

      it "accepts valid https twitch url", :aggregate_failures do
        %w[pandyzhao pandyzhao/ PandyZhao_ pandy_Zhao].each do |username|
          user.twitch_url = "https://twitch.tv/#{username}"
          expect(user).to be_valid
        end
      end
    end

    describe "#stackoverflow_url" do
      it "accepts valid https stackoverflow url", :aggregate_failures do
        %w[pandyzhao pandyzhao/ pandy-zhao].each do |username|
          user.stackoverflow_url = "https://stackoverflow.com/users/7381391/#{username}"
          expect(user).to be_valid
        end
      end

      it "does not accept invalid stackoverflow url" do
        user.stackoverflow_url = "ben.com"
        expect(user).not_to be_valid
      end

      it "accepts valid stackoverflow sub community url", :aggregate_failures do
        %w[pt ru es ja].each do |subcommunity|
          user.stackoverflow_url = "https://#{subcommunity}.stackoverflow.com/users/7381391/mazen"
          expect(user).to be_valid
        end
      end

      it "does not accept invalid stackoverflow sub community url" do
        user.stackoverflow_url = "https://fr.stackoverflow.com/users/7381391/mazen"
        expect(user).not_to be_valid
      end
    end

    describe "#linkedin_url" do
      it "accepts valid https linkedin url", :aggregate_failures do
        %w[jessleenyc jessleenyc/ jess-lee-nyc].each do |username|
          user.linkedin_url = "https://linkedin.com/in/#{username}"
          expect(user).to be_valid
        end
      end

      it "accepts valid country specific https linkedin url" do
        user.linkedin_url = "https://mx.linkedin.com/in/jessleenyc"
        expect(user).to be_valid
      end

      it "does not accept three letters country codes in http linkedin url" do
        user.linkedin_url = "http://mex.linkedin.com/in/jessleenyc"
        expect(user).not_to be_valid
      end

      it "does not accept three letters country codes in https linkedin url" do
        user.linkedin_url = "https://mex.linkedin.com/in/jessleenyc"
        expect(user).not_to be_valid
      end

      it "does not accept invalid linkedin url" do
        user.linkedin_url = "ben.com"
        expect(user).not_to be_valid
      end
    end

    describe "#dribbble_url", :aggregate_failures do
      it "accepts valid https dribbble url" do
        %w[jess jess/ je-ss je_ss].each do |username|
          user.dribbble_url = "https://dribbble.com/#{username}"
          expect(user).to be_valid
        end
      end

      it "does not accept invalid dribbble url" do
        user.dribbble_url = "ben.com"
        expect(user).not_to be_valid
      end
    end

    describe "#medium_url" do
      it "accepts valid https medium url", :aggregate_failures do
        %w[jess jess/ je-ss je_ss].each do |username|
          user.medium_url = "https://medium.com/#{username}"
          expect(user).to be_valid
        end
      end

      it "does not accept invalid medium url" do
        user.medium_url = "ben.com"
        expect(user).not_to be_valid
      end
    end

    describe "#instagram_url" do
      it "does not accept invalid instagram url" do
        user.instagram_url = "ben.com"
        expect(user).not_to be_valid
      end

      it "accepts valid instagram url", :aggregate_failures do
        %w[jess je_ss je_ss.tt A.z.E.r.T.y].each do |username|
          user.instagram_url = "https://instagram.com/#{username}"
          expect(user).to be_valid
        end
      end
    end

    describe "#gitlab_url" do
      it "accepts valid https gitlab url", :aggregate_failures do
        %w[jess jess/ je-ss je_ss].each do |username|
          user.gitlab_url = "https://gitlab.com/#{username}"
          expect(user).to be_valid
        end
      end

      it "does not accept invalid gitlab url" do
        user.gitlab_url = "ben.com"
        expect(user).not_to be_valid
      end
    end

    describe "#employer_url" do
      it "does not accept invalid employer url" do
        user.employer_url = "ben.com"
        expect(user).not_to be_valid
      end

      it "does accept valid http employer url" do
        user.employer_url = "http://ben.com"
        expect(user).to be_valid
      end

      it "does accept valid https employer url" do
        user.employer_url = "https://ben.com"
        expect(user).to be_valid
      end
    end

    describe "#config_theme" do
      it "accepts valid theme" do
        user.config_theme = "night theme"
        expect(user).to be_valid
      end

      it "does not accept invalid theme" do
        user.config_theme = "no night mode"
        expect(user).not_to be_valid
      end
    end

    describe "#config_font" do
      it "accepts valid font" do
        user.config_font = "sans serif"
        expect(user).to be_valid
      end

      it "does not accept invalid font" do
        user.config_font = "goobledigook"
        expect(user).not_to be_valid
      end
    end

    describe "#config_navbar" do
      it "accepts valid navbar" do
        user.config_navbar = "static"
        expect(user).to be_valid
      end

      it "does not accept invalid navbar" do
        user.config_navbar = "not valid navbar input"
        expect(user).not_to be_valid
      end
    end

    context "when the past value is relevant" do
      let(:user) { create(:user) }

      it "changes old_username and old_old_username properly if username changes" do
        old_username = user.username
        random_new_username = "username_#{rand(100_000_000)}"
        user.update(username: random_new_username)
        expect(user.username).to eq(random_new_username)
        expect(user.old_username).to eq(old_username)

        new_username = user.username
        user.update(username: "username_#{rand(100_000_000)}")
        expect(user.old_username).to eq(new_username)
        expect(user.old_old_username).to eq(old_username)
      end

      it "enforces summary length validation if previous summary was valid" do
        user.summary = "0" * 999
        user.save(validate: false)
        user.summary = "0" * 999
        expect(user).to be_valid
      end

      it "does not enforce summary validation if previous summary was invalid" do
        user = build(:user, summary: "0" * 999)
        expect(user).not_to be_valid
      end
    end
  end

  context "when callbacks are triggered before and after create" do
    let_it_be(:user) { create(:user, email: nil) }

    describe "#language_settings" do
      it "sets correct language_settings by default" do
        expect(user.language_settings).to eq("preferred_languages" => %w[en])
      end

      it "sets correct language_settings by default after the jobs are processed" do
        sidekiq_perform_enqueued_jobs do
          expect(user.language_settings).to eq("preferred_languages" => %w[en])
        end
      end
    end

    describe "#estimated_default_language" do
      it "estimates default language to be nil" do
        sidekiq_perform_enqueued_jobs do
          expect(user.estimated_default_language).to be(nil)
        end
      end

      it "estimates default language to be japanese with .jp email" do
        user = nil

        sidekiq_perform_enqueued_jobs do
          user = create(:user, email: "ben@hello.jp")
        end

        expect(user.reload.estimated_default_language).to eq("ja")
      end

      it "estimates default language based on ID dump" do
        new_user = nil

        sidekiq_perform_enqueued_jobs do
          new_user = user_from_authorization_service(:twitter, nil, "navbar_basic")
        end

        expect(new_user.estimated_default_language).to eq(nil)
      end
    end

    describe "#send_welcome_notification" do
      let(:mascot_account) { create(:user) }
      let!(:set_up_profile_broadcast) { create(:set_up_profile_broadcast) }

      before do
        allow(described_class).to receive(:mascot_account).and_return(mascot_account)
      end

      it "sends a setup welcome notification when an active broadcast exists" do
        new_user = nil
        sidekiq_perform_enqueued_jobs do
          new_user = create(:user)
        end
        expect(new_user.reload.notifications.count).to eq(1)
        expect(new_user.reload.notifications.first.notifiable).to eq(set_up_profile_broadcast)
      end

      it "does not send a setup welcome notification without an active broadcast" do
        set_up_profile_broadcast.update!(active: false)
        new_user = nil
        sidekiq_perform_enqueued_jobs do
          new_user = create(:user)
        end
        expect(new_user.reload.notifications.count).to eq(0)
      end
    end

    describe "#preferred_languages_array" do
      it "returns proper preferred_languages_array" do
        user = nil

        sidekiq_perform_enqueued_jobs do
          user = create(:user, email: "ben@hello.jp")
        end

        expect(user.reload.preferred_languages_array).to eq(%w[en ja])
      end

      it "returns a correct array when language settings are in a new format" do
        language_settings = { estimated_default_language: "en", preferred_languages: %w[en ru it] }
        user = build(:user, language_settings: language_settings)
        expect(user.preferred_languages_array).to eq(%w[en ru it])
      end

      it "returns a correct array when language settings are in the old format" do
        language_settings = {
          estimated_default_language: "en",
          prefer_language_en: true,
          prefer_language_ja: false,
          prefer_language_es: true
        }
        user = build(:user, language_settings: language_settings)
        expect(user.preferred_languages_array).to eq(%w[en es])
      end
    end
  end

  context "when callbacks are triggered after save" do
    describe "subscribing to mailchimp newsletter" do
      let(:user) { build(:user) }

      it "enqueues SubscribeToMailchimpNewsletterWorker" do
        sidekiq_assert_enqueued_with(job: Users::SubscribeToMailchimpNewsletterWorker, args: user.id) do
          user.save
        end
      end

      it "does not enqueue without an email" do
        sidekiq_assert_no_enqueued_jobs(only: Users::SubscribeToMailchimpNewsletterWorker) do
          user.update(email: "")
        end
      end

      it "does not enqueue with an invalid email" do
        sidekiq_assert_no_enqueued_jobs(only: Users::SubscribeToMailchimpNewsletterWorker) do
          user.update(email: "foobar")
        end
      end

      it "does not enqueue with an unconfirmed email" do
        sidekiq_assert_no_enqueued_jobs(only: Users::SubscribeToMailchimpNewsletterWorker) do
          user.update(unconfirmed_email: "bob@bob.com", confirmation_sent_at: Time.current)
        end
      end

      it "does not enqueue when the email address or subscription status has not changed" do
        # The trait replaces the method with a dummy, but we need the actual method for this test.
        user = described_class.find(create(:user, :ignore_mailchimp_subscribe_callback).id)

        sidekiq_assert_no_enqueued_jobs(only: Users::SubscribeToMailchimpNewsletterWorker) do
          user.update(website_url: "http://example.com")
        end
      end
    end

    describe "#conditionally_resave_articles" do
      let!(:user) { create(:user) }

      it "enqueues resave articles job when changing username" do
        sidekiq_assert_enqueued_with(
          job: Users::ResaveArticlesWorker,
          args: [user.id],
          queue: "medium_priority",
        ) do
          user.username = "#{user.username} changed"
          user.save
        end
      end

      it "enqueues resave articles job when changing name" do
        sidekiq_assert_enqueued_with(
          job: Users::ResaveArticlesWorker,
          args: [user.id],
          queue: "medium_priority",
        ) do
          user.name = "#{user.name} changed"
          user.save
        end
      end

      it "enqueues resave articles job when changing summary" do
        sidekiq_assert_enqueued_with(
          job: Users::ResaveArticlesWorker,
          args: [user.id],
          queue: "medium_priority",
        ) do
          user.summary = "#{user.summary} changed"
          user.save
        end
      end

      it "enqueues resave articles job when changing bg_color_hex" do
        sidekiq_assert_enqueued_with(
          job: Users::ResaveArticlesWorker,
          args: [user.id],
          queue: "medium_priority",
        ) do
          user.bg_color_hex = "#12345F"
          user.save
        end
      end

      it "enqueues resave articles job when changing text_color_hex" do
        sidekiq_assert_enqueued_with(
          job: Users::ResaveArticlesWorker,
          args: [user.id],
          queue: "medium_priority",
        ) do
          user.text_color_hex = "#FA345E"
          user.save
        end
      end

      it "enqueues resave articles job when changing profile_image" do
        sidekiq_assert_enqueued_with(
          job: Users::ResaveArticlesWorker,
          args: [user.id],
          queue: "medium_priority",
        ) do
          user.profile_image = "https://fakeimg.pl/300/"
          user.save
        end
      end

      it "enqueues resave articles job when changing github_username" do
        sidekiq_assert_enqueued_with(
          job: Users::ResaveArticlesWorker,
          args: [user.id],
          queue: "medium_priority",
        ) do
          user.github_username = "mygreatgithubname"
          user.save
        end
      end

      it "enqueues resave articles job when changing twitter_username" do
        sidekiq_assert_enqueued_with(
          job: Users::ResaveArticlesWorker,
          args: [user.id],
          queue: "medium_priority",
        ) do
          user.twitter_username = "mygreattwittername"
          user.save
        end
      end

      it "doesn't enqueue resave articles when changing resave attributes but user is banned" do
        banned_user = create(:user, :banned)
        expect do
          banned_user.twitter_username = "mygreattwittername"
          banned_user.save
        end.not_to change(Users::ResaveArticlesWorker.jobs, :size)
      end
    end
  end

  context "when indexing and deindexing" do
    it "triggers background auto-indexing when user is saved" do
      sidekiq_assert_enqueued_with(job: Search::IndexWorker, args: ["User", user.id]) do
        user.save
      end
    end

    it "doesn't enqueue a job on destroy" do
      user = build(:user)

      sidekiq_perform_enqueued_jobs do
        user.save
      end

      sidekiq_assert_no_enqueued_jobs(only: Search::IndexWorker) do
        user.destroy
      end
    end
  end

  describe "user registration" do
    let(:user) { create(:user) }

    it "finds user by email and assigns identity to that if exists" do
      OmniAuth.config.mock_auth[:twitter].info.email = user.email

      new_user = user_from_authorization_service(:twitter, nil, "navbar_basic")
      expect(new_user.id).to eq(user.id)
    end

    it "assigns random username if username is taken on registration" do
      OmniAuth.config.mock_auth[:twitter].info.nickname = user.username
      new_user = user_from_authorization_service(:twitter, nil, "navbar_basic")

      expect(new_user.persisted?).to eq(true)
      expect(new_user.username).not_to eq(user.username)
    end

    it "assigns random username if username is taken by organization on registration" do
      OmniAuth.config.mock_auth[:twitter].info.nickname = org.slug

      new_user = user_from_authorization_service(:twitter, nil, "navbar_basic")
      expect(new_user.persisted?).to eq(true)
      expect(new_user.username).not_to eq(org.slug)
    end

    it "assigns signup_cta_variant to state param with Twitter if new user" do
      new_user = user_from_authorization_service(:twitter, nil, "hey-hey-hey")
      expect(new_user.signup_cta_variant).to eq("hey-hey-hey")
    end

    it "does not assign signup_cta_variant to non-new users" do
      returning_user = build(:user, signup_cta_variant: nil)
      new_user = user_from_authorization_service(:twitter, returning_user, "hey-hey-hey")
      expect(new_user.signup_cta_variant).to eq(nil)
    end

    it "assigns proper social_username based on auth" do
      OmniAuth.config.mock_auth[:twitter].info.nickname = "valid_username"
      new_user = user_from_authorization_service(:twitter, nil, "navbar_basic")
      expect(new_user.username).to eq("valid_username")
    end

    it "assigns modified username if invalid" do
      OmniAuth.config.mock_auth[:twitter].info.nickname = "invalid.username"
      new_user = user_from_authorization_service(:twitter, nil, "navbar_basic")
      expect(new_user.username).to eq("invalidusername")
    end

    it "assigns an identity to user" do
      new_user = user_from_authorization_service(:twitter, nil, "navbar_basic")
      expect(new_user.identities.size).to eq(1)
      new_user = user_from_authorization_service(:github, nil, "navbar_basic")
      expect(new_user.identities.size).to eq(2)
      new_user = user_from_authorization_service(:twitter, nil, "navbar_basic")
      expect(new_user.identities.size).to eq(2)
      new_user = user_from_authorization_service(:github, nil, "navbar_basic")
      expect(new_user.identities.size).to eq(2)
    end

    it "persists JSON dump of identity data" do
      new_user = user_from_authorization_service(:twitter, nil, "navbar_basic")
      identity = new_user.identities.first
      expect(identity.auth_data_dump.provider).to eq(identity.provider)
    end

    it "persists extracts relevant identity data from new twitter user" do
      new_user = user_from_authorization_service(:twitter, nil, "navbar_basic")
      expect(new_user.twitter_followers_count).to eq(100)
      expect(new_user.twitter_created_at).to be_kind_of(ActiveSupport::TimeWithZone)
    end

    it "persists extracts relevant identity data from new github user" do
      new_user = user_from_authorization_service(:github, nil, "navbar_basic")
      expect(new_user.github_created_at).to be_kind_of(ActiveSupport::TimeWithZone)
    end

    it "does not allow previously banished users to sign up again" do
      banished_name = "SpammyMcSpamface"
      create(:banished_user, username: banished_name)
      OmniAuth.config.mock_auth[:twitter].info.nickname = banished_name

      expect do
        user_from_authorization_service(:twitter, nil, "navbar_basic")
      end.to raise_error(ActiveRecord::RecordInvalid, /Username has been banished./)
    end

    it "does not allow an existing user to change their name to a banished one" do
      banished_name = "SpammyMcSpamface"
      create(:banished_user, username: banished_name)
      user = create(:user)

      user.update(username: banished_name)
      expect(user.errors.full_messages).to include("Username has been banished.")
    end
  end

  describe "#follow and #all_follows" do
    it "follows users" do
      expect do
        user.follow(create(:user))
      end.to change(user.all_follows, :size).by(1)
    end
  end

  describe "#moderator_for_tags" do
    let(:tags) { create_list(:tag, 2) }

    it "lists tags user moderates" do
      user.add_role(:tag_moderator, tags.first)

      expect(user.moderator_for_tags).to include(tags.first.name)
      expect(user.moderator_for_tags).not_to include(tags.last.name)
    end

    it "returns empty array if no tags moderated" do
      expect(user.moderator_for_tags).to be_empty
    end
  end

  describe "#followed_articles" do
    let_it_be(:another_user) { create(:user) }
    let_it_be(:articles) { create_list(:article, 2, user: another_user) }

    before do
      user.follow(another_user)
    end

    it "returns all articles following" do
      expect(user.followed_articles.size).to eq(articles.size)
    end

    it "returns segment of articles if limit is passed" do
      expect(user.followed_articles.limit(1).size).to eq(articles.size - 1)
    end
  end

  describe "theming properties" do
    it "creates proper body class with defaults" do
      expect(user.decorate.config_body_class).to eq("default default-article-body pro-status-#{user.pro?} trusted-status-#{user.trusted} #{user.config_navbar}-navbar-config")
    end

    it "determines dark theme if night theme" do
      user.config_theme = "night_theme"
      expect(user.decorate.dark_theme?).to eq(true)
    end

    it "determines dark theme if ten x hacker" do
      user.config_theme = "ten_x_hacker_theme"
      expect(user.decorate.dark_theme?).to eq(true)
    end

    it "determines not dark theme if not one of the dark themes" do
      user.config_theme = "default"
      expect(user.decorate.dark_theme?).to eq(false)
    end

    it "creates proper body class with sans serif config" do
      user.config_font = "sans_serif"
      expect(user.decorate.config_body_class).to eq("default sans-serif-article-body pro-status-#{user.pro?} trusted-status-#{user.trusted} #{user.config_navbar}-navbar-config")
    end

    it "creates proper body class with open dyslexic config" do
      user.config_font = "open_dyslexic"
      expect(user.decorate.config_body_class).to eq("default open-dyslexic-article-body pro-status-#{user.pro?} trusted-status-#{user.trusted} #{user.config_navbar}-navbar-config")
    end

    it "creates proper body class with night theme" do
      user.config_theme = "night_theme"
      expect(user.decorate.config_body_class).to eq("night-theme default-article-body pro-status-#{user.pro?} trusted-status-#{user.trusted} #{user.config_navbar}-navbar-config")
    end

    it "creates proper body class with pink theme" do
      user.config_theme = "pink_theme"
      expect(user.decorate.config_body_class).to eq("pink-theme default-article-body pro-status-#{user.pro?} trusted-status-#{user.trusted} #{user.config_navbar}-navbar-config")
    end
  end

  describe "#calculate_score" do
    it "calculates a score" do
      create(:article, featured: true, user: user)

      user.calculate_score
      expect(user.score).to be_positive
    end
  end

  describe "cache counts" do
    it "has an accurate tag follow count" do
      tag = create(:tag)
      user.follow(tag)
      expect(user.reload.following_tags_count).to eq(1)
    end

    it "has an accurate user follow count" do
      user.follow(other_user)
      expect(user.reload.following_users_count).to eq(1)
    end

    it "has an accurate organization follow count" do
      user.follow(org)
      expect(user.reload.following_orgs_count).to eq(1)
    end
  end

  describe "#org_admin?" do
    it "recognizes an org admin" do
      create(:organization_membership, user: user, organization: org, type_of_user: "admin")
      expect(user.org_admin?(org)).to be(true)
    end

    it "forbids an incorrect org admin" do
      other_org = create(:organization)
      create(:organization_membership, user: user, organization: org, type_of_user: "admin")
      expect(user.org_admin?(other_org)).to be(false)
      expect(other_user.org_admin?(org)).to be(false)
    end

    it "returns false if nil is given" do
      expect(user.org_admin?(nil)).to be(false)
    end
  end

  describe "#pro?" do
    it "returns false if the user is not a pro" do
      expect(user.pro?).to be(false)
    end

    it "returns true if the user has the pro role" do
      user.add_role(:pro)
      expect(user.pro?).to be(true)
    end

    it "returns true if the user has an active pro membership" do
      user.pro_membership = build(:pro_membership, status: "active")
      expect(user.pro?).to be(true)
    end

    it "returns false if the user has an expired pro membership" do
      Timecop.freeze(Time.current) do
        membership = create(:pro_membership, user: user)
        membership.expire!
        expect(user.pro?).to be(false)
      end
    end
  end

  describe "#enough_credits?" do
    it "returns false if the user has less unspent credits than neeed" do
      expect(user.enough_credits?(1)).to be(false)
    end

    it "returns true if the user has the exact amount of unspent credits" do
      create(:credit, user: user, spent: false)
      expect(user.enough_credits?(1)).to be(true)
    end

    it "returns true if the user has more unspent credits than needed" do
      create_list(:credit, 2, user: user, spent: false)
      expect(user.enough_credits?(1)).to be(true)
    end
  end

  describe "#receives_follower_email_notifications?" do
    it "returns false if user has no email" do
      user.assign_attributes(email: nil)
      expect(user.receives_follower_email_notifications?).to be(false)
    end

    it "returns false if user opted out from follower notifications" do
      user.assign_attributes(email_follower_notifications: false)
      expect(user.receives_follower_email_notifications?).to be(false)
    end

    it "returns true if user opted in from follower notifications and has an email" do
      user.assign_attributes(email_follower_notifications: true)
      expect(user.receives_follower_email_notifications?).to be(true)
    end
  end

  describe ".dev_account" do
    it "returns nil if the account does not exist" do
      expect(described_class.dev_account).to be_nil
    end

    it "returns the user if the account exists" do
      allow(SiteConfig).to receive(:staff_user_id).and_return(user.id)

      expect(described_class.dev_account).to eq(user)
    end
  end

  describe ".mascot_account" do
    it "returns nil if the account does not exist" do
      expect(described_class.mascot_account).to be_nil
    end

    it "returns the user if the account exists" do
      allow(SiteConfig).to receive(:mascot_user_id).and_return(user.id)

      expect(described_class.mascot_account).to eq(user)
    end
  end
end<|MERGE_RESOLUTION|>--- conflicted
+++ resolved
@@ -131,7 +131,6 @@
       end
       # rubocop:enable RSpec/NamedSubject
 
-<<<<<<< HEAD
       it "has at most three optional fields" do
         expect(user_with_user_optional_fields).to have_many(:user_optional_fields).dependent(:destroy)
         fourth_field = user_with_user_optional_fields.user_optional_fields.create(label: "some field", value: "some value")
@@ -139,11 +138,8 @@
       end
 
       it { is_expected.to have_many(:organization_memberships).dependent(:destroy) }
-=======
       it { is_expected.to have_one(:counters).class_name("UserCounter").dependent(:destroy) }
       it { is_expected.to have_one(:pro_membership).dependent(:destroy) }
->>>>>>> 817f12c7
-
       it { is_expected.to validate_uniqueness_of(:username).case_insensitive }
       it { is_expected.to validate_uniqueness_of(:github_username).allow_nil }
       it { is_expected.to validate_uniqueness_of(:twitter_username).allow_nil }
