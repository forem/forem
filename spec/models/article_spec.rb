--- conflicted
+++ resolved
@@ -700,8 +700,8 @@
 
   describe "#slug" do
     let(:title) { "hey This' is$ a SLUG" }
-    let(:article0) { build(:article, title: title, published: false) } # rubocop:disable RSpec/IndexedLet
-    let(:article1) { build(:article, title: title, published: false) } # rubocop:disable RSpec/IndexedLet
+    let(:article0) { build(:article, title: title, published: false) }
+    let(:article1) { build(:article, title: title, published: false) }
 
     before do
       article0.validate!
@@ -1357,7 +1357,6 @@
     it "reports accurately" do
       categories = article.public_reaction_categories
       expect(categories.map(&:slug)).to match_array(%i[like])
-<<<<<<< HEAD
     end
   end
 
@@ -1384,8 +1383,6 @@
         articles = described_class.above_average
         expect(articles.pluck(:score)).to contain_exactly(10, 6)
       end
-=======
->>>>>>> a345aabc
     end
   end
 
