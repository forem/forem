--- conflicted
+++ resolved
@@ -745,8 +745,6 @@
   end
 
   context "when callbacks are triggered after save" do
-<<<<<<< HEAD
-=======
     describe "article path sanitizing" do
       it "returns a downcased username when user has uppercase characters" do
         upcased_user = create(:user, username: "UpcasedUserName")
@@ -761,38 +759,6 @@
       end
     end
 
-    describe "main image background color" do
-      let(:article) { build(:article, user: user) }
-
-      it "enqueues a job to update the main image background if #dddddd" do
-        article.main_image_background_hex_color = "#dddddd"
-        allow(article).to receive(:update_main_image_background_hex).and_call_original
-        sidekiq_assert_enqueued_with(job: Articles::UpdateMainImageBackgroundHexWorker) do
-          article.save
-        end
-        expect(article).to have_received(:update_main_image_background_hex)
-      end
-
-      it "does not enqueue a job to update the main image background if not #dddddd" do
-        article.main_image_background_hex_color = "#fff000"
-        allow(article).to receive(:update_main_image_background_hex).and_call_original
-        sidekiq_assert_no_enqueued_jobs(only: Articles::UpdateMainImageBackgroundHexWorker) do
-          article.save
-        end
-        expect(article).to have_received(:update_main_image_background_hex)
-      end
-
-      it "does not enqueue a job if main_image has not changed" do
-        article.save
-        allow(article).to receive(:update_main_image_background_hex).and_call_original
-        sidekiq_assert_no_enqueued_jobs(only: Articles::UpdateMainImageBackgroundHexWorker) do
-          article.save
-        end
-        expect(article).to have_received(:update_main_image_background_hex)
-      end
-    end
-
->>>>>>> 02f0a9ca
     describe "spam" do
       before do
         allow(SiteConfig).to receive(:mascot_user_id).and_return(user.id)
