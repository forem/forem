--- conflicted
+++ resolved
@@ -192,17 +192,16 @@
         expect(build(:article, tags: tags).valid?).to be(false)
       end
 
-<<<<<<< HEAD
       it "rejects if there are non-alphabetic characters in tag" do
         tags = "discuss1, help"
         expect(build(:article, tags: tags).valid?).to be(false)
-=======
+      end
+      
       context 'when description is empty' do
         it 'parses tags' do
           body_markdown = "---\ntitle: Title\npublished: false\ndescription:\ntags: one\n---\n\n"
           expect(build_and_validate_article(body_markdown: body_markdown).tag_list).to eq(['one'])
         end
->>>>>>> ae9a10fb
       end
     end
 
