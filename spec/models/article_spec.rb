require "rails_helper"

RSpec.describe Article, type: :model do
  def build_and_validate_article(*args)
    article = build(:article, *args)
    article.validate!
    article
  end

  let(:user) { create(:user) }
  let(:article) { create(:article, user_id: user.id) }

  it { is_expected.to validate_uniqueness_of(:canonical_url).allow_blank }
  it { is_expected.to validate_uniqueness_of(:body_markdown).scoped_to(:user_id, :title) }
  it { is_expected.to validate_uniqueness_of(:slug).scoped_to(:user_id) }
  it { is_expected.to validate_uniqueness_of(:feed_source_url).allow_blank }
  it { is_expected.to validate_presence_of(:title) }
  it { is_expected.to validate_length_of(:title).is_at_most(128) }
  it { is_expected.to validate_length_of(:cached_tag_list).is_at_most(126) }
  it { is_expected.to belong_to(:user) }
  it { is_expected.to belong_to(:organization).optional }
  it { is_expected.to belong_to(:collection).optional }
  it { is_expected.to have_many(:comments) }
  it { is_expected.to have_many(:reactions).dependent(:destroy) }
  it { is_expected.to have_many(:notifications).dependent(:delete_all) }
  it { is_expected.to have_many(:notification_subscriptions).dependent(:destroy) }
  it { is_expected.to validate_presence_of(:user_id) }
  it { is_expected.not_to allow_value("foo").for(:main_image_background_hex_color) }

  context "when published" do
    before do
      allow(subject).to receive(:published?).and_return(true) # rubocop:disable RSpec/NamedSubject
    end

    it { is_expected.to validate_presence_of(:slug) }
  end

  it "assigns published date if included in frontmatter" do
    expect(create(:article, with_date: true).published_at).not_to be_nil
  end

  it "reject future dates" do
    expect(build(:article, with_date: true, date: Date.tomorrow).valid?).to be(false)
  end

  it "reject future dates even when it's published at" do
    expect(build(:article, published_at: Date.tomorrow).valid?).to be(false)
  end

  it "has proper username" do
    expect(article.username).to eq(article.user.username)
  end

  it "persists with valid data" do
    article.save
    expect(article.persisted?).to eq(true)
  end

  it "does not persist with invalid data" do
    bad_body = "hey hey hey hey hey hey"
    expect(build(:article, body_markdown: bad_body).valid?).to eq(false)
  end

  it "does not persist with invalid publish scoped data" do
    article = described_class.create(title: "hey",
                                     body_html: "hey hey hey hey hey hey",
                                     published: true)
    expect(article.persisted?).to eq(false)
  end

  describe "#published_at" do
    let(:not_published_article) { build(:article, published: false) }

    before do
      not_published_article.validate
    end

    it "does not have a published_at if not published" do
      expect(not_published_article.published_at).to be_nil
    end

    it "does have a published_at if published" do
      article.validate
      expect(article.published_at).not_to be_nil
    end

    it "does not have crossposted_at if not published_from_feed" do
      expect(article.crossposted_at).to be_nil
    end

    it "does have crossposted_at if not published_from_feed" do
      article.published_from_feed = true
      article.save
      expect(article.crossposted_at).not_to be_nil
    end
  end

  describe "featured_number" do
    it "is updated if approved when already true" do
      body = "---\ntitle: Hellohnnnn#{rand(1000)}\npublished: true\ntags: hiring\n---\n\nHello"
      article.body_markdown = body
      article.save
      article.approved = true
      article.save
      sleep(1)
      article.body_markdown = body + "s"
      article.approved = true
      article.save!
      expect(article.featured_number).not_to eq(article.updated_at.to_i)
    end
  end

  describe "#slug" do
    let(:title) { "hey This' is$ a SLUG" }
    let(:article0) { build(:article, title: title, published: false) }
    let(:article1) { build(:article, title: title, published: false) }

    before do
      article0.validate!
    end

    context "when unpublished" do
      it "creates proper slug with this-is-the-slug format" do
        expect(article0.slug).to match(/(.*-){4,}/)
      end

      it "modifies slug on create if proposed slug already exists on the user" do
        article1.validate
        expect(article1.slug).not_to start_with(article0.slug)
      end

      it "properly converts underscores and still has a valid slug" do
        underscored_article = build(:article, title: "hey_hey_hey node_modules", published: false)
        expect(underscored_article.valid?).to eq true
      end
    end

    context "when published" do
      before { article0.update(published: true) }

      it "creates proper slug with this-is-the-slug format" do
        expect(article0.slug).to start_with("hey-this-is-a-slug")
      end

      it "does not change slug if the article was edited" do
        article0.update(title: "New title.")
        expect(article0.slug).to start_with("hey-this-is-a-slug")
      end

      it "properly converts underscores and still has a valid slug" do
        underscored_article = build(:article, title: "hey_hey_hey node_modules", published: true)
        expect(underscored_article.valid?).to eq true
      end
    end
  end

  context "when provided with body_markdown" do
    let(:test_article) { build(:article, title: title) }
    let(:title) { "Talk About It, Justify It" }
    let(:slug) { "talk-about-it-justify-it" }

    before { test_article.validate }

    describe "#title" do
      it "produces a proper title" do
        expect(test_article.title).to eq(title)
      end
    end

    describe "#slug" do
      it "produces a proper slug similar to the title" do
        expect(test_article.slug).to start_with(slug)
      end
    end

    describe "#tag" do
      it "parses tags" do
        expect(test_article.tag_list.length).to be > 0
      end

      it "accepts an empty tag list and returns empty array" do
        expect(build_and_validate_article(with_tags: false).tag_list).to eq([])
      end

      it "rejects if there are more than 4 tags" do
        five_tags = "one, two, three, four, five"
        expect(build(:article, tags: five_tags).valid?).to be(false)
      end

      it "rejects if there are tags with length > 30" do
        tags = "'testing tag length with more than 30 chars', tag"
        expect(build(:article, tags: tags).valid?).to be(false)
      end

<<<<<<< HEAD
      context "when description is empty" do
        it "parses tags" do
          body_markdown = "---\ntitle: Title\npublished: false\ndescription:\ntags: one\n---\n\n"
          expect(build_and_validate_article(body_markdown: body_markdown).tag_list).to eq(["one"])
        end
=======
      it "parses tags when description is empty" do
        body_markdown = "---\ntitle: Title\npublished: false\ndescription:\ntags: one\n---\n\n"
        expect(build_and_validate_article(body_markdown: body_markdown).tag_list).to eq(["one"])
>>>>>>> bb2eb724
      end
    end

    describe "#canonical_url" do
      let(:article_with_canon_url) { build(:article, with_canonical_url: true) }

      before do
        article_with_canon_url.validate
      end

      it "parses does not assign canonical_url" do
        expect(article.canonical_url).to eq(nil)
      end

      it "parses canonical_url if canonical_url is present" do
        expect(article_with_canon_url.canonical_url).not_to be_nil
      end

      it "parses does not remove canonical_url" do
        initial_link = article_with_canon_url.canonical_url
        article_with_canon_url.body_markdown = build(:article).body_markdown
        article_with_canon_url.validate
        expect(article_with_canon_url.canonical_url).to eq(initial_link)
      end
    end

    describe "#reading_time" do
      it "produces a correct reading time" do
        expect(test_article.reading_time).to eq(1)
      end
    end
  end

  describe "#video" do
    it "must be a url" do
      article.user.created_at = 3.weeks.ago
      article.video = "hey"
      expect(article).not_to be_valid
      article.video = "http://hey.com"
      expect(article).to be_valid
    end

    it "must belong to permissioned user" do
      article.video = "http://hey.com"
      expect(article).not_to be_valid
      article.user.created_at = 3.weeks.ago
      expect(article).to be_valid
    end

    it "saves with video" do
      article.user.created_at = 3.weeks.ago
      article.video = "https://s3.amazonaws.com/dev-to-input-v0/video-upload__2d7dc29e39a40c7059572bca75bb646b"
      article.save
      expect(article).to be_valid
    end

    it "has padded video_duration_in_minutes" do
      article.video_duration_in_seconds = 1141
      expect(article.video_duration_in_minutes).to eq("19:01")
    end

    it "has correctly non-padded seconds in video_duration_in_minutes" do
      article.video_duration_in_seconds = 1161
      expect(article.video_duration_in_minutes).to eq("19:21")
    end

    it "has video_duration_in_minutes display hour when video is an hour or longer" do
      article.video_duration_in_seconds = 3600
      expect(article.video_duration_in_minutes).to eq("1:00:00")
    end

    it "has correctly non-padded minutes with hour in video_duration_in_minutes" do
      article.video_duration_in_seconds = 5000
      expect(article.video_duration_in_minutes).to eq("1:23:20")
    end
  end

  describe ".seo_boostable" do
    it "returns articles ordered by organic_page_views_count" do
      create(:article, score: 30)
      create(:article, score: 30)
      top_article = create(:article, organic_page_views_past_month_count: 20, score: 30)
      articles = described_class.seo_boostable
      expect(articles.first[0]).to eq(top_article.path)
    end

    it "returns articles if within time frame" do
      top_article = create(:article, organic_page_views_past_month_count: 20, score: 30)
      articles = described_class.seo_boostable(nil, 1.month.ago)
      expect(articles.first[0]).to eq(top_article.path)
    end

    it "does not return articles outside of timeframe" do
      top_article = create(:article, organic_page_views_past_month_count: 20, score: 30)
      top_article.update_column(:published_at, 3.months.ago)
      articles = described_class.seo_boostable(nil, 1.month.ago)
      expect(articles.first).to eq(nil)
    end

    it "returns articles ordered by organic_page_views_count by tag" do
      create(:article, score: 30)
      create(:article, organic_page_views_count: 30, score: 30)
      top_article = create(:article, organic_page_views_past_month_count: 20, score: 30)
      top_article.update_column(:cached_tag_list, "good, greatalicious")
      articles = described_class.seo_boostable("greatalicious")
      expect(articles.first[0]).to eq(top_article.path)
    end

    it "returns nothing if no tagged articles" do
      create(:article, score: 30)
      create(:article, organic_page_views_count: 30)
      top_article = create(:article, organic_page_views_past_month_count: 20, score: 30)
      top_article.update_column(:cached_tag_list, "good, greatalicious")
      articles = described_class.seo_boostable("godsdsdsdsgoo")
      expect(articles.size).to eq(0)
    end
  end

  it "detects no liquid tag if not used" do
    expect(article.decorate.liquid_tags_used).to eq([])
  end

  it "returns error message with malformed liquid tags" do
    body = "{% github /thepracticaldev/dev.to %}"
    article = build(:article, body_markdown: body, title: "Hello")
    article.save
    expect(article.persisted?).to eq(false)
    expect(article.errors[:base]).to eq(["Invalid Github Repo link"])
  end

  it "returns article title length classification" do
    article.title = "0" * 106
    expect(article.decorate.title_length_classification).to eq("longest")
    article.title = "0" * 81
    expect(article.decorate.title_length_classification).to eq("longer")
    article.title = "0" * 61
    expect(article.decorate.title_length_classification).to eq("long")
    article.title = "0" * 23
    expect(article.decorate.title_length_classification).to eq("medium")
    article.title = "0" * 20
    expect(article.decorate.title_length_classification).to eq("short")
  end

  it "determines that an article has frontmatter" do
    body = "---\ntitle: Hellohnnnn#{rand(1000)}\npublished: true\ntags: hiring\n---\n\nHello"
    article.body_markdown = body
    expect(article.has_frontmatter?).to eq(true)
  end

  it "determines that an article doesn't have frontmatter" do
    body = "Hey hey Ho Ho"
    article.body_markdown = body
    expect(article.has_frontmatter?).to eq(false)
  end

  it "returns stripped canonical url" do
    article.canonical_url = " http://google.com "
    expect(article.decorate.processed_canonical_url).to eq("http://google.com")
  end

  it "gets search indexed" do
    article = create(:article)
    article.index!
  end

  it "removes from search index" do
    article = create(:article)
    article.remove_algolia_index
  end

  it "detects liquid tags used", :vcr do
    VCR.use_cassette("twitter_gem") do
      article = build_and_validate_article(with_tweet_tag: true)
      expect(article.decorate.liquid_tags_used).to eq([TweetTag])
    end
  end

  it "fixes the issue with --- hr tags" do
    article = build_and_validate_article(with_hr_issue: true)
    expect(article.processed_html.include?("<hr")).to be(true)
  end

  describe "#body_text" do
    it "return a sanitized processed_html" do
      article.validate
      expect(article.body_text).to eq(
        ActionView::Base.full_sanitizer.sanitize(article.processed_html),
      )
    end
  end

  it "has a valid search_score" do
    expect(article.search_score).to be_a(Integer)
  end

  describe "#index_id" do
    it "returns proper string" do
      article.validate
      expect(article.index_id).to eq("articles-#{article.id}")
    end
  end

  describe "before save" do
    it "assigns path on save" do
      article = create(:article, user_id: user.id)
      expect(article.path).to eq("/#{article.username}/#{article.slug}")
    end

    it "assigns cached_user_name on save" do
      article = create(:article, user_id: user.id)
      expect(article.cached_user_name).to eq(article.cached_user_name)
    end

    it "assigns cached_user_username on save" do
      article = create(:article, user_id: user.id)
      expect(article.cached_user_username).to eq(article.user_username)
    end

    it "assigns cached_user on save" do
      article = create(:article, user_id: user.id)
      expect(article.cached_user.username).to eq(article.user.username)
      expect(article.cached_user.name).to eq(article.user.name)
      expect(article.cached_user.profile_image_url).to eq(article.user.profile_image_url)
      expect(article.cached_user.profile_image_90).to eq(article.user.profile_image_90)
      expect(article.cached_user.pro).to eq(article.user.pro?)
    end

    it "assigns cached_organization on save" do
      organization = create(:organization)
      article = create(:article, user_id: user.id, organization_id: organization.id)
      expect(article.cached_organization.username).to eq(article.organization.username)
      expect(article.cached_organization.name).to eq(article.organization.name)
      expect(article.cached_organization.slug).to eq(article.organization.slug)
      expect(article.cached_organization.profile_image_90).to eq(article.organization.profile_image_90)
      expect(article.cached_organization.profile_image_url).to eq(article.organization.profile_image_url)
      expect(article.cached_organization.pro).to be(false)
    end
  end

  describe "validations" do
    it "must have url for main image if present" do
      article.main_image_background_hex_color = "hello"
      expect(article.valid?).to eq(false)
      article.main_image_background_hex_color = "#fff000"
      expect(article.valid?).to eq(true)
    end

    it "must have true hex for image background" do
      article.main_image = "hello"
      expect(article.valid?).to eq(false)
      article.main_image = "https://image.com/image.png"
      expect(article.valid?).to eq(true)
    end

    it "does not allow the use of admin-only liquid tags for non-admins" do
      poll = create(:poll, article_id: article.id)
      article.body_markdown = "hello hey hey hey {% poll #{poll.id} %}"
      expect(article.valid?).to eq(false)
    end

    it "allows admins" do
      poll = create(:poll, article_id: article.id)
      article.user.add_role(:admin)
      article.body_markdown = "hello hey hey hey {% poll #{poll.id} %}"
      expect(article.valid?).to eq(true)
    end
  end

  it "updates main_image_background_hex_color" do
    article = build(:article)
    allow(article).to receive(:update_main_image_background_hex).and_call_original
    article.save
    expect(article).to have_received(:update_main_image_background_hex)
  end

  describe "#async_score_calc" do
    context "when published" do
      let(:article) { build(:article) }

      it "updates the hotness score" do
        perform_enqueued_jobs do
          article.save
          expect(article.reload.hotness_score.positive?).to eq(true)
        end
      end

      it "updates the spaminess rating" do
        perform_enqueued_jobs do
          article.spaminess_rating = -1
          article.save
          expect(article.reload.spaminess_rating).to eq(0)
        end
      end
    end

    context "when unpublished" do
      let(:article) { create(:article, published: false) }

      it "does not update the hotness score" do
        perform_enqueued_jobs do
          article.save
          expect(article.reload.hotness_score).to eq(0)
        end
      end

      it "does not update the spaminess rating" do
        perform_enqueued_jobs do
          article.spaminess_rating = -1
          article.save
          expect(article.reload.spaminess_rating).to eq(-1)
        end
      end
    end
  end

  it "detects detect_human_language" do
    article.save
    article.detect_human_language
    expect(article.language).not_to be_empty
  end

  it "returns class name" do
    expect(article.class_name).to eq("Article")
  end

  describe "readable_edit_date" do
    it "returns nil if article is not edited" do
      expect(article.readable_edit_date).to be_nil
    end

    it "does not show year in readable time if not current year" do
      time_now = Time.current
      article.edited_at = time_now
      expect(article.readable_edit_date).to eq(time_now.strftime("%b %e"))
    end

    it "shows year in readable time if not current year" do
      article.edited_at = 1.year.ago
      last_year = 1.year.ago.year % 100
      expect(article.readable_edit_date.include?("'#{last_year}")).to eq(true)
    end
  end

  describe "readable_publish_date" do
    it "does not show year in readable time if not current year" do
      time_now = Time.current
      article.published_at = time_now
      expect(article.readable_publish_date).to eq(time_now.strftime("%b %e"))
    end

    it "shows year in readable time if not current year" do
      article.published_at = 1.year.ago
      last_year = 1.year.ago.year % 100
      expect(article.readable_publish_date.include?("'#{last_year}")).to eq(true)
    end
  end

  it "is valid as part of a collection" do
    collection = Collection.create(user_id: article.user.id, slug: "yoyoyo")
    article.collection_id = collection.id
    expect(article).to be_valid
  end

  describe "comment templates" do
    it "can have no template" do
      expect(build(:article).valid?).to be(true)
    end

    it "can have a template" do
      expect(build(:article, comment_template: "my comment template").comment_template).to eq("my comment template")
    end
  end

  describe "published_timestamp" do
    it "returns empty string if the article is new" do
      expect(described_class.new.published_timestamp).to eq("")
    end

    it "returns empty string if the article is not published" do
      article.update_column(:published, false)
      expect(article.published_timestamp).to eq("")
    end

    it "returns the timestamp of the crossposting date over the publishing date" do
      crossposted_at = 1.week.ago
      published_at = 1.day.ago
      article.update_columns(
        published: true, crossposted_at: crossposted_at, published_at: published_at,
      )
      expect(article.published_timestamp).to eq(crossposted_at.utc.iso8601)
    end

    it "returns the timestamp of the publishing date if there is no crossposting date" do
      published_at = 1.day.ago
      article.update_columns(published: true, crossposted_at: nil, published_at: published_at)
      expect(article.published_timestamp).to eq(published_at.utc.iso8601)
    end
  end

  describe "when algolia auto-indexing/removal is triggered" do
    context "when article is saved" do
      it "process background auto-indexing" do
        expect { build(:article, user_id: user.id).save }.to have_enqueued_job.with(kind_of(described_class), "index_or_remove_from_index_where_appropriate").on_queue("algoliasearch")
      end
    end

    context "when article is to be deleted" do
      it "does nothing" do
        # So that job triggered at creation outside of scope
        # And test only on destroy, and nothing should be triggered
        current_article = article
        expect { current_article.destroy }.not_to have_enqueued_job.with(kind_of(Hash), "index_or_remove_from_index_where_appropriate").on_queue("algoliasearch")
      end
    end
  end

  describe ".feed" do
    it "returns records with a subset of attributes" do
      create(:article, published: true, published_at: 2.hours.ago)

      feed_article = described_class.feed.first

      expect(feed_article.attributes.keys).to match_array(%w[id tag_list published_at processed_html user_id organization_id title path])
    end
  end

  include_examples "#sync_reactions_count", :article
end<|MERGE_RESOLUTION|>--- conflicted
+++ resolved
@@ -192,17 +192,9 @@
         expect(build(:article, tags: tags).valid?).to be(false)
       end
 
-<<<<<<< HEAD
-      context "when description is empty" do
-        it "parses tags" do
-          body_markdown = "---\ntitle: Title\npublished: false\ndescription:\ntags: one\n---\n\n"
-          expect(build_and_validate_article(body_markdown: body_markdown).tag_list).to eq(["one"])
-        end
-=======
       it "parses tags when description is empty" do
         body_markdown = "---\ntitle: Title\npublished: false\ndescription:\ntags: one\n---\n\n"
         expect(build_and_validate_article(body_markdown: body_markdown).tag_list).to eq(["one"])
->>>>>>> bb2eb724
       end
     end
 
