require "rails_helper"

RSpec.describe ForemInstance, type: :model do
  describe "deployed_at" do
    before do
      allow(ENV).to receive(:[])
      described_class.instance_variable_set(:@deployed_at, nil)
    end

    after do
      described_class.instance_variable_set(:@deployed_at, nil)
    end

    it "sets the RELEASE_FOOTPRINT if present" do
      allow(ApplicationConfig).to receive(:[]).with("RELEASE_FOOTPRINT").and_return("A deploy date")
      expect(described_class.deployed_at).to eq(ApplicationConfig["RELEASE_FOOTPRINT"])
    end

    it "sets the HEROKU_RELEASE_CREATED_AT if the RELEASE_FOOTPRINT is not present" do
      allow(ApplicationConfig).to receive(:[]).with("RELEASE_FOOTPRINT").and_return("")
      allow(ENV).to receive(:[]).with("HEROKU_RELEASE_CREATED_AT").and_return("A deploy date set on Heroku")
      expect(described_class.deployed_at).to eq(ENV["HEROKU_RELEASE_CREATED_AT"])
    end

    it "sets to current time if HEROKU_RELEASE_CREATED_AT and RELEASE_FOOTPRINT are not present" do
      Timecop.freeze do
        allow(ApplicationConfig).to receive(:[]).with("RELEASE_FOOTPRINT").and_return("")
        allow(ENV).to receive(:[]).with("HEROKU_RELEASE_CREATED_AT").and_return("")
        expect(described_class.deployed_at).to eq(Time.current.to_s)
      end
    end
  end

  describe "latest_commit_id" do
    before do
      described_class.instance_variable_set(:@latest_commit_id, nil)
    end

    it "sets the FOREM_BUILD_SHA if present" do
      allow(ApplicationConfig).to receive(:[]).with("FOREM_BUILD_SHA").and_return("A commit id")
      stub_const("ENV", ENV.to_h.merge("HEROKU_SLUG_COMMIT" => ""))
      expect(described_class.latest_commit_id).to eq(ApplicationConfig["FOREM_BUILD_SHA"])
    end

    it "sets the HEROKU_RELEASE_CREATED_AT if the RELEASE_FOOTPRINT is not present" do
      allow(ApplicationConfig).to receive(:[]).with("FOREM_BUILD_SHA").and_return("")
      stub_const("ENV", ENV.to_h.merge("HEROKU_SLUG_COMMIT" => "A Commit ID set from Heroku"))
      expect(described_class.latest_commit_id).to eq(ENV["HEROKU_SLUG_COMMIT"])
    end
  end

  describe ".local?" do
    it "returns true if the .app_domain points to localhost" do
      allow(Settings::General).to receive(:app_domain).and_return("localhost:3000")

      expect(described_class.local?).to be(true)
    end

    it "returns false if the .app_domain points to a regular domain" do
      allow(Settings::General).to receive(:app_domain).and_return("forem.dev")

      expect(described_class.local?).to be(false)
    end
  end

  describe ".dev_to?" do
    it "returns true if the .app_domain is dev.to" do
      allow(Settings::General).to receive(:app_domain).and_return("dev.to")

      expect(described_class.dev_to?).to be(true)
    end

    it "returns false if the .app_domain is not dev.to" do
      allow(Settings::General).to receive(:app_domain).and_return("forem.dev")

      expect(described_class.dev_to?).to be(false)
    end
  end

  describe ".smtp_enabled?" do
    it "return false when no credential is provided" do
      expect(described_class.smtp_enabled?).to be(false)
    end

    it "returns true if provided_minimum_settings?" do
      allow(Settings::SMTP).to receive(:address).and_return("address")
      allow(Settings::SMTP).to receive(:user_name).and_return("something")
      allow(Settings::SMTP).to receive(:password).and_return("something")

      expect(described_class.smtp_enabled?).to be(true)
    end

    it "returns true if sendgrid api key is available" do
      ENV["SENDGRID_API_KEY"] = "something"
      expect(described_class.smtp_enabled?).to be(true)
      ENV["SENDGRID_API_KEY"] = nil
    end
  end

<<<<<<< HEAD
  describe ".contact_email" do
    let(:email) { "contact@dev.to" }

    before do
      allow(Settings::General).to receive(:contact_email).and_return(email)
    end

    it "sets the correct email" do
      expect(described_class.contact_email).to be(email)
=======
  describe ".only_sendgrid_enabled?" do
    it "returns false when the minimum SMTP settings are provided" do
      allow(Settings::SMTP).to receive(:user_name).and_return("something")
      allow(Settings::SMTP).to receive(:password).and_return("something")
      allow(Settings::SMTP).to receive(:address).and_return("something")

      expect(described_class.only_sendgrid_enabled?).to be(false)
    end

    it "returns false when Sendgrid is not enabled" do
      allow(described_class).to receive(:sendgrid_enabled?).and_return(false)
      expect(described_class.only_sendgrid_enabled?).to be(false)
    end

    it "returns true if Sendgrid is enabled and the minimum SMTP settings are not provided" do
      allow(described_class).to receive(:sendgrid_enabled?).and_return(true)

      allow(Settings::SMTP).to receive(:user_name).and_return(nil)
      allow(Settings::SMTP).to receive(:password).and_return(nil)
      allow(Settings::SMTP).to receive(:address).and_return(nil)

      expect(described_class.only_sendgrid_enabled?).to be(true)
>>>>>>> 2c00befc
    end
  end
end<|MERGE_RESOLUTION|>--- conflicted
+++ resolved
@@ -97,7 +97,6 @@
     end
   end
 
-<<<<<<< HEAD
   describe ".contact_email" do
     let(:email) { "contact@dev.to" }
 
@@ -107,7 +106,9 @@
 
     it "sets the correct email" do
       expect(described_class.contact_email).to be(email)
-=======
+    end
+  end
+
   describe ".only_sendgrid_enabled?" do
     it "returns false when the minimum SMTP settings are provided" do
       allow(Settings::SMTP).to receive(:user_name).and_return("something")
@@ -130,7 +131,6 @@
       allow(Settings::SMTP).to receive(:address).and_return(nil)
 
       expect(described_class.only_sendgrid_enabled?).to be(true)
->>>>>>> 2c00befc
     end
   end
 end