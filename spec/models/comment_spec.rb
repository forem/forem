--- conflicted
+++ resolved
@@ -199,26 +199,14 @@
     end
 
     it "is converted to deleted if the comment is deleted" do
-<<<<<<< HEAD
-      comment.update_column(:deleted, true)
-      expect(comment.reload.title).to eq "[deleted]"
-    end
-
-    it "is converted to hidden by author if the comment is hidden by the author" do
-      comment.update_column(:hidden_by_commentable_user, true)
-      expect(comment.reload.title).to eq "[hidden by post author]"
-=======
+
       comment.deleted = true
       expect(comment.title).to eq("[deleted]")
->>>>>>> 4db5399e
     end
 
     it "does not contain the wrong encoding" do
       comment.body_markdown = "It's the best post ever. It's so great."
-<<<<<<< HEAD
-      comment.save
-      expect(comment.reload.title).not_to include "&#39;"
-=======
+
       comment.validate!
       expect(comment.title).not_to include("&#39;")
     end
@@ -228,7 +216,6 @@
     it "is equal to comments-ID" do
       # NOTE: we shouldn't test private things but cheating a bit for Algolia here
       expect(comment.send(:index_id)).to eq("comments-#{comment.id}")
->>>>>>> 4db5399e
     end
   end
 
