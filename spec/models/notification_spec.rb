--- conflicted
+++ resolved
@@ -469,11 +469,7 @@
     it "removes all mention related notifications" do
       perform_enqueued_jobs do
         expect do
-<<<<<<< HEAD
           described_class.remove_all(notifiable_id: mention.id, notifiable_type: "Mention")
-=======
-          described_class.remove_each(notifiable_collection)
->>>>>>> fd017a0b
         end.to change(described_class, :count).by(-1)
       end
     end
