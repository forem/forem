require "rails_helper"

RSpec.describe Tag, type: :model do
  let(:tag) { build(:tag) }

  describe "validations" do
    describe "builtin validations" do
      subject { tag }

      it { is_expected.to belong_to(:badge).optional }
      it { is_expected.to have_one(:sponsorship).inverse_of(:sponsorable).dependent(:destroy) }

      it { is_expected.to validate_length_of(:name).is_at_most(30) }
      it { is_expected.to validate_presence_of(:category) }

      it { is_expected.not_to allow_value("#Hello", "c++", "AWS-Lambda").for(:name) }

      # rubocop:disable RSpec/NamedSubject
      it do
        expect(subject).to belong_to(:mod_chat_channel)
          .class_name("ChatChannel")
          .optional
      end

      it do
        expect(subject).to validate_inclusion_of(:category)
          .in_array(%w[uncategorized language library tool site_mechanic location subcommunity])
      end
      # rubocop:enable RSpec/NamedSubject
    end

    describe "bg_color_hex" do
      it "passes validations if bg_color_hex is valid" do
        tag.bg_color_hex = "#000000"
        expect(tag).to be_valid
      end

      it "fails validation if bg_color_hex is invalid" do
        tag.bg_color_hex = "0000000"
        expect(tag).not_to be_valid
      end
    end

    describe "text_color_hex" do
      it "passes validations if text_color_hex is valid" do
        tag.text_color_hex = "#000000"
        expect(tag).to be_valid
      end

      it "fails validation if text_color_hex is invalid" do
        tag.text_color_hex = "0000000"
        expect(tag).not_to be_valid
      end
    end

    describe "name" do
      it "passes validations if name is alphanumeric" do
        tag.name = "foobar123"
        expect(tag).to be_valid
      end

      it "fails validations if name is empty" do
        tag.name = ""
        expect(tag).not_to be_valid
      end

      it "fails validations if name is nil" do
        tag.name = nil
        expect(tag).not_to be_valid
      end

      it "validates name is alphanumeric characters" do
        # arabic is allowed
        tag.name = "مرحبا"
        expect(tag).to be_valid

        # chinese is allowed
        tag.name = "你好"
        expect(tag).to be_valid

        # Polish characters are allowed
        tag.name = "Cześć"
        expect(tag).to be_valid

        # musical notes are not :alnum:
        tag.name = "♩ ♪ ♫ ♬ ♭ ♮ ♯"
        expect(tag).not_to be_valid

        # ™ is not :alnum:
        tag.name = "Test™"
        expect(tag).not_to be_valid
      end

<<<<<<< HEAD
      it "fails validation if name is a prohibited unicode character" do
=======
      it "fails validations if name is a prohibited (whitespace) unicode character" do
>>>>>>> 292b071b
        tag.name = "U+202D"
        expect(tag).not_to be_valid
      end
    end

    describe "alias_for" do
      it "passes validation if the alias refers to an existing tag" do
        tag = create(:tag)
        tag.alias_for = tag.name
        expect(tag).to be_valid
      end

      it "fails validation if the alias does not refer to an existing tag" do
        tag.alias_for = "hello"
        expect(tag).not_to be_valid
      end
    end
  end

  it "turns markdown into HTML before saving" do
    tag.rules_markdown = "Hello [Google](https://google.com)"
    tag.save
    expect(tag.rules_html.include?("href")).to be(true)
  end

  it "marks as updated after save" do
    tag.save
    expect(tag.reload.updated_at).to be > 1.minute.ago
  end

  it "knows class valid categories" do
    expect(described_class.valid_categories).to include("tool")
  end

  it "triggers cache busting on save" do
    sidekiq_assert_enqueued_with(job: Tags::BustCacheWorker, args: [tag.name]) do
      tag.save
    end
  end

  it "delete tag-colors server cache on save" do
    allow(Rails.cache).to receive(:delete)
    tag.save
    expect(Rails.cache).to have_received(:delete).with("view-helper-#{tag.name}/tag_colors")
  end

  it "finds mod chat channel" do
    channel = create(:chat_channel)
    tag.mod_chat_channel_id = channel.id
    expect(tag.mod_chat_channel).to eq(channel)
  end

  describe "::aliased_name" do
    it "returns the preferred alias tag" do
      preferred_tag = create(:tag, name: "rails")
      bad_tag = create(:tag, name: "ror", alias_for: "rails")
      expect(described_class.aliased_name(bad_tag.name)).to eq(preferred_tag.name)
    end

    it "returns self if there's no preferred alias" do
      tag = create(:tag, name: "ror")
      expect(described_class.aliased_name(tag.name)).to eq(tag.name)
    end

    it "returns nil for non-existing tag" do
      expect(described_class.aliased_name("faketag")).to be_nil
    end
  end

  describe "::find_preferred_alias_for" do
    it "returns preferred tag" do
      preferred_tag = create(:tag, name: "rails")
      tag = create(:tag, name: "ror", alias_for: "rails")
      expect(described_class.find_preferred_alias_for(tag.name)).to eq(preferred_tag.name)
    end

    it "returns self if there's no preferred tag" do
      expect(described_class.find_preferred_alias_for("something")).to eq("something")
    end
  end
end<|MERGE_RESOLUTION|>--- conflicted
+++ resolved
@@ -91,11 +91,7 @@
         expect(tag).not_to be_valid
       end
 
-<<<<<<< HEAD
-      it "fails validation if name is a prohibited unicode character" do
-=======
       it "fails validations if name is a prohibited (whitespace) unicode character" do
->>>>>>> 292b071b
         tag.name = "U+202D"
         expect(tag).not_to be_valid
       end
