--- conflicted
+++ resolved
@@ -1,7 +1,6 @@
 require "rails_helper"
 
 RSpec.describe TagAdjustment, type: :model do
-<<<<<<< HEAD
   before do
     mod_user.add_role(:tag_moderator, tag)
     admin_user.add_role(:admin)
@@ -12,40 +11,38 @@
   let(:admin_user) { create(:user) }
   let(:mod_user) { create(:user) }
   let(:regular_user) { create(:user) }
-=======
-  let_it_be(:article) { create(:article) }
-  let_it_be(:admin_user) { create(:user, :admin) }
-  let_it_be(:regular_user) { create(:user) }
->>>>>>> c746da3a
 
   it { is_expected.to validate_presence_of(:user_id) }
   it { is_expected.to validate_presence_of(:article_id) }
   it { is_expected.to validate_presence_of(:tag_id) }
   it { is_expected.to validate_presence_of(:tag_name) }
   it { is_expected.to validate_presence_of(:adjustment_type) }
-  it { is_expected.to validate_inclusion_of(:adjustment_type).in_array(%w[removal addition]) }
   it { is_expected.to validate_presence_of(:status) }
+  it { is_expected.to have_many(:notifications).dependent(:delete_all) }
 
-  it do
-    # rubocop:disable RSpec/NamedSubject
-    expect(subject).to validate_inclusion_of(:status).in_array(
-      %w[committed pending committed_and_resolvable resolved],
-    )
-    # rubocop:enable RSpec/NamedSubject
+  describe "privileges" do
+    it "allows tag mods to create for their tags" do
+      tag_adjustment = build(:tag_adjustment, user_id: mod_user.id, article_id: article.id, tag_id: tag.id)
+      expect(tag_adjustment).to be_valid
+    end
+
+    it "does not allow tag mods to create for other tags" do
+      another_tag = create(:tag)
+      tag_adjustment = build(:tag_adjustment, user_id: mod_user.id, article_id: article.id, tag_id: another_tag.id)
+      expect(tag_adjustment).to be_invalid
+    end
+
+    it "allows admins to create for any tags" do
+      tag_adjustment = build(:tag_adjustment, user_id: admin_user.id, article_id: article.id, tag_id: tag.id)
+      expect(tag_adjustment).to be_valid
+    end
+
+    it "does not allow normal users to create for any tags" do
+      tag_adjustment = build(:tag_adjustment, user_id: regular_user.id, article_id: article.id, tag_id: tag.id)
+      expect(tag_adjustment).to be_invalid
+    end
   end
 
-  it { is_expected.to have_many(:notifications).dependent(:delete_all) }
-
-  describe "validations" do
-    let(:tag) { create(:tag) }
-    let(:mod_user) { create(:user) }
-
-    describe "privileges" do
-      before do
-        mod_user.add_role(:tag_moderator, tag)
-      end
-
-<<<<<<< HEAD
   describe "allowed attribute states" do
     it "allows addition adjustment_types" do
       tag_adjustment = build(:tag_adjustment, user_id: mod_user.id, article_id: article.id, tag_id: tag.id)
@@ -57,31 +54,22 @@
       tag_adjustment = build(:tag_adjustment, user_id: mod_user.id, article_id: article.id, tag_id: tag.id, tag_name: tag.name, adjustment_type: "removal")
       expect(tag_adjustment).to be_valid
     end
-=======
-      it "allows tag mods to create for their tags" do
-        tag_adjustment = build(:tag_adjustment, user: mod_user, article: article, tag: tag)
-        expect(tag_adjustment).to be_valid
-      end
->>>>>>> c746da3a
 
-      it "does not allow tag mods to create for other tags" do
-        another_tag = create(:tag)
-        tag_adjustment = build(:tag_adjustment, user: mod_user, article: article, tag: another_tag)
-        expect(tag_adjustment).to be_invalid
-      end
+    it "disallows improper adjustment_types" do
+      tag_adjustment = build(:tag_adjustment, user_id: mod_user.id, article_id: article.id, tag_id: tag.id, adjustment_type: "slushie")
+      expect(tag_adjustment).to be_invalid
+    end
 
-      it "allows admins to create for any tags" do
-        tag_adjustment = build(:tag_adjustment, user: admin_user, article: article, tag: tag)
-        expect(tag_adjustment).to be_valid
-      end
+    it "allows proper status" do
+      tag_adjustment = build(:tag_adjustment, user_id: mod_user.id, article_id: article.id, tag_id: tag.id, status: "committed")
+      expect(tag_adjustment).to be_valid
+    end
 
-      it "does not allow normal users to create for any tags" do
-        tag_adjustment = build(:tag_adjustment, user: regular_user, article: article, tag: tag)
-        expect(tag_adjustment).to be_invalid
-      end
+    it "disallows improper status" do
+      tag_adjustment = build(:tag_adjustment, user_id: mod_user.id, article_id: article.id, tag_id: tag.id, status: "slushiemonkey")
+      expect(tag_adjustment).to be_invalid
     end
   end
-<<<<<<< HEAD
 
   describe "validates article tag_list" do
     it "does not allow addition on articles with 4 tags" do
@@ -96,15 +84,4 @@
       expect(tag_adjustment).to be_invalid
     end
   end
-end
-
-# t.integer   :user_id
-# t.integer   :article_id
-# t.integer   :tag_id
-# t.string    :tag_name
-# t.string    :adjustment_type
-# t.string    :status
-# t.string    :reason_for_adjustment
-=======
-end
->>>>>>> c746da3a
+end