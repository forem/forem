require "rails_helper"

RSpec.describe Credit, type: :model do
  let(:user) { create(:user) }
  let(:organization) { create(:organization) }
  let(:random_number) { rand(100) }

<<<<<<< HEAD
  it { is_expected.to belong_to(:user).optional }
  it { is_expected.to belong_to(:organization).optional }
  it { is_expected.to belong_to(:purchase).optional }

  xit "counts credits for user" do
    # See https://github.com/magnusvk/counter_culture/issues/259
=======
  it "counts credits for user" do
>>>>>>> 42cb72d1
    create_list(:credit, random_number, user: user)
    Credit.counter_culture_fix_counts
    expect(user.reload.credits_count).to eq(random_number)
  end

  it "counts credits for organization" do
    create_list(:credit, random_number, organization: organization)
    Credit.counter_culture_fix_counts
    expect(organization.reload.credits_count).to eq(random_number)
  end

  it "counts the number of unspent credits for a user" do
    create_list(:credit, random_number, user: user)
    expect(user.reload.unspent_credits_count).to eq(random_number)
  end

  it "counts the number of spent credits for a user" do
    create_list(:credit, random_number, user: user, spent: true)
    expect(user.reload.spent_credits_count).to eq(random_number)
  end

  it "counts the number of unspent credits for an organization" do
    create_list(:credit, random_number, organization: organization)
    expect(organization.reload.unspent_credits_count).to eq(random_number)
  end

  it "counts the number of spent credits for an organization" do
    create_list(:credit, random_number, organization: organization, spent: true)
    expect(organization.reload.spent_credits_count).to eq(random_number)
  end

  describe "#purchase" do
    let(:listing) { create(:classified_listing) }

    it "associates to a purchase" do
      credit = create(:credit, purchase: listing)
      expect(credit.purchase).to eq(listing)
    end

    it "is valid without a purchase" do
      credit = create(:credit, purchase: nil)
      expect(credit).to be_valid
    end
  end
end<|MERGE_RESOLUTION|>--- conflicted
+++ resolved
@@ -5,16 +5,13 @@
   let(:organization) { create(:organization) }
   let(:random_number) { rand(100) }
 
-<<<<<<< HEAD
   it { is_expected.to belong_to(:user).optional }
   it { is_expected.to belong_to(:organization).optional }
   it { is_expected.to belong_to(:purchase).optional }
 
   xit "counts credits for user" do
     # See https://github.com/magnusvk/counter_culture/issues/259
-=======
-  it "counts credits for user" do
->>>>>>> 42cb72d1
+
     create_list(:credit, random_number, user: user)
     Credit.counter_culture_fix_counts
     expect(user.reload.credits_count).to eq(random_number)
