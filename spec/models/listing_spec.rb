--- conflicted
+++ resolved
@@ -8,14 +8,6 @@
   # TODO: Remove setting of default parser from a model's callback
   # This may apply default parser on area that should not use it.
   after { ActsAsTaggableOn.default_parser = ActsAsTaggableOn::DefaultParser }
-
-<<<<<<< HEAD
-  it { is_expected.to have_many(:credits) }
-=======
-  it { is_expected.to validate_presence_of(:title) }
-  it { is_expected.to validate_presence_of(:body_markdown) }
->>>>>>> efd11693
-
 
   describe "body html" do
     it "converts markdown to html" do
