require "rails_helper"

RSpec.describe DigestMailer, type: :mailer do
  let(:user) { create(:user) }
  let(:article) { build_stubbed(:article) }
  let(:from_email_address) { "custom_noreply@forem.com" }

  describe "#digest_email" do
    before do
      allow(article).to receive(:title).and_return("test title")
<<<<<<< HEAD
      allow(Settings::SMTP).to receive(:provided_minimum_settings?).and_return(true)
=======
      allow(Settings::SMTP).to receive(:provided_minimum_settings?).and_return(from_email_address)
>>>>>>> bbc145b1
      allow(Settings::SMTP).to receive(:from_email_address).and_return(from_email_address)
    end

    it "works correctly" do
      email = described_class.with(user: user, articles: [article]).digest_email

      expect(email.subject).not_to be_nil
      expect(email.to).to eq([user.email])
      expect(email.from).to eq([from_email_address])
      expected_from = "#{Settings::Community.community_name} Digest <#{from_email_address}>"
      expect(email["from"].value).to eq(expected_from)
    end
  end
end<|MERGE_RESOLUTION|>--- conflicted
+++ resolved
@@ -8,11 +8,7 @@
   describe "#digest_email" do
     before do
       allow(article).to receive(:title).and_return("test title")
-<<<<<<< HEAD
-      allow(Settings::SMTP).to receive(:provided_minimum_settings?).and_return(true)
-=======
       allow(Settings::SMTP).to receive(:provided_minimum_settings?).and_return(from_email_address)
->>>>>>> bbc145b1
       allow(Settings::SMTP).to receive(:from_email_address).and_return(from_email_address)
     end
 
