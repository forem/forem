--- conflicted
+++ resolved
@@ -11,13 +11,8 @@
 
         expect(email.subject).to eq("Your Pro Membership will expire in 7 days!")
         expect(email.to).to eq([user.email])
-<<<<<<< HEAD
         expect(email.from).to eq([SiteConfig.email_addresses[:default]])
-        expect(email["from"].value).to eq("DEV Pro Memberships <#{SiteConfig.email_addresses[:default]}>")
-=======
-        expect(email.from).to eq([SiteConfig.default_site_email])
-        expect(email["from"].value).to eq("#{ApplicationConfig['COMMUNITY_NAME']} Pro Memberships <#{SiteConfig.default_site_email}>")
->>>>>>> 983c3d28
+        expect(email["from"].value).to eq("#{ApplicationConfig['COMMUNITY_NAME']} Pro Memberships <#{SiteConfig.email_addresses[:default]}>")
       end
     end
 
