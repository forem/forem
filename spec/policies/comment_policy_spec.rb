require "rails_helper"

RSpec.describe CommentPolicy, type: :policy do
  subject(:comment_policy) { described_class.new(user, comment) }

<<<<<<< HEAD
  let(:article) { build_stubbed(:article) }
  let(:comment) { build_stubbed(:comment, commentable: article) }
=======
  let!(:comment) { create(:comment, commentable: create(:podcast_episode)) }
>>>>>>> 27e90cc4

  let(:valid_attributes_for_create) do
    %i[body_markdown commentable_id commentable_type parent_id]
  end

  let(:valid_attributes_for_update) do
    %i[body_markdown receive_notifications]
  end

  context "when user is not signed-in" do
    let(:user) { nil }

    it { within_block_is_expected.to raise_error(Pundit::NotAuthorizedError) }
  end

  context "when user is not the author" do
    let!(:user) { create(:user) }

    it { is_expected.to permit_actions(%i[create]) }
    it { is_expected.to forbid_actions(%i[edit update destroy delete_confirm hide unhide]) }

    it { is_expected.to permit_mass_assignment_of(valid_attributes_for_create).for_action(:create) }

    context "with banned status" do
      before { user.add_role(:banned) }

      it { is_expected.to forbid_actions(%i[create edit update destroy delete_confirm hide unhide]) }
    end

    context "with banned_comment status" do
      before { user.add_role(:comment_banned) }

      it { is_expected.to forbid_actions(%i[create edit update destroy delete_confirm hide unhide]) }
    end
  end

  context "when user is the author" do
    let(:user) { comment.user }

    it { is_expected.to permit_actions(%i[edit update new create delete_confirm destroy]) }

    it { is_expected.to permit_mass_assignment_of(valid_attributes_for_create).for_action(:create) }
    it { is_expected.to permit_mass_assignment_of(valid_attributes_for_update).for_action(:update) }

    context "with banned status" do
      before { user.add_role(:banned) }

      it { is_expected.to permit_actions(%i[edit update destroy delete_confirm]) }
      it { is_expected.to forbid_actions(%i[create hide unhide]) }

      it do
        expect(comment_policy).to permit_mass_assignment_of(valid_attributes_for_update).for_action(:update)
      end
    end

    context "with banned_comment status" do
      before { user.add_role(:comment_banned) }

      it { is_expected.to permit_actions(%i[edit update destroy delete_confirm]) }
      it { is_expected.to forbid_actions(%i[create hide unhide]) }

      it do
        expect(comment_policy).to permit_mass_assignment_of(valid_attributes_for_update).for_action(:update)
      end
    end
  end

  context "when user is commentable author" do
    subject(:comment_policy) { described_class.new(commentable_author, comment) }

    let(:commentable_author) { comment.commentable.user }
    let(:comment) { build_stubbed(:comment, commentable: article) }

    it { is_expected.to permit_actions(%i[hide unhide create]) }
    it { is_expected.to forbid_actions(%i[edit update destroy delete_confirm]) }
  end
end<|MERGE_RESOLUTION|>--- conflicted
+++ resolved
@@ -3,12 +3,9 @@
 RSpec.describe CommentPolicy, type: :policy do
   subject(:comment_policy) { described_class.new(user, comment) }
 
-<<<<<<< HEAD
   let(:article) { build_stubbed(:article) }
   let(:comment) { build_stubbed(:comment, commentable: article) }
-=======
   let!(:comment) { create(:comment, commentable: create(:podcast_episode)) }
->>>>>>> 27e90cc4
 
   let(:valid_attributes_for_create) do
     %i[body_markdown commentable_id commentable_type parent_id]
