ENV["RAILS_ENV"] = "test"

require "spec_helper"
require File.expand_path("../config/environment", __dir__)
require "rspec/rails"
abort("The Rails environment is running in production mode!") if Rails.env.production?

# Add additional requires below this line. Rails is not loaded until this point!

require "percy"
require "pundit/matchers"
require "pundit/rspec"
require "webmock/rspec"
require "test_prof/recipes/rspec/before_all"
require "test_prof/recipes/rspec/let_it_be"
require "test_prof/recipes/rspec/sample"
require "sidekiq/testing"
require "validate_url/rspec_matcher"

# Requires supporting ruby files with custom matchers and macros, etc, in
# spec/support/ and its subdirectories. Files matching `spec/**/*_spec.rb` are
# run as spec files by default. This means that files in spec/support that end
# in _spec.rb will both be required and run as specs, causing the specs to be
# run twice. It is recommended that you do not name files matching this glob to
# end with _spec.rb. You can configure this pattern with the --pattern
# option on the command line or in ~/.rspec, .rspec or `.rspec-local`.
#
# The following line is provided for convenience purposes. It has the downside
# of increasing the boot-up time by auto-requiring all files in the support
# directory. Alternatively, in the individual `*_spec.rb` files, manually
# require only the support files necessary.

Dir[Rails.root.join("spec/support/**/*.rb")].sort.each { |f| require f }
Dir[Rails.root.join("spec/system/shared_examples/**/*.rb")].sort.each { |f| require f }
Dir[Rails.root.join("spec/models/shared_examples/**/*.rb")].sort.each { |f| require f }
Dir[Rails.root.join("spec/jobs/shared_examples/**/*.rb")].sort.each { |f| require f }
Dir[Rails.root.join("spec/workers/shared_examples/**/*.rb")].sort.each { |f| require f }
Dir[Rails.root.join("spec/initializers/shared_examples/**/*.rb")].sort.each { |f| require f }

# Checks for pending migrations before tests are run.
# If you are not using ActiveRecord, you can remove this line.
ActiveRecord::Migration.maintain_test_schema!

# Disable internet connection with Webmock
# allow browser websites, so that "webdrivers" can access their binaries
# see <https://github.com/titusfortner/webdrivers/wiki/Using-with-VCR-or-WebMock>
allowed_sites = [
  "https://chromedriver.storage.googleapis.com",
  "https://github.com/mozilla/geckodriver/releases",
  "https://selenium-release.storage.googleapis.com",
  "https://developer.microsoft.com/en-us/microsoft-edge/tools/webdriver",
]
WebMock.disable_net_connect!(allow_localhost: true, allow: allowed_sites)

RSpec::Matchers.define_negated_matcher :not_change, :change

Rack::Attack.enabled = false

# `browser`, a dependency of `field_test`, starting from version 3.0
# considers the empty user agent a bot, which will fail tests as we
# explicitly configure field tests to exclude bots
# see https://github.com/fnando/browser/blob/master/CHANGELOG.md#300
Browser::Bot.matchers.delete(Browser::Bot::EmptyUserAgentMatcher)

RSpec.configure do |config|
  config.use_transactional_fixtures = true
  config.fixture_path = "#{::Rails.root}/spec/fixtures"

  config.include ApplicationHelper
  config.include ActionMailer::TestHelper
  config.include ActiveJob::TestHelper
  config.include Devise::Test::ControllerHelpers, type: :view
  config.include Devise::Test::IntegrationHelpers, type: :system
  config.include Devise::Test::IntegrationHelpers, type: :request
  config.include FactoryBot::Syntax::Methods
  config.include OmniauthHelpers
  config.include SidekiqTestHelpers
  config.include ElasticsearchHelpers

  config.before(:suite) do
    Search::Cluster.recreate_indexes
  end

  config.before do
    # Worker jobs shouldn't linger around between tests
    Sidekiq::Worker.clear_all
  end

  config.around(:each, elasticsearch_reset: true) do |example|
    Search::Cluster.recreate_indexes
    example.run
    Search::Cluster.recreate_indexes
  end

  config.around(:each, :elasticsearch) do |ex|
    klasses = Array.wrap(ex.metadata[:elasticsearch]).map do |search_class|
      Search.const_get(search_class)
    end
    klasses.each { |klass| clear_elasticsearch_data(klass) }
    ex.run
  end

  config.around(:each, throttle: true) do |example|
    Rack::Attack.enabled = true
    example.run
    Rack::Attack.enabled = false
  end

  config.after do
    SiteConfig.clear_cache
  end

  # Only turn on VCR if :vcr is included metadata keys
  config.around do |ex|
    if ex.metadata.key?(:vcr)
      ex.run
    else
      VCR.turned_off { ex.run }
    end
  end

  # Allow testing with Stripe's test server. BE CAREFUL
  if config.filter_manager.inclusions.rules.include?(:live)
    WebMock.allow_net_connect!
    StripeMock.toggle_live(true)
    Rails.logger.info("Running **live** tests against Stripe...")
  end

  config.before do
    stub_request(:any, /res.cloudinary.com/).to_rack("dsdsdsds")

    stub_request(:post, /api.fastly.com/).
      to_return(status: 200, body: "".to_json, headers: {})

    stub_request(:post, /api.bufferapp.com/).
      to_return(status: 200, body: { fake_text: "so fake" }.to_json, headers: {})

    # for twitter image cdn
    stub_request(:get, /twimg.com/).
      to_return(status: 200, body: "", headers: {})

    stub_request(:any, /api.mailchimp.com/).
      to_return(status: 200, body: "", headers: {})

    stub_request(:any, /dummyimage.com/).
      to_return(status: 200, body: "", headers: {})

    stub_request(:post, "http://www.google-analytics.com/collect").
      to_return(status: 200, body: "", headers: {})

<<<<<<< HEAD
    stub_request(:any, /robohash.org/).
      with(headers:
            {
              "Accept" => "*/*",
              "Accept-Encoding" => "gzip;q=1.0,deflate;q=0.6,identity;q=0.3",
              "User-Agent" => "Ruby"
            }).to_return(status: 200, body: "", headers: {})
=======
    # Prevent Percy.snapshot from trying to hit the agent while not in use
    allow(Percy).to receive(:snapshot)
>>>>>>> 01380c16
  end

  OmniAuth.config.test_mode = true
  OmniAuth.config.logger = Rails.logger

  config.infer_spec_type_from_file_location!

  # Filter lines from Rails gems in backtraces.
  config.filter_rails_from_backtrace!
  # arbitrary gems may also be filtered via:
  # config.filter_gems_from_backtrace("gem name")

  # Explicitly set a seed and time to ensure deterministic Percy snapshots.
  # config.around(:each, percy: true) do |example|
  #   Timecop.freeze("2020-05-13T10:00:00Z")
  #   prev_random_seed = Faker::Config.random
  #   Faker::Config.random = Random.new(42)

  #   example.run

  #   Faker::Config.random = prev_random_seed
  #   Timecop.return
  # end
end<|MERGE_RESOLUTION|>--- conflicted
+++ resolved
@@ -148,7 +148,6 @@
     stub_request(:post, "http://www.google-analytics.com/collect").
       to_return(status: 200, body: "", headers: {})
 
-<<<<<<< HEAD
     stub_request(:any, /robohash.org/).
       with(headers:
             {
@@ -156,10 +155,9 @@
               "Accept-Encoding" => "gzip;q=1.0,deflate;q=0.6,identity;q=0.3",
               "User-Agent" => "Ruby"
             }).to_return(status: 200, body: "", headers: {})
-=======
     # Prevent Percy.snapshot from trying to hit the agent while not in use
+
     allow(Percy).to receive(:snapshot)
->>>>>>> 01380c16
   end
 
   OmniAuth.config.test_mode = true
