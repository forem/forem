require "rails_helper"

RSpec.configure do |config|
  # Specify a root folder where Swagger JSON files are generated
  # NOTE: If you"re using the rswag-api to serve API descriptions, you"ll need
  # to ensure that it"s configured to serve Swagger from the same folder
  config.swagger_root = Rails.root.join("swagger").to_s

  # Define one or more Swagger documents and provide global metadata for each one
  # When you run the "rswag:specs:swaggerize" rake task, the complete Swagger will
  # be generated at the provided relative path under swagger_root
  # By default, the operations defined in spec files are added to the first
  # document below. You can override this behavior by adding a swagger_doc tag to the
  # the root example_group in your specs, e.g. describe "...", swagger_doc: "v2/swagger.json"
  config.swagger_docs = {
    "v1/api_v1.json" => {
      openapi: "3.0.3",
      info: {
        title: "Forem API V1",
        version: "1.0.0",
        description: "Access Forem articles, users and other resources via API.
        For a real-world example of Forem in action, check out [DEV](https://www.dev.to).
        All endpoints can be accessed with the 'api-key' header and a accept header, but
        some of them are accessible publicly without authentication.

        Dates and date times, unless otherwise specified, must be in
        the [RFC 3339](https://tools.ietf.org/html/rfc3339) format."
      },
      paths: {},
      servers: [
        {
          url: "https://dev.to/api",
          description: "Production server"
        },
      ],
      security: [{ "api-key": [] }],
      components: {
        securitySchemes: {
          "api-key": {
            type: :apiKey,
            name: "api-key",
            in: :header,
            description: "API Key authentication.

Authentication for some endpoints, like write operations on the
Articles API require a DEV API key.

All authenticated endpoints are CORS disabled, the API key is intended for non-browser scripts.

### Getting an API key

To obtain one, please follow these steps:

  - visit https://dev.to/settings/extensions
  - in the \"DEV API Keys\" section create a new key by adding a
    description and clicking on \"Generate API Key\"

    ![obtain a DEV API Key](https://user-images.githubusercontent.com/37842/172718105-bd93664e-76e0-477d-99c4-265dda0b06c5.png)

  - You'll see the newly generated key in the same view
    ![generated DEV API Key](https://user-images.githubusercontent.com/37842/172718151-e7fe26a0-9937-42e8-96c6-333acdab9e49.png)"
          }
        },
        parameters: {
          pageParam: {
            in: :query,
            name: :page,
            required: false,
            description: "Pagination page",
            schema: {
              type: :integer,
              format: :int32,
              minimum: 1,
              default: 1
            }
          },
          perPageParam10to1000: {
            in: :query,
            name: :per_page,
            required: false,
            description: "Page size (the number of items to return per page). \
The default maximum value can be overridden by \"API_PER_PAGE_MAX\" environment variable.",
            schema: {
              type: :integer,
              format: :int32,
              minimum: 1,
              maximum: 1000,
              default: 10
            }
          },
          perPageParam24to1000: {
            in: :query,
            name: :per_page,
            required: false,
            description: "Page size (the number of items to return per page). \
The default maximum value can be overridden by \"API_PER_PAGE_MAX\" environment variable.",
            schema: {
              type: :integer,
              format: :int32,
              minimum: 1,
              maximum: 1000,
              default: 24
            }
          },
          perPageParam30to1000: {
            in: :query,
            name: :per_page,
            required: false,
            description: "Page size (the number of items to return per page). \
The default maximum value can be overridden by \"API_PER_PAGE_MAX\" environment variable.",
            schema: {
              type: :integer,
              format: :int32,
              minimum: 1,
              maximum: 1000,
              default: 30
            }
          },
          perPageParam30to100: {
            in: :query,
            name: :per_page,
            required: false,
            description: "Page size (the number of items to return per page). \
The default maximum value can be overridden by \"API_PER_PAGE_MAX\" environment variable.",
            schema: {
              type: :integer,
              format: :int32,
              minimum: 1,
              maximum: 100,
              default: 30
            }
          },
          perPageParam80to1000: {
            in: :query,
            name: :per_page,
            required: false,
            description: "Page size (the number of items to return per page). \
The default maximum value can be overridden by \"API_PER_PAGE_MAX\" environment variable.",
            schema: {
              type: :integer,
              format: :int32,
              minimum: 1,
              maximum: 1000,
              default: 80
            }
          },
          listingCategoryParam: {
            name: :category,
            in: :query,
            description: "Using this parameter will return listings belonging to the
              requested category.",
            schema: {
              type: :string
            },
            example: "cfp"
          }
        },
        schemas: {
          ArticleFlareTag: {
            description: "Flare tag of the article",
            type: :object,
            properties: {
              name: { type: :string },
              bg_color_hex: { description: "Background color (hexadecimal)", type: :string },
              text_color_hex: { description: "Text color (hexadecimal)", type: :string }
            }
          },
          ArticleIndex: {
            description: "Representation of an article or post returned in a list",
            type: :object,
            properties: {
              type_of: { type: :string },
              id: { type: :integer, format: :int32 },
              title: { type: :string },
              description: { type: :string },
              cover_image: { type: :string, format: :url, nullable: true },
              readable_publish_date: { type: :string },
              social_image: { type: :string, format: :url },
              tag_list: { type: :array, items: {
                type: :string
              } },
              tags: { type: :string },
              slug: { type: :string },
              path: { type: :string, format: "path" },
              url: { type: :string, format: :url },
              canonical_url: { type: :string, format: :url },
              positive_reactions_count: { type: :integer, format: :int32 },
              public_reactions_count: { type: :integer, format: :int32 },
              created_at: { type: :string, format: "date-time" },
              edited_at: { type: :string, format: "date-time", nullable: true },
              crossposted_at: { type: :string, format: "date-time", nullable: true },
              published_at: { type: :string, format: "date-time" },
              last_comment_at: { type: :string, format: "date-time" },
              published_timestamp: { description: "Crossposting or published date time", type: :string,
                                     format: "date-time" },
              reading_time_minutes: { description: "Reading time, in minutes", type: :integer, format: :int32 },
              user: { "$ref": "#/components/schemas/SharedUser" },
              flare_tag: { "$ref": "#/components/schemas/ArticleFlareTag" },
              organization: { "$ref": "#/components/schemas/SharedOrganization" }
            },
            required: %w[type_of id title description cover_image readable_publish_date
                         social_image tag_list tags slug path url canonical_url comments_count
                         positive_reactions_count public_reactions_count created_at edited_at
                         crossposted_at published_at last_comment_at published_timestamp user
                         reading_time_minutes]
          },
<<<<<<< HEAD
          Article: {
            description: "Representation of an Article to be created/updated",
            type: :object,
            properties: {
              article: {
                type: :object,
                properties: {
                  title: { type: :string },
                  body_markdown: { type: :string },
                  published: { type: :boolean, default: false },
                  series: { type: :string, nullable: true },
                  main_image: { type: :string, nullable: true },
                  canonical_url: { type: :string, nullable: true },
                  description: { type: :string },
                  tags: { type: :string },
                  organization_id: { type: :integer, nullable: true }
                }
              }
            }
=======
          FollowedTag: {
            description: "Representation of a followed tag",
            type: :object,
            properties: {
              id: { description: "Tag id", type: :integer, format: :int64 },
              name: { type: :string },
              points: { type: :number, format: :float }
            },
            required: %w[id name points]
>>>>>>> 0ac98526
          },
          PodcastEpisodeIndex: {
            description: "Representation of a podcast episode returned in a list",
            type: :object,
            properties: {
              type_of: { type: :string },
              id: { type: :integer, format: :int32 },
              class_name: { type: :string },
              path: { type: :string, format: "path" },
              title: { type: :string },
              image_url: { description: "Podcast episode image url or podcast image url", type: :string, format: :url },
              podcast: { "$ref": "#/components/schemas/SharedPodcast" }
            },
            required: %w[type_of class_name id path title image_url podcast]
          },
          ProfileImage: {
            description: "A profile image object",
            type: :object,
            properties: {
              type_of: { description: "Return profile_image", type: :string },
              image_of: { description: "Determines the type of the profile image owner (user or organization)",
                          type: :string },
              profile_image: { description: "Profile image (640x640)", type: :string },
              profile_image_90: { description: "Profile image (90x90)", type: :string }
            }
          },
          SharedUser: {
            description: "The resource creator",
            type: :object,
            properties: {
              name: { type: :string },
              username: { type: :string },
              twitter_username: { type: :string, nullable: true },
              github_username: { type: :string, nullable: true },
              website_url: { type: :string, format: :url, nullable: true },
              profile_image: { description: "Profile image (640x640)", type: :string },
              profile_image_90: { description: "Profile image (90x90)", type: :string }
            }
          },
          SharedOrganization: {
            description: "The organization the resource belongs to",
            type: :object,
            properties: {
              name: { type: :string },
              username: { type: :string },
              slug: { type: :string },
              profile_image: { description: "Profile image (640x640)", type: :string, format: :url },
              profile_image_90: { description: "Profile image (90x90)", type: :string, format: :url }
            }
          },
          SharedPodcast: {
            description: "The podcast that the resource belongs to",
            type: :object,
            properties: {
              title: { type: :string },
              slug: { type: :string },
              image_url: { description: "Podcast image url", type: :string, format: :url }
            }
          }
        }
      }
    }
  }

  # Specify the format of the output Swagger file when running "rswag:specs:swaggerize".
  # The swagger_docs configuration option has the filename including format in
  # the key, this may want to be changed to avoid putting yaml in json files.
  # Defaults to json. Accepts ":json" and ":yaml".
  config.swagger_format = :json
end

# Convenience method for creating an example section for a response section
module Rswag
  module Specs
    module ExampleGroupHelpers
      def add_examples
        after do |example|
          # No metadata to generate for empty responses like 201 and 204.
          next unless respond_to?(:response) && response&.body.present?

          # Generate the examples for the API docs.
          example.metadata[:response][:content] = {
            "application/json" => {
              example: JSON.parse(response.body, symbolize_names: true)
            }
          }
        end
      end
    end
  end
end<|MERGE_RESOLUTION|>--- conflicted
+++ resolved
@@ -204,7 +204,6 @@
                          crossposted_at published_at last_comment_at published_timestamp user
                          reading_time_minutes]
           },
-<<<<<<< HEAD
           Article: {
             description: "Representation of an Article to be created/updated",
             type: :object,
@@ -224,7 +223,7 @@
                 }
               }
             }
-=======
+          },
           FollowedTag: {
             description: "Representation of a followed tag",
             type: :object,
@@ -234,7 +233,6 @@
               points: { type: :number, format: :float }
             },
             required: %w[id name points]
->>>>>>> 0ac98526
           },
           PodcastEpisodeIndex: {
             description: "Representation of a podcast episode returned in a list",
