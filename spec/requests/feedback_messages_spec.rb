require "rails_helper"

RSpec.describe "feedback_messages", type: :request do
  let(:user) { create(:user) }

  describe "POST /feedback_messages" do
    def mock_recaptcha_verification
      # rubocop:disable RSpec/AnyInstance
      allow_any_instance_of(FeedbackMessagesController).to(
        receive(:recaptcha_verified?).and_return(true),
      )
      # rubocop:enable RSpec/AnyInstance
    end

    def mock_recaptcha_config_enabled
      allow(SiteConfig).to receive(:recaptcha_secret_key).and_return("someSecretKey")
      allow(SiteConfig).to receive(:recaptcha_site_key).and_return("someSiteKey")
    end

    valid_abuse_report_params = {
      feedback_message: {
        feedback_type: "abuse-reports",
        category: "rude or vulgar",
        reported_url: "https://dev.to",
        message: "this was vulgar"
      }
    }

    headers = { "HTTP_FASTLY_CLIENT_IP" => "5.6.7.8" }

    context "with valid params and recaptcha passed" do
      before do
        mock_recaptcha_verification
      end

      it "creates a feedback message" do
        expect do
          post feedback_messages_path, params: valid_abuse_report_params, headers: headers
        end.to change(FeedbackMessage, :count).by(1)

        feedback_message = FeedbackMessage.last
        expect(feedback_message.message).to eq(
          valid_abuse_report_params[:feedback_message][:message],
        )
      end

      it "queues a slack message to be sent" do
        sidekiq_assert_enqueued_with(job: Slack::Messengers::Worker) do
          post feedback_messages_path, params: valid_abuse_report_params, headers: headers
        end
      end
    end

<<<<<<< HEAD
    context "when feedback is created by chat" do
      before do
        sign_in user
        post "/feedback_messages", params: {
          message: "Test Message",
          feedback_type: "connect",
          category: "rude or vulgar",
          offender_id: user.id
        }, as: :json
      end

      it "creates a feedback message" do
        expect(response.status).to eq(200)
        expect(response.parsed_body["success"]).to eq(true)
        expect(FeedbackMessage.where(offender_id: user.id).count).to eq(1)
      end
    end

    context "with no recaptcha keys set" do
=======
    context "with valid params and recaptcha not configured" do
>>>>>>> f6278a91
      before do
        allow(SiteConfig).to receive(:recaptcha_secret_key).and_return(nil)
        allow(SiteConfig).to receive(:recaptcha_site_key).and_return(nil)
      end

      it "does not show the recaptcha tag" do
        get "/report-abuse"
        expect(response.body).not_to include("recaptcha-tag-container")
      end

      it "creates a feedback message" do
        expect do
          post feedback_messages_path, params: valid_abuse_report_params, headers: headers
        end.to change(FeedbackMessage, :count).by(1)
      end
    end

    context "when rate limit is reached" do
      it "returns a 429" do
        user = create(:user)
        limiter = user.rate_limiter
        allow(RateLimitChecker).to receive(:new) { limiter }
        allow(limiter).to receive(:limit_by_action).and_return(true)

        post "/feedback_messages", params: valid_abuse_report_params, headers: headers
        expect(response.status).to eq(429)
      end
    end

    context "with valid params but recaptcha not passed" do
      before { mock_recaptcha_config_enabled }

      it "rerenders page" do
        post feedback_messages_path, params: valid_abuse_report_params, headers: headers
        expect(response.body).to include("Make sure the forms are filled")
      end

      it "doesn't queues a slack message" do
        sidekiq_assert_no_enqueued_jobs(only: Slack::Messengers::Worker) do
          post feedback_messages_path, params: valid_abuse_report_params, headers: headers
        end
      end
    end

    context "when a user qualifies to bypass the recaptcha submits a report" do
      let(:user) { create(:user, created_at: 3.months.ago) }

      before do
        mock_recaptcha_config_enabled
        sign_in user
      end

      it "creates a feedback message reported by the user without recaptcha" do
        post feedback_messages_path, params: valid_abuse_report_params, headers: headers

        expect(FeedbackMessage.exists?(reporter_id: user.id)).to be(true)
      end

      it "queues a slack message to be sent" do
        sidekiq_assert_enqueued_jobs(1, only: Slack::Messengers::Worker) do
          post feedback_messages_path, params: valid_abuse_report_params, headers: headers
        end
      end
    end

    context "when a user doesn't qualify to bypass the recaptcha submits a report" do
      let(:user) do
        user = create(:user, created_at: 2.months.ago)
        create(:reaction,
               category: "vomit",
               reactable: user,
               user: create(:user, :trusted),
               status: "confirmed")
        user
      end

      before do
        mock_recaptcha_config_enabled
        sign_in user
      end

      it "fails to create a feedback message reported without recaptcha" do
        post feedback_messages_path, params: valid_abuse_report_params, headers: headers

        expect(FeedbackMessage.exists?(reporter_id: user.id)).to be(false)
      end

      it "doesn't queue a slack message to be sent" do
        sidekiq_assert_enqueued_jobs(0, only: Slack::Messengers::Worker) do
          post feedback_messages_path, params: valid_abuse_report_params, headers: headers
        end
      end
    end

    context "when a moderator submits a report" do
      let(:user) { create(:user, :tag_moderator) }

      before do
        mock_recaptcha_config_enabled
        sign_in user
      end

      it "creates a feedback message reported by the moderator without recaptcha" do
        post feedback_messages_path, params: valid_abuse_report_params, headers: headers

        expect(FeedbackMessage.exists?(reporter_id: user.id)).to be(true)
      end

      it "queues a slack message to be sent" do
        sidekiq_assert_enqueued_jobs(1, only: Slack::Messengers::Worker) do
          post feedback_messages_path, params: valid_abuse_report_params, headers: headers
        end
      end
    end

    context "when an anonymous user submits a report" do
      before do
        mock_recaptcha_config_enabled
        mock_recaptcha_verification
      end

      it "does not add any user as the reporter" do
        post "/feedback_messages", params: valid_abuse_report_params, headers: headers

        expect(FeedbackMessage.last.reporter).to be(nil)
      end

      it "queues a slack message to be sent" do
        sidekiq_assert_enqueued_jobs(1, only: Slack::Messengers::Worker) do
          post feedback_messages_path, params: valid_abuse_report_params, headers: headers
        end
      end

      it "redirects to the index page" do
        post "/feedback_messages", params: valid_abuse_report_params, headers: headers

        expect(response).to redirect_to(feedback_messages_path)
      end

      it "redirects and continues to the index page with the correct message" do
        post "/feedback_messages", params: valid_abuse_report_params, headers: headers

        follow_redirect!

        expect(response.body).to include("Thank you for your report.")
      end
    end
  end
end<|MERGE_RESOLUTION|>--- conflicted
+++ resolved
@@ -51,7 +51,6 @@
       end
     end
 
-<<<<<<< HEAD
     context "when feedback is created by chat" do
       before do
         sign_in user
@@ -70,10 +69,7 @@
       end
     end
 
-    context "with no recaptcha keys set" do
-=======
     context "with valid params and recaptcha not configured" do
->>>>>>> f6278a91
       before do
         allow(SiteConfig).to receive(:recaptcha_secret_key).and_return(nil)
         allow(SiteConfig).to receive(:recaptcha_site_key).and_return(nil)
