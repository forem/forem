require "rails_helper"

RSpec.describe "StoriesShow", type: :request do
  let(:user) { create(:user) }
  let(:org)     { create(:organization) }
  let(:article) { create(:article, user: user) }

  describe "GET /:username/:slug (articles)" do
    it "renders proper title" do
      get article.path
      expect(response.body).to include CGI.escapeHTML(article.title)
    end

    it "redirects to appropriate if article belongs to org and user visits user version" do
      old_path = article.path
      article.update(organization: org)
      get old_path
      expect(response.body).to redirect_to article.path
      expect(response).to have_http_status(:moved_permanently)
    end

    it "preserves internal nav param (i=i) upon redirect" do
      old_path = article.path
      article.update(organization: org)
      get "#{old_path}?i=i"
      expect(response.body).to redirect_to "#{article.path}?i=i"
      expect(response).to have_http_status(:moved_permanently)
    end

    it "does not have ?i=i on redirects which did not originally include it" do
      old_path = article.path
      article.update(organization: org)
      get old_path
      expect(response.body).not_to redirect_to "#{article.path}?i=i"
      expect(response).to have_http_status(:moved_permanently)
    end

    it "does not have ?i=i on redirects without that precise param" do
      old_path = article.path
      article.update(organization: org)
      get "#{old_path}?i=j"
      expect(response.body).to redirect_to article.path
      expect(response.body).not_to redirect_to  "#{article.path}?i=j"
      expect(response.body).not_to redirect_to  "#{article.path}?i=j"
    end

    ## Title tag
    it "renders signed-in title tag for signed-in user" do
      allow(Settings::Community).to receive(:community_emoji).and_return("🌱")

      sign_in user
      get article.path

      title = "<title>#{CGI.escapeHTML(article.title)} - #{community_name} #{community_emoji}</title>"
      expect(response.body).to include(title)
    end

    it "renders signed-out title tag for signed-out user" do
      get article.path
      expect(response.body).to include "<title>#{CGI.escapeHTML(article.title)} - #{community_name}</title>"
    end

    # search_optimized_title_preamble

    it "renders title tag with search_optimized_title_preamble if set and not signed in" do
      article.update_column(:search_optimized_title_preamble, "Hey this is a test")
      get article.reload.path

      expected_title = "<title>Hey this is a test: #{CGI.escapeHTML(article.title)} - #{community_name}</title>"
      expect(response.body).to include(expected_title)
    end

    it "does not render title tag with search_optimized_title_preamble if set and not signed in" do
      allow(Settings::Community).to receive(:community_emoji).and_return("🌱")

      sign_in user
      article.update_column(:search_optimized_title_preamble, "Hey this is a test")
      get article.path

      title = "<title>#{CGI.escapeHTML(article.title)} - #{community_name} #{community_emoji}</title>"
      expect(response.body).to include(title)
    end

    it "does not render preamble with search_optimized_title_preamble not signed in but not set" do
      get article.path
      expect(response.body).to include("#{CGI.escapeHTML(article.title)} - #{community_name}</title>")
    end

    it "renders title preamble with search_optimized_title_preamble if set and not signed in" do
      article.update_column(:search_optimized_title_preamble, "Hey this is a test")
      get article.reload.path
      expect(response.body).to include("<span class=\"fs-xl color-base-70 block\">Hey this is a test</span>")
    end

    it "does not render preamble with search_optimized_title_preamble if set and signed in" do
      sign_in user
      article.update_column(:search_optimized_title_preamble, "Hey this is a test")
      get article.path
      expect(response.body).not_to include("<span class=\"fs-xl color-base-70 block\">Hey this is a test</span>")
    end

    it "does not render title tag with search_optimized_title_preamble not signed in but not set" do
      get article.path
      expect(response.body).not_to include("<span class=\"fs-xl color-base-70 block\">Hey this is a test</span>")
    end

    ###

    it "renders date-no-year if article published this year" do
      get article.path
      expect(response.body).to include "date-no-year"
    end

    it "renders date with year if article published last year" do
      article.update_column(:published_at, 1.year.ago)
      get article.path
      expect(response.body).not_to include "date-no-year"
    end

    it "renders user payment pointer if set" do
      article.user.update_column(:payment_pointer, "this-is-a-pointer")
      get article.path
      expect(response.body).to include "author-payment-pointer"
      expect(response.body).to include "this-is-a-pointer"
    end

    it "does not render payment pointer if not set" do
      get article.path
      expect(response.body).not_to include "author-payment-pointer"
    end

    it "renders second and third users if present" do
      # 3rd user doesn't seem to get rendered for some reason
      user2 = create(:user)
      article.update(co_author_ids: [user2.id])
      get article.path
      expect(response.body).to include %(with <a href="#{user2.path}" class="crayons-link">)
    end

    it "renders articles of long length without breaking" do
      # This is a pretty weak test, just to exercise different lengths with no breakage
      article.update(title: (0...75).map { rand(65..90).chr }.join)
      get article.path
      article.update(title: (0...100).map { rand(65..90).chr }.join)
      get article.path
      article.update(title: (0...118).map { rand(65..90).chr }.join)
      get article.path
      expect(response.body).to include "title"
    end

    it "redirects to appropriate page if user changes username" do
      old_username = user.username
      user.update(username: "new_hotness_#{rand(10_000)}")
      get "/#{old_username}/#{article.slug}"
      expect(response.body).to redirect_to("/#{user.username}/#{article.slug}")
      expect(response).to have_http_status(:moved_permanently)
    end

    it "redirects to appropriate page if user changes username twice" do
      old_username = user.username
      user.update(username: "new_hotness_#{rand(10_000)}")
      user.update(username: "new_new_username_#{rand(10_000)}")
      get "/#{old_username}/#{article.slug}"
      expect(response.body).to redirect_to("/#{user.username}/#{article.slug}")
      expect(response).to have_http_status(:moved_permanently)
    end

    it "redirects to appropriate page if user changes username twice and go to middle username" do
      user.update(username: "new_hotness_#{rand(10_000)}")
      middle_username = user.username
      user.update(username: "new_new_username_#{rand(10_000)}")
      get "/#{middle_username}/#{article.slug}"
      expect(response.body).to redirect_to("/#{user.username}/#{article.slug}")
      expect(response).to have_http_status(:moved_permanently)
    end

    it "renders canonical url when exists" do
      article = create(:article, with_canonical_url: true)
      get article.path
      expect(response.body).to include(%("canonical" href="#{article.canonical_url}"))
    end

    it "does not render canonical url when not on article model" do
      article = create(:article, with_canonical_url: false)
      get article.path
      expect(response.body).not_to include(%("canonical" href="#{article.canonical_url}"))
    end

    it "handles invalid slug characters" do
      # rubocop:disable RSpec/MessageChain
      allow(Article).to receive_message_chain(:includes, :find_by).and_raise(ArgumentError)
      # rubocop:enable RSpec/MessageChain
      get article.path

      expect(response.status).to eq(400)
    end

    it "has noindex if article has low score" do
      article = create(:article, score: -5)
      get article.path
      expect(response.body).to include("noindex")
    end

    it "does not have noindex if article has high score" do
      article = create(:article, score: 6)
      get article.path
      expect(response.body).not_to include("noindex")
    end

<<<<<<< HEAD
    it "does not have noindex if article intermediate score and <code>" do
      article = create(:article, score: 3)
      article.update_column(:processed_html, "<code>hello</code>")
      get article.path
      expect(response.body).not_to include("noindex")
    end

=======
>>>>>>> 58e3d6ef
    it "does not have noindex if article w/ intermediate score w/ 1 comment" do
      article = create(:article, score: 3)
      article.user.update_column(:comments_count, 1)
      get article.path
      expect(response.body).not_to include("noindex")
    end
  end

  describe "GET /:username (org)" do
    it "redirects to the appropriate page if given an organization's old slug" do
      original_slug = org.slug
      org.update(slug: "somethingnew")
      get "/#{original_slug}"
      expect(response.body).to redirect_to org.path
      expect(response).to have_http_status(:moved_permanently)
    end

    it "redirects to the appropriate page if given an organization's old old slug" do
      original_slug = org.slug
      org.update(slug: "somethingnew")
      org.update(slug: "anothernewslug")
      get "/#{original_slug}"
      expect(response.body).to redirect_to org.path
      expect(response).to have_http_status(:moved_permanently)
    end
  end
end<|MERGE_RESOLUTION|>--- conflicted
+++ resolved
@@ -207,16 +207,6 @@
       expect(response.body).not_to include("noindex")
     end
 
-<<<<<<< HEAD
-    it "does not have noindex if article intermediate score and <code>" do
-      article = create(:article, score: 3)
-      article.update_column(:processed_html, "<code>hello</code>")
-      get article.path
-      expect(response.body).not_to include("noindex")
-    end
-
-=======
->>>>>>> 58e3d6ef
     it "does not have noindex if article w/ intermediate score w/ 1 comment" do
       article = create(:article, score: 3)
       article.user.update_column(:comments_count, 1)
