--- conflicted
+++ resolved
@@ -341,7 +341,6 @@
     end
   end
 
-<<<<<<< HEAD
   describe "GET /request_details" do
     context "when user signed in" do
       it "return success" do
@@ -358,7 +357,10 @@
       it "return not authorized" do
         sign_out second_user
         get "/channel_request_info", as: :json
-=======
+      end
+    end
+  end
+
   describe "PATCH /update_membership_role" do
     before do
       user.add_role(:super_admin)
@@ -433,13 +435,10 @@
         sign_out second_user
 
         get "/join_channel_invitation/#{chat_channel.slug}"
->>>>>>> a079f823
-        expect(response.status).to eq(401)
-      end
-    end
-  end
-<<<<<<< HEAD
-=======
+        expect(response.status).to eq(302)
+      end
+    end
+  end
 
   describe "POST /joining_invitation_response" do
     context "when user accept the request" do
@@ -477,5 +476,4 @@
       end
     end
   end
->>>>>>> a079f823
 end