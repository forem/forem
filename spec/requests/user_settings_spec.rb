--- conflicted
+++ resolved
@@ -32,15 +32,15 @@
         expect(response.body).to include("Settings for")
       end
 
-<<<<<<< HEAD
       it "allows users to visit the account page" do
         get "/settings/account"
         expect(response.body).to include("Danger Zone")
-=======
+      end
+
       it "renders heads up dupe account message with proper param" do
         get "/settings?state=previous-registration"
-        expect(response.body).to include("There is an existing account authorized with that social account")
->>>>>>> 626ac003
+        error_message = "There is an existing account authorized with that social account"
+        expect(response.body).to include error_message
       end
     end
   end
