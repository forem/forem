require "rails_helper"

RSpec.describe "Dashboards", type: :request do
  let(:user)          { create(:user) }
  let(:second_user)   { create(:user) }
  let(:super_admin)   { create(:user, :super_admin) }
  let(:article)       { create(:article, user_id: user.id) }

  describe "GET /dashboard" do
    context "when not logged in" do
      it "redirects to /enter" do
        get "/dashboard"
        expect(response).to redirect_to("/enter")
      end
    end

    context "when logged in" do
      it "renders user's articles" do
        sign_in user
        article
        get "/dashboard"
        expect(response.body).to include CGI.escapeHTML(article.title)
      end
    end

    context "when logged in as a super admin" do
      it "renders the specified user's articles" do
        article
        user
        sign_in super_admin
        get "/dashboard/#{user.username}"
        expect(response.body).to include CGI.escapeHTML(article.title)
      end
    end
  end

  describe "GET /dashboard/organization" do
    let(:organization) { create(:organization) }

    context "when not logged in" do
      it "redirects to /enter" do
        get "/dashboard/organization"
        expect(response).to redirect_to("/enter")
      end
    end

    context "when logged in" do
      it "renders user's organization articles" do
        create(:organization_membership, user: user, organization: organization, type_of_user: "admin")
        article.update(organization_id: organization.id)
        sign_in user
        get "/dashboard/organization"
        expect(response.body).to include "#{CGI.escapeHTML(organization.name)} ("
      end
    end
  end

  describe "GET /dashboard/following" do
    context "when not logged in" do
      it "redirects to /enter" do
        get "/dashboard/following"
        expect(response).to redirect_to("/enter")
      end
    end

    describe "followed users section" do
      before do
        sign_in user
        user.follow second_user
        user.reload
        get "/dashboard/following"
      end

      it "renders followed users count" do
        expect(response.body).to include "Followed users (1)"
      end

      it "lists followed users" do
        expect(response.body).to include CGI.escapeHTML(second_user.name)
      end
    end

    describe "followed tags section" do
      let(:tag) { create(:tag) }

      before do
        sign_in user
        user.follow tag
        user.reload
        get "/dashboard/following"
      end

      it "renders followed tags count" do
        expect(response.body).to include "Followed tags (1)"
      end

      it "lists followed tags" do
        expect(response.body).to include tag.name
      end
    end

    describe "followed organizations section" do
      let(:organization) { create(:organization) }

      before do
        sign_in user
        user.follow organization
        user.reload
        get "/dashboard/following"
      end

      it "renders followed organizations count" do
        expect(response.body).to include "Followed organizations (1)"
      end

      it "lists followed organizations" do
        expect(response.body).to include CGI.escapeHTML(organization.name)
      end
    end
  end

  describe "GET /dashboard/user_followers" do
    context "when not logged in" do
      it "redirects to /enter" do
        get "/dashboard/user_followers"
        expect(response).to redirect_to("/enter")
      end
    end

    context "when logged in" do
      it "renders the current user's followers" do
        second_user.follow user
        sign_in user
        get "/dashboard/user_followers"
        expect(response.body).to include CGI.escapeHTML(second_user.name)
      end
    end
  end

  describe "GET /dashboard/pro" do
    context "when not logged in" do
      it "raises unauthorized" do
        get "/dashboard/pro"
        expect(response).to redirect_to("/enter")
      end
    end

    context "when user does not have permission" do
      it "raises unauthorized" do
        sign_in user
        expect { get "/dashboard/pro" }.to raise_error(Pundit::NotAuthorizedError)
      end
    end

    context "when user has pro permission" do
      it "shows page properly" do
        user.add_role(:pro)
        sign_in user
        get "/dashboard/pro"
        expect(response.body).to include("pro")
      end
    end

    context "when user has pro permission and is an org admin" do
      it "shows page properly" do
<<<<<<< HEAD
        org = create :organization
        create(:organization_membership, user: user, organization: org, type_of_user: "admin")
        user.add_role(:pro)
        login_as user
        get "/dashboard/pro/org/#{org.id}"
=======
        org_admin.add_role(:pro)
        sign_in org_admin
        get "/dashboard/pro/org/#{org_admin.organization_id}"
>>>>>>> b16fa4f8
        expect(response.body).to include("pro")
      end
    end

    context "when user has pro permission and is an org member" do
      it "shows page properly" do
        org = create :organization
        create(:organization_membership, user: user, organization: org)
        user.add_role(:pro)
        sign_in user
        get "/dashboard/pro/org/#{org.id}"
        expect(response.body).to include("pro")
      end
    end
  end
end<|MERGE_RESOLUTION|>--- conflicted
+++ resolved
@@ -163,17 +163,11 @@
 
     context "when user has pro permission and is an org admin" do
       it "shows page properly" do
-<<<<<<< HEAD
         org = create :organization
         create(:organization_membership, user: user, organization: org, type_of_user: "admin")
         user.add_role(:pro)
         login_as user
         get "/dashboard/pro/org/#{org.id}"
-=======
-        org_admin.add_role(:pro)
-        sign_in org_admin
-        get "/dashboard/pro/org/#{org_admin.organization_id}"
->>>>>>> b16fa4f8
         expect(response.body).to include("pro")
       end
     end
