require "rails_helper"

RSpec.describe "Api::V0::Users", type: :request do
  let(:api_secret) { create(:api_secret) }
  let(:v1_headers) { { "api-key" => api_secret.secret, "Accept" => "application/vnd.forem.api-v1+json" } }
  let(:listener) { :admin_api }

  describe "GET /api/users/:id" do
    before { allow(FeatureFlag).to receive(:enabled?).with(:api_v1).and_return(true) }

    let!(:user) do
      create(:user,
             profile_image: "",
             _skip_creating_profile: true,
             profile: create(:profile, summary: "Something something"))
    end

    context "when unauthenticated" do
      it "returns unauthorized" do
        get api_user_path("by_username"),
            params: { url: user.username },
            headers: { "Accept" => "application/vnd.forem.api-v1+json" }
        expect(response).to have_http_status(:unauthorized)
      end
    end

    context "when unauthorized" do
      it "returns unauthorized" do
        get api_user_path("by_username"),
            params: { url: user.username },
            headers: v1_headers.merge({ "api-key" => "invalid api key" })
        expect(response).to have_http_status(:unauthorized)
      end
    end

    it "returns 404 if the user id is not found" do
      get api_user_path("invalid-id")

      expect(response).to have_http_status(:not_found)
    end

    it "returns 404 if the user username is not found" do
      get api_user_path("by_username"), params: { url: "invalid-username" }
      expect(response).to have_http_status(:not_found)
    end

    it "returns 404 if the user is not registered" do
      user.update_column(:registered, false)
      get api_user_path(user.id)
      expect(response).to have_http_status(:not_found)
    end

    it "returns 200 if the user username is found" do
      get api_user_path("by_username"), params: { url: user.username }
      expect(response).to have_http_status(:ok)
    end

    it "returns unauthenticated if no authentication and the Forem instance is set to private" do
      allow(Settings::UserExperience).to receive(:public).and_return(false)
      get api_user_path("by_username"), params: { url: user.username }
      expect(response).to have_http_status(:unauthorized)
    end

    it "returns the correct json representation of the user", :aggregate_failures do
      get api_user_path(user.id)

      response_user = response.parsed_body

      expect(response_user["type_of"]).to eq("user")

      %w[id username name twitter_username github_username].each do |attr|
        expect(response_user[attr]).to eq(user.public_send(attr))
      end

      %w[summary website_url location].each do |attr|
        expect(response_user[attr]).to eq(user.profile.public_send(attr))
      end

      expect(response_user["joined_at"]).to eq(user.created_at.strftime("%b %e, %Y"))
      expect(response_user["profile_image"]).to eq(user.profile_image_url_for(length: 320))
    end
  end

  describe "GET /api/users/me" do
    before { allow(FeatureFlag).to receive(:enabled?).with(:api_v1).and_return(true) }

    context "when unauthenticated" do
      it "returns unauthorized" do
        get me_api_users_path, headers: { "Accept" => "application/vnd.forem.api-v1+json" }
        expect(response).to have_http_status(:unauthorized)
      end
    end

    context "when unauthorized" do
      it "returns unauthorized" do
        get me_api_users_path, headers: v1_headers.merge({ "api-key" => "invalid api key" })
        expect(response).to have_http_status(:unauthorized)
      end
    end

    context "when request is authenticated" do
      let(:user) { api_secret.user }

      it "returns the correct json representation of the user", :aggregate_failures do
        get me_api_users_path, headers: v1_headers

        expect(response).to have_http_status(:ok)

        response_user = response.parsed_body

        expect(response_user["type_of"]).to eq("user")

        %w[id username name twitter_username github_username].each do |attr|
          expect(response_user[attr]).to eq(user.public_send(attr))
        end

        %w[summary website_url location].each do |attr|
          expect(response_user[attr]).to eq(user.profile.public_send(attr))
        end

        expect(response_user["joined_at"]).to eq(user.created_at.strftime("%b %e, %Y"))
        expect(response_user["profile_image"]).to eq(user.profile_image_url_for(length: 320))
      end

      it "returns 200 if no authentication and the Forem instance is set to private but user is authenticated" do
        allow(Settings::UserExperience).to receive(:public).and_return(false)
        get me_api_users_path, headers: v1_headers

        response_user = response.parsed_body

        expect(response_user["type_of"]).to eq("user")

        %w[id username name twitter_username github_username].each do |attr|
          expect(response_user[attr]).to eq(user.public_send(attr))
        end

        %w[summary website_url location].each do |attr|
          expect(response_user[attr]).to eq(user.profile.public_send(attr))
        end

        expect(response_user["joined_at"]).to eq(user.created_at.strftime("%b %e, %Y"))
        expect(response_user["profile_image"]).to eq(user.profile_image_url_for(length: 320))
      end
    end
  end

  describe "PUT /api/users/:id/suspend", :aggregate_failures do
    let(:target_user) { create(:user) }
    let(:payload) { { note: "Violated CoC despite multiple warnings" } }

    before do
      allow(FeatureFlag).to receive(:enabled?).with(:api_v1).and_return(true)
      Audit::Subscribe.listen listener
    end

    context "when unauthenticated" do
      it "returns unauthorized" do
        put api_user_suspend_path(id: target_user.id),
            params: payload,
            headers: { "Accept" => "application/vnd.forem.api-v1+json" }

        expect(response).to have_http_status(:unauthorized)
      end
    end

    context "when unauthorized" do
      it "returns unauthorized if api key is invalid" do
        put api_user_suspend_path(id: target_user.id),
            params: payload,
            headers: v1_headers.merge({ "api-key" => "invalid api key" })

        expect(response).to have_http_status(:unauthorized)
      end

      it "returns unauthorized if api key belongs to non-admin user" do
        put api_user_suspend_path(id: target_user.id),
            params: payload,
            headers: v1_headers

        expect(response).to have_http_status(:unauthorized)
      end
    end

    context "when request is authenticated" do
      before { api_secret.user.add_role(:super_admin) }

      it "is successful in suspending a user", :aggregate_failures do
        expect do
          put api_user_suspend_path(id: target_user.id),
              params: payload,
              headers: v1_headers

          expect(response).to have_http_status(:ok)
          expect(target_user.reload.suspended?).to be true
          expect(Note.last.content).to eq(payload[:note])
        end.to change(Note, :count).by(1)
      end

      it "creates an audit log of the action taken" do
        put api_user_suspend_path(id: target_user.id),
            params: payload,
            headers: v1_headers

        log = AuditLog.last
        expect(log.category).to eq(AuditLog::ADMIN_API_AUDIT_LOG_CATEGORY)
        expect(log.data["action"]).to eq("api_user_suspend")
        expect(log.data["target_user_id"]).to eq(target_user.id)
        expect(log.user_id).to eq(api_secret.user.id)
      end
    end
  end

  describe "PUT /api/users/:id/unpublish", :aggregate_failures do
    let(:target_user) { create(:user) }
<<<<<<< HEAD
    let!(:articles) { create_list(:article, 3, user: target_user, published: true) }
    let!(:comments) { create_list(:comment, 3, user: target_user) }
=======
    let!(:target_articles) { create_list(:article, 3, user_id: target_user.id) }
>>>>>>> f77b5f83

    before do
      allow(FeatureFlag).to receive(:enabled?).with(:api_v1).and_return(true)
      Audit::Subscribe.listen listener
    end

    context "when unauthenticated" do
      it "returns unauthorized" do
        put api_user_unpublish_path(id: target_user.id),
            headers: { "Accept" => "application/vnd.forem.api-v1+json" }

        expect(response).to have_http_status(:unauthorized)
      end
    end

    context "when unauthorized" do
      it "returns unauthorized if api key is invalid" do
        put api_user_unpublish_path(id: target_user.id),
            headers: v1_headers.merge({ "api-key" => "invalid api key" })

        expect(response).to have_http_status(:unauthorized)
      end

      it "returns unauthorized if api key belongs to non-admin user" do
        put api_user_unpublish_path(id: target_user.id),
            headers: v1_headers

        expect(response).to have_http_status(:unauthorized)
      end
    end

    context "when request is authenticated" do
<<<<<<< HEAD
      it "is successful in unpublishing a user's comments and articles", :aggregate_failures do
        # User's articles are published and comments exist
        expect(articles.map(&:reload).map(&:published?)).to match_array([true, true, true])
        expect(comments.map(&:reload).map(&:deleted)).to match_array([false, false, false])

        api_secret.user.add_role(:super_admin)

=======
      before do
        allow(Moderator::UnpublishAllArticlesWorker).to receive(:perform_async)
        api_secret.user.add_role(:super_admin)
      end

      it "is successful in unpublishing a user's comments and articles", :aggregate_failures do
>>>>>>> f77b5f83
        put api_user_unpublish_path(id: target_user.id),
            headers: v1_headers
        expect(response).to have_http_status(:ok)

        sidekiq_perform_enqueued_jobs

        # Ensure article's aren't published and comments deleted
        # (with boolean attribute so they can be reverted if needed)
        expect(articles.map(&:reload).map(&:published?)).to match_array([false, false, false])
        expect(comments.map(&:reload).map(&:deleted)).to match_array([true, true, true])
      end

      it "creates an audit log of the action taken" do
        put api_user_unpublish_path(id: target_user.id),
            headers: v1_headers

        log = AuditLog.last
        expect(log.category).to eq(AuditLog::ADMIN_API_AUDIT_LOG_CATEGORY)
        expect(log.data["action"]).to eq("api_user_unpublish")
        expect(log.data["target_article_ids"]).to match_array(target_articles.map(&:id))
        expect(log.user_id).to eq(api_secret.user.id)
      end
    end
  end
end<|MERGE_RESOLUTION|>--- conflicted
+++ resolved
@@ -212,12 +212,8 @@
 
   describe "PUT /api/users/:id/unpublish", :aggregate_failures do
     let(:target_user) { create(:user) }
-<<<<<<< HEAD
-    let!(:articles) { create_list(:article, 3, user: target_user, published: true) }
-    let!(:comments) { create_list(:comment, 3, user: target_user) }
-=======
-    let!(:target_articles) { create_list(:article, 3, user_id: target_user.id) }
->>>>>>> f77b5f83
+    let!(:target_articles) { create_list(:article, 3, user: target_user, published: true) }
+    let!(:target_comments) { create_list(:comment, 3, user: target_user) }
 
     before do
       allow(FeatureFlag).to receive(:enabled?).with(:api_v1).and_return(true)
@@ -250,22 +246,13 @@
     end
 
     context "when request is authenticated" do
-<<<<<<< HEAD
+      before { api_secret.user.add_role(:super_admin) }
+
       it "is successful in unpublishing a user's comments and articles", :aggregate_failures do
         # User's articles are published and comments exist
-        expect(articles.map(&:reload).map(&:published?)).to match_array([true, true, true])
-        expect(comments.map(&:reload).map(&:deleted)).to match_array([false, false, false])
-
-        api_secret.user.add_role(:super_admin)
-
-=======
-      before do
-        allow(Moderator::UnpublishAllArticlesWorker).to receive(:perform_async)
-        api_secret.user.add_role(:super_admin)
-      end
-
-      it "is successful in unpublishing a user's comments and articles", :aggregate_failures do
->>>>>>> f77b5f83
+        expect(target_articles.map(&:published?)).to match_array([true, true, true])
+        expect(target_comments.map(&:deleted)).to match_array([false, false, false])
+
         put api_user_unpublish_path(id: target_user.id),
             headers: v1_headers
         expect(response).to have_http_status(:ok)
@@ -274,8 +261,8 @@
 
         # Ensure article's aren't published and comments deleted
         # (with boolean attribute so they can be reverted if needed)
-        expect(articles.map(&:reload).map(&:published?)).to match_array([false, false, false])
-        expect(comments.map(&:reload).map(&:deleted)).to match_array([true, true, true])
+        expect(target_articles.map(&:reload).map(&:published?)).to match_array([false, false, false])
+        expect(target_comments.map(&:reload).map(&:deleted)).to match_array([true, true, true])
       end
 
       it "creates an audit log of the action taken" do
@@ -286,6 +273,7 @@
         expect(log.category).to eq(AuditLog::ADMIN_API_AUDIT_LOG_CATEGORY)
         expect(log.data["action"]).to eq("api_user_unpublish")
         expect(log.data["target_article_ids"]).to match_array(target_articles.map(&:id))
+        expect(log.data["target_comment_ids"]).to match_array(target_comments.map(&:id))
         expect(log.user_id).to eq(api_secret.user.id)
       end
     end
