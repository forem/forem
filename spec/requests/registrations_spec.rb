require "rails_helper"

RSpec.describe "Registrations", type: :request do
  let(:user) { create(:user) }

  describe "Log In" do
    context "when not logged in" do
      it "shows the sign in page with single sign on options" do
        get sign_up_path

        Authentication::Providers.enabled.each do |provider_name|
          provider = Authentication::Providers.get!(provider_name)
          next if provider.provider_name == :apple && !Flipper.enabled?(:apple_auth)

          expect(response.body).to include("Continue with #{provider.official_name}")
        end
      end

      it "only shows the single sign on options if they are present" do
        allow(Authentication::Providers).to receive(:enabled).and_return([])
        allow(Settings::Authentication).to receive(:allow_email_password_login).and_return(false)

        get sign_up_path

        expect(response.body).not_to include("Have a password? Continue with your email address")
      end
    end

    context "when email login is enabled in /admin/customization/config" do
      before do
        allow(Settings::Authentication).to receive(:allow_email_password_login).and_return(true)
      end

      it "shows the sign in text for password based authentication" do
        get sign_up_path

        expect(response.body).to include("Have a password? Continue with your email address")
      end
    end

    context "when email login is disabled in /admin/customization/config" do
      before do
        allow(Settings::Authentication).to receive(:allow_email_password_login).and_return(false)
      end

      it "does not show the sign in text for password based authentication" do
        get sign_up_path

        expect(response.body).not_to include("Have a password? Continue with your email address")
      end
    end

    context "when logged in" do
      it "redirects to main feed" do
        sign_in user

        get sign_up_path
        expect(response).to redirect_to("/?signin=true")
      end
    end
  end

  describe "Create Account" do
    context "when email registration allowed" do
      before do
        allow(Settings::Authentication).to receive(:allow_email_password_registration).and_return(true)
        # rubocop:disable RSpec/AnyInstance
        allow_any_instance_of(ProfileImageUploader).to receive(:download!)
      end

      it "shows the sign in page with email option" do
        get sign_up_path, params: { state: "new-user" }

        expect(response.body).to include("Sign up with Email")
      end

      it "shows the sign in text for password based authentication" do
        get sign_up_path, params: { state: "new-user" }

        expect(response.body).to include("View more sign in options")
      end

      it "creates a user with a random profile image if none was uploaded" do
        name = "test"
        post users_path, params: {
          user: {
            name: name,
            username: "username",
            email: "yo@whatup.com",
            password: "password",
            password_confirmation: "password"
          }
        }

        expect(User.find_by(name: name).persisted?).to be true
      end
    end

    context "when email registration not allowed" do
      before { allow(Settings::Authentication).to receive(:allow_email_password_registration).and_return(false) }

      it "does not show email sign up option" do
        allow(Settings::Authentication).to receive(:allow_email_password_registration).and_return(false)
        get sign_up_path, params: { state: "new-user" }

        expect(response.body).not_to include("Sign up with Email")
      end
    end

    context "when email registration allowed and captcha required" do
      before do
        allow_any_instance_of(ProfileImageUploader).to receive(:download!)
        allow(Settings::Authentication).to receive(:recaptcha_secret_key).and_return("someSecretKey")
        allow(Settings::Authentication).to receive(:recaptcha_site_key).and_return("someSiteKey")
        allow(Settings::Authentication).to receive(:allow_email_password_registration).and_return(true)
        allow(Settings::Authentication).to receive(:require_captcha_for_email_password_registration).and_return(true)
      end

      it "displays the captcha box on email signup page" do
        get sign_up_path, params: { state: "email_signup" }

        expect(response.body).to include("recaptcha-tag-container")
      end
    end

    context "when user logged in" do
      it "redirects to main feed" do
        sign_in user

        get sign_up_path
        expect(response).to redirect_to("/?signin=true")
      end
    end

    context "with the creator_onboarding feature flag" do
      before do
        allow(FeatureFlag).to receive(:enabled?).with(:creator_onboarding).and_return(true)
<<<<<<< HEAD
        allow(SiteConfig).to receive(:waiting_on_first_user).and_return(true)
=======
        allow(FeatureFlag).to receive(:enabled?).with(:runtime_banner).and_return(false)
        allow(Settings::General).to receive(:waiting_on_first_user).and_return(true)
>>>>>>> dce73ead
        allow(Settings::UserExperience).to receive(:public).and_return(false)
      end

      it "renders the creator onboarding form" do
        get root_path
        expect(response.body).to include("Let's create an admin account for your community.")
        expect(response.body).to include("Create admin account")
      end
    end
  end

  describe "GET /users/signup" do
    context "when site is in waiting_on_first_user state" do
      before do
        allow(Settings::General).to receive(:waiting_on_first_user).and_return(true)
        ENV["FOREM_OWNER_SECRET"] = "test"
      end

      after do
        ENV["FOREM_OWNER_SECRET"] = nil
      end

      it "auto-populates forem_owner_secret if included in querystring params" do
        get new_user_registration_path(forem_owner_secret: ENV["FOREM_OWNER_SECRET"])
        expect(response.body).not_to include("New Forem Secret")
        expect(response.body).to include(ENV["FOREM_OWNER_SECRET"])
      end

      it "shows forem_owner_secret field if it's not included in querystring params" do
        get new_user_registration_path
        expect(response.body).to include("New Forem Secret")
      end
    end
  end

  describe "POST /users" do
    def mock_recaptcha_verification
      allow_any_instance_of(RegistrationsController).to(
        receive(:recaptcha_verified?).and_return(true),
      )
      # rubocop:enable RSpec/AnyInstance
    end

    context "when site is not configured to accept email registration" do
      before do
        allow(Settings::Authentication)
          .to receive(:allow_email_password_registration).and_return(false)
      end

      it "disallows communities where email registration is not allowed" do
        expect { post "/users" }.to raise_error Pundit::NotAuthorizedError
      end
    end

    context "when site is configured to accept email registration" do
      before do
        allow(Settings::Authentication).to receive(:allow_email_password_registration).and_return(true)
        # rubocop:disable RSpec/AnyInstance
        allow_any_instance_of(ProfileImageUploader).to receive(:download!)
      end

      it "does not raise disallowed if community is set to allow email" do
        expect { post "/users" }.not_to raise_error
      end

      it "does not create user with invalid params" do
        post "/users"
        expect(User.all.size).to be 0
      end

      it "creates user with valid params passed" do
        post "/users", params:
          { user: { name: "test #{rand(10)}",
                    username: "haha_#{rand(10)}",
                    email: "yoooo#{rand(100)}@yo.co",
                    password: "PaSSw0rd_yo000",
                    password_confirmation: "PaSSw0rd_yo000" } }
        expect(User.all.size).to be 1
      end

      it "marks as registerd" do
        post "/users", params:
        { user: { name: "test #{rand(10)}",
                  username: "haha_#{rand(10)}",
                  email: "yoooo#{rand(100)}@yo.co",
                  password: "PaSSw0rd_yo000",
                  password_confirmation: "PaSSw0rd_yo000" } }
        expect(User.last.registered).to be true
        expect(User.last.registered_at).not_to be nil
      end

      it "does not create user with password confirmation mismatch" do
        post "/users", params:
        { user: { name: "test #{rand(100)}",
                  username: "haha_#{rand(100)}",
                  email: "yoooo#{rand(100)}@yo.co",
                  password: "PaSSw0rd_yo000",
                  password_confirmation: "PaSSw0rd_yo000ooooooo" } }
        expect(User.all.size).to be 0
      end

      it "does not create user with no email address" do
        post "/users", params:
        { user: { name: "test #{rand(10)}",
                  username: "haha_#{rand(10)}",
                  email: "",
                  password: "PaSSw0rd_yo000",
                  password_confirmation: "PaSSw0rd_yo000" } }
        expect(User.all.size).to be 0
      end
    end

    context "when email registration allowed and email allow list empty" do
      before do
        allow_any_instance_of(ProfileImageUploader).to receive(:download!)
        allow(Settings::Authentication).to receive(:allow_email_password_registration).and_return(true)
        allow(Settings::Authentication).to receive(:allowed_registration_email_domains).and_return([])
      end

      it "creates user when email in allow list" do
        post "/users", params:
        { user: { name: "royal #{rand(10)}",
                  username: "magoo_#{rand(10)}",
                  email: "queenelizabeth@dev.to",
                  password: "PaSSw0rd_yo000",
                  password_confirmation: "PaSSw0rd_yo000" } }
        expect(User.all.size).to be 1
      end
    end

    context "when email registration allowed and email allow list present" do
      before do
        allow_any_instance_of(ProfileImageUploader).to receive(:download!)
        allow(Settings::Authentication).to receive(:allow_email_password_registration).and_return(true)
        allow(Settings::Authentication).to receive(:allowed_registration_email_domains).and_return(["dev.to",
                                                                                                    "forem.com"])
      end

      it "does not create user when email not in allow list" do
        post "/users", params:
        { user: { name: "ronald #{rand(10)}",
                  username: "mcdonald_#{rand(10)}",
                  email: "ronald@mcdonald.com",
                  password: "PaSSw0rd_yo000",
                  password_confirmation: "PaSSw0rd_yo000" } }
        expect(User.all.size).to be 0
      end

      it "creates user when email in allow list" do
        post "/users", params:
        { user: { name: "royal #{rand(10)}",
                  username: "magoo_#{rand(10)}",
                  email: "queenelizabeth@dev.to",
                  password: "PaSSw0rd_yo000",
                  password_confirmation: "PaSSw0rd_yo000" } }
        expect(User.all.size).to be 1
      end
    end

    context "when Forem instance configured to accept email registration AND require captcha" do
      before do
        allow_any_instance_of(ProfileImageUploader).to receive(:download!)
        allow(Settings::Authentication).to receive(:recaptcha_secret_key).and_return("someSecretKey")
        allow(Settings::Authentication).to receive(:recaptcha_site_key).and_return("someSiteKey")
        allow(Settings::Authentication).to receive(:allow_email_password_registration).and_return(true)
        allow(Settings::Authentication).to receive(:require_captcha_for_email_password_registration).and_return(true)
      end

      it "creates user when valid params passed and recaptcha completed" do
        mock_recaptcha_verification
        post "/users", params:
          { user: { name: "test #{rand(10)}",
                    username: "haha_#{rand(10)}",
                    email: "yoooo#{rand(100)}@yo.co",
                    password: "PaSSw0rd_yo000",
                    password_confirmation: "PaSSw0rd_yo000" } }
        expect(User.all.size).to be 1
      end

      it "does not create user when valid params passed BUT recaptcha incomplete" do
        post "/users", params:
          { user: { name: "test #{rand(10)}",
                    username: "haha_#{rand(10)}",
                    email: "yoooo#{rand(100)}@yo.co",
                    password: "PaSSw0rd_yo000",
                    password_confirmation: "PaSSw0rd_yo000" } }
        expect(User.all.size).to be 0
        expect(response).to redirect_to("/users/sign_up?state=email_signup")

        follow_redirect!
        expect(response.body).to include("You must complete the recaptcha")
      end
    end

    context "when site is in waiting_on_first_user state" do
      before do
        allow_any_instance_of(ProfileImageUploader).to receive(:download!)
        allow(Settings::General).to receive(:waiting_on_first_user).and_return(true)
        ENV["FOREM_OWNER_SECRET"] = nil
      end

      after do
        ENV["FOREM_OWNER_SECRET"] = nil
      end

      it "does not raise disallowed" do
        expect { post "/users" }.not_to raise_error
      end

      it "creates user with valid params passed" do
        user_email = "yoooo#{rand(100)}@yo.co"
        post "/users", params:
          { user: { name: "test #{rand(10)}",
                    username: "haha_#{rand(10)}",
                    email: user_email,
                    password: "PaSSw0rd_yo000",
                    password_confirmation: "PaSSw0rd_yo000" } }
        expect(User.all.size).to be 2
        expect(User.first.email).to eq user_email
      end

      it "makes user super admin and config admin" do
        post "/users", params:
          { user: { name: "test #{rand(10)}",
                    username: "haha_#{rand(10)}",
                    email: "yoooo#{rand(100)}@yo.co",
                    password: "PaSSw0rd_yo000",
                    password_confirmation: "PaSSw0rd_yo000" } }
        expect(User.first.has_role?(:super_admin)).to be true
        expect(User.first.has_role?(:trusted)).to be true
      end

      it "creates mascot user" do
        expect(Settings::General.mascot_user_id).to be_nil
        post "/users", params:
          { user: { name: "test #{rand(10)}",
                    username: "haha_#{rand(10)}",
                    email: "yoooo#{rand(100)}@yo.co",
                    password: "PaSSw0rd_yo000",
                    password_confirmation: "PaSSw0rd_yo000" } }
        expect(Settings::General.mascot_user_id).to eq User.last.id

        mascot_account = User.mascot_account
        expect(mascot_account.username).to eq Users::CreateMascotAccount::MASCOT_PARAMS[:username]
        expect(mascot_account.email).to eq Users::CreateMascotAccount::MASCOT_PARAMS[:email]
      end

      it "creates super admin with valid params in FOREM_OWNER_SECRET scenario" do
        ENV["FOREM_OWNER_SECRET"] = "test"
        post "/users", params:
          { user: { name: "test #{rand(10)}",
                    username: "haha_#{rand(10)}",
                    email: "yoooo#{rand(100)}@yo.co",
                    password: "PaSSw0rd_yo000",
                    forem_owner_secret: "test",
                    password_confirmation: "PaSSw0rd_yo000" } }
        expect(User.first.has_role?(:super_admin)).to be true
      end

      it "does not authorize request in FOREM_OWNER_SECRET scenario if not passed correct value" do
        ENV["FOREM_OWNER_SECRET"] = "test"
        expect do
          post "/users", params:
            { user: { name: "test #{rand(10)}",
                      username: "haha_#{rand(10)}",
                      email: "yoooo#{rand(100)}@yo.co",
                      password: "PaSSw0rd_yo000",
                      forem_owner_secret: "not_test",
                      password_confirmation: "PaSSw0rd_yo000" } }
          expect(User.first).to be nil
        end.to raise_error Pundit::NotAuthorizedError
      end
    end

    context "with the creator_onboarding feature flag" do
      before do
        allow_any_instance_of(ProfileImageUploader).to receive(:download!)
        allow(FeatureFlag).to receive(:enabled?).with(:creator_onboarding).and_return(true)
        allow(FeatureFlag).to receive(:enabled?).with(:runtime_banner).and_return(false)
        allow(Settings::General).to receive(:waiting_on_first_user).and_return(true)
      end

      it "creates user with valid params passed" do
        user_email = "yoooo#{rand(100)}@yo.co"

        post "/users", params:
          { user: { name: "test #{rand(10)}",
                    username: "haha_#{rand(10)}",
                    email: user_email,
                    password: "PaSSw0rd_yo000",
                    password_confirmation: "PaSSw0rd_yo000" } }
        expect(User.all.size).to be 2
        expect(User.first.email).to eq user_email
      end

      it "makes user super admin and config admin" do
        post "/users", params:
          { user: { name: "test #{rand(10)}",
                    username: "haha_#{rand(10)}",
                    email: "yoooo#{rand(100)}@yo.co",
                    password: "PaSSw0rd_yo000",
                    password_confirmation: "PaSSw0rd_yo000" } }
        expect(User.first.has_role?(:super_admin)).to be true
      end
    end
  end
end
# rubocop:enable RSpec/AnyInstance<|MERGE_RESOLUTION|>--- conflicted
+++ resolved
@@ -135,12 +135,7 @@
     context "with the creator_onboarding feature flag" do
       before do
         allow(FeatureFlag).to receive(:enabled?).with(:creator_onboarding).and_return(true)
-<<<<<<< HEAD
-        allow(SiteConfig).to receive(:waiting_on_first_user).and_return(true)
-=======
-        allow(FeatureFlag).to receive(:enabled?).with(:runtime_banner).and_return(false)
         allow(Settings::General).to receive(:waiting_on_first_user).and_return(true)
->>>>>>> dce73ead
         allow(Settings::UserExperience).to receive(:public).and_return(false)
       end
 
