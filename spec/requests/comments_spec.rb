--- conflicted
+++ resolved
@@ -140,7 +140,6 @@
         expect(response.body).not_to include(third_level_child.processed_html)
       end
 
-<<<<<<< HEAD
       it "shows hidden comment's children in the article's comments section if children are not hidden explicitly" do
         fourth_level_child
         get "#{article.path}/comments"
@@ -149,14 +148,10 @@
 
       # When opening a non-hidden comment by a permalink we want to see only visible comments.
       it "doesn't show hidden child comments in its parent's permalink when parent is not hidden" do
-=======
-      it "does not show the hidden comment in its parent's permalink" do
->>>>>>> 2f42bc46
         get second_level_child.path
         expect(response.body).not_to include(third_level_child.processed_html)
       end
 
-<<<<<<< HEAD
       # When opening a hidden comment by a permalink we want to see the full thread including hidden comments.
       it "shows hidden child comments in its parent's permalink when parent is also hidden" do
         third_level_child
@@ -171,8 +166,6 @@
         expect(response.body).to include(fourth_level_child.processed_html)
       end
 
-=======
->>>>>>> 2f42bc46
       it "shows the comment in the permalink" do
         get third_level_child.path
         expect(response.body).to include(third_level_child.processed_html)
