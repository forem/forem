require "rails_helper"

RSpec.describe "FollowsApi", type: :request do
  describe "POST /api/follows" do
    let(:user) { create(:user) }
    let(:user2) { create(:user) }
    let(:user3) { create(:user) }
    let(:user4) { create(:user) }
    let(:user5) { create(:user) }
    let(:users_hash) do
      [{ id: user2.id }, { id: user3.id }, { id: user4.id }, { id: user5.id }].to_json
    end

    it "returns empty if user not signed in" do
      post "/api/follows", params: { users: users_hash }
      expect(response.body.size).to eq(0)
    end

    it "makes successful ping" do
      sign_in user
      post "/api/follows", params: { users: users_hash }
      expect(response.body).to include("outcome")
    end

    it "creates follows" do
      sign_in user
<<<<<<< HEAD
      post "/api/follows", params: { users: users_hash }
=======
      run_background_jobs_immediately do
        post "/api/follows", params: { users: users_hash }
      end
>>>>>>> 397605c7
      expect(Follow.all.size).to eq(JSON.parse(users_hash).size)
    end
  end
end<|MERGE_RESOLUTION|>--- conflicted
+++ resolved
@@ -24,13 +24,9 @@
 
     it "creates follows" do
       sign_in user
-<<<<<<< HEAD
-      post "/api/follows", params: { users: users_hash }
-=======
       run_background_jobs_immediately do
         post "/api/follows", params: { users: users_hash }
       end
->>>>>>> 397605c7
       expect(Follow.all.size).to eq(JSON.parse(users_hash).size)
     end
   end
