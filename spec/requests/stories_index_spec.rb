require "rails_helper"

RSpec.shared_examples "redirects to the lowercase route" do
  context "when a path contains uppercase characters" do
    it "redirects to the lowercase route" do
      get path
      expect(response).to have_http_status(:moved_permanently)
      expect(response).to redirect_to(path.downcase)
    end
  end
end

RSpec.describe "StoriesIndex" do
  describe "GET stories index" do
    let(:user) { create(:user) }

    it "renders page with article list and proper attributes", :aggregate_failures do
      article = create(:article, featured: true)
      navigation_link = create(:navigation_link)

      get "/"
      expect(response.body).to include(CGI.escapeHTML(article.title))
      renders_ga_tracking_fields
      renders_proper_description
      renders_min_read_time
      renders_proper_sidebar(navigation_link)
    end

    it "doesn't render a featured scheduled article" do
      article = create(:article, featured: true, published_at: 1.hour.from_now)
      get "/"
      expect(response.body).not_to include(CGI.escapeHTML(article.title))
    end

    def renders_proper_description
      expect(response.body).to include(Settings::Community.community_description)
    end

    def renders_min_read_time
      expect(response.body).to include("min read")
    end

    def renders_proper_sidebar(navigation_link)
      expect(response.body).to include(CGI.escapeHTML(navigation_link.name))
    end

    def renders_ga_tracking_fields
      expect(response.body).to include("data-ga-tracking=\"#{Settings::General.ga_tracking_id}\"")
      expect(response.body).to include("data-ga4-tracking-id=\"#{Settings::General.ga_analytics_4_id}\"")
    end

    it "renders registration page if the Forem instance is private" do
      allow(Settings::UserExperience).to receive(:public).and_return(false)
      allow(Authentication::Providers).to receive(:enabled).and_return(%i[github twitter])

      get root_path
      expect(response.body).to include("Continue with GitHub")
      expect(response.body).to include("Continue with Twitter")
    end

    it "renders a landing page if one is active and if the site config is set to private" do
      allow(Settings::UserExperience).to receive(:public).and_return(false)
      create(:page, title: "This is a landing page!", landing_page: true)

      get root_path
      expect(response.body).to include("This is a landing page!")
    end

    it "renders all display_ads of different placements when published and approved" do
      org = create(:organization)
      ad = create(:display_ad, published: true, approved: true, organization: org, placement_area: "sidebar_left")
      second_left_ad = create(:display_ad, published: true, approved: true, organization: org,
                                           placement_area: "sidebar_left_2")
      right_ad = create(:display_ad, published: true, approved: true, placement_area: "sidebar_right",
                                     organization: org)

      get "/"
      expect(response.body).to include(ad.processed_html)
      expect(response.body).to include(second_left_ad.processed_html)
      expect(response.body).to include(right_ad.processed_html)
    end

    it "does not render display_ads when not approved" do
      org = create(:organization)
      ad = create(:display_ad, published: true, approved: false, organization: org)
      right_ad = create(:display_ad, published: true, approved: false, placement_area: "sidebar_right",
                                     organization: org)

      get "/"
      expect(response.body).not_to include(ad.processed_html)
      expect(response.body).not_to include(right_ad.processed_html)
    end

    it "renders only one display ad of placement" do
      org = create(:organization)
      left_ad = create(:display_ad, published: true, approved: true, placement_area: "sidebar_left", organization: org)
      second_left_ad = create(:display_ad, published: true, approved: true, placement_area: "sidebar_left",
                                           organization: org)

      get "/"
      expect(response.body).to include(left_ad.processed_html).or(include(second_left_ad.processed_html))
<<<<<<< HEAD
      expect(response.body).to include("crayons-sponsorship").once
=======
      expect(response.body).to include("crayons-card crayons-card--secondary crayons-sponsorship").once
      expect(response.body).to include("sponsorship-dropdown-trigger-").once
>>>>>>> 09291b42
    end

    it "shows listings" do
      user = create(:user)
      listing = create(:listing, user_id: user.id)
      get "/"
      expect(response.body).to include(CGI.escapeHTML(listing.title))
    end

    it "does not set cache-related headers if private" do
      allow(Settings::UserExperience).to receive(:public).and_return(false)
      get "/"
      expect(response).to have_http_status(:ok)

      expect(response.headers["X-Accel-Expires"]).to be_nil
      expect(response.headers["Cache-Control"]).not_to eq("public, no-cache")
      expect(response.headers["Surrogate-Key"]).to be_nil
    end

    it "sets correct cache headers", :aggregate_failures do
      get "/"

      expect(response).to have_http_status(:ok)
      sets_fastly_headers
      sets_nginx_headers
    end

    def sets_fastly_headers
      expected_surrogate_key_headers = %w[main_app_home_page]
      expect(response.headers["Surrogate-Key"].split(", ")).to match_array(expected_surrogate_key_headers)
    end

    def sets_nginx_headers
      expect(response.headers["X-Accel-Expires"]).to eq("600")
    end

    it "shows default meta keywords if set" do
      allow(Settings::General).to receive(:meta_keywords).and_return({ default: "cool developers, civil engineers" })
      get "/"
      expect(response.body).to include("<meta name=\"keywords\" content=\"cool developers, civil engineers\">")
    end

    it "does not show default meta keywords if not set" do
      allow(Settings::General).to receive(:meta_keywords).and_return({ default: "" })
      get "/"
      expect(response.body).not_to include(
        "<meta name=\"keywords\" content=\"cool developers, civil engineers\">",
      )
    end

    it "shows only one cover if basic feed style" do
      create_list(:article, 3, featured: true, score: 20, main_image: "https://example.com/image.jpg")

      allow(Settings::UserExperience).to receive(:feed_style).and_return("basic")
      get "/"
      expect(response.body.scan(/(?=class="crayons-article__cover crayons-article__cover__image__feed)/).count).to be 1
    end

    it "shows multiple cover images if rich feed style" do
      create_list(:article, 3, featured: true, score: 20, main_image: "https://example.com/image.jpg")

      allow(Settings::UserExperience).to receive(:feed_style).and_return("rich")
      get "/"
      # rubocop:disable Layout/LineLength
      expect(response.body.scan(/(?=class="crayons-article__cover crayons-article__cover__image__feed)/).count).to be > 1
      # rubocop:enable Layout/LineLength
    end

    context "with campaign hero" do
      let!(:hero_html) do
        create(
          :html_variant,
          group: "campaign",
          name: "hero",
          html: "<em>#{Faker::Book.title}'s</em>",
          published: true,
          approved: true,
        )
      end

      it "displays hero html when it exists and is set in config" do
        allow(Settings::Campaign).to receive(:hero_html_variant_name).and_return("hero")

        get root_path
        expect(response.body).to include(hero_html.html)
      end

      it "doesn't display when hero_html_variant_name is not set" do
        allow(Settings::Campaign).to receive(:hero_html_variant_name).and_return("")

        get root_path
        expect(response.body).not_to include(hero_html.html)
      end

      it "doesn't display when hero html is not approved" do
        allow(Settings::Campaign).to receive(:hero_html_variant_name).and_return("hero")
        hero_html.update_column(:approved, false)

        get root_path
        expect(response.body).not_to include(hero_html.html)
      end
    end

    context "with campaign_sidebar" do
      before do
        allow(Settings::Campaign).to receive(:featured_tags).and_return("mytag,yourtag")
        allow(Settings::UserExperience).to receive(:home_feed_minimum_score).and_return(7)

        a_body = "---\ntitle: Super-sheep#{rand(1000)}\npublished: true\ntags: heyheyhey,mytag\n---\n\nHello"
        create(:article, approved: true, body_markdown: a_body, score: 1)
        u_body = "---\ntitle: Unapproved-post#{rand(1000)}\npublished: true\ntags: heyheyhey,mytag\n---\n\nHello"
        create(:article, approved: false, body_markdown: u_body, score: 1)
      end

      it "displays display name when it is set" do
        allow(Settings::Campaign).to receive(:display_name).and_return("Backstreet is back")
        get "/"
        expect(response.body).not_to include("Backstreet is back (0)")
      end

      it "displays Stories fallback when display name is not set" do
        allow(Settings::Campaign).to receive(:display_name).and_return("")
        get "/"
        expect(response.body).not_to include("Stories (0)")
      end

      it "doesn't display posts with the campaign tags when sidebar is disabled" do
        allow(Settings::Campaign).to receive(:sidebar_enabled).and_return(false)
        get "/"
        expect(response.body).not_to include(CGI.escapeHTML("Super-sheep"))
      end

      it "doesn't display unapproved posts" do
        allow(Settings::Campaign).to receive(:sidebar_enabled).and_return(true)
        allow(Settings::Campaign).to receive(:sidebar_image).and_return("https://example.com/image.png")
        allow(Settings::Campaign).to receive(:articles_require_approval).and_return(true)
        Article.last.update_column(:score, -2)
        get "/"
        expect(response.body).not_to include(CGI.escapeHTML("Unapproved-post"))
      end

      it "displays unapproved post if approval is not required" do
        allow(Settings::Campaign).to receive(:sidebar_enabled).and_return(true)
        allow(Settings::Campaign).to receive(:sidebar_image).and_return("https://example.com/image.png")
        allow(Settings::Campaign).to receive(:articles_require_approval).and_return(false)
        get "/"
        expect(response.body).to include(CGI.escapeHTML("Unapproved-post"))
      end

      it "displays only approved posts with the campaign tags" do
        allow(Settings::Campaign).to receive(:sidebar_enabled).and_return(false)
        get "/"
        expect(response.body).not_to include(CGI.escapeHTML("Super-puper"))
      end

      it "displays sidebar url if url is set" do
        allow(Settings::Campaign).to receive(:sidebar_enabled).and_return(true)
        allow(Settings::Campaign).to receive(:url).and_return("https://campaign-lander.com")
        allow(Settings::Campaign).to receive(:sidebar_image).and_return("https://example.com/image.png")
        get "/"
        expect(response.body).to include('<a href="https://campaign-lander.com"')
      end

      it "does not display sidebar url if image is not present is set" do
        allow(Settings::Campaign).to receive(:sidebar_enabled).and_return(true)
        allow(Settings::Campaign).to receive(:url).and_return("https://campaign-lander.com")
        get "/"
        expect(response.body).not_to include('<a href="https://campaign-lander.com"')
      end
    end

    context "with default_locale configured to fr" do
      before do
        allow(Settings::UserExperience).to receive(:default_locale).and_return("fr")
        get "/"
      end

      it "names proper locale" do
        expect(I18n.locale).to eq(:fr)
      end

      it "has proper locale content on page" do
        expect(response.body).to include("Recherche")
      end
    end
  end

  describe "GET stories index with timeframe" do
    describe "/latest" do
      let(:user) { create(:user) }
      let!(:low_score) { create(:article, score: -10) }

      before do
        create_list(:article, 3, score: Settings::UserExperience.home_feed_minimum_score + 1)
      end

      it "includes a link to Relevant", :aggregate_failures do
        get "/latest"

        # The link should be `/`
        expected_tag = "<a data-text=\"Relevant\" href=\"/\""
        expect(response.body).to include(expected_tag)
      end

      it "includes message and a link to sign in for signed-out" do
        get "/latest"
        expect(response.body).to include("Some latest posts are only visible for members")
        expect(response.body).to match(/Sign in.*to see all latest/)
      end

      it "excludes low-score content for signed-out" do
        get "/latest"
        expect(response.body).not_to include(low_score.title)
      end
    end

    describe "/top/week" do
      it "includes a link to Relevant", :aggregate_failures do
        get "/top/week"

        # The link should be `/`
        expected_tag = "<a data-text=\"Relevant\" href=\"/\""
        expect(response.body).to include(expected_tag)
      end
    end
  end

  describe "GET locale index" do
    it "names proper locale" do
      get "/locale/fr"
      expect(I18n.locale).to eq(:fr)
    end

    it "has proper locale content on page" do
      get "/locale/fr"
      expect(response.body).to include("Recherche")
    end

    it "uses fallback locale if invalid locale passed" do
      get "/locale/fake"
      expect(I18n.locale).to eq(:en)
    end
  end

  describe "GET podcast index" do
    include_examples "redirects to the lowercase route" do
      let(:path) { "/#{build(:podcast).slug.upcase}" }
    end

    it "renders page with proper header" do
      podcast = create(:podcast)
      create(:podcast_episode, podcast: podcast)
      get "/#{podcast.slug}"
      expect(response.body).to include(podcast.title)
    end
  end

  describe "GET user_path" do
    include_examples "redirects to the lowercase route" do
      let(:path) { "/#{build(:user).username.upcase}" }
    end
  end

  describe "GET organization_path" do
    include_examples "redirects to the lowercase route" do
      let(:path) { "/#{build(:organization).slug.upcase}" }
    end
  end
end<|MERGE_RESOLUTION|>--- conflicted
+++ resolved
@@ -99,12 +99,8 @@
 
       get "/"
       expect(response.body).to include(left_ad.processed_html).or(include(second_left_ad.processed_html))
-<<<<<<< HEAD
-      expect(response.body).to include("crayons-sponsorship").once
-=======
       expect(response.body).to include("crayons-card crayons-card--secondary crayons-sponsorship").once
       expect(response.body).to include("sponsorship-dropdown-trigger-").once
->>>>>>> 09291b42
     end
 
     it "shows listings" do
