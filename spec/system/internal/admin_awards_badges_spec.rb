--- conflicted
+++ resolved
@@ -41,11 +41,7 @@
 
   it "notifies users of new badges" do
     assert_enqueued_jobs(2, only: BadgeAchievements::SendEmailNotificationJob) do
-<<<<<<< HEAD
-      sidekiq_assert_enqueued_jobs(4) do
-=======
       sidekiq_assert_enqueued_jobs(2, only: Notifications::NewBadgeAchievementWorker) do
->>>>>>> 9ddc02cd
         award_two_badges
       end
     end
