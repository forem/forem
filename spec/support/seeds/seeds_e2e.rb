--- conflicted
+++ resolved
@@ -549,7 +549,6 @@
 
 ##############################################################################
 
-<<<<<<< HEAD
 seeder.create_if_doesnt_exist(Podcast, "title", "Test podcast") do
   podcast_attributes = {
     title: "Developer on Fire",
@@ -585,7 +584,10 @@
     podcast_id: podcast.id
   }
   PodcastEpisode.create!(podcast_episode_attributes)
-=======
+end
+
+##############################################################################
+
 seeder.create_if_none(Reaction) do
   user = User.find_by(username: "trusted_user_1")
   admin_user.reactions.create!(category: :vomit, reactable: user)
@@ -599,5 +601,4 @@
     message: "a bug",
     category: :bug,
   )
->>>>>>> 49fb50e9
 end