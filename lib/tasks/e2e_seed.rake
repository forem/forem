--- conflicted
+++ resolved
@@ -11,11 +11,7 @@
       load(filename) if File.exist?(filename)
     end
 
-<<<<<<< HEAD
-    desc "Creator Onboarding Seed data for e2e tests"
-=======
     desc "Creator Onboarding seed data for e2e tests"
->>>>>>> e827b8ba
     task e2e_creator_onboarding: :environment do
       raise "Attempting to seed production environment, aborting!" if Rails.env.production?
 
