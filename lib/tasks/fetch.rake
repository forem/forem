desc "This task is called by the Heroku scheduler add-on"

task get_podcast_episodes: :environment do
  Podcast.published.select(:id).find_each do |podcast|
    Podcasts::GetEpisodesWorker.perform_async(podcast_id: podcast.id, limit: 5)
  end
end

task fetch_all_rss: :environment do
  Rails.application.eager_load!

  RssReader.get_all_articles(force: false) # don't force fetch. Fetch "random" subset instead of all of them.
end

task save_nil_hotness_scores: :environment do
  Article.published.where(hotness_score: nil).find_each(&:save)
end

task github_repo_fetch_all: :environment do
  GithubRepo.update_to_latest
end

<<<<<<< HEAD
task send_email_digest: :environment do
  if Time.current.wday >= 3
    EmailDigest.send_periodic_digest_email
=======
task remove_old_html_variant_data: :environment do
  HtmlVariantTrial.destroy_by("created_at < ?", 2.weeks.ago)
  HtmlVariantSuccess.destroy_by("created_at < ?", 2.weeks.ago)
  HtmlVariant.find_each do |html_variant|
    html_variant.calculate_success_rate! if html_variant.html_variant_successes.any?
>>>>>>> 4308914f
  end
end

task fix_credits_count_cache: :environment do
  Credit.counter_culture_fix_counts only: %i[user organization]
end<|MERGE_RESOLUTION|>--- conflicted
+++ resolved
@@ -12,26 +12,8 @@
   RssReader.get_all_articles(force: false) # don't force fetch. Fetch "random" subset instead of all of them.
 end
 
-task save_nil_hotness_scores: :environment do
-  Article.published.where(hotness_score: nil).find_each(&:save)
-end
-
 task github_repo_fetch_all: :environment do
   GithubRepo.update_to_latest
-end
-
-<<<<<<< HEAD
-task send_email_digest: :environment do
-  if Time.current.wday >= 3
-    EmailDigest.send_periodic_digest_email
-=======
-task remove_old_html_variant_data: :environment do
-  HtmlVariantTrial.destroy_by("created_at < ?", 2.weeks.ago)
-  HtmlVariantSuccess.destroy_by("created_at < ?", 2.weeks.ago)
-  HtmlVariant.find_each do |html_variant|
-    html_variant.calculate_success_rate! if html_variant.html_variant_successes.any?
->>>>>>> 4308914f
-  end
 end
 
 task fix_credits_count_cache: :environment do
