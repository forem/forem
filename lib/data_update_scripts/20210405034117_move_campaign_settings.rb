module DataUpdateScripts
  class MoveCampaignSettings
    CAMPAIGN_SETTINGS = %w[
      articles_expiry_time
      articles_require_approval
      call_to_action
      featured_tags
      hero_html_variant_name
      sidebar_enabled
      sidebar_image
      url
    ].freeze

    def run
      return if Settings::Campaign.any?

      # All these fields got renamed so we migrate them explicitly
      CAMPAIGN_SETTINGS.each do |setting|
<<<<<<< HEAD
        Settings::Campaign.public_send(
          "#{setting}=",
          Settings::General.public_send("campaign_#{setting}"),
        )
=======
        if (value = SiteConfig.public_send("campaign_#{setting}"))
          Settings::Campaign.public_send("#{setting}=", value)
        end
>>>>>>> 4b62bb75
      end
    end
  end
end<|MERGE_RESOLUTION|>--- conflicted
+++ resolved
@@ -16,16 +16,9 @@
 
       # All these fields got renamed so we migrate them explicitly
       CAMPAIGN_SETTINGS.each do |setting|
-<<<<<<< HEAD
-        Settings::Campaign.public_send(
-          "#{setting}=",
-          Settings::General.public_send("campaign_#{setting}"),
-        )
-=======
         if (value = SiteConfig.public_send("campaign_#{setting}"))
           Settings::Campaign.public_send("#{setting}=", value)
         end
->>>>>>> 4b62bb75
       end
     end
   end
