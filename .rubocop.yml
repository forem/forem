inherit_from: .rubocop_todo.yml

require: rubocop-rspec

# our custom config
# TODO: Uncomment it after fix rubocop-todo RSpec/MultipleExpectations
RSpec/MultipleExpectations:
  # Max: 1
  Exclude:
    - 'spec/features/**/*'

RSpec/DescribeClass:
  Exclude:
    - spec/features/**/*
    - spec/requests/*

RSpec/ExampleLength:
  Max: 10
  Exclude:
    - spec/features/**/*

# TODO: Uncomment it after fix rubocop-todo Metrics/LineLength
# Metrics/LineLength:
#   Description: 'Limit lines to 100 characters.'
#   Max: 100

#############################

AllCops:
  Exclude:
    - bin/**/*
    - db/schema.rb
    - db/migrate/*.rb
    - node_modules/**/*
    - tmp/**/*
  DisplayStyleGuide: true
  ExtraDetails: true
  TargetRubyVersion: 2.6

Naming/AccessorMethodName:
  Description: Check the naming of accessor methods for get_/set_.
  Enabled: false

Style/AsciiComments:
  Description: 'Use only ascii symbols in comments.'
  StyleGuide: 'https://github.com/bbatsov/ruby-style-guide#english-comments'
  Enabled: false

Metrics/BlockNesting:
  Description: 'Avoid excessive block nesting'
  StyleGuide: 'https://github.com/bbatsov/ruby-style-guide#three-is-the-number-thou-shalt-count'
  Enabled: false

Style/ClassAndModuleChildren:
  Description: 'Checks style of children classes and modules.'
  Enabled: true
  EnforcedStyle: nested

Metrics/ClassLength:
  Description: 'Avoid classes longer than 100 lines of code.'
  Enabled: false

Metrics/ModuleLength:
  Description: 'Avoid modules longer than 100 lines of code.'
  Enabled: false

Style/ClassVars:
  Description: 'Avoid the use of class variables.'
  StyleGuide: 'https://github.com/bbatsov/ruby-style-guide#no-class-vars'
  Enabled: false

Style/CollectionMethods:
  Enabled: true
  PreferredMethods:
    find: detect
    inject: reduce
    collect: map
    find_all: select

Metrics/AbcSize:
  Description: >-
    A calculated magnitude based on number of assignments,
    branches, and conditions.
  Enabled: false

# TODO: Uncomment it after fix rubocop-todo Metrics/BlockLength
Metrics/BlockLength:
  CountComments: false # count full line comments?
  #   Max: 25
  ExcludedMethods: []
  Exclude:
    - 'spec/**/*'

Metrics/CyclomaticComplexity:
  Description: >-
    A complexity metric that is strongly correlated to the number
    of test cases needed to validate a method.
  Enabled: false

Style/Documentation:
  Description: 'Document classes and non-namespace modules.'
  Enabled: false

# Checks whether the source file has a utf-8 encoding comment or not
# AutoCorrectEncodingComment must match the regex
# /#.*coding\s?[:=]\s?(?:UTF|utf)-8/
Style/Encoding:
  Enabled: false

Style/FrozenStringLiteralComment:
  Description: >-
    Add the frozen_string_literal comment to the top of files
    to help transition from Ruby 2.3.0 to Ruby 3.0.
  Enabled: false

Style/FormatString:
  Description: 'Enforce the use of Kernel#sprintf, Kernel#format or String#%.'
  StyleGuide: 'https://github.com/bbatsov/ruby-style-guide#sprintf'
  Enabled: false

Style/GlobalVars:
  Description: 'Do not introduce global variables.'
  StyleGuide: 'https://github.com/bbatsov/ruby-style-guide#instance-vars'
  Reference: 'http://www.zenspider.com/Languages/Ruby/QuickRef.html'
  Enabled: false

Style/InlineComment:
  Description: 'Avoid inline comments.'
  Enabled: false

Metrics/MethodLength:
  Description: 'Avoid methods longer than 10 lines of code.'
  StyleGuide: 'https://github.com/bbatsov/ruby-style-guide#short-methods'
  Enabled: false

Style/MultilineBlockChain:
  Description: 'Avoid multi-line chains of blocks.'
  StyleGuide: 'https://github.com/bbatsov/ruby-style-guide#single-line-blocks'
  Enabled: false

Style/Next:
  Description: 'Use `next` to skip iteration instead of a condition at the end.'
  StyleGuide: 'https://github.com/bbatsov/ruby-style-guide#no-nested-conditionals'
  Enabled: false

Naming/BinaryOperatorParameterName:
  Description: 'When defining binary operators, name the argument other.'
  StyleGuide: 'https://github.com/bbatsov/ruby-style-guide#other-arg'
  Enabled: false

Metrics/ParameterLists:
  Description: 'Avoid parameter lists longer than three or four parameters.'
  StyleGuide: 'https://github.com/bbatsov/ruby-style-guide#too-many-params'
  Enabled: false

Naming/PredicateName:
  Description: 'Check the names of predicate methods.'
  StyleGuide: 'https://github.com/bbatsov/ruby-style-guide#bool-methods-qmark'
  NamePrefixBlacklist:
    - is_
  Exclude:
    - spec/**/*

Style/RegexpLiteral:
  Description: 'Use / or %r around regular expressions.'
  StyleGuide: 'https://github.com/bbatsov/ruby-style-guide#percent-r'
  Enabled: false

Style/SingleLineBlockParams:
  Description: 'Enforces the names of some block params.'
  StyleGuide: 'https://github.com/bbatsov/ruby-style-guide#reduce-blocks'
  Enabled: false

Style/SignalException:
  Description: 'Checks for proper usage of fail and raise.'
  StyleGuide: 'https://github.com/bbatsov/ruby-style-guide#fail-method'
  Enabled: false

Style/StringLiterals:
  Description: 'Checks if uses of quotes match the configured preference.'
  StyleGuide: 'https://github.com/bbatsov/ruby-style-guide#consistent-string-literals'
  EnforcedStyle: double_quotes
  Enabled: true

Style/TrailingCommaInArguments:
  Description: 'Checks for trailing comma in argument lists.'
  StyleGuide: 'https://github.com/bbatsov/ruby-style-guide#no-trailing-array-commas'
  EnforcedStyleForMultiline: comma
  Enabled: true

Style/TrailingCommaInArrayLiteral:
  Description: 'Checks for trailing comma in array literals.'
  StyleGuide: 'https://github.com/bbatsov/ruby-style-guide#no-trailing-array-commas'
  EnforcedStyleForMultiline: comma
  Enabled: true

Style/TrailingCommaInHashLiteral:
  Description: 'Checks for trailing comma in hash literals.'
  StyleGuide: 'https://github.com/bbatsov/ruby-style-guide#no-trailing-array-commas'
  EnforcedStyleForMultiline: no_comma
  Enabled: true

Style/TrivialAccessors:
  Description: 'Prefer attr_* methods to trivial readers/writers.'
  StyleGuide: 'https://github.com/bbatsov/ruby-style-guide#attr_family'
  Enabled: false

# Layout

Layout/AlignParameters:
  Description: 'Here we check if the parameters on a multi-line method call or definition are aligned.'
  StyleGuide: 'https://github.com/bbatsov/ruby-style-guide#no-double-indent'
  Enabled: false

Layout/ConditionPosition:
  Description: >-
    Checks for condition placed in a confusing position relative to
    the keyword.
  StyleGuide: 'https://github.com/bbatsov/ruby-style-guide#same-line-condition'
  Enabled: false

Layout/DotPosition:
  Description: 'Checks the position of the dot in multi-line method calls.'
  StyleGuide: 'https://github.com/bbatsov/ruby-style-guide#consistent-multi-line-chains'
  EnforcedStyle: trailing

Layout/ExtraSpacing:
  Description: 'Do not use unnecessary spacing.'
  Enabled: true

Layout/MultilineOperationIndentation:
  Description: >-
    Checks indentation of binary operations that span more than
    one line.
  Enabled: true
  EnforcedStyle: indented

Layout/MultilineMethodCallIndentation:
  Description: >-
    Checks indentation of method calls with the dot operator
    that span more than one line.
  Enabled: true
  EnforcedStyle: indented

Layout/InitialIndentation:
  Description: >-
    Checks the indentation of the first non-blank non-comment line in a file.
  Enabled: false

<<<<<<< HEAD
# Lint

Lint/AmbiguousOperator:
  Description: >-
    Checks for ambiguous operators in the first argument of a
    method invocation without parentheses.
  StyleGuide: 'https://github.com/bbatsov/ruby-style-guide#parens-as-args'
  Enabled: false

Lint/AmbiguousRegexpLiteral:
  Description: >-
    Checks for ambiguous regexp literals in the first argument of
    a method invocation without parenthesis.
  Enabled: false

Lint/AssignmentInCondition:
  Description: "Don't use assignment in conditions."
  StyleGuide: 'https://github.com/bbatsov/ruby-style-guide#safe-assignment-in-condition'
  Enabled: false

Lint/CircularArgumentReference:
  Description: "Don't refer to the keyword argument in the default value."
  Enabled: false

Lint/DeprecatedClassMethods:
  Description: 'Check for deprecated class method calls.'
  Enabled: false

Lint/DuplicatedKey:
  Description: 'Check for duplicate keys in hash literals.'
  Enabled: false

Lint/EachWithObjectArgument:
  Description: 'Check for immutable argument given to each_with_object.'
  Enabled: false

Lint/ElseLayout:
  Description: 'Check for odd code arrangement in an else block.'
  Enabled: false

Lint/FormatParameterMismatch:
  Description: 'The number of parameters to format/sprint must match the fields.'
  Enabled: false

Lint/HandleExceptions:
  Description: "Don't suppress exception."
  StyleGuide: 'https://github.com/bbatsov/ruby-style-guide#dont-hide-exceptions'
  Enabled: false

Lint/LiteralAsCondition:
  Description: 'Checks of literals used in conditions.'
  Enabled: false

Lint/LiteralInInterpolation:
  Description: 'Checks for literals used in interpolation.'
  Enabled: false

Lint/Loop:
  Description: >-
    Use Kernel#loop with break rather than begin/end/until or
    begin/end/while for post-loop tests.
  StyleGuide: 'https://github.com/bbatsov/ruby-style-guide#loop-with-break'
  Enabled: false

Lint/NestedMethodDefinition:
  Description: 'Do not use nested method definitions.'
  StyleGuide: 'https://github.com/bbatsov/ruby-style-guide#no-nested-methods'
  Enabled: false

Lint/NonLocalExitFromIterator:
  Description: 'Do not use return in iterator to cause non-local exit.'
  Enabled: false

Lint/ParenthesesAsGroupedExpression:
  Description: >-
    Checks for method calls with a space before the opening
    parenthesis.
  StyleGuide: 'https://github.com/bbatsov/ruby-style-guide#parens-no-spaces'
  Enabled: false

Lint/RequireParentheses:
  Description: >-
    Use parentheses in the method call to avoid confusion
    about precedence.
  Enabled: false

Lint/UnderscorePrefixedVariableName:
  Description: 'Do not use prefix `_` for a variable that is used.'
  Enabled: false

Lint/UnneededCopDisableDirective:
  Description: >-
    Checks for rubocop:disable comments that can be removed.
    Note: this cop is not disabled when disabling all cops.
    It must be explicitly disabled.
  Enabled: false

Lint/Void:
  Description: 'Possible use of operator/literal/variable in void context.'
=======
# Performance

Performance/CaseWhenSplat:
  Description: >-
    Place `when` conditions that use splat at the end
    of the list of `when` branches.
  Enabled: false

Performance/Count:
  Description: >-
    Use `count` instead of `select...size`, `reject...size`,
    `select...count`, `reject...count`, `select...length`,
    and `reject...length`.
  Enabled: false

Performance/Detect:
  Description: >-
    Use `detect` instead of `select.first`, `find_all.first`,
    `select.last`, and `find_all.last`.
  Reference: 'https://github.com/JuanitoFatas/fast-ruby#enumerabledetect-vs-enumerableselectfirst-code'
  Enabled: false

Performance/FlatMap:
  Description: >-
    Use `Enumerable#flat_map`
    instead of `Enumerable#map...Array#flatten(1)`
    or `Enumberable#collect..Array#flatten(1)`
  Reference: 'https://github.com/JuanitoFatas/fast-ruby#enumerablemaparrayflatten-vs-enumerableflat_map-code'
  Enabled: false

Performance/ReverseEach:
  Description: 'Use `reverse_each` instead of `reverse.each`.'
  Reference: 'https://github.com/JuanitoFatas/fast-ruby#enumerablereverseeach-vs-enumerablereverse_each-code'
  Enabled: false

Performance/Sample:
  Description: >-
    Use `sample` instead of `shuffle.first`,
    `shuffle.last`, and `shuffle[Fixnum]`.
  Reference: 'https://github.com/JuanitoFatas/fast-ruby#arrayshufflefirst-vs-arraysample-code'
  Enabled: false

Performance/Size:
  Description: >-
    Use `size` instead of `count` for counting
    the number of elements in `Array` and `Hash`.
  Reference: 'https://github.com/JuanitoFatas/fast-ruby#arraycount-vs-arraysize-code'
  Enabled: false

Performance/StringReplacement:
  Description: >-
    Use `tr` instead of `gsub` when you are replacing the same
    number of characters. Use `delete` instead of `gsub` when
    you are deleting characters.
  Reference: 'https://github.com/JuanitoFatas/fast-ruby#stringgsub-vs-stringtr-code'
>>>>>>> 953c555c
  Enabled: false

# Rails

Rails/Date:
  Description: >-
    Checks the correct usage of date aware methods,
    such as Date.today, Date.current etc.
  Enabled: true

Rails/HasAndBelongsToMany:
  Description: 'Prefer has_many :through to has_and_belongs_to_many.'
  Enabled: false

Rails/TimeZone:
  Description: 'Checks the correct usage of time zone aware methods.'
  StyleGuide: 'https://github.com/bbatsov/rails-style-guide#time'
  Reference: 'http://danilenko.org/2012/7/6/rails_timezones'
  Enabled: false<|MERGE_RESOLUTION|>--- conflicted
+++ resolved
@@ -247,165 +247,6 @@
     Checks the indentation of the first non-blank non-comment line in a file.
   Enabled: false
 
-<<<<<<< HEAD
-# Lint
-
-Lint/AmbiguousOperator:
-  Description: >-
-    Checks for ambiguous operators in the first argument of a
-    method invocation without parentheses.
-  StyleGuide: 'https://github.com/bbatsov/ruby-style-guide#parens-as-args'
-  Enabled: false
-
-Lint/AmbiguousRegexpLiteral:
-  Description: >-
-    Checks for ambiguous regexp literals in the first argument of
-    a method invocation without parenthesis.
-  Enabled: false
-
-Lint/AssignmentInCondition:
-  Description: "Don't use assignment in conditions."
-  StyleGuide: 'https://github.com/bbatsov/ruby-style-guide#safe-assignment-in-condition'
-  Enabled: false
-
-Lint/CircularArgumentReference:
-  Description: "Don't refer to the keyword argument in the default value."
-  Enabled: false
-
-Lint/DeprecatedClassMethods:
-  Description: 'Check for deprecated class method calls.'
-  Enabled: false
-
-Lint/DuplicatedKey:
-  Description: 'Check for duplicate keys in hash literals.'
-  Enabled: false
-
-Lint/EachWithObjectArgument:
-  Description: 'Check for immutable argument given to each_with_object.'
-  Enabled: false
-
-Lint/ElseLayout:
-  Description: 'Check for odd code arrangement in an else block.'
-  Enabled: false
-
-Lint/FormatParameterMismatch:
-  Description: 'The number of parameters to format/sprint must match the fields.'
-  Enabled: false
-
-Lint/HandleExceptions:
-  Description: "Don't suppress exception."
-  StyleGuide: 'https://github.com/bbatsov/ruby-style-guide#dont-hide-exceptions'
-  Enabled: false
-
-Lint/LiteralAsCondition:
-  Description: 'Checks of literals used in conditions.'
-  Enabled: false
-
-Lint/LiteralInInterpolation:
-  Description: 'Checks for literals used in interpolation.'
-  Enabled: false
-
-Lint/Loop:
-  Description: >-
-    Use Kernel#loop with break rather than begin/end/until or
-    begin/end/while for post-loop tests.
-  StyleGuide: 'https://github.com/bbatsov/ruby-style-guide#loop-with-break'
-  Enabled: false
-
-Lint/NestedMethodDefinition:
-  Description: 'Do not use nested method definitions.'
-  StyleGuide: 'https://github.com/bbatsov/ruby-style-guide#no-nested-methods'
-  Enabled: false
-
-Lint/NonLocalExitFromIterator:
-  Description: 'Do not use return in iterator to cause non-local exit.'
-  Enabled: false
-
-Lint/ParenthesesAsGroupedExpression:
-  Description: >-
-    Checks for method calls with a space before the opening
-    parenthesis.
-  StyleGuide: 'https://github.com/bbatsov/ruby-style-guide#parens-no-spaces'
-  Enabled: false
-
-Lint/RequireParentheses:
-  Description: >-
-    Use parentheses in the method call to avoid confusion
-    about precedence.
-  Enabled: false
-
-Lint/UnderscorePrefixedVariableName:
-  Description: 'Do not use prefix `_` for a variable that is used.'
-  Enabled: false
-
-Lint/UnneededCopDisableDirective:
-  Description: >-
-    Checks for rubocop:disable comments that can be removed.
-    Note: this cop is not disabled when disabling all cops.
-    It must be explicitly disabled.
-  Enabled: false
-
-Lint/Void:
-  Description: 'Possible use of operator/literal/variable in void context.'
-=======
-# Performance
-
-Performance/CaseWhenSplat:
-  Description: >-
-    Place `when` conditions that use splat at the end
-    of the list of `when` branches.
-  Enabled: false
-
-Performance/Count:
-  Description: >-
-    Use `count` instead of `select...size`, `reject...size`,
-    `select...count`, `reject...count`, `select...length`,
-    and `reject...length`.
-  Enabled: false
-
-Performance/Detect:
-  Description: >-
-    Use `detect` instead of `select.first`, `find_all.first`,
-    `select.last`, and `find_all.last`.
-  Reference: 'https://github.com/JuanitoFatas/fast-ruby#enumerabledetect-vs-enumerableselectfirst-code'
-  Enabled: false
-
-Performance/FlatMap:
-  Description: >-
-    Use `Enumerable#flat_map`
-    instead of `Enumerable#map...Array#flatten(1)`
-    or `Enumberable#collect..Array#flatten(1)`
-  Reference: 'https://github.com/JuanitoFatas/fast-ruby#enumerablemaparrayflatten-vs-enumerableflat_map-code'
-  Enabled: false
-
-Performance/ReverseEach:
-  Description: 'Use `reverse_each` instead of `reverse.each`.'
-  Reference: 'https://github.com/JuanitoFatas/fast-ruby#enumerablereverseeach-vs-enumerablereverse_each-code'
-  Enabled: false
-
-Performance/Sample:
-  Description: >-
-    Use `sample` instead of `shuffle.first`,
-    `shuffle.last`, and `shuffle[Fixnum]`.
-  Reference: 'https://github.com/JuanitoFatas/fast-ruby#arrayshufflefirst-vs-arraysample-code'
-  Enabled: false
-
-Performance/Size:
-  Description: >-
-    Use `size` instead of `count` for counting
-    the number of elements in `Array` and `Hash`.
-  Reference: 'https://github.com/JuanitoFatas/fast-ruby#arraycount-vs-arraysize-code'
-  Enabled: false
-
-Performance/StringReplacement:
-  Description: >-
-    Use `tr` instead of `gsub` when you are replacing the same
-    number of characters. Use `delete` instead of `gsub` when
-    you are deleting characters.
-  Reference: 'https://github.com/JuanitoFatas/fast-ruby#stringgsub-vs-stringtr-code'
->>>>>>> 953c555c
-  Enabled: false
-
 # Rails
 
 Rails/Date:
