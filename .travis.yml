branches:
  only:
    - master
language: ruby
cache:
  directories:
    - vendor/bundle
    - ~/.cache
rvm:
  - 2.7.2
addons:
  postgresql: '10' # Travis does not work out of the box with Postgres 11 yet
  chrome: 'stable'
  artifacts:
    paths:
      - $(ls tmp/screenshots/*.png | tr "\n" ":")
      - $(ls tmp/csvs/*.csv | tr "\n" ":")
      - $(ls cypress/screenshots/*.* | tr "\n" ":")
      - $(ls cypress/videos/*.* | tr "\n" ":")
    debug: true
services:
  - redis
env:
  global:
    - RAILS_ENV=test
    - DATABASE_URL=postgres://postgres@localhost/Forem_prod_test
    - DATABASE_NAME=Forem_prod_test
    - DATABASE_URL_TEST=postgres://postgres@localhost/Forem_test
    - DATABASE_NAME_TEST=Forem_test
    # Dummy values needed to verify the app boots via "rails runner"
    - APP_PROTOCOL=http://
    - APP_DOMAIN=localhost:3000
    - HEROKU_APP_URL=practicaldev.herokuapp.com
    - SECRET_KEY_BASE=dummydummydummy
    - GITHUB_KEY=dummy
    - GITHUB_SECRET=dummy
    - KNAPSACK_PRO_FIXED_QUEUE_SPLIT=true
    - KNAPSACK_PRO_LOG_LEVEL=info
    - KNAPSACK_PRO_CI_NODE_TOTAL=3
    - COVERAGE_REPORTS_TOTAL=4
    - FOREM_OWNER_SECRET="secret" # test secret so e2e tests can run properly.
    - ELASTICSEARCH_URL="http://localhost:9200"
<<<<<<< HEAD
  jobs:
    - KNAPSACK_PRO_CI_NODE_INDEX=0
    - KNAPSACK_PRO_CI_NODE_INDEX=1
    - KNAPSACK_PRO_CI_NODE_INDEX=2
branches:
  only:
    - main
    - master
install: true
script:
=======
before_install:
  - gem install bundler:"<2.3"
install:
>>>>>>> c842d1a0
  - date --rfc-3339=seconds
  - nvm install
  - pkill -9 -f elasticsearch || true
  - curl -s -O https://artifacts.elastic.co/downloads/elasticsearch/elasticsearch-7.5.2-amd64.deb
  - sudo dpkg -i --force-confnew elasticsearch-7.5.2-amd64.deb
  - sudo sed -i.old 's/-Xms1g/-Xms128m/' /etc/elasticsearch/jvm.options
  - sudo sed -i.old 's/-Xmx1g/-Xmx128m/' /etc/elasticsearch/jvm.options
  - echo -e '-XX:+DisableExplicitGC\n-Djdk.io.permissionsUseCanonicalPath=true\n-Dlog4j.skipJansi=true\n-server\n' | sudo tee -a /etc/elasticsearch/jvm.options
  - sudo chown -R elasticsearch:elasticsearch /etc/default/elasticsearch
  - sudo systemctl start elasticsearch
  - bundle config set path 'vendor/bundle'
  - cp .env_sample .env
  - bin/ci-bundle
  - yarn install --frozen-lockfile
script:
  - bundle exec rails db:create db:schema:load webpacker:compile
  - bin/knapsack_pro_rspec
notifications:
  slack:
    if: branch = main
    on_pull_requests: false
    on_success: change
    on_failure: always
    rooms:
      secure: 0cTxjTqAFnfCR9jw7lZFcTrTcil8QKTX4h2dzKKCeWaWpsYcvJsvhREfsdIGwrdChmHHYCveHp84dP3ouMvcXoSYEzTASZpK+nVGw2+E4kh3EbzA49N00RoeM+gnbEla3MtCjVxH7KVznLyV/jVfFoCZR6xYnO+pknZzUZwJzyffnSmAlwsQkw1Dt1FAw/uodfGqiDJjUgZhtQ51KFg74HiBd80iUc8ieg6zAEV4QnlW3YvjrHSJC2+AFblXQ7RVkAok8w3G876yQOXvEfESCV+wlmoXbSlQm7V2awMmY5v23iKMvJRRn7JMxTGzG1x2NvNIFL8NZBM+CcjMJxkDSU7Rc/hxVAbuEEYQdd3VPKmYv3o5jcPYjQY08nbz4OREZtiXMsFVCOLuZaCba2c7Xelr7c0eFOdRpQScN2SQtI039Zw8jUQgni18kiWyD/1CfYFIGUvpTCy8rHN0RCJkb0+wOlo3UjEbVDqCi6x06yQ/367XHc27hzFpfDQprVccCMDHbE47kj2fUsBX+FaocpzwODBMLLXZf/v6Vg/bhVArxAl9GLmWNt8942YVgRzkboR3yAy1mA3wx/1frLURY1C5377dx7LXwhHp/4Od6ms1xTBSEcEIRWPy7wQ0yG8fe9VPNFc0ndCEPnqkF8NLTxOX9w3uQ3wDB78NEyEDni0=


jobs:
  include:
    - stage: Test
      name: "Node 0"
      env: KNAPSACK_PRO_CI_NODE_INDEX=0
    - stage: Test
      name: "Node 1"
      env: KNAPSACK_PRO_CI_NODE_INDEX=1
    - stage: Test
      name: "Node 2"
      env: KNAPSACK_PRO_CI_NODE_INDEX=2
    - stage: Test
      name: "Front-end tests, Storybook, bundle audit, console check, e2e"
      script:
        - yarn test --colors
        - bundle exec rails db:create db:schema:load assets:precompile
        - bundle exec bundle-audit check --update
        - bin/test-console-check
        - yarn build-storybook
        - bin/e2e-ci

    - stage: Deploy
      name: Deploy DEV
      if: type != pull_request
      install: skip
      script: skip
      after_script: skip
      deploy:
        provider: heroku
        api_key: '$HEROKU_AUTH_TOKEN'
        app:
<<<<<<< HEAD
          main: practicaldev
=======
          master: practicaldev
      after_deploy:
        - bash scripts/after_deploy.sh
>>>>>>> c842d1a0
    - stage: Deploy
      name: Deploy BenHalpern
      if: type != pull_request
      install: skip
      script: skip
      after_script: skip
      deploy:
        provider: heroku
        api_key: '$HEROKU_AUTH_TOKEN'
        app:
          main: benhalpern-community<|MERGE_RESOLUTION|>--- conflicted
+++ resolved
@@ -1,6 +1,6 @@
 branches:
   only:
-    - master
+    - main
 language: ruby
 cache:
   directories:
@@ -40,22 +40,9 @@
     - COVERAGE_REPORTS_TOTAL=4
     - FOREM_OWNER_SECRET="secret" # test secret so e2e tests can run properly.
     - ELASTICSEARCH_URL="http://localhost:9200"
-<<<<<<< HEAD
-  jobs:
-    - KNAPSACK_PRO_CI_NODE_INDEX=0
-    - KNAPSACK_PRO_CI_NODE_INDEX=1
-    - KNAPSACK_PRO_CI_NODE_INDEX=2
-branches:
-  only:
-    - main
-    - master
-install: true
-script:
-=======
 before_install:
   - gem install bundler:"<2.3"
 install:
->>>>>>> c842d1a0
   - date --rfc-3339=seconds
   - nvm install
   - pkill -9 -f elasticsearch || true
@@ -114,13 +101,9 @@
         provider: heroku
         api_key: '$HEROKU_AUTH_TOKEN'
         app:
-<<<<<<< HEAD
           main: practicaldev
-=======
-          master: practicaldev
       after_deploy:
         - bash scripts/after_deploy.sh
->>>>>>> c842d1a0
     - stage: Deploy
       name: Deploy BenHalpern
       if: type != pull_request
