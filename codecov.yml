codecov:
<<<<<<< HEAD
  require_ci_to_pass: no
  notify:
    wait_for_ci: no
    # after_n_builds: 2
=======
  ci:
    - !buildkite
>>>>>>> 16f678ce
ignore:
  - "vendor"
  - "bin"
  - "**/*.svg"
  - "lib/sitemap_generator"
  - "lib/generators"
coverage:
  status:
    patch: 90%
flag_management:
  default_rules:
    carryforward: true
    # statuses:
    #   - type: project
    #     target: auto
    #     threshold: 1%<|MERGE_RESOLUTION|>--- conflicted
+++ resolved
@@ -1,13 +1,9 @@
 codecov:
-<<<<<<< HEAD
+  ci:
+    - !buildkite
   require_ci_to_pass: no
   notify:
     wait_for_ci: no
-    # after_n_builds: 2
-=======
-  ci:
-    - !buildkite
->>>>>>> 16f678ce
 ignore:
   - "vendor"
   - "bin"
