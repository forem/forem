--- conflicted
+++ resolved
@@ -24,48 +24,26 @@
               "application/json": {
                 "example": {
                   "type_of": "article",
-<<<<<<< HEAD
-                  "id": 8431,
+                  "id": 10771,
                   "title": "New article",
                   "description": "New post example",
                   "readable_publish_date": "Feb 3",
-                  "slug": "new-article-25ob",
-                  "path": "/username383/new-article-25ob",
-                  "url": "http://localhost:3000/username383/new-article-25ob",
+                  "slug": "new-article-mmc",
+                  "path": "/username383/new-article-mmc",
+                  "url": "http://localhost:3000/username383/new-article-mmc",
                   "comments_count": 0,
                   "public_reactions_count": 0,
-                  "collection_id": 250,
-                  "published_timestamp": "2023-02-03T05:13:50Z",
-=======
-                  "id": 10181,
-                  "title": "New article",
-                  "description": "New post example",
-                  "readable_publish_date": "Feb 3",
-                  "slug": "new-article-4eef",
-                  "path": "/username383/new-article-4eef",
-                  "url": "http://localhost:3000/username383/new-article-4eef",
-                  "comments_count": 0,
-                  "public_reactions_count": 0,
-                  "collection_id": 316,
-                  "published_timestamp": "2023-02-03T12:00:34Z",
->>>>>>> bb7e193b
+                  "collection_id": 338,
+                  "published_timestamp": "2023-02-03T16:27:33Z",
                   "positive_reactions_count": 0,
                   "cover_image": "https://thepracticaldev.s3.amazonaws.com/i/5wfo25724gzgk5e5j50g.jpg",
                   "social_image": "https://thepracticaldev.s3.amazonaws.com/i/5wfo25724gzgk5e5j50g.jpg",
                   "canonical_url": "https://dev.to/fdocr/headless-chrome-dual-mode-tests-for-ruby-on-rails-4p6g",
-<<<<<<< HEAD
-                  "created_at": "2023-02-03T05:13:50Z",
+                  "created_at": "2023-02-03T16:27:33Z",
                   "edited_at": null,
                   "crossposted_at": null,
-                  "published_at": "2023-02-03T05:13:50Z",
-                  "last_comment_at": "2023-02-03T05:13:50Z",
-=======
-                  "created_at": "2023-02-03T12:00:34Z",
-                  "edited_at": null,
-                  "crossposted_at": null,
-                  "published_at": "2023-02-03T12:00:34Z",
-                  "last_comment_at": "2023-02-03T12:00:34Z",
->>>>>>> bb7e193b
+                  "published_at": "2023-02-03T16:27:33Z",
+                  "last_comment_at": "2023-02-03T16:27:33Z",
                   "reading_time_minutes": 1,
                   "tag_list": "",
                   "tags": [
@@ -74,25 +52,14 @@
                   "body_html": "<p><strong>New</strong> body for the article</p>\n\n",
                   "body_markdown": "**New** body for the article",
                   "user": {
-<<<<<<< HEAD
-                    "name": "Jesus \"Muriel\" \\:/ Effertz",
+                    "name": "Hector \"Roy\" \\:/ Johnson",
                     "username": "username383",
                     "twitter_username": "twitter383",
                     "github_username": "github383",
-                    "user_id": 19014,
+                    "user_id": 24611,
                     "website_url": null,
-                    "profile_image": "/uploads/user/profile_image/19014/db5b6647-fb00-4293-b44c-359555237610.jpeg",
-                    "profile_image_90": "/uploads/user/profile_image/19014/db5b6647-fb00-4293-b44c-359555237610.jpeg"
-=======
-                    "name": "Valentin \"Marshall\" \\:/ Paucek",
-                    "username": "username383",
-                    "twitter_username": "twitter383",
-                    "github_username": "github383",
-                    "user_id": 23191,
-                    "website_url": null,
-                    "profile_image": "/uploads/user/profile_image/23191/aa5fea51-b4ac-45dc-89bc-2903e0cd6a92.jpeg",
-                    "profile_image_90": "/uploads/user/profile_image/23191/aa5fea51-b4ac-45dc-89bc-2903e0cd6a92.jpeg"
->>>>>>> bb7e193b
+                    "profile_image": "/uploads/user/profile_image/24611/c2625795-0818-4c11-8c52-3bf58bcb1ca0.jpeg",
+                    "profile_image_90": "/uploads/user/profile_image/24611/c2625795-0818-4c11-8c52-3bf58bcb1ca0.jpeg"
                   }
                 }
               }
@@ -235,88 +202,47 @@
                 "example": [
                   {
                     "type_of": "article",
-<<<<<<< HEAD
-                    "id": 8434,
-                    "title": "Behold the Man175",
-                    "description": "Irony yolo hammock butcher viral authentic vegan twee. Before they sold out selfies taxidermy....",
+                    "id": 10774,
+                    "title": "A Glass of Blessings175",
+                    "description": "Chambray meditation poutine you probably haven't heard of them flexitarian. Portland leggings neutra....",
                     "readable_publish_date": "Feb 3",
-                    "slug": "behold-the-man175-3flc",
-                    "path": "/username387/behold-the-man175-3flc",
-                    "url": "http://localhost:3000/username387/behold-the-man175-3flc",
+                    "slug": "a-glass-of-blessings175-djd",
+                    "path": "/username387/a-glass-of-blessings175-djd",
+                    "url": "http://localhost:3000/username387/a-glass-of-blessings175-djd",
                     "comments_count": 0,
                     "public_reactions_count": 0,
                     "collection_id": null,
-                    "published_timestamp": "2023-02-03T05:13:50Z",
+                    "published_timestamp": "2023-02-03T16:27:33Z",
                     "positive_reactions_count": 0,
-                    "cover_image": "http://localhost:3000/assets/12-f9d673ae4ff98002f782ab82c641f2f26673be728e8f5409bea83f2d1de15323.png",
-                    "social_image": "http://localhost:3000/assets/12-f9d673ae4ff98002f782ab82c641f2f26673be728e8f5409bea83f2d1de15323.png",
-                    "canonical_url": "http://localhost:3000/username387/behold-the-man175-3flc",
-                    "created_at": "2023-02-03T05:13:50Z",
+                    "cover_image": "http://localhost:3000/assets/36-83d24fbff858b9dd4035d1e7d2df14090946ae4fed631055fc1d5862e7018348.png",
+                    "social_image": "http://localhost:3000/assets/36-83d24fbff858b9dd4035d1e7d2df14090946ae4fed631055fc1d5862e7018348.png",
+                    "canonical_url": "http://localhost:3000/username387/a-glass-of-blessings175-djd",
+                    "created_at": "2023-02-03T16:27:33Z",
                     "edited_at": null,
                     "crossposted_at": null,
-                    "published_at": "2023-02-03T05:13:50Z",
-                    "last_comment_at": "2023-02-03T05:13:50Z",
-=======
-                    "id": 10184,
-                    "title": "Down to a Sunless Sea175",
-                    "description": "Knausgaard venmo ugh try-hard church-key park photo booth hashtag. Fingerstache yolo yuccie bushwick...",
-                    "readable_publish_date": "Feb 3",
-                    "slug": "down-to-a-sunless-sea175-1mo1",
-                    "path": "/username387/down-to-a-sunless-sea175-1mo1",
-                    "url": "http://localhost:3000/username387/down-to-a-sunless-sea175-1mo1",
-                    "comments_count": 0,
-                    "public_reactions_count": 0,
-                    "collection_id": null,
-                    "published_timestamp": "2023-02-03T12:00:34Z",
-                    "positive_reactions_count": 0,
-                    "cover_image": "http://localhost:3000/assets/21-8c16e6ef44da175a1e51f1ba9d0cb55af8a920db6aacbf1e4b7a055afc1b3d30.png",
-                    "social_image": "http://localhost:3000/assets/21-8c16e6ef44da175a1e51f1ba9d0cb55af8a920db6aacbf1e4b7a055afc1b3d30.png",
-                    "canonical_url": "http://localhost:3000/username387/down-to-a-sunless-sea175-1mo1",
-                    "created_at": "2023-02-03T12:00:34Z",
-                    "edited_at": null,
-                    "crossposted_at": null,
-                    "published_at": "2023-02-03T12:00:34Z",
-                    "last_comment_at": "2023-02-03T12:00:34Z",
->>>>>>> bb7e193b
+                    "published_at": "2023-02-03T16:27:33Z",
+                    "last_comment_at": "2023-02-03T16:27:33Z",
                     "reading_time_minutes": 1,
                     "tag_list": [
                       "discuss"
                     ],
                     "tags": "discuss",
                     "user": {
-<<<<<<< HEAD
-                      "name": "Gabriel \"Numbers\" \\:/ Huels",
+                      "name": "Johnson \"Marion\" \\:/ Shields",
                       "username": "username387",
                       "twitter_username": "twitter387",
                       "github_username": "github387",
-                      "user_id": 19018,
+                      "user_id": 24615,
                       "website_url": null,
-                      "profile_image": "/uploads/user/profile_image/19018/e1c6d045-cf9d-42c3-883e-90cc226ba41a.jpeg",
-                      "profile_image_90": "/uploads/user/profile_image/19018/e1c6d045-cf9d-42c3-883e-90cc226ba41a.jpeg"
+                      "profile_image": "/uploads/user/profile_image/24615/19b154ac-2865-4e13-8200-d88f8975f1d1.jpeg",
+                      "profile_image_90": "/uploads/user/profile_image/24615/19b154ac-2865-4e13-8200-d88f8975f1d1.jpeg"
                     },
                     "organization": {
-                      "name": "Hand, Krajcik and Steuber",
+                      "name": "Swaniawski, Mayer and Fahey",
                       "username": "org70",
                       "slug": "org70",
-                      "profile_image": "/uploads/organization/profile_image/3348/e58ebe42-d08d-4a51-bdaa-e23a98e36a36.png",
-                      "profile_image_90": "/uploads/organization/profile_image/3348/e58ebe42-d08d-4a51-bdaa-e23a98e36a36.png"
-=======
-                      "name": "Graig \"Leo\" \\:/ O'Connell",
-                      "username": "username387",
-                      "twitter_username": "twitter387",
-                      "github_username": "github387",
-                      "user_id": 23195,
-                      "website_url": null,
-                      "profile_image": "/uploads/user/profile_image/23195/cccc795a-b2ec-4765-98a7-93ba2d24a82a.jpeg",
-                      "profile_image_90": "/uploads/user/profile_image/23195/cccc795a-b2ec-4765-98a7-93ba2d24a82a.jpeg"
-                    },
-                    "organization": {
-                      "name": "Krajcik, Morar and Hansen",
-                      "username": "org70",
-                      "slug": "org70",
-                      "profile_image": "/uploads/organization/profile_image/4088/b5a77b9d-4f12-448c-b763-0ad2c3a8e31f.png",
-                      "profile_image_90": "/uploads/organization/profile_image/4088/b5a77b9d-4f12-448c-b763-0ad2c3a8e31f.png"
->>>>>>> bb7e193b
+                      "profile_image": "/uploads/organization/profile_image/4338/a7120a24-c6b0-4c5b-bf93-e9dbcab19529.png",
+                      "profile_image_90": "/uploads/organization/profile_image/4338/a7120a24-c6b0-4c5b-bf93-e9dbcab19529.png"
                     },
                     "flare_tag": {
                       "name": "discuss",
@@ -364,49 +290,26 @@
                 "example": [
                   {
                     "type_of": "article",
-<<<<<<< HEAD
-                    "id": 8437,
-                    "title": "The Proper Study178",
-                    "description": "Cred tote bag poutine occupy. Photo booth cronut salvia.  Blue bottle swag 3 wolf moon ennui cred...",
+                    "id": 10777,
+                    "title": "Down to a Sunless Sea178",
+                    "description": "Chillwave ethical vhs asymmetrical five dollar toast cardigan. Cardigan intelligentsia bicycle rights...",
                     "readable_publish_date": "Feb 3",
-                    "slug": "the-proper-study178-236h",
-                    "path": "/username390/the-proper-study178-236h",
-                    "url": "http://localhost:3000/username390/the-proper-study178-236h",
+                    "slug": "down-to-a-sunless-sea178-2il0",
+                    "path": "/username390/down-to-a-sunless-sea178-2il0",
+                    "url": "http://localhost:3000/username390/down-to-a-sunless-sea178-2il0",
                     "comments_count": 0,
                     "public_reactions_count": 0,
                     "collection_id": null,
-                    "published_timestamp": "2023-02-03T05:13:51Z",
+                    "published_timestamp": "2023-02-03T16:27:34Z",
                     "positive_reactions_count": 0,
-                    "cover_image": "http://localhost:3000/assets/33-dc66b0d3c291181013c8bc7a6eb3b26755d85e90b63c9c589cb6c161624cc410.png",
-                    "social_image": "http://localhost:3000/assets/33-dc66b0d3c291181013c8bc7a6eb3b26755d85e90b63c9c589cb6c161624cc410.png",
-                    "canonical_url": "http://localhost:3000/username390/the-proper-study178-236h",
-                    "created_at": "2023-02-03T05:13:51Z",
+                    "cover_image": "http://localhost:3000/assets/37-94b286825ffd9f2b47c9842cf4f262b7c89e789797eba40196bc14b5c2359e75.png",
+                    "social_image": "http://localhost:3000/assets/37-94b286825ffd9f2b47c9842cf4f262b7c89e789797eba40196bc14b5c2359e75.png",
+                    "canonical_url": "http://localhost:3000/username390/down-to-a-sunless-sea178-2il0",
+                    "created_at": "2023-02-03T16:27:34Z",
                     "edited_at": null,
                     "crossposted_at": null,
-                    "published_at": "2023-02-03T05:13:51Z",
-                    "last_comment_at": "2023-02-03T05:13:51Z",
-=======
-                    "id": 10187,
-                    "title": "To a God Unknown178",
-                    "description": "Wes anderson you probably haven't heard of them slow-carb. Pour-over seitan cred. Chambray brunch...",
-                    "readable_publish_date": "Feb 3",
-                    "slug": "to-a-god-unknown178-1969",
-                    "path": "/username390/to-a-god-unknown178-1969",
-                    "url": "http://localhost:3000/username390/to-a-god-unknown178-1969",
-                    "comments_count": 0,
-                    "public_reactions_count": 0,
-                    "collection_id": null,
-                    "published_timestamp": "2023-02-03T12:00:34Z",
-                    "positive_reactions_count": 0,
-                    "cover_image": "http://localhost:3000/assets/1-613c6ba62b8bf11f61018f6da5140eaa03eadd4b2ae5ce640c955655808aafcc.png",
-                    "social_image": "http://localhost:3000/assets/1-613c6ba62b8bf11f61018f6da5140eaa03eadd4b2ae5ce640c955655808aafcc.png",
-                    "canonical_url": "http://localhost:3000/username390/to-a-god-unknown178-1969",
-                    "created_at": "2023-02-03T12:00:34Z",
-                    "edited_at": null,
-                    "crossposted_at": null,
-                    "published_at": "2023-02-03T12:00:34Z",
-                    "last_comment_at": "2023-02-03T12:00:34Z",
->>>>>>> bb7e193b
+                    "published_at": "2023-02-03T16:27:34Z",
+                    "last_comment_at": "2023-02-03T16:27:34Z",
                     "reading_time_minutes": 1,
                     "tag_list": [
                       "javascript",
@@ -415,25 +318,14 @@
                     ],
                     "tags": "javascript, html, discuss",
                     "user": {
-<<<<<<< HEAD
-                      "name": "Darwin \"Tricia\" \\:/ Abshire",
+                      "name": "Andre \"Dong\" \\:/ O'Keefe",
                       "username": "username390",
                       "twitter_username": "twitter390",
                       "github_username": "github390",
-                      "user_id": 19021,
+                      "user_id": 24618,
                       "website_url": null,
-                      "profile_image": "/uploads/user/profile_image/19021/55b7ce6d-d260-4ba6-a336-ce6993bf5dab.jpeg",
-                      "profile_image_90": "/uploads/user/profile_image/19021/55b7ce6d-d260-4ba6-a336-ce6993bf5dab.jpeg"
-=======
-                      "name": "Rudy \"Craig\" \\:/ Hand",
-                      "username": "username390",
-                      "twitter_username": "twitter390",
-                      "github_username": "github390",
-                      "user_id": 23198,
-                      "website_url": null,
-                      "profile_image": "/uploads/user/profile_image/23198/24c1bd53-62ea-4c36-83d9-71185232d141.jpeg",
-                      "profile_image_90": "/uploads/user/profile_image/23198/24c1bd53-62ea-4c36-83d9-71185232d141.jpeg"
->>>>>>> bb7e193b
+                      "profile_image": "/uploads/user/profile_image/24618/d9f4bb7c-7dde-465d-b992-7e60fe82f180.jpeg",
+                      "profile_image_90": "/uploads/user/profile_image/24618/d9f4bb7c-7dde-465d-b992-7e60fe82f180.jpeg"
                     },
                     "flare_tag": {
                       "name": "discuss",
@@ -443,49 +335,26 @@
                   },
                   {
                     "type_of": "article",
-<<<<<<< HEAD
-                    "id": 8436,
-                    "title": "Mr Standfast177",
-                    "description": "Hella deep v loko neutra vhs quinoa. Disrupt sartorial leggings before they sold out quinoa blue...",
+                    "id": 10776,
+                    "title": "Moab Is My Washpot177",
+                    "description": "Marfa tattooed blog. Diy butcher irony. Chia sustainable godard.  Meh bushwick keytar jean shorts...",
                     "readable_publish_date": "Feb 3",
-                    "slug": "mr-standfast177-42gl",
-                    "path": "/username389/mr-standfast177-42gl",
-                    "url": "http://localhost:3000/username389/mr-standfast177-42gl",
+                    "slug": "moab-is-my-washpot177-1gd5",
+                    "path": "/username389/moab-is-my-washpot177-1gd5",
+                    "url": "http://localhost:3000/username389/moab-is-my-washpot177-1gd5",
                     "comments_count": 0,
                     "public_reactions_count": 0,
                     "collection_id": null,
-                    "published_timestamp": "2023-02-03T05:13:50Z",
+                    "published_timestamp": "2023-02-03T16:27:34Z",
                     "positive_reactions_count": 0,
-                    "cover_image": "http://localhost:3000/assets/10-56ac1726da8a3bcbe4f93b48752287ea41bb79199cd8a8a61a9e4280ce9ae5b8.png",
-                    "social_image": "http://localhost:3000/assets/10-56ac1726da8a3bcbe4f93b48752287ea41bb79199cd8a8a61a9e4280ce9ae5b8.png",
-                    "canonical_url": "http://localhost:3000/username389/mr-standfast177-42gl",
-                    "created_at": "2023-02-03T05:13:51Z",
+                    "cover_image": "http://localhost:3000/assets/25-b4bb206b62bee552880440f638594e41dcd649ed9bd821af2e8dfc671d1d6813.png",
+                    "social_image": "http://localhost:3000/assets/25-b4bb206b62bee552880440f638594e41dcd649ed9bd821af2e8dfc671d1d6813.png",
+                    "canonical_url": "http://localhost:3000/username389/moab-is-my-washpot177-1gd5",
+                    "created_at": "2023-02-03T16:27:34Z",
                     "edited_at": null,
                     "crossposted_at": null,
-                    "published_at": "2023-02-03T05:13:50Z",
-                    "last_comment_at": "2023-02-03T05:13:50Z",
-=======
-                    "id": 10186,
-                    "title": "Edna O'Brien177",
-                    "description": "Kitsch deep v narwhal cronut loko. Post-ironic echo green juice organic listicle. Selfies twee park...",
-                    "readable_publish_date": "Feb 3",
-                    "slug": "edna-obrien177-1j7p",
-                    "path": "/username389/edna-obrien177-1j7p",
-                    "url": "http://localhost:3000/username389/edna-obrien177-1j7p",
-                    "comments_count": 0,
-                    "public_reactions_count": 0,
-                    "collection_id": null,
-                    "published_timestamp": "2023-02-03T12:00:34Z",
-                    "positive_reactions_count": 0,
-                    "cover_image": "http://localhost:3000/assets/28-45c03a7ee6bce4cd3ddd541bd942a0c7995fa77e4b680563681529e9dd14a676.png",
-                    "social_image": "http://localhost:3000/assets/28-45c03a7ee6bce4cd3ddd541bd942a0c7995fa77e4b680563681529e9dd14a676.png",
-                    "canonical_url": "http://localhost:3000/username389/edna-obrien177-1j7p",
-                    "created_at": "2023-02-03T12:00:34Z",
-                    "edited_at": null,
-                    "crossposted_at": null,
-                    "published_at": "2023-02-03T12:00:34Z",
-                    "last_comment_at": "2023-02-03T12:00:34Z",
->>>>>>> bb7e193b
+                    "published_at": "2023-02-03T16:27:34Z",
+                    "last_comment_at": "2023-02-03T16:27:34Z",
                     "reading_time_minutes": 1,
                     "tag_list": [
                       "javascript",
@@ -494,25 +363,14 @@
                     ],
                     "tags": "javascript, html, discuss",
                     "user": {
-<<<<<<< HEAD
-                      "name": "Adolph \"Tresa\" \\:/ Leffler",
+                      "name": "Vaughn \"Hilario\" \\:/ O'Reilly",
                       "username": "username389",
                       "twitter_username": "twitter389",
                       "github_username": "github389",
-                      "user_id": 19020,
+                      "user_id": 24617,
                       "website_url": null,
-                      "profile_image": "/uploads/user/profile_image/19020/e00f3e53-ef44-4c77-b7a2-9993936e184e.jpeg",
-                      "profile_image_90": "/uploads/user/profile_image/19020/e00f3e53-ef44-4c77-b7a2-9993936e184e.jpeg"
-=======
-                      "name": "Jodi \"Tasia\" \\:/ West",
-                      "username": "username389",
-                      "twitter_username": "twitter389",
-                      "github_username": "github389",
-                      "user_id": 23197,
-                      "website_url": null,
-                      "profile_image": "/uploads/user/profile_image/23197/9fd3d728-e791-4fdd-9406-78477bcae5ac.jpeg",
-                      "profile_image_90": "/uploads/user/profile_image/23197/9fd3d728-e791-4fdd-9406-78477bcae5ac.jpeg"
->>>>>>> bb7e193b
+                      "profile_image": "/uploads/user/profile_image/24617/e3147bb2-86c5-4990-9b34-9e0b9a7dbb03.jpeg",
+                      "profile_image_90": "/uploads/user/profile_image/24617/e3147bb2-86c5-4990-9b34-9e0b9a7dbb03.jpeg"
                     },
                     "flare_tag": {
                       "name": "discuss",
@@ -522,49 +380,26 @@
                   },
                   {
                     "type_of": "article",
-<<<<<<< HEAD
-                    "id": 8435,
-                    "title": "Brandy of the Damned176",
-                    "description": "Kale chips retro chia. Goth chia kombucha pop-up artisan kickstarter freegan.  Tousled truffaut...",
+                    "id": 10775,
+                    "title": "Postern of Fate176",
+                    "description": "Biodiesel diy lo-fi slow-carb pop-up hella wolf craft beer. Tousled biodiesel drinking...",
                     "readable_publish_date": "Feb 3",
-                    "slug": "brandy-of-the-damned176-3jli",
-                    "path": "/username388/brandy-of-the-damned176-3jli",
-                    "url": "http://localhost:3000/username388/brandy-of-the-damned176-3jli",
+                    "slug": "postern-of-fate176-4h0m",
+                    "path": "/username388/postern-of-fate176-4h0m",
+                    "url": "http://localhost:3000/username388/postern-of-fate176-4h0m",
                     "comments_count": 0,
                     "public_reactions_count": 0,
                     "collection_id": null,
-                    "published_timestamp": "2023-02-03T05:13:50Z",
+                    "published_timestamp": "2023-02-03T16:27:34Z",
                     "positive_reactions_count": 0,
-                    "cover_image": "http://localhost:3000/assets/17-c3d951980f63ed0823e9ba3e0324b187c8c7842f2e07dd3064978a070650a5ee.png",
-                    "social_image": "http://localhost:3000/assets/17-c3d951980f63ed0823e9ba3e0324b187c8c7842f2e07dd3064978a070650a5ee.png",
-                    "canonical_url": "http://localhost:3000/username388/brandy-of-the-damned176-3jli",
-                    "created_at": "2023-02-03T05:13:50Z",
+                    "cover_image": "http://localhost:3000/assets/37-94b286825ffd9f2b47c9842cf4f262b7c89e789797eba40196bc14b5c2359e75.png",
+                    "social_image": "http://localhost:3000/assets/37-94b286825ffd9f2b47c9842cf4f262b7c89e789797eba40196bc14b5c2359e75.png",
+                    "canonical_url": "http://localhost:3000/username388/postern-of-fate176-4h0m",
+                    "created_at": "2023-02-03T16:27:34Z",
                     "edited_at": null,
                     "crossposted_at": null,
-                    "published_at": "2023-02-03T05:13:50Z",
-                    "last_comment_at": "2023-02-03T05:13:50Z",
-=======
-                    "id": 10185,
-                    "title": "The Mirror Crack'd from Side to Side176",
-                    "description": "Shabby chic semiotics carry. Vegan church-key chillwave you probably haven't heard of them street...",
-                    "readable_publish_date": "Feb 3",
-                    "slug": "the-mirror-crackd-from-side-to-side176-3gm1",
-                    "path": "/username388/the-mirror-crackd-from-side-to-side176-3gm1",
-                    "url": "http://localhost:3000/username388/the-mirror-crackd-from-side-to-side176-3gm1",
-                    "comments_count": 0,
-                    "public_reactions_count": 0,
-                    "collection_id": null,
-                    "published_timestamp": "2023-02-03T12:00:34Z",
-                    "positive_reactions_count": 0,
-                    "cover_image": "http://localhost:3000/assets/3-93b6b57b5a6115cffe5d63d29a22825eb9e65f647bfef57a88244bc2b98186f0.png",
-                    "social_image": "http://localhost:3000/assets/3-93b6b57b5a6115cffe5d63d29a22825eb9e65f647bfef57a88244bc2b98186f0.png",
-                    "canonical_url": "http://localhost:3000/username388/the-mirror-crackd-from-side-to-side176-3gm1",
-                    "created_at": "2023-02-03T12:00:34Z",
-                    "edited_at": null,
-                    "crossposted_at": null,
-                    "published_at": "2023-02-03T12:00:34Z",
-                    "last_comment_at": "2023-02-03T12:00:34Z",
->>>>>>> bb7e193b
+                    "published_at": "2023-02-03T16:27:34Z",
+                    "last_comment_at": "2023-02-03T16:27:34Z",
                     "reading_time_minutes": 1,
                     "tag_list": [
                       "javascript",
@@ -573,25 +408,14 @@
                     ],
                     "tags": "javascript, html, discuss",
                     "user": {
-<<<<<<< HEAD
-                      "name": "Lucien \"Patrina\" \\:/ Howell",
+                      "name": "Willene \"Mia\" \\:/ Cruickshank",
                       "username": "username388",
                       "twitter_username": "twitter388",
                       "github_username": "github388",
-                      "user_id": 19019,
+                      "user_id": 24616,
                       "website_url": null,
-                      "profile_image": "/uploads/user/profile_image/19019/fa2413d8-5937-4dc9-b494-fc14ebc2941f.jpeg",
-                      "profile_image_90": "/uploads/user/profile_image/19019/fa2413d8-5937-4dc9-b494-fc14ebc2941f.jpeg"
-=======
-                      "name": "Cira \"Sheldon\" \\:/ Mosciski",
-                      "username": "username388",
-                      "twitter_username": "twitter388",
-                      "github_username": "github388",
-                      "user_id": 23196,
-                      "website_url": null,
-                      "profile_image": "/uploads/user/profile_image/23196/d6d0158a-2839-416b-b1d0-10f5aaeea399.jpeg",
-                      "profile_image_90": "/uploads/user/profile_image/23196/d6d0158a-2839-416b-b1d0-10f5aaeea399.jpeg"
->>>>>>> bb7e193b
+                      "profile_image": "/uploads/user/profile_image/24616/4d8e0597-2b51-4b83-9717-53192d5e89ca.jpeg",
+                      "profile_image_90": "/uploads/user/profile_image/24616/4d8e0597-2b51-4b83-9717-53192d5e89ca.jpeg"
                     },
                     "flare_tag": {
                       "name": "discuss",
@@ -640,79 +464,42 @@
               "application/json": {
                 "example": {
                   "type_of": "article",
-<<<<<<< HEAD
-                  "id": 8438,
-                  "title": "The Waste Land179",
-                  "description": "Cold-pressed pbr&amp;b skateboard pickled bitters vegan slow-carb venmo. Cray health messenger bag...",
+                  "id": 10778,
+                  "title": "An Acceptable Time179",
+                  "description": "Butcher sriracha bicycle rights shabby chic selfies chambray franzen. Sartorial hashtag biodiesel...",
                   "readable_publish_date": "Feb 3",
-                  "slug": "the-waste-land179-5emg",
-                  "path": "/username391/the-waste-land179-5emg",
-                  "url": "http://localhost:3000/username391/the-waste-land179-5emg",
+                  "slug": "an-acceptable-time179-1kjg",
+                  "path": "/username391/an-acceptable-time179-1kjg",
+                  "url": "http://localhost:3000/username391/an-acceptable-time179-1kjg",
                   "comments_count": 0,
                   "public_reactions_count": 0,
                   "collection_id": null,
-                  "published_timestamp": "2023-02-03T05:13:51Z",
+                  "published_timestamp": "2023-02-03T16:27:34Z",
                   "positive_reactions_count": 0,
-                  "cover_image": "http://localhost:3000/assets/34-d27f3a4a9f6f1f373003c74b31749764691f510b2a18b55039478583864a067e.png",
-                  "social_image": "http://localhost:3000/assets/34-d27f3a4a9f6f1f373003c74b31749764691f510b2a18b55039478583864a067e.png",
-                  "canonical_url": "http://localhost:3000/username391/the-waste-land179-5emg",
-                  "created_at": "2023-02-03T05:13:51Z",
+                  "cover_image": "http://localhost:3000/assets/12-f9d673ae4ff98002f782ab82c641f2f26673be728e8f5409bea83f2d1de15323.png",
+                  "social_image": "http://localhost:3000/assets/12-f9d673ae4ff98002f782ab82c641f2f26673be728e8f5409bea83f2d1de15323.png",
+                  "canonical_url": "http://localhost:3000/username391/an-acceptable-time179-1kjg",
+                  "created_at": "2023-02-03T16:27:34Z",
                   "edited_at": null,
                   "crossposted_at": null,
-                  "published_at": "2023-02-03T05:13:51Z",
-                  "last_comment_at": "2023-02-03T05:13:51Z",
-                  "reading_time_minutes": 1,
-                  "tag_list": "discuss",
-                  "tags": ["discuss"],
-                  "body_html": "<p>Cold-pressed pbr&amp;b skateboard pickled bitters vegan slow-carb venmo. Cray health messenger bag before they sold out plaid kogi. Art party selfies post-ironic vinegar.</p>\n\n<p>Sriracha +1 food truck mumblecore godard pop-up roof plaid. Wolf five dollar toast yr hashtag locavore. Butcher crucifix lumbersexual.</p>\n\n",
-                  "body_markdown": "---\ntitle: The Waste Land179\npublished: true\ntags: discuss\ndate: \nseries: \ncanonical_url: \n\n---\n\nCold-pressed pbr&b skateboard pickled bitters vegan slow-carb venmo. Cray health messenger bag before they sold out plaid kogi. Art party selfies post-ironic vinegar.\n\n\nSriracha +1 food truck mumblecore godard pop-up roof plaid. Wolf five dollar toast yr hashtag locavore. Butcher crucifix lumbersexual.\n\n",
-                  "user": {
-                    "name": "Ione \"Loyd\" \\:/ Heller",
-                    "username": "username391",
-                    "twitter_username": "twitter391",
-                    "github_username": "github391",
-                    "user_id": 19022,
-                    "website_url": null,
-                    "profile_image": "/uploads/user/profile_image/19022/61187b02-400b-4ca7-9abd-86d6b4f5ba1c.jpeg",
-                    "profile_image_90": "/uploads/user/profile_image/19022/61187b02-400b-4ca7-9abd-86d6b4f5ba1c.jpeg"
-=======
-                  "id": 10188,
-                  "title": "Consider the Lilies179",
-                  "description": "Trust fund mlkshk portland cliche. +1 marfa whatever you probably haven't heard of them taxidermy....",
-                  "readable_publish_date": "Feb 3",
-                  "slug": "consider-the-lilies179-2hj2",
-                  "path": "/username391/consider-the-lilies179-2hj2",
-                  "url": "http://localhost:3000/username391/consider-the-lilies179-2hj2",
-                  "comments_count": 0,
-                  "public_reactions_count": 0,
-                  "collection_id": null,
-                  "published_timestamp": "2023-02-03T12:00:34Z",
-                  "positive_reactions_count": 0,
-                  "cover_image": "http://localhost:3000/assets/18-0c8db7667732647d3000787a9481d38dc0dbe1b8ebc0b097db816f8db8cd097a.png",
-                  "social_image": "http://localhost:3000/assets/18-0c8db7667732647d3000787a9481d38dc0dbe1b8ebc0b097db816f8db8cd097a.png",
-                  "canonical_url": "http://localhost:3000/username391/consider-the-lilies179-2hj2",
-                  "created_at": "2023-02-03T12:00:34Z",
-                  "edited_at": null,
-                  "crossposted_at": null,
-                  "published_at": "2023-02-03T12:00:34Z",
-                  "last_comment_at": "2023-02-03T12:00:34Z",
+                  "published_at": "2023-02-03T16:27:34Z",
+                  "last_comment_at": "2023-02-03T16:27:34Z",
                   "reading_time_minutes": 1,
                   "tag_list": "discuss",
                   "tags": [
                     "discuss"
                   ],
-                  "body_html": "<p>Trust fund mlkshk portland cliche. +1 marfa whatever you probably haven't heard of them taxidermy. Tousled knausgaard jean shorts selfies listicle.</p>\n\n<p>Cold-pressed skateboard fashion axe bushwick kitsch keffiyeh ramps poutine.</p>\n\n",
-                  "body_markdown": "---\ntitle: Consider the Lilies179\npublished: true\ntags: discuss\ndate: \nseries: \ncanonical_url: \n\n---\n\nTrust fund mlkshk portland cliche. +1 marfa whatever you probably haven't heard of them taxidermy. Tousled knausgaard jean shorts selfies listicle.\n\n\nCold-pressed skateboard fashion axe bushwick kitsch keffiyeh ramps poutine.\n\n",
+                  "body_html": "<p>Butcher sriracha bicycle rights shabby chic selfies chambray franzen. Sartorial hashtag biodiesel post-ironic brooklyn venmo.</p>\n\n<p>Viral green juice iphone franzen neutra mumblecore literally occupy. Swag ramps muggle magic small batch cronut cred polaroid.</p>\n\n",
+                  "body_markdown": "---\ntitle: An Acceptable Time179\npublished: true\ntags: discuss\ndate: \nseries: \ncanonical_url: \n\n---\n\nButcher sriracha bicycle rights shabby chic selfies chambray franzen. Sartorial hashtag biodiesel post-ironic brooklyn venmo.\n\n\nViral green juice iphone franzen neutra mumblecore literally occupy. Swag ramps muggle magic small batch cronut cred polaroid.\n\n",
                   "user": {
-                    "name": "Fredericka \"Merle\" \\:/ Stamm",
+                    "name": "Cordie \"Andreas\" \\:/ Parisian",
                     "username": "username391",
                     "twitter_username": "twitter391",
                     "github_username": "github391",
-                    "user_id": 23199,
+                    "user_id": 24619,
                     "website_url": null,
-                    "profile_image": "/uploads/user/profile_image/23199/9c117b08-ccc8-46dc-844e-81dd8694b2a4.jpeg",
-                    "profile_image_90": "/uploads/user/profile_image/23199/9c117b08-ccc8-46dc-844e-81dd8694b2a4.jpeg"
->>>>>>> bb7e193b
+                    "profile_image": "/uploads/user/profile_image/24619/7e635fc1-5214-404a-96ae-1ed791aae977.jpeg",
+                    "profile_image_90": "/uploads/user/profile_image/24619/7e635fc1-5214-404a-96ae-1ed791aae977.jpeg"
                   },
                   "flare_tag": {
                     "name": "discuss",
@@ -770,49 +557,26 @@
               "application/json": {
                 "example": {
                   "type_of": "article",
-<<<<<<< HEAD
-                  "id": 8439,
-                  "title": "Oh! To be in England180",
-                  "description": "Neutra health retro selvage. Mumblecore semiotics kale chips everyday. Authentic bicycle rights cred...",
+                  "id": 10779,
+                  "title": "Behold the Man180",
+                  "description": "Selvage bespoke 8-bit tilde cold-pressed typewriter. Next level selfies 3 wolf moon tumblr. Whatever...",
                   "readable_publish_date": "Feb 3",
-                  "slug": "oh-to-be-in-england180-736",
-                  "path": "/username392/oh-to-be-in-england180-736",
-                  "url": "http://localhost:3000/username392/oh-to-be-in-england180-736",
+                  "slug": "behold-the-man180-1f6k",
+                  "path": "/username392/behold-the-man180-1f6k",
+                  "url": "http://localhost:3000/username392/behold-the-man180-1f6k",
                   "comments_count": 0,
                   "public_reactions_count": 0,
                   "collection_id": null,
-                  "published_timestamp": "2023-02-03T05:13:51Z",
+                  "published_timestamp": "2023-02-03T16:27:34Z",
                   "positive_reactions_count": 0,
-                  "cover_image": "http://localhost:3000/assets/40-57aabe055a9fc60491e0fca9a4dade362141764e7ad214956bbfc9c9e69763b0.png",
-                  "social_image": "http://localhost:3000/assets/40-57aabe055a9fc60491e0fca9a4dade362141764e7ad214956bbfc9c9e69763b0.png",
-                  "canonical_url": "http://localhost:3000/username392/oh-to-be-in-england180-736",
-                  "created_at": "2023-02-03T05:13:51Z",
-                  "edited_at": "2023-02-03T05:13:51Z",
+                  "cover_image": "http://localhost:3000/assets/25-b4bb206b62bee552880440f638594e41dcd649ed9bd821af2e8dfc671d1d6813.png",
+                  "social_image": "http://localhost:3000/assets/25-b4bb206b62bee552880440f638594e41dcd649ed9bd821af2e8dfc671d1d6813.png",
+                  "canonical_url": "http://localhost:3000/username392/behold-the-man180-1f6k",
+                  "created_at": "2023-02-03T16:27:34Z",
+                  "edited_at": "2023-02-03T16:27:34Z",
                   "crossposted_at": null,
-                  "published_at": "2023-02-03T05:13:51Z",
-                  "last_comment_at": "2023-02-03T05:13:51Z",
-=======
-                  "id": 10189,
-                  "title": "Blue Remembered Earth180",
-                  "description": "Kitsch distillery next level trust fund phlogiston meditation austin. Tattooed mustache mlkshk migas...",
-                  "readable_publish_date": "Feb 3",
-                  "slug": "blue-remembered-earth180-39h4",
-                  "path": "/username392/blue-remembered-earth180-39h4",
-                  "url": "http://localhost:3000/username392/blue-remembered-earth180-39h4",
-                  "comments_count": 0,
-                  "public_reactions_count": 0,
-                  "collection_id": null,
-                  "published_timestamp": "2023-02-03T12:00:35Z",
-                  "positive_reactions_count": 0,
-                  "cover_image": "http://localhost:3000/assets/10-56ac1726da8a3bcbe4f93b48752287ea41bb79199cd8a8a61a9e4280ce9ae5b8.png",
-                  "social_image": "http://localhost:3000/assets/10-56ac1726da8a3bcbe4f93b48752287ea41bb79199cd8a8a61a9e4280ce9ae5b8.png",
-                  "canonical_url": "http://localhost:3000/username392/blue-remembered-earth180-39h4",
-                  "created_at": "2023-02-03T12:00:35Z",
-                  "edited_at": "2023-02-03T12:00:35Z",
-                  "crossposted_at": null,
-                  "published_at": "2023-02-03T12:00:35Z",
-                  "last_comment_at": "2023-02-03T12:00:35Z",
->>>>>>> bb7e193b
+                  "published_at": "2023-02-03T16:27:34Z",
+                  "last_comment_at": "2023-02-03T16:27:34Z",
                   "reading_time_minutes": 1,
                   "tag_list": "",
                   "tags": [
@@ -821,25 +585,14 @@
                   "body_html": "<p><strong>New</strong> body for the article</p>\n\n",
                   "body_markdown": "**New** body for the article",
                   "user": {
-<<<<<<< HEAD
-                    "name": "Royce \"Kathaleen\" \\:/ Nader",
+                    "name": "Kaley \"Minda\" \\:/ Weimann",
                     "username": "username392",
                     "twitter_username": "twitter392",
                     "github_username": "github392",
-                    "user_id": 19023,
+                    "user_id": 24620,
                     "website_url": null,
-                    "profile_image": "/uploads/user/profile_image/19023/e39fcedf-9048-4dc3-93e0-21060594a09b.jpeg",
-                    "profile_image_90": "/uploads/user/profile_image/19023/e39fcedf-9048-4dc3-93e0-21060594a09b.jpeg"
-=======
-                    "name": "Regan \"Particia\" \\:/ O'Connell",
-                    "username": "username392",
-                    "twitter_username": "twitter392",
-                    "github_username": "github392",
-                    "user_id": 23200,
-                    "website_url": null,
-                    "profile_image": "/uploads/user/profile_image/23200/d51fb3e8-e2a8-4640-a056-73582dc8eca7.jpeg",
-                    "profile_image_90": "/uploads/user/profile_image/23200/d51fb3e8-e2a8-4640-a056-73582dc8eca7.jpeg"
->>>>>>> bb7e193b
+                    "profile_image": "/uploads/user/profile_image/24620/84dd8153-d2ef-4713-b7ca-8a402dbb07c0.jpeg",
+                    "profile_image_90": "/uploads/user/profile_image/24620/84dd8153-d2ef-4713-b7ca-8a402dbb07c0.jpeg"
                   }
                 }
               }
@@ -926,79 +679,42 @@
               "application/json": {
                 "example": {
                   "type_of": "article",
-<<<<<<< HEAD
-                  "id": 8442,
-                  "title": "Endless Night183",
-                  "description": "Chia cold-pressed vegan thundercats. Cleanse salvia twee cray. Yr health banjo cliche. Deep v cliche...",
+                  "id": 10782,
+                  "title": "The House of Mirth183",
+                  "description": "Pbr&amp;b plaid farm-to-table. Meditation lo-fi godard wes anderson wayfarers cold-pressed waistcoat...",
                   "readable_publish_date": "Feb 3",
-                  "slug": "endless-night183-2o4f",
-                  "path": "/username396/endless-night183-2o4f",
-                  "url": "http://localhost:3000/username396/endless-night183-2o4f",
+                  "slug": "the-house-of-mirth183-ilb",
+                  "path": "/username396/the-house-of-mirth183-ilb",
+                  "url": "http://localhost:3000/username396/the-house-of-mirth183-ilb",
                   "comments_count": 0,
                   "public_reactions_count": 0,
                   "collection_id": null,
-                  "published_timestamp": "2023-02-03T05:13:51Z",
+                  "published_timestamp": "2023-02-03T16:27:34Z",
                   "positive_reactions_count": 0,
-                  "cover_image": "http://localhost:3000/assets/24-377bc0861a9a539e8d1875ea9d4eea9e0226d93e1b6e9317e0c73c754699cc14.png",
-                  "social_image": "http://localhost:3000/assets/24-377bc0861a9a539e8d1875ea9d4eea9e0226d93e1b6e9317e0c73c754699cc14.png",
-                  "canonical_url": "http://localhost:3000/username396/endless-night183-2o4f",
-                  "created_at": "2023-02-03T05:13:51Z",
+                  "cover_image": "http://localhost:3000/assets/33-dc66b0d3c291181013c8bc7a6eb3b26755d85e90b63c9c589cb6c161624cc410.png",
+                  "social_image": "http://localhost:3000/assets/33-dc66b0d3c291181013c8bc7a6eb3b26755d85e90b63c9c589cb6c161624cc410.png",
+                  "canonical_url": "http://localhost:3000/username396/the-house-of-mirth183-ilb",
+                  "created_at": "2023-02-03T16:27:34Z",
                   "edited_at": null,
                   "crossposted_at": null,
-                  "published_at": "2023-02-03T05:13:51Z",
-                  "last_comment_at": "2023-02-03T05:13:51Z",
-                  "reading_time_minutes": 1,
-                  "tag_list": "discuss",
-                  "tags": ["discuss"],
-                  "body_html": "<p>Chia cold-pressed vegan thundercats. Cleanse salvia twee cray. Yr health banjo cliche. Deep v cliche small batch pug portland kinfolk.</p>\n\n<p>Park portland asymmetrical meh. Mlkshk williamsburg tacos. Hashtag mumblecore poutine helvetica chicharrones shoreditch.</p>\n\n",
-                  "body_markdown": "---\ntitle: Endless Night183\npublished: true\ntags: discuss\ndate: \nseries: \ncanonical_url: \n\n---\n\nChia cold-pressed vegan thundercats. Cleanse salvia twee cray. Yr health banjo cliche. Deep v cliche small batch pug portland kinfolk.\n\n\nPark portland asymmetrical meh. Mlkshk williamsburg tacos. Hashtag mumblecore poutine helvetica chicharrones shoreditch.\n\n",
-                  "user": {
-                    "name": "Jenice \"Lane\" \\:/ Johnston",
-                    "username": "username396",
-                    "twitter_username": "twitter396",
-                    "github_username": "github396",
-                    "user_id": 19027,
-                    "website_url": null,
-                    "profile_image": "/uploads/user/profile_image/19027/d6fe9927-016e-4795-bf12-451aaa8a4d2a.jpeg",
-                    "profile_image_90": "/uploads/user/profile_image/19027/d6fe9927-016e-4795-bf12-451aaa8a4d2a.jpeg"
-=======
-                  "id": 10192,
-                  "title": "Cover Her Face183",
-                  "description": "Vinegar tattooed post-ironic truffaut. Tumblr messenger bag leggings. Master authentic venmo...",
-                  "readable_publish_date": "Feb 3",
-                  "slug": "cover-her-face183-4f4e",
-                  "path": "/username396/cover-her-face183-4f4e",
-                  "url": "http://localhost:3000/username396/cover-her-face183-4f4e",
-                  "comments_count": 0,
-                  "public_reactions_count": 0,
-                  "collection_id": null,
-                  "published_timestamp": "2023-02-03T12:00:35Z",
-                  "positive_reactions_count": 0,
-                  "cover_image": "http://localhost:3000/assets/15-680d1f40ea6901cfc18b12fab21c19e432463aa63a44853f8ad84e469adb2e54.png",
-                  "social_image": "http://localhost:3000/assets/15-680d1f40ea6901cfc18b12fab21c19e432463aa63a44853f8ad84e469adb2e54.png",
-                  "canonical_url": "http://localhost:3000/username396/cover-her-face183-4f4e",
-                  "created_at": "2023-02-03T12:00:35Z",
-                  "edited_at": null,
-                  "crossposted_at": null,
-                  "published_at": "2023-02-03T12:00:35Z",
-                  "last_comment_at": "2023-02-03T12:00:35Z",
+                  "published_at": "2023-02-03T16:27:34Z",
+                  "last_comment_at": "2023-02-03T16:27:34Z",
                   "reading_time_minutes": 1,
                   "tag_list": "discuss",
                   "tags": [
                     "discuss"
                   ],
-                  "body_html": "<p>Vinegar tattooed post-ironic truffaut. Tumblr messenger bag leggings. Master authentic venmo pinterest.</p>\n\n<p>Art party before they sold out diy fashion axe five dollar toast biodiesel retro. Keffiyeh hoodie iphone. Gentrify godard tousled food truck drinking bicycle rights sriracha vegan.</p>\n\n",
-                  "body_markdown": "---\ntitle: Cover Her Face183\npublished: true\ntags: discuss\ndate: \nseries: \ncanonical_url: \n\n---\n\nVinegar tattooed post-ironic truffaut. Tumblr messenger bag leggings. Master authentic venmo pinterest.\n\n\nArt party before they sold out diy fashion axe five dollar toast biodiesel retro. Keffiyeh hoodie iphone. Gentrify godard tousled food truck drinking bicycle rights sriracha vegan.\n\n",
+                  "body_html": "<p>Pbr&amp;b plaid farm-to-table. Meditation lo-fi godard wes anderson wayfarers cold-pressed waistcoat chicharrones.</p>\n\n<p>Messenger bag trust fund scenester. Gluten-free bicycle rights fanny pack.</p>\n\n",
+                  "body_markdown": "---\ntitle: The House of Mirth183\npublished: true\ntags: discuss\ndate: \nseries: \ncanonical_url: \n\n---\n\nPbr&b plaid farm-to-table. Meditation lo-fi godard wes anderson wayfarers cold-pressed waistcoat chicharrones.\n\n\nMessenger bag trust fund scenester. Gluten-free bicycle rights fanny pack.\n\n",
                   "user": {
-                    "name": "Audie \"Emilio\" \\:/ Dare",
+                    "name": "Nancie \"Mitchell\" \\:/ Christiansen",
                     "username": "username396",
                     "twitter_username": "twitter396",
                     "github_username": "github396",
-                    "user_id": 23204,
+                    "user_id": 24624,
                     "website_url": null,
-                    "profile_image": "/uploads/user/profile_image/23204/20aa21a9-9015-4e21-a724-a5edefda0223.jpeg",
-                    "profile_image_90": "/uploads/user/profile_image/23204/20aa21a9-9015-4e21-a724-a5edefda0223.jpeg"
->>>>>>> bb7e193b
+                    "profile_image": "/uploads/user/profile_image/24624/fc0d97a4-8ef5-42b0-afa2-3ce801b4ac12.jpeg",
+                    "profile_image_90": "/uploads/user/profile_image/24624/fc0d97a4-8ef5-42b0-afa2-3ce801b4ac12.jpeg"
                   },
                   "flare_tag": {
                     "name": "discuss",
@@ -1323,33 +1039,18 @@
                 "example": [
                   {
                     "type_of": "comment",
-<<<<<<< HEAD
-                    "id_code": "68a",
-                    "created_at": "2023-02-03T05:13:52Z",
-                    "body_html": "<p>Shoreditch narwhal offal drinking.</p>\n\n",
+                    "id_code": "84i",
+                    "created_at": "2023-02-03T16:27:35Z",
+                    "body_html": "<p>Pop-up gentrify vhs.</p>\n\n",
                     "user": {
-                      "name": "Jere \"Yee\" \\:/ Turcotte",
+                      "name": "Stevie \"Danilo\" \\:/ Satterfield",
                       "username": "username410",
                       "twitter_username": "twitter410",
                       "github_username": "github410",
-                      "user_id": 19041,
+                      "user_id": 24638,
                       "website_url": null,
-                      "profile_image": "/uploads/user/profile_image/19041/a0d284b9-4ed2-4145-b153-ce0b9eabd89b.jpeg",
-                      "profile_image_90": "/uploads/user/profile_image/19041/a0d284b9-4ed2-4145-b153-ce0b9eabd89b.jpeg"
-=======
-                    "id_code": "7ig",
-                    "created_at": "2023-02-03T12:00:36Z",
-                    "body_html": "<p>Dreamcatcher tousled chicharrones williamsburg banh mi. Loko literally tilde typewriter portland tacos.</p>\n\n",
-                    "user": {
-                      "name": "Emmitt \"Minh\" \\:/ Torp",
-                      "username": "username410",
-                      "twitter_username": "twitter410",
-                      "github_username": "github410",
-                      "user_id": 23218,
-                      "website_url": null,
-                      "profile_image": "/uploads/user/profile_image/23218/42e1c49a-29e5-41c3-af33-70d7457ce845.jpeg",
-                      "profile_image_90": "/uploads/user/profile_image/23218/42e1c49a-29e5-41c3-af33-70d7457ce845.jpeg"
->>>>>>> bb7e193b
+                      "profile_image": "/uploads/user/profile_image/24638/d1eb71d2-3a9d-4113-974b-e43c93a9a3e4.jpeg",
+                      "profile_image_90": "/uploads/user/profile_image/24638/d1eb71d2-3a9d-4113-974b-e43c93a9a3e4.jpeg"
                     },
                     "children": [
 
@@ -1409,33 +1110,18 @@
               "application/json": {
                 "example": {
                   "type_of": "comment",
-<<<<<<< HEAD
-                  "id_code": "68c",
-                  "created_at": "2023-02-03T05:13:52Z",
-                  "body_html": "<p>Banh mi photo booth dreamcatcher austin scenester cronut. Keytar meggings taxidermy farm-to-table. Kombucha lomo single-origin coffee wayfarers food truck distillery green juice franzen.</p>\n\n",
+                  "id_code": "84k",
+                  "created_at": "2023-02-03T16:27:35Z",
+                  "body_html": "<p>Portland viral venmo gentrify cardigan. Retro venmo narwhal schlitz chillwave offal chia. Yolo next level celiac food truck normcore knausgaard.</p>\n\n",
                   "user": {
-                    "name": "Wilmer \"Murray\" \\:/ Lehner",
+                    "name": "Kristal \"Issac\" \\:/ Haag",
                     "username": "username414",
                     "twitter_username": "twitter414",
                     "github_username": "github414",
-                    "user_id": 19045,
+                    "user_id": 24642,
                     "website_url": null,
-                    "profile_image": "/uploads/user/profile_image/19045/f84d0aeb-2781-499f-9a25-765632ecb17d.jpeg",
-                    "profile_image_90": "/uploads/user/profile_image/19045/f84d0aeb-2781-499f-9a25-765632ecb17d.jpeg"
-=======
-                  "id_code": "7ii",
-                  "created_at": "2023-02-03T12:00:36Z",
-                  "body_html": "<p>Artisan cred authentic cleanse drinking goth keytar. Vegan iphone jean shorts marfa squid semiotics austin echo.</p>\n\n",
-                  "user": {
-                    "name": "Beverley \"Claud\" \\:/ Mosciski",
-                    "username": "username414",
-                    "twitter_username": "twitter414",
-                    "github_username": "github414",
-                    "user_id": 23222,
-                    "website_url": null,
-                    "profile_image": "/uploads/user/profile_image/23222/f3b4b4c9-62fa-4a1b-a27b-83373c1e5f59.jpeg",
-                    "profile_image_90": "/uploads/user/profile_image/23222/f3b4b4c9-62fa-4a1b-a27b-83373c1e5f59.jpeg"
->>>>>>> bb7e193b
+                    "profile_image": "/uploads/user/profile_image/24642/c9ea807b-503f-4885-99d4-dd95f8d94e54.jpeg",
+                    "profile_image_90": "/uploads/user/profile_image/24642/c9ea807b-503f-4885-99d4-dd95f8d94e54.jpeg"
                   },
                   "children": [
 
@@ -1504,20 +1190,12 @@
             "content": {
               "application/json": {
                 "example": {
-<<<<<<< HEAD
-                  "id": 356,
-=======
-                  "id": 452,
->>>>>>> bb7e193b
+                  "id": 484,
                   "approved": true,
                   "body_markdown": "# Hi, this is ad\nYep, it's an ad",
                   "cached_tag_list": "",
                   "clicks_count": 0,
-<<<<<<< HEAD
-                  "created_at": "2023-02-03T06:13:52.786+01:00",
-=======
-                  "created_at": "2023-02-03T17:30:36.740+05:30",
->>>>>>> bb7e193b
+                  "created_at": "2023-02-03T16:27:35.871+00:00",
                   "display_to": "all",
                   "impressions_count": 0,
                   "name": "Example Ad",
@@ -1527,11 +1205,7 @@
                   "published": true,
                   "success_rate": 0.0,
                   "type_of": "in_house",
-<<<<<<< HEAD
-                  "updated_at": "2023-02-03T06:13:52.786+01:00",
-=======
-                  "updated_at": "2023-02-03T17:30:36.740+05:30",
->>>>>>> bb7e193b
+                  "updated_at": "2023-02-03T16:27:35.871+00:00",
                   "tag_list": ""
                 }
               }
@@ -1665,38 +1339,22 @@
             "content": {
               "application/json": {
                 "example": {
-<<<<<<< HEAD
-                  "id": 357,
-=======
-                  "id": 453,
->>>>>>> bb7e193b
+                  "id": 485,
                   "approved": false,
                   "body_markdown": "Hello _hey_ Hey hey 9",
                   "cached_tag_list": "",
                   "clicks_count": 0,
-<<<<<<< HEAD
-                  "created_at": "2023-02-03T06:13:52.921+01:00",
+                  "created_at": "2023-02-03T16:27:36.006+00:00",
                   "display_to": "all",
                   "impressions_count": 0,
-                  "name": "Display Ad 357",
-                  "organization_id": 3349,
-=======
-                  "created_at": "2023-02-03T17:30:36.886+05:30",
-                  "display_to": "all",
-                  "impressions_count": 0,
-                  "name": "Display Ad 453",
-                  "organization_id": 4089,
->>>>>>> bb7e193b
+                  "name": "Display Ad 485",
+                  "organization_id": 4339,
                   "placement_area": "sidebar_left",
                   "processed_html": "<p>Hello <em>hey</em> Hey hey 9</p>",
                   "published": false,
                   "success_rate": 0.0,
                   "type_of": "in_house",
-<<<<<<< HEAD
-                  "updated_at": "2023-02-03T06:13:52.923+01:00",
-=======
-                  "updated_at": "2023-02-03T17:30:36.889+05:30",
->>>>>>> bb7e193b
+                  "updated_at": "2023-02-03T16:27:36.009+00:00",
                   "tag_list": ""
                 }
               }
@@ -1755,34 +1413,19 @@
                   "approved": false,
                   "body_markdown": "Hello _hey_ Hey hey 10",
                   "display_to": "all",
-<<<<<<< HEAD
-                  "name": "Display Ad 358",
-                  "organization_id": 3350,
-=======
-                  "name": "Display Ad 454",
-                  "organization_id": 4090,
->>>>>>> bb7e193b
+                  "name": "Display Ad 486",
+                  "organization_id": 4340,
                   "placement_area": "sidebar_left",
                   "published": false,
                   "processed_html": "<p>Hello <em>hey</em> Hey hey 10</p>",
                   "cached_tag_list": "",
-<<<<<<< HEAD
-                  "id": 358,
+                  "id": 486,
                   "clicks_count": 0,
-                  "created_at": "2023-02-03T06:13:53.081+01:00",
+                  "created_at": "2023-02-03T16:27:36.166+00:00",
                   "impressions_count": 0,
                   "success_rate": 0.0,
                   "type_of": "in_house",
-                  "updated_at": "2023-02-03T06:13:53.084+01:00",
-=======
-                  "id": 454,
-                  "clicks_count": 0,
-                  "created_at": "2023-02-03T17:30:37.051+05:30",
-                  "impressions_count": 0,
-                  "success_rate": 0.0,
-                  "type_of": "in_house",
-                  "updated_at": "2023-02-03T17:30:37.054+05:30",
->>>>>>> bb7e193b
+                  "updated_at": "2023-02-03T16:27:36.169+00:00",
                   "tag_list": ""
                 }
               }
@@ -1950,20 +1593,12 @@
               "application/json": {
                 "example": [
                   {
-<<<<<<< HEAD
-                    "id": 13463,
-=======
-                    "id": 16664,
->>>>>>> bb7e193b
+                    "id": 17744,
                     "name": "tag3",
                     "points": 1.0
                   },
                   {
-<<<<<<< HEAD
-                    "id": 13464,
-=======
-                    "id": 16665,
->>>>>>> bb7e193b
+                    "id": 17745,
                     "name": "tag4",
                     "points": 1.0
                   }
@@ -2014,43 +1649,23 @@
                 "example": [
                   {
                     "type_of": "user_follower",
-<<<<<<< HEAD
-                    "id": 450,
-                    "created_at": "2023-02-03T05:13:53Z",
-                    "user_id": 19066,
-                    "name": "Woodrow \"Stefani\" \\:/ Corwin",
+                    "id": 618,
+                    "created_at": "2023-02-03T16:27:36Z",
+                    "user_id": 24663,
+                    "name": "Isaias \"Cheryl\" \\:/ Greenfelder",
                     "path": "/username435",
                     "username": "username435",
-                    "profile_image": "/uploads/user/profile_image/19066/ab695451-1736-4c56-81a9-9694a9666f7a.jpeg"
+                    "profile_image": "/uploads/user/profile_image/24663/4f2f5fff-ca26-402c-beb7-ad2eb69bd8ac.jpeg"
                   },
                   {
                     "type_of": "user_follower",
-                    "id": 449,
-                    "created_at": "2023-02-03T05:13:53Z",
-                    "user_id": 19064,
-                    "name": "Selene \"Mohammed\" \\:/ Hagenes",
+                    "id": 617,
+                    "created_at": "2023-02-03T16:27:36Z",
+                    "user_id": 24661,
+                    "name": "Jonathan \"Wilson\" \\:/ McClure",
                     "path": "/username433",
                     "username": "username433",
-                    "profile_image": "/uploads/user/profile_image/19064/a9f3ecf7-080d-4804-b8f3-9ef2bd4b4a5e.jpeg"
-=======
-                    "id": 576,
-                    "created_at": "2023-02-03T12:00:37Z",
-                    "user_id": 23243,
-                    "name": "Logan \"Tanner\" \\:/ Mayer",
-                    "path": "/username435",
-                    "username": "username435",
-                    "profile_image": "/uploads/user/profile_image/23243/f24dab28-e3a8-44d8-941d-8c38bc5e9c35.jpeg"
-                  },
-                  {
-                    "type_of": "user_follower",
-                    "id": 575,
-                    "created_at": "2023-02-03T12:00:37Z",
-                    "user_id": 23241,
-                    "name": "Dalton \"Gilma\" \\:/ Purdy",
-                    "path": "/username433",
-                    "username": "username433",
-                    "profile_image": "/uploads/user/profile_image/23241/ee725654-e1a7-4cc1-aa1c-e0514f9788fc.jpeg"
->>>>>>> bb7e193b
+                    "profile_image": "/uploads/user/profile_image/24661/b8b1bdda-d9c1-4562-ae85-cd3dc48b0951.jpeg"
                   }
                 ],
                 "schema": {
@@ -2107,8 +1722,12 @@
     "/api/organizations/{username}": {
       "get": {
         "summary": "An organization",
-        "tags": ["organizations"],
-        "security": [],
+        "tags": [
+          "organizations"
+        ],
+        "security": [
+
+        ],
         "description": "This endpoint allows the client to retrieve a single organization by their username",
         "operationId": "getOrganization",
         "parameters": [
@@ -2128,19 +1747,19 @@
               "application/json": {
                 "example": {
                   "type_of": "organization",
-                  "id": 3355,
+                  "id": 4345,
                   "username": "org77",
-                  "name": "Schaefer-Farrell",
-                  "summary": "Street wes anderson fanny pack umami master deep v freegan blue bottle. Skateboard jean shorts leggings biodiesel hashtag franzen migas. Stumptown tote",
-                  "twitter_username": "org4044",
-                  "github_username": "org356",
-                  "url": "http://schmidt.org/jarrod.king",
+                  "name": "Kreiger-Olson",
+                  "summary": "Single-origin coffee organic brunch franzen twee. Before they sold out 90's pitchfork sriracha organic.",
+                  "twitter_username": "org3062",
+                  "github_username": "org4512",
+                  "url": "http://toy.info/margaret_king",
                   "location": null,
                   "tech_stack": null,
                   "tag_line": null,
                   "story": null,
-                  "joined_at": "2023-02-03T05:13:53Z",
-                  "profile_image": "/uploads/organization/profile_image/3355/806b58c0-1d1c-404b-b745-e2c28dd683c7.png"
+                  "joined_at": "2023-02-03T16:27:36Z",
+                  "profile_image": "/uploads/organization/profile_image/4345/d935caf5-4f39-4ac5-9cd2-b4c59d1a0ca0.png"
                 },
                 "schema": {
                   "type": "object",
@@ -2168,8 +1787,13 @@
     "/api/organizations/{username}/users": {
       "get": {
         "summary": "Organization's users",
-        "tags": ["organizations", "users"],
-        "security": [],
+        "tags": [
+          "organizations",
+          "users"
+        ],
+        "security": [
+
+        ],
         "description": "This endpoint allows the client to retrieve a list of users belonging to the organization\n\nIt supports pagination, each page will contain `30` users by default.",
         "operationId": "getOrgUsers",
         "parameters": [
@@ -2196,29 +1820,29 @@
                 "example": [
                   {
                     "type_of": "user",
-                    "id": 19078,
-                    "username": "username447",
-                    "name": "Hilton \"Sol\" \\:/ Hodkiewicz",
-                    "twitter_username": "twitter447",
-                    "github_username": "github447",
+                    "id": 24673,
+                    "username": "username445",
+                    "name": "Collen \"Corliss\" \\:/ Hickle",
+                    "twitter_username": "twitter445",
+                    "github_username": "github445",
                     "summary": null,
                     "location": null,
                     "website_url": null,
                     "joined_at": "Feb  3, 2023",
-                    "profile_image": "/uploads/user/profile_image/19078/6196f7c4-0372-42cb-bfba-e8042a787021.jpeg"
+                    "profile_image": "/uploads/user/profile_image/24673/29da716a-469c-4eac-af1c-2d595e38394c.jpeg"
                   },
                   {
                     "type_of": "user",
-                    "id": 19079,
-                    "username": "username448",
-                    "name": "Clarisa \"Heidi\" \\:/ Johnston",
-                    "twitter_username": "twitter448",
-                    "github_username": "github448",
+                    "id": 24674,
+                    "username": "username446",
+                    "name": "Francesco \"Shala\" \\:/ Yundt",
+                    "twitter_username": "twitter446",
+                    "github_username": "github446",
                     "summary": null,
                     "location": null,
                     "website_url": null,
                     "joined_at": "Feb  3, 2023",
-                    "profile_image": "/uploads/user/profile_image/19079/fc403634-dba6-4501-ad64-3f3fa7eb14c4.jpeg"
+                    "profile_image": "/uploads/user/profile_image/24674/1f060f29-b298-4263-947b-f9af47de014d.jpeg"
                   }
                 ],
                 "schema": {
@@ -2244,13 +1868,18 @@
         }
       }
     },
-    "/api/organizations/{username}/listings": {
+    "/api/organizations/{username}/articles": {
       "get": {
-        "summary": "Organization's listings",
-        "tags": ["organizations", "listings"],
-        "security": [],
-        "description": "This endpoint allows the client to retrieve a list of listings belonging to the organization\n\nIt supports pagination, each page will contain `30` users by default.",
-        "operationId": "getOrgListings",
+        "summary": "Organization's Articles",
+        "tags": [
+          "organizations",
+          "articles"
+        ],
+        "security": [
+
+        ],
+        "description": "This endpoint allows the client to retrieve a list of Articles belonging to the organization\n\nIt supports pagination, each page will contain `30` users by default.",
+        "operationId": "getOrgArticles",
         "parameters": [
           {
             "name": "username",
@@ -2269,135 +1898,55 @@
         ],
         "responses": {
           "200": {
-            "description": "An Organization's listings",
-            "content": {
-              "application/json": {
-                "example": [
-                  {
-                    "type_of": "listing",
-                    "id": 5082,
-                    "title": "Eyeless in Gaza 391",
-                    "slug": "eyeless-in-gaza-391-3ajh",
-                    "body_markdown": "Microdosing lumbersexual narwhal flexitarian pour-over kickstarter. Organic seitan everyday chia quinoa craft beer jean shorts. Xoxo fingerstache brunch shabby chic you probably haven't heard of them truffaut. Helvetica cray cleanse.",
-                    "category": "education",
-                    "processed_html": "<p>Microdosing lumbersexual narwhal flexitarian pour-over kickstarter. Organic seitan everyday chia quinoa craft beer jean shorts. Xoxo fingerstache brunch shabby chic you probably haven't heard of them truffaut. Helvetica cray cleanse.</p>\n",
-                    "published": true,
-                    "listing_category_id": 2033,
-                    "tag_list": "",
-                    "tags": [],
-                    "created_at": "2023-02-03T05:13:54Z",
-                    "user": {
-                      "name": "Agustin \"Shawnda\" \\:/ Orn",
-                      "username": "username457",
-                      "twitter_username": "twitter457",
-                      "github_username": "github457",
-                      "user_id": 19088,
-                      "website_url": null,
-                      "profile_image": "/uploads/user/profile_image/19088/61427d3e-4a82-4478-8100-5180431488bc.jpeg",
-                      "profile_image_90": "/uploads/user/profile_image/19088/61427d3e-4a82-4478-8100-5180431488bc.jpeg"
-                    },
-                    "organization": {
-                      "name": "Bogan, Hane and Brekke",
-                      "username": "org81",
-                      "slug": "org81",
-                      "profile_image": "/uploads/organization/profile_image/3359/1f6244ca-d844-47b6-82c6-f6b5f22e3a35.png",
-                      "profile_image_90": "/uploads/organization/profile_image/3359/1f6244ca-d844-47b6-82c6-f6b5f22e3a35.png"
-                    }
-                  }
-                ],
-                "schema": {
-                  "type": "array",
-                  "items": {
-                    "$ref": "#/components/schemas/Listing"
-                  }
-                }
-              }
-            }
-          },
-          "404": {
-            "description": "Not Found",
-            "content": {
-              "application/json": {
-                "example": {
-                  "error": "not found",
-                  "status": 404
-                }
-              }
-            }
-          }
-        }
-      }
-    },
-    "/api/organizations/{username}/articles": {
-      "get": {
-        "summary": "Organization's Articles",
-        "tags": ["organizations", "articles"],
-        "security": [],
-        "description": "This endpoint allows the client to retrieve a list of Articles belonging to the organization\n\nIt supports pagination, each page will contain `30` users by default.",
-        "operationId": "getOrgArticles",
-        "parameters": [
-          {
-            "name": "username",
-            "in": "path",
-            "required": true,
-            "schema": {
-              "type": "string"
-            }
-          },
-          {
-            "$ref": "#/components/parameters/pageParam"
-          },
-          {
-            "$ref": "#/components/parameters/perPageParam30to1000"
-          }
-        ],
-        "responses": {
-          "200": {
             "description": "An Organization's Articles",
             "content": {
               "application/json": {
                 "example": [
                   {
                     "type_of": "article",
-                    "id": 8456,
-                    "title": "The Waste Land197",
-                    "description": "Meggings austin poutine next level echo food truck tumblr. Williamsburg venmo kinfolk sartorial....",
+                    "id": 10794,
+                    "title": "Specimen Days195",
+                    "description": "Kale chips next level mustache beard austin knausgaard. Tousled semiotics mixtape celiac you probably...",
                     "readable_publish_date": "Feb 3",
-                    "slug": "the-waste-land197-366k",
-                    "path": "/org83/the-waste-land197-366k",
-                    "url": "http://localhost:3000/org83/the-waste-land197-366k",
+                    "slug": "specimen-days195-1moo",
+                    "path": "/org81/specimen-days195-1moo",
+                    "url": "http://localhost:3000/org81/specimen-days195-1moo",
                     "comments_count": 0,
                     "public_reactions_count": 0,
                     "collection_id": null,
-                    "published_timestamp": "2023-02-03T05:13:54Z",
+                    "published_timestamp": "2023-02-03T16:27:37Z",
                     "positive_reactions_count": 0,
-                    "cover_image": "http://localhost:3000/assets/40-57aabe055a9fc60491e0fca9a4dade362141764e7ad214956bbfc9c9e69763b0.png",
-                    "social_image": "http://localhost:3000/assets/40-57aabe055a9fc60491e0fca9a4dade362141764e7ad214956bbfc9c9e69763b0.png",
-                    "canonical_url": "http://localhost:3000/org83/the-waste-land197-366k",
-                    "created_at": "2023-02-03T05:13:54Z",
+                    "cover_image": "http://localhost:3000/assets/39-20fc2599938fbd7c41146577147aa7c6925e3b8ff069aba58c9304bc1b944cf1.png",
+                    "social_image": "http://localhost:3000/assets/39-20fc2599938fbd7c41146577147aa7c6925e3b8ff069aba58c9304bc1b944cf1.png",
+                    "canonical_url": "http://localhost:3000/org81/specimen-days195-1moo",
+                    "created_at": "2023-02-03T16:27:37Z",
                     "edited_at": null,
                     "crossposted_at": null,
-                    "published_at": "2023-02-03T05:13:54Z",
-                    "last_comment_at": "2023-02-03T05:13:54Z",
+                    "published_at": "2023-02-03T16:27:37Z",
+                    "last_comment_at": "2023-02-03T16:27:37Z",
                     "reading_time_minutes": 1,
-                    "tag_list": ["javascript", "html", "discuss"],
+                    "tag_list": [
+                      "javascript",
+                      "html",
+                      "discuss"
+                    ],
                     "tags": "javascript, html, discuss",
                     "user": {
-                      "name": "Derek \"Rosena\" \\:/ Lebsack",
-                      "username": "username466",
-                      "twitter_username": "twitter466",
-                      "github_username": "github466",
-                      "user_id": 19097,
+                      "name": "Carma \"Alisia\" \\:/ Sauer",
+                      "username": "username453",
+                      "twitter_username": "twitter453",
+                      "github_username": "github453",
+                      "user_id": 24681,
                       "website_url": null,
-                      "profile_image": "/uploads/user/profile_image/19097/fdac497b-f302-43dc-a397-9ed52c9c0917.jpeg",
-                      "profile_image_90": "/uploads/user/profile_image/19097/fdac497b-f302-43dc-a397-9ed52c9c0917.jpeg"
+                      "profile_image": "/uploads/user/profile_image/24681/6dfd75d7-4c54-44fc-8d7c-87abef9a1cc2.jpeg",
+                      "profile_image_90": "/uploads/user/profile_image/24681/6dfd75d7-4c54-44fc-8d7c-87abef9a1cc2.jpeg"
                     },
                     "organization": {
-                      "name": "Blanda-Pagac",
-                      "username": "org83",
-                      "slug": "org83",
-                      "profile_image": "/uploads/organization/profile_image/3361/e077a3e7-3db8-43b6-b2b5-1af79fc46cf9.png",
-                      "profile_image_90": "/uploads/organization/profile_image/3361/e077a3e7-3db8-43b6-b2b5-1af79fc46cf9.png"
+                      "name": "Schowalter Group",
+                      "username": "org81",
+                      "slug": "org81",
+                      "profile_image": "/uploads/organization/profile_image/4349/24b4b35d-8ff7-4ed5-9aa5-a2b1fa61381c.png",
+                      "profile_image_90": "/uploads/organization/profile_image/4349/24b4b35d-8ff7-4ed5-9aa5-a2b1fa61381c.png"
                     }
                   }
                 ],
@@ -2441,28 +1990,16 @@
               "application/json": {
                 "example": [
                   {
-<<<<<<< HEAD
-                    "id": 286,
-                    "title": "Recalled to Life",
-                    "slug": "academy_corpse",
-                    "description": "Officia perferendis magnam aspernatur.",
-=======
-                    "id": 396,
-                    "title": "An Evil Cradling",
-                    "slug": "smile-linger",
-                    "description": "Aut nisi ipsum magni.",
->>>>>>> bb7e193b
+                    "id": 446,
+                    "title": "The Stars' Tennis Balls",
+                    "slug": "perception-marine",
+                    "description": "Quisquam ullam veniam accusantium.",
                     "is_top_level_path": false,
                     "landing_page": false,
                     "body_html": null,
                     "body_json": null,
-<<<<<<< HEAD
-                    "body_markdown": "Eligendi nisi consequatur quas.",
-                    "processed_html": "<p>Eligendi nisi consequatur quas.</p>\n\n",
-=======
-                    "body_markdown": "Quos cumque neque non.",
-                    "processed_html": "<p>Quos cumque neque non.</p>\n\n",
->>>>>>> bb7e193b
+                    "body_markdown": "Laboriosam occaecati aut ipsum.",
+                    "processed_html": "<p>Laboriosam occaecati aut ipsum.</p>\n\n",
                     "social_image": {
                       "url": null
                     },
@@ -2495,11 +2032,7 @@
             "content": {
               "application/json": {
                 "example": {
-<<<<<<< HEAD
-                  "id": 288,
-=======
-                  "id": 398,
->>>>>>> bb7e193b
+                  "id": 448,
                   "title": "Example Page",
                   "slug": "example1",
                   "description": "a new page",
@@ -2630,28 +2163,16 @@
             "content": {
               "application/json": {
                 "example": {
-<<<<<<< HEAD
-                  "id": 291,
-                  "title": "This Side of Paradise",
-                  "slug": "hope-provision",
-                  "description": "Nisi omnis necessitatibus aspernatur.",
-=======
-                  "id": 401,
-                  "title": "The Mirror Crack'd from Side to Side",
-                  "slug": "stuff-widen",
-                  "description": "Et minus repudiandae mollitia.",
->>>>>>> bb7e193b
+                  "id": 451,
+                  "title": "The Last Enemy",
+                  "slug": "doctor-scale",
+                  "description": "Vero deserunt et aut.",
                   "is_top_level_path": false,
                   "landing_page": false,
                   "body_html": null,
                   "body_json": null,
-<<<<<<< HEAD
-                  "body_markdown": "Velit voluptas optio sed.",
-                  "processed_html": "<p>Velit voluptas optio sed.</p>\n\n",
-=======
-                  "body_markdown": "Quidem est aut et.",
-                  "processed_html": "<p>Quidem est aut et.</p>\n\n",
->>>>>>> bb7e193b
+                  "body_markdown": "Illum sunt repudiandae sint.",
+                  "processed_html": "<p>Illum sunt repudiandae sint.</p>\n\n",
                   "social_image": {
                     "url": null
                   },
@@ -2691,28 +2212,16 @@
             "content": {
               "application/json": {
                 "example": {
-<<<<<<< HEAD
-                  "id": 292,
+                  "id": 452,
                   "title": "New Title",
-                  "slug": "linger-minister",
-                  "description": "Illo in aut vel.",
-=======
-                  "id": 402,
-                  "title": "New Title",
-                  "slug": "corn_branch",
-                  "description": "Temporibus et ea eaque.",
->>>>>>> bb7e193b
+                  "slug": "condition-linger",
+                  "description": "Velit mollitia modi consequatur.",
                   "is_top_level_path": false,
                   "landing_page": false,
                   "body_html": null,
                   "body_json": null,
-<<<<<<< HEAD
-                  "body_markdown": "Accusamus laboriosam quasi animi.",
-                  "processed_html": "<p>Accusamus laboriosam quasi animi.</p>\n\n",
-=======
-                  "body_markdown": "Ipsum qui quis sequi.",
-                  "processed_html": "<p>Ipsum qui quis sequi.</p>\n\n",
->>>>>>> bb7e193b
+                  "body_markdown": "Corporis eum animi est.",
+                  "processed_html": "<p>Corporis eum animi est.</p>\n\n",
                   "social_image": {
                     "url": null
                   },
@@ -2740,28 +2249,16 @@
             "content": {
               "application/json": {
                 "example": {
-<<<<<<< HEAD
-                  "id": 294,
-                  "title": "To Say Nothing of the Dog",
-                  "slug": "premium_diagram",
-                  "description": "Ad voluptatem assumenda ipsum.",
-=======
-                  "id": 404,
-                  "title": "The Glory and the Dream",
-                  "slug": "book_design",
-                  "description": "Eius aliquam id vitae.",
->>>>>>> bb7e193b
+                  "id": 454,
+                  "title": "A Farewell to Arms",
+                  "slug": "condition-midnight",
+                  "description": "Nostrum ratione accusamus qui.",
                   "is_top_level_path": false,
                   "landing_page": false,
                   "body_html": null,
                   "body_json": null,
-<<<<<<< HEAD
-                  "body_markdown": "Aut enim quidem quia.",
-                  "processed_html": "<p>Aut quam in labore.</p>\n\n",
-=======
-                  "body_markdown": "Ea minima quibusdam totam.",
-                  "processed_html": "<p>Quam quo qui voluptatem.</p>\n\n",
->>>>>>> bb7e193b
+                  "body_markdown": "Omnis non ut fugiat.",
+                  "processed_html": "<p>Et odio ratione voluptatum.</p>\n\n",
                   "social_image": {
                     "url": null
                   },
@@ -2807,28 +2304,16 @@
             "content": {
               "application/json": {
                 "example": {
-<<<<<<< HEAD
-                  "id": 295,
-                  "title": "The Wealth of Nations",
-                  "slug": "theorist_angel",
-                  "description": "Praesentium repudiandae sit facilis.",
-=======
-                  "id": 405,
-                  "title": "No Country for Old Men",
-                  "slug": "offensive-marine",
-                  "description": "Qui saepe dolores eaque.",
->>>>>>> bb7e193b
+                  "id": 455,
+                  "title": "Postern of Fate",
+                  "slug": "marine-report",
+                  "description": "Dolorem suscipit omnis placeat.",
                   "is_top_level_path": false,
                   "landing_page": false,
                   "body_html": null,
                   "body_json": null,
-<<<<<<< HEAD
-                  "body_markdown": "Alias modi voluptatibus dolorum.",
-                  "processed_html": "<p>Alias modi voluptatibus dolorum.</p>\n\n",
-=======
-                  "body_markdown": "Deleniti perferendis sed rem.",
-                  "processed_html": "<p>Deleniti perferendis sed rem.</p>\n\n",
->>>>>>> bb7e193b
+                  "body_markdown": "Soluta est reiciendis quos.",
+                  "processed_html": "<p>Soluta est reiciendis quos.</p>\n\n",
                   "social_image": {
                     "url": null
                   },
@@ -2908,25 +2393,14 @@
                   {
                     "type_of": "podcast_episodes",
                     "class_name": "PodcastEpisode",
-<<<<<<< HEAD
-                    "id": 486,
+                    "id": 662,
                     "path": "/codenewbie/slug-4",
-                    "title": "14",
-                    "image_url": "/uploads/podcast/image/376/53d7cab7-8bcc-4508-97da-c14fccb2f392.jpeg",
+                    "title": "9",
+                    "image_url": "/uploads/podcast/image/512/81fdb2ed-c167-4533-9e15-5a1c50902368.jpeg",
                     "podcast": {
-                      "title": "Shakespeare Oatmeal",
+                      "title": "Racer 5 India Pale Ale, Bear Republic Bre",
                       "slug": "codenewbie",
-                      "image_url": "/uploads/podcast/image/376/53d7cab7-8bcc-4508-97da-c14fccb2f392.jpeg"
-=======
-                    "id": 618,
-                    "path": "/codenewbie/slug-4",
-                    "title": "12",
-                    "image_url": "/uploads/podcast/image/478/35446fc2-2144-471f-a44a-d0ed2adad7f8.jpeg",
-                    "podcast": {
-                      "title": "90 Minute IPA",
-                      "slug": "codenewbie",
-                      "image_url": "/uploads/podcast/image/478/35446fc2-2144-471f-a44a-d0ed2adad7f8.jpeg"
->>>>>>> bb7e193b
+                      "image_url": "/uploads/podcast/image/512/81fdb2ed-c167-4533-9e15-5a1c50902368.jpeg"
                     }
                   }
                 ],
@@ -2981,13 +2455,8 @@
                 "example": {
                   "type_of": "profile_image",
                   "image_of": "user",
-<<<<<<< HEAD
-                  "profile_image": "/uploads/user/profile_image/19113/f299d7a9-7723-4968-8163-cba48a126046.jpeg",
-                  "profile_image_90": "/uploads/user/profile_image/19113/f299d7a9-7723-4968-8163-cba48a126046.jpeg"
-=======
-                  "profile_image": "/uploads/user/profile_image/23258/0470a4c1-eb53-49ff-a138-2f53ee03ddb4.jpeg",
-                  "profile_image_90": "/uploads/user/profile_image/23258/0470a4c1-eb53-49ff-a138-2f53ee03ddb4.jpeg"
->>>>>>> bb7e193b
+                  "profile_image": "/uploads/user/profile_image/24696/345c9b51-b542-4cec-acb7-c3f50722b4cf.jpeg",
+                  "profile_image_90": "/uploads/user/profile_image/24696/345c9b51-b542-4cec-acb7-c3f50722b4cf.jpeg"
                 },
                 "schema": {
                   "type": "object",
@@ -3066,13 +2535,8 @@
                 "example": {
                   "result": "create",
                   "category": "like",
-<<<<<<< HEAD
-                  "id": 306,
-                  "reactable_id": 8458,
-=======
-                  "id": 390,
-                  "reactable_id": 10200,
->>>>>>> bb7e193b
+                  "id": 418,
+                  "reactable_id": 10796,
                   "reactable_type": "Article"
                 }
               }
@@ -3146,13 +2610,8 @@
                 "example": {
                   "result": "none",
                   "category": "like",
-<<<<<<< HEAD
-                  "id": 308,
-                  "reactable_id": 8460,
-=======
-                  "id": 392,
-                  "reactable_id": 10202,
->>>>>>> bb7e193b
+                  "id": 420,
+                  "reactable_id": 10798,
                   "reactable_type": "Article"
                 }
               }
@@ -3234,16 +2693,16 @@
               "application/json": {
                 "example": {
                   "type_of": "user",
-                  "id": 23270,
-                  "username": "username462",
-                  "name": "Celena \"Lizette\" \\:/ Pollich",
-                  "twitter_username": "twitter462",
-                  "github_username": "github462",
+                  "id": 24708,
+                  "username": "username480",
+                  "name": "Rufina \"Rashad\" \\:/ Ritchie",
+                  "twitter_username": "twitter480",
+                  "github_username": "github480",
                   "summary": null,
                   "location": null,
                   "website_url": null,
                   "joined_at": "Feb  3, 2023",
-                  "profile_image": "/uploads/user/profile_image/23270/e0d0e16f-8b91-4482-945a-5c0925872966.jpeg"
+                  "profile_image": "/uploads/user/profile_image/24708/baaac180-8382-40a8-9c57-ec97262c08bb.jpeg"
                 },
                 "schema": {
                   "type": "object",
@@ -3482,28 +2941,28 @@
                 "example": [
                   {
                     "type_of": "video_article",
-                    "id": 10204,
-                    "path": "/username481/the-cricket-on-the-hearth195-2b04",
+                    "id": 10800,
+                    "path": "/username499/to-say-nothing-of-the-dog201-49nd",
                     "cloudinary_video_url": "https://dw71fyauz7yz9.cloudfront.net/video-upload__1e42eb0bab4abb3c63baeb5e8bdfe69f/thumbs-video-upload__1e42eb0bab4abb3c63baeb5e8bdfe69f-00001.png",
-                    "title": "The Cricket on the Hearth195",
-                    "user_id": 23290,
+                    "title": "To Say Nothing of the Dog201",
+                    "user_id": 24728,
                     "video_duration_in_minutes": "00:00",
                     "video_source_url": "https://dw71fyauz7yz9.cloudfront.net/video-upload__1e42eb0bab4abb3c63baeb5e8bdfe69f/video-upload__1e42eb0bab4abb3c63baeb5e8bdfe69f.m3u8",
                     "user": {
-                      "name": "Amada \"Waylon\" \\:/ Mosciski"
+                      "name": "Lashunda \"Ira\" \\:/ Tromp"
                     }
                   },
                   {
                     "type_of": "video_article",
-                    "id": 10205,
-                    "path": "/username482/no-country-for-old-men196-9mc",
+                    "id": 10801,
+                    "path": "/username500/nectar-in-a-sieve202-4p88",
                     "cloudinary_video_url": "https://dw71fyauz7yz9.cloudfront.net/video-upload__1e42eb0bab4abb3c63baeb5e8bdfe69f/thumbs-video-upload__1e42eb0bab4abb3c63baeb5e8bdfe69f-00001.png",
-                    "title": "No Country for Old Men196",
-                    "user_id": 23291,
+                    "title": "Nectar in a Sieve202",
+                    "user_id": 24729,
                     "video_duration_in_minutes": "00:00",
                     "video_source_url": "https://dw71fyauz7yz9.cloudfront.net/video-upload__1e42eb0bab4abb3c63baeb5e8bdfe69f/video-upload__1e42eb0bab4abb3c63baeb5e8bdfe69f.m3u8",
                     "user": {
-                      "name": "Ladonna \"Tonette\" \\:/ Bode"
+                      "name": "Luisa \"Tonie\" \\:/ Denesik"
                     }
                   }
                 ],
@@ -3908,97 +3367,6 @@
           }
         }
       },
-      "Listing": {
-        "description": "Representation of a Listing",
-        "type": "object",
-        "properties": {
-          "type_of": {
-            "type": "string"
-          },
-          "id": {
-            "type": "integer",
-            "format": "int64"
-          },
-          "title": {
-            "type": "string"
-          },
-          "slug": {
-            "type": "string"
-          },
-          "body_markdown": {
-            "type": "string"
-          },
-          "tag_list": {
-            "type": "string"
-          },
-          "tags": {
-            "type": "array",
-            "items": {
-              "type": "string"
-            }
-          },
-          "category": {
-            "type": "string"
-          },
-          "processed_html": {
-            "type": "string"
-          },
-          "published": {
-            "type": "boolean"
-          },
-          "user": {
-            "type": "object",
-            "properties": {
-              "name": {
-                "type": "string"
-              },
-              "username": {
-                "type": "string"
-              },
-              "twitter_username": {
-                "type": "string"
-              },
-              "github_username": {
-                "type": "string"
-              },
-              "user_id": {
-                "type": "integer",
-                "format": "int64"
-              },
-              "website_url": {
-                "type": "string",
-                "nullable": true
-              },
-              "profile_image": {
-                "type": "string"
-              },
-              "profile_image_90": {
-                "type": "string"
-              }
-            }
-          },
-          "organization": {
-            "type": "object",
-            "properties": {
-              "name": {
-                "type": "string"
-              },
-              "username": {
-                "type": "string"
-              },
-              "slug": {
-                "type": "string"
-              },
-              "profile_image": {
-                "type": "string"
-              },
-              "profile_image_90": {
-                "type": "string"
-              }
-            }
-          }
-        }
-      },
       "FollowedTag": {
         "description": "Representation of a followed tag",
         "type": "object",
@@ -4276,45 +3644,6 @@
           }
         }
       },
-      "User": {
-        "description": "The representation of a user",
-        "type": "object",
-        "properties": {
-          "type_of": {
-            "type": "string"
-          },
-          "id": {
-            "type": "string"
-          },
-          "username": {
-            "type": "string"
-          },
-          "name": {
-            "type": "string"
-          },
-          "summary": {
-            "type": "string"
-          },
-          "twitter_username": {
-            "type": "string"
-          },
-          "github_username": {
-            "type": "string"
-          },
-          "website_url": {
-            "type": "string"
-          },
-          "location": {
-            "type": "string"
-          },
-          "joined_at": {
-            "type": "string"
-          },
-          "profile_image": {
-            "type": "string"
-          }
-        }
-      },
       "UserInviteParam": {
         "description": "User invite parameters",
         "type": "object",
