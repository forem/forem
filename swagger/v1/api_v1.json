{
  "openapi": "3.0.3",
  "info": {
    "title": "Forem API V1",
    "version": "1.0.0",
    "description": "Access Forem articles, users and other resources via API.\n        For a real-world example of Forem in action, check out [DEV](https://www.dev.to).\n        All endpoints can be accessed with the 'api-key' header and a accept header, but\n        some of them are accessible publicly without authentication.\n\n        Dates and date times, unless otherwise specified, must be in\n        the [RFC 3339](https://tools.ietf.org/html/rfc3339) format."
  },
  "paths": {
    "/api/articles": {
      "post": {
        "summary": "Publish article",
        "tags": [
          "articles"
        ],
        "description": "This endpoint allows the client to create a new article.\n\n\"Articles\" are all the posts that users create on DEV that typically show up in the feed. They can be a blog post, a discussion question, a help thread etc. but is referred to as article within the code.",
        "operationId": "createArticle",
        "parameters": [

        ],
        "responses": {
          "201": {
            "description": "An Article",
            "content": {
              "application/json": {
                "example": {
                  "type_of": "article",
<<<<<<< HEAD
                  "id": 9891,
                  "title": "New article",
                  "description": "New post example",
                  "readable_publish_date": "Feb 3",
                  "slug": "new-article-5gfn",
                  "path": "/username383/new-article-5gfn",
                  "url": "http://localhost:3000/username383/new-article-5gfn",
                  "comments_count": 0,
                  "public_reactions_count": 0,
                  "collection_id": 305,
                  "published_timestamp": "2023-02-03T11:51:56Z",
=======
                  "id": 10181,
                  "title": "New article",
                  "description": "New post example",
                  "readable_publish_date": "Feb 3",
                  "slug": "new-article-4eef",
                  "path": "/username383/new-article-4eef",
                  "url": "http://localhost:3000/username383/new-article-4eef",
                  "comments_count": 0,
                  "public_reactions_count": 0,
                  "collection_id": 316,
                  "published_timestamp": "2023-02-03T12:00:34Z",
>>>>>>> bb7e193b
                  "positive_reactions_count": 0,
                  "cover_image": "https://thepracticaldev.s3.amazonaws.com/i/5wfo25724gzgk5e5j50g.jpg",
                  "social_image": "https://thepracticaldev.s3.amazonaws.com/i/5wfo25724gzgk5e5j50g.jpg",
                  "canonical_url": "https://dev.to/fdocr/headless-chrome-dual-mode-tests-for-ruby-on-rails-4p6g",
<<<<<<< HEAD
                  "created_at": "2023-02-03T11:51:56Z",
                  "edited_at": null,
                  "crossposted_at": null,
                  "published_at": "2023-02-03T11:51:56Z",
                  "last_comment_at": "2023-02-03T11:51:56Z",
=======
                  "created_at": "2023-02-03T12:00:34Z",
                  "edited_at": null,
                  "crossposted_at": null,
                  "published_at": "2023-02-03T12:00:34Z",
                  "last_comment_at": "2023-02-03T12:00:34Z",
>>>>>>> bb7e193b
                  "reading_time_minutes": 1,
                  "tag_list": "",
                  "tags": [

                  ],
                  "body_html": "<p><strong>New</strong> body for the article</p>\n\n",
                  "body_markdown": "**New** body for the article",
                  "user": {
<<<<<<< HEAD
                    "name": "Sulema \"Willis\" \\:/ Hand",
                    "username": "username383",
                    "twitter_username": "twitter383",
                    "github_username": "github383",
                    "user_id": 22492,
                    "website_url": null,
                    "profile_image": "/uploads/user/profile_image/22492/af71d618-4691-482e-89fa-c0de71e63059.jpeg",
                    "profile_image_90": "/uploads/user/profile_image/22492/af71d618-4691-482e-89fa-c0de71e63059.jpeg"
=======
                    "name": "Valentin \"Marshall\" \\:/ Paucek",
                    "username": "username383",
                    "twitter_username": "twitter383",
                    "github_username": "github383",
                    "user_id": 23191,
                    "website_url": null,
                    "profile_image": "/uploads/user/profile_image/23191/aa5fea51-b4ac-45dc-89bc-2903e0cd6a92.jpeg",
                    "profile_image_90": "/uploads/user/profile_image/23191/aa5fea51-b4ac-45dc-89bc-2903e0cd6a92.jpeg"
>>>>>>> bb7e193b
                  }
                }
              }
            }
          },
          "401": {
            "description": "Unauthorized",
            "content": {
              "application/json": {
                "example": {
                  "error": "unauthorized",
                  "status": 401
                }
              }
            }
          },
          "422": {
            "description": "Unprocessable Entity",
            "content": {
              "application/json": {
                "example": {
                  "error": "param is missing or the value is empty: article",
                  "status": 422
                }
              }
            }
          }
        },
        "requestBody": {
          "content": {
            "application/json": {
              "schema": {
                "$ref": "#/components/schemas/Article"
              }
            }
          }
        }
      },
      "get": {
        "summary": "Published articles",
        "security": [

        ],
        "tags": [
          "articles"
        ],
        "description": "This endpoint allows the client to retrieve a list of articles.\n\n\"Articles\" are all the posts that users create on DEV that typically\nshow up in the feed. They can be a blog post, a discussion question,\na help thread etc. but is referred to as article within the code.\n\nBy default it will return featured, published articles ordered\nby descending popularity.\n\nIt supports pagination, each page will contain `30` articles by default.",
        "operationId": "getArticles",
        "parameters": [
          {
            "$ref": "#/components/parameters/pageParam"
          },
          {
            "$ref": "#/components/parameters/perPageParam30to1000"
          },
          {
            "name": "tag",
            "in": "query",
            "required": false,
            "description": "Using this parameter will retrieve articles that contain the requested tag. Articles\nwill be ordered by descending popularity.This parameter can be used in conjuction with `top`.",
            "schema": {
              "type": "string"
            },
            "example": "discuss"
          },
          {
            "name": "tags",
            "in": "query",
            "required": false,
            "description": "Using this parameter will retrieve articles with any of the comma-separated tags.\nArticles will be ordered by descending popularity.",
            "schema": {
              "type": "string"
            },
            "example": "javascript, css"
          },
          {
            "name": "tags_exclude",
            "in": "query",
            "required": false,
            "description": "Using this parameter will retrieve articles that do _not_ contain _any_\nof comma-separated tags. Articles will be ordered by descending popularity.",
            "schema": {
              "type": "string"
            },
            "example": "node, java"
          },
          {
            "name": "username",
            "in": "query",
            "required": false,
            "description": "Using this parameter will retrieve articles belonging\n            to a User or Organization ordered by descending publication date.\n            If `state=all` the number of items returned will be `1000` instead of the default `30`.\n            This parameter can be used in conjuction with `state`.",
            "schema": {
              "type": "string"
            },
            "example": "ben"
          },
          {
            "name": "state",
            "in": "query",
            "required": false,
            "description": "Using this parameter will allow the client to check which articles are fresh or rising.\n            If `state=fresh` the server will return fresh articles.\n            If `state=rising` the server will return rising articles.\n            This param can be used in conjuction with `username`, only if set to `all`.",
            "schema": {
              "type": "string",
              "enum": [
                "fresh",
                "rising",
                "all"
              ]
            },
            "example": "fresh"
          },
          {
            "name": "top",
            "in": "query",
            "required": false,
            "description": "Using this parameter will allow the client to return the most popular articles\nin the last `N` days.\n`top` indicates the number of days since publication of the articles returned.\nThis param can be used in conjuction with `tag`.",
            "schema": {
              "type": "integer",
              "format": "int32",
              "minimum": 1
            },
            "example": 2
          },
          {
            "name": "collection_id",
            "in": "query",
            "required": false,
            "description": "Adding this will allow the client to return the list of articles\nbelonging to the requested collection, ordered by ascending publication date.",
            "schema": {
              "type": "integer",
              "format": "int32"
            },
            "example": 99
          }
        ],
        "responses": {
          "200": {
            "description": "A List of Articles",
            "content": {
              "application/json": {
                "example": [
                  {
                    "type_of": "article",
<<<<<<< HEAD
                    "id": 9894,
                    "title": "The Soldier's Art175",
                    "description": "Carry ethical you probably haven't heard of them irony lumbersexual hoodie cred. Farm-to-table...",
                    "readable_publish_date": "Feb 3",
                    "slug": "the-soldiers-art175-3flf",
                    "path": "/username387/the-soldiers-art175-3flf",
                    "url": "http://localhost:3000/username387/the-soldiers-art175-3flf",
                    "comments_count": 0,
                    "public_reactions_count": 0,
                    "collection_id": null,
                    "published_timestamp": "2023-02-03T11:51:56Z",
                    "positive_reactions_count": 0,
                    "cover_image": "http://localhost:3000/assets/24-377bc0861a9a539e8d1875ea9d4eea9e0226d93e1b6e9317e0c73c754699cc14.png",
                    "social_image": "http://localhost:3000/assets/24-377bc0861a9a539e8d1875ea9d4eea9e0226d93e1b6e9317e0c73c754699cc14.png",
                    "canonical_url": "http://localhost:3000/username387/the-soldiers-art175-3flf",
                    "created_at": "2023-02-03T11:51:57Z",
                    "edited_at": null,
                    "crossposted_at": null,
                    "published_at": "2023-02-03T11:51:56Z",
                    "last_comment_at": "2023-02-03T11:51:56Z",
=======
                    "id": 10184,
                    "title": "Down to a Sunless Sea175",
                    "description": "Knausgaard venmo ugh try-hard church-key park photo booth hashtag. Fingerstache yolo yuccie bushwick...",
                    "readable_publish_date": "Feb 3",
                    "slug": "down-to-a-sunless-sea175-1mo1",
                    "path": "/username387/down-to-a-sunless-sea175-1mo1",
                    "url": "http://localhost:3000/username387/down-to-a-sunless-sea175-1mo1",
                    "comments_count": 0,
                    "public_reactions_count": 0,
                    "collection_id": null,
                    "published_timestamp": "2023-02-03T12:00:34Z",
                    "positive_reactions_count": 0,
                    "cover_image": "http://localhost:3000/assets/21-8c16e6ef44da175a1e51f1ba9d0cb55af8a920db6aacbf1e4b7a055afc1b3d30.png",
                    "social_image": "http://localhost:3000/assets/21-8c16e6ef44da175a1e51f1ba9d0cb55af8a920db6aacbf1e4b7a055afc1b3d30.png",
                    "canonical_url": "http://localhost:3000/username387/down-to-a-sunless-sea175-1mo1",
                    "created_at": "2023-02-03T12:00:34Z",
                    "edited_at": null,
                    "crossposted_at": null,
                    "published_at": "2023-02-03T12:00:34Z",
                    "last_comment_at": "2023-02-03T12:00:34Z",
>>>>>>> bb7e193b
                    "reading_time_minutes": 1,
                    "tag_list": [
                      "discuss"
                    ],
                    "tags": "discuss",
                    "user": {
<<<<<<< HEAD
                      "name": "Lydia \"Buster\" \\:/ Lockman",
                      "username": "username387",
                      "twitter_username": "twitter387",
                      "github_username": "github387",
                      "user_id": 22496,
                      "website_url": null,
                      "profile_image": "/uploads/user/profile_image/22496/c09dc4d5-70e8-4e24-831b-5ed743022805.jpeg",
                      "profile_image_90": "/uploads/user/profile_image/22496/c09dc4d5-70e8-4e24-831b-5ed743022805.jpeg"
                    },
                    "organization": {
                      "name": "Bayer LLC",
                      "username": "org70",
                      "slug": "org70",
                      "profile_image": "/uploads/organization/profile_image/3966/ea313363-4e14-40c5-9d3b-1bf45dc0961c.png",
                      "profile_image_90": "/uploads/organization/profile_image/3966/ea313363-4e14-40c5-9d3b-1bf45dc0961c.png"
=======
                      "name": "Graig \"Leo\" \\:/ O'Connell",
                      "username": "username387",
                      "twitter_username": "twitter387",
                      "github_username": "github387",
                      "user_id": 23195,
                      "website_url": null,
                      "profile_image": "/uploads/user/profile_image/23195/cccc795a-b2ec-4765-98a7-93ba2d24a82a.jpeg",
                      "profile_image_90": "/uploads/user/profile_image/23195/cccc795a-b2ec-4765-98a7-93ba2d24a82a.jpeg"
                    },
                    "organization": {
                      "name": "Krajcik, Morar and Hansen",
                      "username": "org70",
                      "slug": "org70",
                      "profile_image": "/uploads/organization/profile_image/4088/b5a77b9d-4f12-448c-b763-0ad2c3a8e31f.png",
                      "profile_image_90": "/uploads/organization/profile_image/4088/b5a77b9d-4f12-448c-b763-0ad2c3a8e31f.png"
>>>>>>> bb7e193b
                    },
                    "flare_tag": {
                      "name": "discuss",
                      "bg_color_hex": "#000000",
                      "text_color_hex": "#ffffff"
                    }
                  }
                ],
                "schema": {
                  "type": "array",
                  "items": {
                    "$ref": "#/components/schemas/ArticleIndex"
                  }
                }
              }
            }
          }
        }
      }
    },
    "/api/articles/latest": {
      "get": {
        "summary": "Published articles sorted by published date",
        "security": [

        ],
        "tags": [
          "articles"
        ],
        "description": "This endpoint allows the client to retrieve a list of articles. ordered by descending publish date.\n\nIt supports pagination, each page will contain 30 articles by default.",
        "operationId": "getLatestArticles",
        "parameters": [
          {
            "$ref": "#/components/parameters/pageParam"
          },
          {
            "$ref": "#/components/parameters/perPageParam30to1000"
          }
        ],
        "responses": {
          "200": {
            "description": "A List of Articles",
            "content": {
              "application/json": {
                "example": [
                  {
                    "type_of": "article",
<<<<<<< HEAD
                    "id": 9897,
                    "title": "A Farewell to Arms178",
                    "description": "Semiotics beard vhs wolf williamsburg. Banjo listicle paleo brooklyn.  Vhs chicharrones whatever...",
                    "readable_publish_date": "Feb 3",
                    "slug": "a-farewell-to-arms178-1k27",
                    "path": "/username390/a-farewell-to-arms178-1k27",
                    "url": "http://localhost:3000/username390/a-farewell-to-arms178-1k27",
                    "comments_count": 0,
                    "public_reactions_count": 0,
                    "collection_id": null,
                    "published_timestamp": "2023-02-03T11:51:57Z",
                    "positive_reactions_count": 0,
                    "cover_image": "http://localhost:3000/assets/26-90c7a1dfb33e271f477a60763fa64d842858635cdd7a508d0ffa2df59ced9d1d.png",
                    "social_image": "http://localhost:3000/assets/26-90c7a1dfb33e271f477a60763fa64d842858635cdd7a508d0ffa2df59ced9d1d.png",
                    "canonical_url": "http://localhost:3000/username390/a-farewell-to-arms178-1k27",
                    "created_at": "2023-02-03T11:51:57Z",
                    "edited_at": null,
                    "crossposted_at": null,
                    "published_at": "2023-02-03T11:51:57Z",
                    "last_comment_at": "2023-02-03T11:51:57Z",
=======
                    "id": 10187,
                    "title": "To a God Unknown178",
                    "description": "Wes anderson you probably haven't heard of them slow-carb. Pour-over seitan cred. Chambray brunch...",
                    "readable_publish_date": "Feb 3",
                    "slug": "to-a-god-unknown178-1969",
                    "path": "/username390/to-a-god-unknown178-1969",
                    "url": "http://localhost:3000/username390/to-a-god-unknown178-1969",
                    "comments_count": 0,
                    "public_reactions_count": 0,
                    "collection_id": null,
                    "published_timestamp": "2023-02-03T12:00:34Z",
                    "positive_reactions_count": 0,
                    "cover_image": "http://localhost:3000/assets/1-613c6ba62b8bf11f61018f6da5140eaa03eadd4b2ae5ce640c955655808aafcc.png",
                    "social_image": "http://localhost:3000/assets/1-613c6ba62b8bf11f61018f6da5140eaa03eadd4b2ae5ce640c955655808aafcc.png",
                    "canonical_url": "http://localhost:3000/username390/to-a-god-unknown178-1969",
                    "created_at": "2023-02-03T12:00:34Z",
                    "edited_at": null,
                    "crossposted_at": null,
                    "published_at": "2023-02-03T12:00:34Z",
                    "last_comment_at": "2023-02-03T12:00:34Z",
>>>>>>> bb7e193b
                    "reading_time_minutes": 1,
                    "tag_list": [
                      "javascript",
                      "html",
                      "discuss"
                    ],
                    "tags": "javascript, html, discuss",
                    "user": {
<<<<<<< HEAD
                      "name": "Jamey \"Jordan\" \\:/ Frami",
                      "username": "username390",
                      "twitter_username": "twitter390",
                      "github_username": "github390",
                      "user_id": 22499,
                      "website_url": null,
                      "profile_image": "/uploads/user/profile_image/22499/a8dec7f7-c511-4222-8724-2ba14e5fa6c0.jpeg",
                      "profile_image_90": "/uploads/user/profile_image/22499/a8dec7f7-c511-4222-8724-2ba14e5fa6c0.jpeg"
=======
                      "name": "Rudy \"Craig\" \\:/ Hand",
                      "username": "username390",
                      "twitter_username": "twitter390",
                      "github_username": "github390",
                      "user_id": 23198,
                      "website_url": null,
                      "profile_image": "/uploads/user/profile_image/23198/24c1bd53-62ea-4c36-83d9-71185232d141.jpeg",
                      "profile_image_90": "/uploads/user/profile_image/23198/24c1bd53-62ea-4c36-83d9-71185232d141.jpeg"
>>>>>>> bb7e193b
                    },
                    "flare_tag": {
                      "name": "discuss",
                      "bg_color_hex": "#000000",
                      "text_color_hex": "#ffffff"
                    }
                  },
                  {
                    "type_of": "article",
<<<<<<< HEAD
                    "id": 9896,
                    "title": "Françoise Sagan177",
                    "description": "Mumblecore you probably haven't heard of them occupy chartreuse. Cleanse gentrify aesthetic +1...",
                    "readable_publish_date": "Feb 3",
                    "slug": "francoise-sagan177-1l2h",
                    "path": "/username389/francoise-sagan177-1l2h",
                    "url": "http://localhost:3000/username389/francoise-sagan177-1l2h",
                    "comments_count": 0,
                    "public_reactions_count": 0,
                    "collection_id": null,
                    "published_timestamp": "2023-02-03T11:51:57Z",
                    "positive_reactions_count": 0,
                    "cover_image": "http://localhost:3000/assets/19-ed58d3e8defcefc445020631589697a05e725243e834b5192aee4e6b91a3e927.png",
                    "social_image": "http://localhost:3000/assets/19-ed58d3e8defcefc445020631589697a05e725243e834b5192aee4e6b91a3e927.png",
                    "canonical_url": "http://localhost:3000/username389/francoise-sagan177-1l2h",
                    "created_at": "2023-02-03T11:51:57Z",
                    "edited_at": null,
                    "crossposted_at": null,
                    "published_at": "2023-02-03T11:51:57Z",
                    "last_comment_at": "2023-02-03T11:51:57Z",
=======
                    "id": 10186,
                    "title": "Edna O'Brien177",
                    "description": "Kitsch deep v narwhal cronut loko. Post-ironic echo green juice organic listicle. Selfies twee park...",
                    "readable_publish_date": "Feb 3",
                    "slug": "edna-obrien177-1j7p",
                    "path": "/username389/edna-obrien177-1j7p",
                    "url": "http://localhost:3000/username389/edna-obrien177-1j7p",
                    "comments_count": 0,
                    "public_reactions_count": 0,
                    "collection_id": null,
                    "published_timestamp": "2023-02-03T12:00:34Z",
                    "positive_reactions_count": 0,
                    "cover_image": "http://localhost:3000/assets/28-45c03a7ee6bce4cd3ddd541bd942a0c7995fa77e4b680563681529e9dd14a676.png",
                    "social_image": "http://localhost:3000/assets/28-45c03a7ee6bce4cd3ddd541bd942a0c7995fa77e4b680563681529e9dd14a676.png",
                    "canonical_url": "http://localhost:3000/username389/edna-obrien177-1j7p",
                    "created_at": "2023-02-03T12:00:34Z",
                    "edited_at": null,
                    "crossposted_at": null,
                    "published_at": "2023-02-03T12:00:34Z",
                    "last_comment_at": "2023-02-03T12:00:34Z",
>>>>>>> bb7e193b
                    "reading_time_minutes": 1,
                    "tag_list": [
                      "javascript",
                      "html",
                      "discuss"
                    ],
                    "tags": "javascript, html, discuss",
                    "user": {
<<<<<<< HEAD
                      "name": "Joseph \"Wyatt\" \\:/ Maggio",
                      "username": "username389",
                      "twitter_username": "twitter389",
                      "github_username": "github389",
                      "user_id": 22498,
                      "website_url": null,
                      "profile_image": "/uploads/user/profile_image/22498/e7e0ad1b-adf5-42c2-83d5-6e67dc5e86e8.jpeg",
                      "profile_image_90": "/uploads/user/profile_image/22498/e7e0ad1b-adf5-42c2-83d5-6e67dc5e86e8.jpeg"
=======
                      "name": "Jodi \"Tasia\" \\:/ West",
                      "username": "username389",
                      "twitter_username": "twitter389",
                      "github_username": "github389",
                      "user_id": 23197,
                      "website_url": null,
                      "profile_image": "/uploads/user/profile_image/23197/9fd3d728-e791-4fdd-9406-78477bcae5ac.jpeg",
                      "profile_image_90": "/uploads/user/profile_image/23197/9fd3d728-e791-4fdd-9406-78477bcae5ac.jpeg"
>>>>>>> bb7e193b
                    },
                    "flare_tag": {
                      "name": "discuss",
                      "bg_color_hex": "#000000",
                      "text_color_hex": "#ffffff"
                    }
                  },
                  {
                    "type_of": "article",
<<<<<<< HEAD
                    "id": 9895,
                    "title": "Where Angels Fear to Tread176",
                    "description": "Farm-to-table wes anderson single-origin coffee literally. Biodiesel normcore migas +1.  Artisan...",
                    "readable_publish_date": "Feb 3",
                    "slug": "where-angels-fear-to-tread176-2gb2",
                    "path": "/username388/where-angels-fear-to-tread176-2gb2",
                    "url": "http://localhost:3000/username388/where-angels-fear-to-tread176-2gb2",
                    "comments_count": 0,
                    "public_reactions_count": 0,
                    "collection_id": null,
                    "published_timestamp": "2023-02-03T11:51:57Z",
                    "positive_reactions_count": 0,
                    "cover_image": "http://localhost:3000/assets/31-2a89a91581ce9080fed8d62dd9c70a3fd5f92472da8c023e7b29256e04811b2e.png",
                    "social_image": "http://localhost:3000/assets/31-2a89a91581ce9080fed8d62dd9c70a3fd5f92472da8c023e7b29256e04811b2e.png",
                    "canonical_url": "http://localhost:3000/username388/where-angels-fear-to-tread176-2gb2",
                    "created_at": "2023-02-03T11:51:57Z",
                    "edited_at": null,
                    "crossposted_at": null,
                    "published_at": "2023-02-03T11:51:57Z",
                    "last_comment_at": "2023-02-03T11:51:57Z",
=======
                    "id": 10185,
                    "title": "The Mirror Crack'd from Side to Side176",
                    "description": "Shabby chic semiotics carry. Vegan church-key chillwave you probably haven't heard of them street...",
                    "readable_publish_date": "Feb 3",
                    "slug": "the-mirror-crackd-from-side-to-side176-3gm1",
                    "path": "/username388/the-mirror-crackd-from-side-to-side176-3gm1",
                    "url": "http://localhost:3000/username388/the-mirror-crackd-from-side-to-side176-3gm1",
                    "comments_count": 0,
                    "public_reactions_count": 0,
                    "collection_id": null,
                    "published_timestamp": "2023-02-03T12:00:34Z",
                    "positive_reactions_count": 0,
                    "cover_image": "http://localhost:3000/assets/3-93b6b57b5a6115cffe5d63d29a22825eb9e65f647bfef57a88244bc2b98186f0.png",
                    "social_image": "http://localhost:3000/assets/3-93b6b57b5a6115cffe5d63d29a22825eb9e65f647bfef57a88244bc2b98186f0.png",
                    "canonical_url": "http://localhost:3000/username388/the-mirror-crackd-from-side-to-side176-3gm1",
                    "created_at": "2023-02-03T12:00:34Z",
                    "edited_at": null,
                    "crossposted_at": null,
                    "published_at": "2023-02-03T12:00:34Z",
                    "last_comment_at": "2023-02-03T12:00:34Z",
>>>>>>> bb7e193b
                    "reading_time_minutes": 1,
                    "tag_list": [
                      "javascript",
                      "html",
                      "discuss"
                    ],
                    "tags": "javascript, html, discuss",
                    "user": {
<<<<<<< HEAD
                      "name": "Deandre \"Chung\" \\:/ Macejkovic",
                      "username": "username388",
                      "twitter_username": "twitter388",
                      "github_username": "github388",
                      "user_id": 22497,
                      "website_url": null,
                      "profile_image": "/uploads/user/profile_image/22497/484d55a0-4c6c-4d0e-943d-fdc706fa0173.jpeg",
                      "profile_image_90": "/uploads/user/profile_image/22497/484d55a0-4c6c-4d0e-943d-fdc706fa0173.jpeg"
=======
                      "name": "Cira \"Sheldon\" \\:/ Mosciski",
                      "username": "username388",
                      "twitter_username": "twitter388",
                      "github_username": "github388",
                      "user_id": 23196,
                      "website_url": null,
                      "profile_image": "/uploads/user/profile_image/23196/d6d0158a-2839-416b-b1d0-10f5aaeea399.jpeg",
                      "profile_image_90": "/uploads/user/profile_image/23196/d6d0158a-2839-416b-b1d0-10f5aaeea399.jpeg"
>>>>>>> bb7e193b
                    },
                    "flare_tag": {
                      "name": "discuss",
                      "bg_color_hex": "#000000",
                      "text_color_hex": "#ffffff"
                    }
                  }
                ],
                "schema": {
                  "type": "array",
                  "items": {
                    "$ref": "#/components/schemas/ArticleIndex"
                  }
                }
              }
            }
          }
        }
      }
    },
    "/api/articles/{id}": {
      "get": {
        "summary": "Published article by id",
        "security": [

        ],
        "tags": [
          "articles"
        ],
        "description": "This endpoint allows the client to retrieve a single published article given its `id`.",
        "operationId": "getArticleById",
        "parameters": [
          {
            "name": "id",
            "in": "path",
            "required": true,
            "schema": {
              "type": "integer"
            }
          }
        ],
        "responses": {
          "200": {
            "description": "An Article",
            "content": {
              "application/json": {
                "example": {
                  "type_of": "article",
<<<<<<< HEAD
                  "id": 9898,
                  "title": "The Moving Finger179",
                  "description": "Selfies forage freegan pickled. Try-hard meh craft beer blog biodiesel tilde phlogiston...",
                  "readable_publish_date": "Feb 3",
                  "slug": "the-moving-finger179-481e",
                  "path": "/username391/the-moving-finger179-481e",
                  "url": "http://localhost:3000/username391/the-moving-finger179-481e",
                  "comments_count": 0,
                  "public_reactions_count": 0,
                  "collection_id": null,
                  "published_timestamp": "2023-02-03T11:51:57Z",
                  "positive_reactions_count": 0,
                  "cover_image": "http://localhost:3000/assets/3-93b6b57b5a6115cffe5d63d29a22825eb9e65f647bfef57a88244bc2b98186f0.png",
                  "social_image": "http://localhost:3000/assets/3-93b6b57b5a6115cffe5d63d29a22825eb9e65f647bfef57a88244bc2b98186f0.png",
                  "canonical_url": "http://localhost:3000/username391/the-moving-finger179-481e",
                  "created_at": "2023-02-03T11:51:57Z",
                  "edited_at": null,
                  "crossposted_at": null,
                  "published_at": "2023-02-03T11:51:57Z",
                  "last_comment_at": "2023-02-03T11:51:57Z",
=======
                  "id": 10188,
                  "title": "Consider the Lilies179",
                  "description": "Trust fund mlkshk portland cliche. +1 marfa whatever you probably haven't heard of them taxidermy....",
                  "readable_publish_date": "Feb 3",
                  "slug": "consider-the-lilies179-2hj2",
                  "path": "/username391/consider-the-lilies179-2hj2",
                  "url": "http://localhost:3000/username391/consider-the-lilies179-2hj2",
                  "comments_count": 0,
                  "public_reactions_count": 0,
                  "collection_id": null,
                  "published_timestamp": "2023-02-03T12:00:34Z",
                  "positive_reactions_count": 0,
                  "cover_image": "http://localhost:3000/assets/18-0c8db7667732647d3000787a9481d38dc0dbe1b8ebc0b097db816f8db8cd097a.png",
                  "social_image": "http://localhost:3000/assets/18-0c8db7667732647d3000787a9481d38dc0dbe1b8ebc0b097db816f8db8cd097a.png",
                  "canonical_url": "http://localhost:3000/username391/consider-the-lilies179-2hj2",
                  "created_at": "2023-02-03T12:00:34Z",
                  "edited_at": null,
                  "crossposted_at": null,
                  "published_at": "2023-02-03T12:00:34Z",
                  "last_comment_at": "2023-02-03T12:00:34Z",
>>>>>>> bb7e193b
                  "reading_time_minutes": 1,
                  "tag_list": "discuss",
                  "tags": [
                    "discuss"
                  ],
<<<<<<< HEAD
                  "body_html": "<p>Selfies forage freegan pickled. Try-hard meh craft beer blog biodiesel tilde phlogiston kitsch.</p>\n\n<p>Seitan cold-pressed tilde forage chicharrones selvage.</p>\n\n",
                  "body_markdown": "---\ntitle: The Moving Finger179\npublished: true\ntags: discuss\ndate: \nseries: \ncanonical_url: \n\n---\n\nSelfies forage freegan pickled. Try-hard meh craft beer blog biodiesel tilde phlogiston kitsch.\n\n\nSeitan cold-pressed tilde forage chicharrones selvage.\n\n",
                  "user": {
                    "name": "Chris \"Lakisha\" \\:/ Hand",
                    "username": "username391",
                    "twitter_username": "twitter391",
                    "github_username": "github391",
                    "user_id": 22500,
                    "website_url": null,
                    "profile_image": "/uploads/user/profile_image/22500/ffb577b4-015c-4677-906a-fd1bfc398afd.jpeg",
                    "profile_image_90": "/uploads/user/profile_image/22500/ffb577b4-015c-4677-906a-fd1bfc398afd.jpeg"
=======
                  "body_html": "<p>Trust fund mlkshk portland cliche. +1 marfa whatever you probably haven't heard of them taxidermy. Tousled knausgaard jean shorts selfies listicle.</p>\n\n<p>Cold-pressed skateboard fashion axe bushwick kitsch keffiyeh ramps poutine.</p>\n\n",
                  "body_markdown": "---\ntitle: Consider the Lilies179\npublished: true\ntags: discuss\ndate: \nseries: \ncanonical_url: \n\n---\n\nTrust fund mlkshk portland cliche. +1 marfa whatever you probably haven't heard of them taxidermy. Tousled knausgaard jean shorts selfies listicle.\n\n\nCold-pressed skateboard fashion axe bushwick kitsch keffiyeh ramps poutine.\n\n",
                  "user": {
                    "name": "Fredericka \"Merle\" \\:/ Stamm",
                    "username": "username391",
                    "twitter_username": "twitter391",
                    "github_username": "github391",
                    "user_id": 23199,
                    "website_url": null,
                    "profile_image": "/uploads/user/profile_image/23199/9c117b08-ccc8-46dc-844e-81dd8694b2a4.jpeg",
                    "profile_image_90": "/uploads/user/profile_image/23199/9c117b08-ccc8-46dc-844e-81dd8694b2a4.jpeg"
>>>>>>> bb7e193b
                  },
                  "flare_tag": {
                    "name": "discuss",
                    "bg_color_hex": "#000000",
                    "text_color_hex": "#ffffff"
                  }
                },
                "schema": {
                  "type": "object",
                  "items": {
                    "$ref": "#/components/schemas/ArticleIndex"
                  }
                }
              }
            }
          },
          "404": {
            "description": "Article Not Found",
            "content": {
              "application/json": {
                "example": {
                  "error": "not found",
                  "status": 404
                }
              }
            }
          }
        }
      },
      "put": {
        "summary": "Update an article by id",
        "tags": [
          "articles"
        ],
        "description": "This endpoint allows the client to update an existing article.\n\n\"Articles\" are all the posts that users create on DEV that typically show up in the feed. They can be a blog post, a discussion question, a help thread etc. but is referred to as article within the code.",
        "operationId": "updateArticle",
        "parameters": [
          {
            "name": "id",
            "in": "path",
            "required": true,
            "description": "The ID of the user to unpublish.",
            "schema": {
              "type": "integer",
              "format": "int32",
              "minimum": 1
            },
            "example": 123
          }
        ],
        "responses": {
          "200": {
            "description": "An Article",
            "content": {
              "application/json": {
                "example": {
                  "type_of": "article",
<<<<<<< HEAD
                  "id": 9899,
                  "title": "Wildfire at Midnight180",
                  "description": "Poutine 3 wolf moon fanny pack blog jean shorts cold-pressed. Five dollar toast microdosing photo...",
                  "readable_publish_date": "Feb 3",
                  "slug": "wildfire-at-midnight180-1le3",
                  "path": "/username392/wildfire-at-midnight180-1le3",
                  "url": "http://localhost:3000/username392/wildfire-at-midnight180-1le3",
                  "comments_count": 0,
                  "public_reactions_count": 0,
                  "collection_id": null,
                  "published_timestamp": "2023-02-03T11:51:57Z",
                  "positive_reactions_count": 0,
                  "cover_image": "http://localhost:3000/assets/28-45c03a7ee6bce4cd3ddd541bd942a0c7995fa77e4b680563681529e9dd14a676.png",
                  "social_image": "http://localhost:3000/assets/28-45c03a7ee6bce4cd3ddd541bd942a0c7995fa77e4b680563681529e9dd14a676.png",
                  "canonical_url": "http://localhost:3000/username392/wildfire-at-midnight180-1le3",
                  "created_at": "2023-02-03T11:51:57Z",
                  "edited_at": "2023-02-03T11:51:57Z",
                  "crossposted_at": null,
                  "published_at": "2023-02-03T11:51:57Z",
                  "last_comment_at": "2023-02-03T11:51:57Z",
=======
                  "id": 10189,
                  "title": "Blue Remembered Earth180",
                  "description": "Kitsch distillery next level trust fund phlogiston meditation austin. Tattooed mustache mlkshk migas...",
                  "readable_publish_date": "Feb 3",
                  "slug": "blue-remembered-earth180-39h4",
                  "path": "/username392/blue-remembered-earth180-39h4",
                  "url": "http://localhost:3000/username392/blue-remembered-earth180-39h4",
                  "comments_count": 0,
                  "public_reactions_count": 0,
                  "collection_id": null,
                  "published_timestamp": "2023-02-03T12:00:35Z",
                  "positive_reactions_count": 0,
                  "cover_image": "http://localhost:3000/assets/10-56ac1726da8a3bcbe4f93b48752287ea41bb79199cd8a8a61a9e4280ce9ae5b8.png",
                  "social_image": "http://localhost:3000/assets/10-56ac1726da8a3bcbe4f93b48752287ea41bb79199cd8a8a61a9e4280ce9ae5b8.png",
                  "canonical_url": "http://localhost:3000/username392/blue-remembered-earth180-39h4",
                  "created_at": "2023-02-03T12:00:35Z",
                  "edited_at": "2023-02-03T12:00:35Z",
                  "crossposted_at": null,
                  "published_at": "2023-02-03T12:00:35Z",
                  "last_comment_at": "2023-02-03T12:00:35Z",
>>>>>>> bb7e193b
                  "reading_time_minutes": 1,
                  "tag_list": "",
                  "tags": [

                  ],
                  "body_html": "<p><strong>New</strong> body for the article</p>\n\n",
                  "body_markdown": "**New** body for the article",
                  "user": {
<<<<<<< HEAD
                    "name": "Jerold \"Neil\" \\:/ O'Connell",
                    "username": "username392",
                    "twitter_username": "twitter392",
                    "github_username": "github392",
                    "user_id": 22501,
                    "website_url": null,
                    "profile_image": "/uploads/user/profile_image/22501/1dafc334-4994-4de9-9ad4-94c2db1a5ca9.jpeg",
                    "profile_image_90": "/uploads/user/profile_image/22501/1dafc334-4994-4de9-9ad4-94c2db1a5ca9.jpeg"
=======
                    "name": "Regan \"Particia\" \\:/ O'Connell",
                    "username": "username392",
                    "twitter_username": "twitter392",
                    "github_username": "github392",
                    "user_id": 23200,
                    "website_url": null,
                    "profile_image": "/uploads/user/profile_image/23200/d51fb3e8-e2a8-4640-a056-73582dc8eca7.jpeg",
                    "profile_image_90": "/uploads/user/profile_image/23200/d51fb3e8-e2a8-4640-a056-73582dc8eca7.jpeg"
>>>>>>> bb7e193b
                  }
                }
              }
            }
          },
          "404": {
            "description": "Article Not Found",
            "content": {
              "application/json": {
                "example": {
                  "error": "not found",
                  "status": 404
                }
              }
            }
          },
          "401": {
            "description": "Unauthorized",
            "content": {
              "application/json": {
                "example": {
                  "error": "unauthorized",
                  "status": 401
                }
              }
            }
          },
          "422": {
            "description": "Unprocessable Entity",
            "content": {
              "application/json": {
                "example": {
                  "error": "param is missing or the value is empty: article",
                  "status": 422
                }
              }
            }
          }
        },
        "requestBody": {
          "content": {
            "application/json": {
              "schema": {
                "$ref": "#/components/schemas/Article"
              }
            }
          }
        }
      }
    },
    "/api/articles/{username}/{slug}": {
      "get": {
        "summary": "Published article by path",
        "security": [

        ],
        "tags": [
          "articles"
        ],
        "description": "This endpoint allows the client to retrieve a single published article given its `path`.",
        "operationId": "getArticleByPath",
        "parameters": [
          {
            "name": "username",
            "in": "path",
            "required": true,
            "schema": {
              "type": "string"
            }
          },
          {
            "name": "slug",
            "in": "path",
            "required": true,
            "schema": {
              "type": "string"
            }
          }
        ],
        "responses": {
          "200": {
            "description": "An Article",
            "content": {
              "application/json": {
                "example": {
                  "type_of": "article",
<<<<<<< HEAD
                  "id": 9902,
                  "title": "Cabbages and Kings183",
                  "description": "Normcore vice diy chia portland wolf. You probably haven't heard of them synth hashtag disrupt...",
                  "readable_publish_date": "Feb 3",
                  "slug": "cabbages-and-kings183-1020",
                  "path": "/username396/cabbages-and-kings183-1020",
                  "url": "http://localhost:3000/username396/cabbages-and-kings183-1020",
                  "comments_count": 0,
                  "public_reactions_count": 0,
                  "collection_id": null,
                  "published_timestamp": "2023-02-03T11:51:57Z",
                  "positive_reactions_count": 0,
                  "cover_image": "http://localhost:3000/assets/18-0c8db7667732647d3000787a9481d38dc0dbe1b8ebc0b097db816f8db8cd097a.png",
                  "social_image": "http://localhost:3000/assets/18-0c8db7667732647d3000787a9481d38dc0dbe1b8ebc0b097db816f8db8cd097a.png",
                  "canonical_url": "http://localhost:3000/username396/cabbages-and-kings183-1020",
                  "created_at": "2023-02-03T11:51:57Z",
                  "edited_at": null,
                  "crossposted_at": null,
                  "published_at": "2023-02-03T11:51:57Z",
                  "last_comment_at": "2023-02-03T11:51:57Z",
=======
                  "id": 10192,
                  "title": "Cover Her Face183",
                  "description": "Vinegar tattooed post-ironic truffaut. Tumblr messenger bag leggings. Master authentic venmo...",
                  "readable_publish_date": "Feb 3",
                  "slug": "cover-her-face183-4f4e",
                  "path": "/username396/cover-her-face183-4f4e",
                  "url": "http://localhost:3000/username396/cover-her-face183-4f4e",
                  "comments_count": 0,
                  "public_reactions_count": 0,
                  "collection_id": null,
                  "published_timestamp": "2023-02-03T12:00:35Z",
                  "positive_reactions_count": 0,
                  "cover_image": "http://localhost:3000/assets/15-680d1f40ea6901cfc18b12fab21c19e432463aa63a44853f8ad84e469adb2e54.png",
                  "social_image": "http://localhost:3000/assets/15-680d1f40ea6901cfc18b12fab21c19e432463aa63a44853f8ad84e469adb2e54.png",
                  "canonical_url": "http://localhost:3000/username396/cover-her-face183-4f4e",
                  "created_at": "2023-02-03T12:00:35Z",
                  "edited_at": null,
                  "crossposted_at": null,
                  "published_at": "2023-02-03T12:00:35Z",
                  "last_comment_at": "2023-02-03T12:00:35Z",
>>>>>>> bb7e193b
                  "reading_time_minutes": 1,
                  "tag_list": "discuss",
                  "tags": [
                    "discuss"
                  ],
<<<<<<< HEAD
                  "body_html": "<p>Normcore vice diy chia portland wolf. You probably haven't heard of them synth hashtag disrupt mustache slow-carb lo-fi umami. Salvia before they sold out gluten-free fanny pack. Thundercats locavore small batch.</p>\n\n<p>Shoreditch godard cleanse yolo. Meditation beard hoodie seitan goth xoxo occupy. Marfa ennui cliche chillwave.</p>\n\n",
                  "body_markdown": "---\ntitle: Cabbages and Kings183\npublished: true\ntags: discuss\ndate: \nseries: \ncanonical_url: \n\n---\n\nNormcore vice diy chia portland wolf. You probably haven't heard of them synth hashtag disrupt mustache slow-carb lo-fi umami. Salvia before they sold out gluten-free fanny pack. Thundercats locavore small batch.\n\n\nShoreditch godard cleanse yolo. Meditation beard hoodie seitan goth xoxo occupy. Marfa ennui cliche chillwave.\n\n",
                  "user": {
                    "name": "Abbey \"Trenton\" \\:/ Hackett",
                    "username": "username396",
                    "twitter_username": "twitter396",
                    "github_username": "github396",
                    "user_id": 22505,
                    "website_url": null,
                    "profile_image": "/uploads/user/profile_image/22505/e53b2865-50d6-417d-be6e-fac93930e497.jpeg",
                    "profile_image_90": "/uploads/user/profile_image/22505/e53b2865-50d6-417d-be6e-fac93930e497.jpeg"
=======
                  "body_html": "<p>Vinegar tattooed post-ironic truffaut. Tumblr messenger bag leggings. Master authentic venmo pinterest.</p>\n\n<p>Art party before they sold out diy fashion axe five dollar toast biodiesel retro. Keffiyeh hoodie iphone. Gentrify godard tousled food truck drinking bicycle rights sriracha vegan.</p>\n\n",
                  "body_markdown": "---\ntitle: Cover Her Face183\npublished: true\ntags: discuss\ndate: \nseries: \ncanonical_url: \n\n---\n\nVinegar tattooed post-ironic truffaut. Tumblr messenger bag leggings. Master authentic venmo pinterest.\n\n\nArt party before they sold out diy fashion axe five dollar toast biodiesel retro. Keffiyeh hoodie iphone. Gentrify godard tousled food truck drinking bicycle rights sriracha vegan.\n\n",
                  "user": {
                    "name": "Audie \"Emilio\" \\:/ Dare",
                    "username": "username396",
                    "twitter_username": "twitter396",
                    "github_username": "github396",
                    "user_id": 23204,
                    "website_url": null,
                    "profile_image": "/uploads/user/profile_image/23204/20aa21a9-9015-4e21-a724-a5edefda0223.jpeg",
                    "profile_image_90": "/uploads/user/profile_image/23204/20aa21a9-9015-4e21-a724-a5edefda0223.jpeg"
>>>>>>> bb7e193b
                  },
                  "flare_tag": {
                    "name": "discuss",
                    "bg_color_hex": "#000000",
                    "text_color_hex": "#ffffff"
                  }
                },
                "schema": {
                  "type": "object",
                  "items": {
                    "$ref": "#/components/schemas/ArticleIndex"
                  }
                }
              }
            }
          },
          "404": {
            "description": "Article Not Found",
            "content": {
              "application/json": {
                "example": {
                  "error": "not found",
                  "status": 404
                }
              }
            }
          }
        }
      }
    },
    "/api/articles/me": {
      "get": {
        "summary": "User's articles",
        "tags": [
          "articles",
          "users"
        ],
        "description": "This endpoint allows the client to retrieve a list of published articles on behalf of an authenticated user.\n\n\"Articles\" are all the posts that users create on DEV that typically show up in the feed. They can be a blog post, a discussion question, a help thread etc. but is referred to as article within the code.\n\nPublished articles will be in reverse chronological publication order.\n\nIt will return published articles with pagination. By default a page will contain 30 articles.",
        "operationId": "getUserArticles",
        "parameters": [
          {
            "$ref": "#/components/parameters/pageParam"
          },
          {
            "$ref": "#/components/parameters/perPageParam30to1000"
          }
        ],
        "responses": {
          "401": {
            "description": "Unauthorized",
            "content": {
              "application/json": {
                "example": {
                  "error": "unauthorized",
                  "status": 401
                }
              }
            }
          },
          "200": {
            "description": "A List of the authenticated user's Articles",
            "content": {
              "application/json": {
                "example": [

                ],
                "schema": {
                  "type": "array",
                  "items": {
                    "$ref": "#/components/schemas/ArticleIndex"
                  }
                }
              }
            }
          }
        }
      }
    },
    "/api/articles/me/published": {
      "get": {
        "summary": "User's published articles",
        "tags": [
          "articles",
          "users"
        ],
        "description": "This endpoint allows the client to retrieve a list of published articles on behalf of an authenticated user.\n\n\"Articles\" are all the posts that users create on DEV that typically show up in the feed. They can be a blog post, a discussion question, a help thread etc. but is referred to as article within the code.\n\nPublished articles will be in reverse chronological publication order.\n\nIt will return published articles with pagination. By default a page will contain 30 articles.",
        "operationId": "getUserPublishedArticles",
        "parameters": [
          {
            "$ref": "#/components/parameters/pageParam"
          },
          {
            "$ref": "#/components/parameters/perPageParam30to1000"
          }
        ],
        "responses": {
          "401": {
            "description": "Unauthorized",
            "content": {
              "application/json": {
                "example": {
                  "error": "unauthorized",
                  "status": 401
                }
              }
            }
          },
          "200": {
            "description": "A List of the authenticated user's Articles",
            "content": {
              "application/json": {
                "example": [

                ],
                "schema": {
                  "type": "array",
                  "items": {
                    "$ref": "#/components/schemas/ArticleIndex"
                  }
                }
              }
            }
          }
        }
      }
    },
    "/api/articles/me/unpublished": {
      "get": {
        "summary": "User's unpublished articles",
        "tags": [
          "articles",
          "users"
        ],
        "description": "This endpoint allows the client to retrieve a list of unpublished articles on behalf of an authenticated user.\n\n\"Articles\" are all the posts that users create on DEV that typically show up in the feed. They can be a blog post, a discussion question, a help thread etc. but is referred to as article within the code.\n\nUnpublished articles will be in reverse chronological creation order.\n\nIt will return unpublished articles with pagination. By default a page will contain 30 articles.",
        "operationId": "getUserUnpublishedArticles",
        "parameters": [
          {
            "$ref": "#/components/parameters/pageParam"
          },
          {
            "$ref": "#/components/parameters/perPageParam30to1000"
          }
        ],
        "responses": {
          "401": {
            "description": "Unauthorized",
            "content": {
              "application/json": {
                "example": {
                  "error": "unauthorized",
                  "status": 401
                }
              }
            }
          },
          "200": {
            "description": "A List of the authenticated user's Articles",
            "content": {
              "application/json": {
                "example": [

                ],
                "schema": {
                  "type": "array",
                  "items": {
                    "$ref": "#/components/schemas/ArticleIndex"
                  }
                }
              }
            }
          }
        }
      }
    },
    "/api/articles/me/all": {
      "get": {
        "summary": "User's all articles",
        "tags": [
          "articles",
          "users"
        ],
        "description": "This endpoint allows the client to retrieve a list of all articles on behalf of an authenticated user.\n\n\"Articles\" are all the posts that users create on DEV that typically show up in the feed. They can be a blog post, a discussion question, a help thread etc. but is referred to as article within the code.\n\nIt will return both published and unpublished articles with pagination.\n\nUnpublished articles will be at the top of the list in reverse chronological creation order. Published articles will follow in reverse chronological publication order.\n\nBy default a page will contain 30 articles.",
        "operationId": "getUserAllArticles",
        "parameters": [
          {
            "$ref": "#/components/parameters/pageParam"
          },
          {
            "$ref": "#/components/parameters/perPageParam30to1000"
          }
        ],
        "responses": {
          "401": {
            "description": "Unauthorized",
            "content": {
              "application/json": {
                "example": {
                  "error": "unauthorized",
                  "status": 401
                }
              }
            }
          },
          "200": {
            "description": "A List of the authenticated user's Articles",
            "content": {
              "application/json": {
                "example": [

                ],
                "schema": {
                  "type": "array",
                  "items": {
                    "$ref": "#/components/schemas/ArticleIndex"
                  }
                }
              }
            }
          }
        }
      }
    },
    "/api/articles/{id}/unpublish": {
      "put": {
        "summary": "Unpublish an article",
        "tags": [
          "articles"
        ],
        "description": "This endpoint allows the client to unpublish an article.\n\nThe user associated with the API key must have any 'admin' or 'moderator' role.\n\nThe article will be unpublished and will no longer be visible to the public. It will remain\nin the database and will set back to draft status on the author's posts dashboard. Any\nnotifications associated with the article will be deleted. Any comments on the article\nwill remain.",
        "operationId": "unpublishArticle",
        "parameters": [
          {
            "name": "id",
            "in": "path",
            "required": true,
            "description": "The ID of the article to unpublish.",
            "schema": {
              "type": "integer",
              "format": "int32",
              "minimum": 1
            },
            "example": 1
          },
          {
            "name": "note",
            "in": "query",
            "required": false,
            "description": "Content for the note that's created along with unpublishing",
            "schema": {
              "type": "string"
            },
            "example": "Admin requested unpublishing all articles via API"
          }
        ],
        "responses": {
          "204": {
            "description": "Article successfully unpublished"
          },
          "401": {
            "description": "Unauthorized",
            "content": {
              "application/json": {
                "example": {
                  "error": "unauthorized",
                  "status": 401
                }
              }
            }
          },
          "404": {
            "description": "Article Not Found",
            "content": {
              "application/json": {
                "example": {
                  "error": "not found",
                  "status": 404
                }
              }
            }
          }
        }
      }
    },
    "/api/comments": {
      "get": {
        "summary": "Comments",
        "security": [

        ],
        "tags": [
          "comments"
        ],
        "description": "This endpoint allows the client to retrieve all comments belonging to an article or podcast episode as threaded conversations.\n\nIt will return the all top level comments with their nested comments as threads. See the format specification for further details.",
        "operationId": "getCommentsByArticleId",
        "parameters": [
          {
            "name": "a_id",
            "in": "query",
            "required": false,
            "description": "Article identifier.",
            "schema": {
              "type": "string"
            },
            "example": "321"
          },
          {
            "name": "p_id",
            "in": "query",
            "required": false,
            "description": "Podcast Episode identifier.",
            "schema": {
              "type": "string"
            },
            "example": "321"
          }
        ],
        "responses": {
          "200": {
            "description": "A List of Comments",
            "content": {
              "application/json": {
                "example": [
                  {
                    "type_of": "comment",
<<<<<<< HEAD
                    "id_code": "7cf",
                    "created_at": "2023-02-03T11:51:58Z",
                    "body_html": "<p>Occupy sriracha franzen tacos.</p>\n\n",
                    "user": {
                      "name": "Ryan \"Burt\" \\:/ Dooley",
                      "username": "username410",
                      "twitter_username": "twitter410",
                      "github_username": "github410",
                      "user_id": 22519,
                      "website_url": null,
                      "profile_image": "/uploads/user/profile_image/22519/278b2042-417b-4036-9d47-73169e4cb47f.jpeg",
                      "profile_image_90": "/uploads/user/profile_image/22519/278b2042-417b-4036-9d47-73169e4cb47f.jpeg"
=======
                    "id_code": "7ig",
                    "created_at": "2023-02-03T12:00:36Z",
                    "body_html": "<p>Dreamcatcher tousled chicharrones williamsburg banh mi. Loko literally tilde typewriter portland tacos.</p>\n\n",
                    "user": {
                      "name": "Emmitt \"Minh\" \\:/ Torp",
                      "username": "username410",
                      "twitter_username": "twitter410",
                      "github_username": "github410",
                      "user_id": 23218,
                      "website_url": null,
                      "profile_image": "/uploads/user/profile_image/23218/42e1c49a-29e5-41c3-af33-70d7457ce845.jpeg",
                      "profile_image_90": "/uploads/user/profile_image/23218/42e1c49a-29e5-41c3-af33-70d7457ce845.jpeg"
>>>>>>> bb7e193b
                    },
                    "children": [

                    ]
                  }
                ],
                "schema": {
                  "type": "array",
                  "items": {
                    "$ref": "#/components/schemas/Comment"
                  }
                }
              }
            }
          },
          "404": {
            "description": "Resource Not Found",
            "content": {
              "application/json": {
                "example": {
                  "error": "not found",
                  "status": 404
                }
              }
            }
          }
        }
      }
    },
    "/api/comments/{id}": {
      "get": {
        "summary": "Comment by id",
        "security": [

        ],
        "tags": [
          "comments"
        ],
        "description": "This endpoint allows the client to retrieve a comment as well as his descendants comments.\n\n  It will return the required comment (the root) with its nested descendants as a thread.\n\n  See the format specification for further details.",
        "operationId": "getCommentById",
        "parameters": [
          {
            "name": "id",
            "in": "path",
            "required": true,
            "description": "Comment identifier.",
            "schema": {
              "type": "integer"
            },
            "example": "321"
          }
        ],
        "responses": {
          "200": {
            "description": "A List of the Comments",
            "content": {
              "application/json": {
                "example": {
                  "type_of": "comment",
<<<<<<< HEAD
                  "id_code": "7ch",
                  "created_at": "2023-02-03T11:51:58Z",
                  "body_html": "<p>Swag iphone mustache shoreditch kale chips.</p>\n\n",
                  "user": {
                    "name": "Eric \"Roxie\" \\:/ Hegmann",
                    "username": "username414",
                    "twitter_username": "twitter414",
                    "github_username": "github414",
                    "user_id": 22523,
                    "website_url": null,
                    "profile_image": "/uploads/user/profile_image/22523/c3a325fa-dc2b-4ed0-8809-9651d8b1b65d.jpeg",
                    "profile_image_90": "/uploads/user/profile_image/22523/c3a325fa-dc2b-4ed0-8809-9651d8b1b65d.jpeg"
=======
                  "id_code": "7ii",
                  "created_at": "2023-02-03T12:00:36Z",
                  "body_html": "<p>Artisan cred authentic cleanse drinking goth keytar. Vegan iphone jean shorts marfa squid semiotics austin echo.</p>\n\n",
                  "user": {
                    "name": "Beverley \"Claud\" \\:/ Mosciski",
                    "username": "username414",
                    "twitter_username": "twitter414",
                    "github_username": "github414",
                    "user_id": 23222,
                    "website_url": null,
                    "profile_image": "/uploads/user/profile_image/23222/f3b4b4c9-62fa-4a1b-a27b-83373c1e5f59.jpeg",
                    "profile_image_90": "/uploads/user/profile_image/23222/f3b4b4c9-62fa-4a1b-a27b-83373c1e5f59.jpeg"
>>>>>>> bb7e193b
                  },
                  "children": [

                  ]
                }
              }
            }
          },
          "404": {
            "description": "Comment Not Found",
            "content": {
              "application/json": {
                "example": {
                  "error": "not found",
                  "status": 404
                }
              }
            }
          }
        }
      }
    },
    "/api/display_ads": {
      "get": {
        "summary": "display ads",
        "tags": [
          "display ads"
        ],
        "description": "This endpoint allows the client to retrieve a list of all display ads.",
        "responses": {
          "200": {
            "description": "successful",
            "content": {
              "application/json": {
                "example": [

                ]
              }
            }
          },
          "401": {
            "description": "unauthorized",
            "content": {
              "application/json": {
                "example": {
                  "error": "unauthorized",
                  "status": 401
                }
              }
            }
          }
        }
      },
      "post": {
        "summary": "display ads",
        "tags": [
          "display ads"
        ],
        "description": "This endpoint allows the client to create a new display ad.",
        "parameters": [

        ],
        "responses": {
          "200": {
            "description": "successful",
            "content": {
              "application/json": {
                "example": {
<<<<<<< HEAD
                  "id": 436,
=======
                  "id": 452,
>>>>>>> bb7e193b
                  "approved": true,
                  "body_markdown": "# Hi, this is ad\nYep, it's an ad",
                  "cached_tag_list": "",
                  "clicks_count": 0,
<<<<<<< HEAD
                  "created_at": "2023-02-03T14:51:59.179+03:00",
=======
                  "created_at": "2023-02-03T17:30:36.740+05:30",
>>>>>>> bb7e193b
                  "display_to": "all",
                  "impressions_count": 0,
                  "name": "Example Ad",
                  "organization_id": null,
                  "placement_area": "post_comments",
                  "processed_html": "<h1>  <a href=\"#hi-this-is-ad\" class=\"anchor\">  </a>  Hi, this is ad</h1><p>Yep, it's an ad</p>",
                  "published": true,
                  "success_rate": 0.0,
                  "type_of": "in_house",
<<<<<<< HEAD
                  "updated_at": "2023-02-03T14:51:59.179+03:00",
=======
                  "updated_at": "2023-02-03T17:30:36.740+05:30",
>>>>>>> bb7e193b
                  "tag_list": ""
                }
              }
            }
          },
          "401": {
            "description": "unauthorized",
            "content": {
              "application/json": {
                "example": {
                  "error": "unauthorized",
                  "status": 401
                }
              }
            }
          },
          "422": {
            "description": "unprocessable",
            "content": {
              "application/json": {
                "example": {
                  "id": null,
                  "approved": true,
                  "body_markdown": "# Hi, this is ad\nYep, it's an ad",
                  "cached_tag_list": null,
                  "clicks_count": 0,
                  "created_at": null,
                  "display_to": "all",
                  "impressions_count": 0,
                  "name": "Example Ad",
                  "organization_id": null,
                  "placement_area": "moon",
                  "processed_html": null,
                  "published": true,
                  "success_rate": 0.0,
                  "type_of": "in_house",
                  "updated_at": null,
                  "tag_list": null
                }
              }
            }
          }
        },
        "requestBody": {
          "content": {
            "application/json": {
              "schema": {
                "type": "object",
                "properties": {
                  "name": {
                    "type": "string",
                    "description": "For internal use, helps distinguish ads from one another"
                  },
                  "body_markdown": {
                    "type": "string",
                    "description": "The text (in markdown) of the ad (required)"
                  },
                  "approved": {
                    "type": "boolean",
                    "description": "Ad must be both published and approved to be in rotation"
                  },
                  "published": {
                    "type": "boolean",
                    "description": "Ad must be both published and approved to be in rotation"
                  },
                  "organization_id": {
                    "type": "integer",
                    "description": "Identifies the organization to which the ad belongs"
                  },
                  "display_to": {
                    "type": "string",
                    "enum": [
                      "all",
                      "logged_in",
                      "logged_out"
                    ],
                    "default": "all",
                    "description": "Potentially limits visitors to whom the ad is visible"
                  },
                  "placement_area": {
                    "type": "string",
                    "enum": [
                      "sidebar_left",
                      "sidebar_left_2",
                      "sidebar_right",
                      "post_sidebar",
                      "post_comments"
                    ],
                    "description": "Identifies which area of site layout the ad can appear in"
                  },
                  "tag_list": {
                    "type": "string",
                    "description": "Tags on which this ad can be displayed (blank is all/any tags)"
                  }
                },
                "required": [
                  "name",
                  "body_markdown",
                  "placement_area"
                ]
              }
            }
          }
        }
      }
    },
    "/api/display_ads/{id}": {
      "get": {
        "summary": "display ad",
        "tags": [
          "display ads"
        ],
        "description": "This endpoint allows the client to retrieve a single display ad, via its id.",
        "parameters": [
          {
            "name": "id",
            "in": "path",
            "required": true,
            "description": "The ID of the user to unpublish.",
            "schema": {
              "type": "integer",
              "format": "int32",
              "minimum": 1
            },
            "example": 123
          }
        ],
        "responses": {
          "200": {
            "description": "successful",
            "content": {
              "application/json": {
                "example": {
<<<<<<< HEAD
                  "id": 437,
=======
                  "id": 453,
>>>>>>> bb7e193b
                  "approved": false,
                  "body_markdown": "Hello _hey_ Hey hey 9",
                  "cached_tag_list": "",
                  "clicks_count": 0,
<<<<<<< HEAD
                  "created_at": "2023-02-03T14:51:59.312+03:00",
                  "display_to": "all",
                  "impressions_count": 0,
                  "name": "Display Ad 437",
                  "organization_id": 3967,
=======
                  "created_at": "2023-02-03T17:30:36.886+05:30",
                  "display_to": "all",
                  "impressions_count": 0,
                  "name": "Display Ad 453",
                  "organization_id": 4089,
>>>>>>> bb7e193b
                  "placement_area": "sidebar_left",
                  "processed_html": "<p>Hello <em>hey</em> Hey hey 9</p>",
                  "published": false,
                  "success_rate": 0.0,
                  "type_of": "in_house",
<<<<<<< HEAD
                  "updated_at": "2023-02-03T14:51:59.315+03:00",
=======
                  "updated_at": "2023-02-03T17:30:36.889+05:30",
>>>>>>> bb7e193b
                  "tag_list": ""
                }
              }
            }
          },
          "401": {
            "description": "unauthorized",
            "content": {
              "application/json": {
                "example": {
                  "error": "unauthorized",
                  "status": 401
                }
              }
            }
          },
          "404": {
            "description": "Unknown DisplayAd ID",
            "content": {
              "application/json": {
                "example": {
                  "error": "not found",
                  "status": 404
                }
              }
            }
          }
        }
      },
      "put": {
        "summary": "display ads",
        "tags": [
          "display ads"
        ],
        "description": "This endpoint allows the client to update the attributes of a single display ad, via its id.",
        "parameters": [
          {
            "name": "id",
            "in": "path",
            "required": true,
            "description": "The ID of the user to unpublish.",
            "schema": {
              "type": "integer",
              "format": "int32",
              "minimum": 1
            },
            "example": 123
          }
        ],
        "responses": {
          "200": {
            "description": "successful",
            "content": {
              "application/json": {
                "example": {
                  "approved": false,
                  "body_markdown": "Hello _hey_ Hey hey 10",
                  "display_to": "all",
<<<<<<< HEAD
                  "name": "Display Ad 438",
                  "organization_id": 3968,
=======
                  "name": "Display Ad 454",
                  "organization_id": 4090,
>>>>>>> bb7e193b
                  "placement_area": "sidebar_left",
                  "published": false,
                  "processed_html": "<p>Hello <em>hey</em> Hey hey 10</p>",
                  "cached_tag_list": "",
<<<<<<< HEAD
                  "id": 438,
                  "clicks_count": 0,
                  "created_at": "2023-02-03T14:51:59.474+03:00",
                  "impressions_count": 0,
                  "success_rate": 0.0,
                  "type_of": "in_house",
                  "updated_at": "2023-02-03T14:51:59.476+03:00",
=======
                  "id": 454,
                  "clicks_count": 0,
                  "created_at": "2023-02-03T17:30:37.051+05:30",
                  "impressions_count": 0,
                  "success_rate": 0.0,
                  "type_of": "in_house",
                  "updated_at": "2023-02-03T17:30:37.054+05:30",
>>>>>>> bb7e193b
                  "tag_list": ""
                }
              }
            }
          },
          "404": {
            "description": "not found",
            "content": {
              "application/json": {
                "example": {
                  "error": "not found",
                  "status": 404
                }
              }
            }
          },
          "401": {
            "description": "unauthorized",
            "content": {
              "application/json": {
                "example": {
                  "error": "unauthorized",
                  "status": 401
                }
              }
            }
          }
        },
        "requestBody": {
          "content": {
            "application/json": {
              "schema": {
                "type": "object",
                "properties": {
                  "name": {
                    "type": "string",
                    "description": "For internal use, helps distinguish ads from one another"
                  },
                  "body_markdown": {
                    "type": "string",
                    "description": "The text (in markdown) of the ad (required)"
                  },
                  "approved": {
                    "type": "boolean",
                    "description": "Ad must be both published and approved to be in rotation"
                  },
                  "published": {
                    "type": "boolean",
                    "description": "Ad must be both published and approved to be in rotation"
                  },
                  "organization_id": {
                    "type": "integer",
                    "description": "Identifies the organization to which the ad belongs"
                  },
                  "display_to": {
                    "type": "string",
                    "enum": [
                      "all",
                      "logged_in",
                      "logged_out"
                    ],
                    "default": "all",
                    "description": "Potentially limits visitors to whom the ad is visible"
                  },
                  "placement_area": {
                    "type": "string",
                    "enum": [
                      "sidebar_left",
                      "sidebar_left_2",
                      "sidebar_right",
                      "post_sidebar",
                      "post_comments"
                    ],
                    "description": "Identifies which area of site layout the ad can appear in"
                  },
                  "tag_list": {
                    "type": "string",
                    "description": "Tags on which this ad can be displayed (blank is all/any tags)"
                  }
                },
                "required": [
                  "name",
                  "body_markdown",
                  "placement_area"
                ]
              }
            }
          }
        }
      }
    },
    "/api/display_ads/{id}/unpublish": {
      "put": {
        "summary": "unpublish",
        "tags": [
          "display ads"
        ],
        "description": "This endpoint allows the client to remove a display ad from rotation by un-publishing it.",
        "parameters": [
          {
            "name": "id",
            "in": "path",
            "required": true,
            "description": "The ID of the user to unpublish.",
            "schema": {
              "type": "integer",
              "format": "int32",
              "minimum": 1
            },
            "example": 123
          }
        ],
        "responses": {
          "204": {
            "description": "no content"
          },
          "404": {
            "description": "not found",
            "content": {
              "application/json": {
                "example": {
                  "error": "not found",
                  "status": 404
                }
              }
            }
          },
          "401": {
            "description": "unauthorized",
            "content": {
              "application/json": {
                "example": {
                  "error": "unauthorized",
                  "status": 401
                }
              }
            }
          }
        }
      }
    },
    "/api/follows/tags": {
      "get": {
        "summary": "Followed Tags",
        "tags": [
          "followed_tags",
          "tags"
        ],
        "description": "This endpoint allows the client to retrieve a list of the tags they follow.",
        "operationId": "getFollowedTags",
        "responses": {
          "401": {
            "description": "unauthorized",
            "content": {
              "application/json": {
                "example": {
                  "error": "unauthorized",
                  "status": 401
                }
              }
            }
          },
          "200": {
            "description": "A List of followed tags",
            "content": {
              "application/json": {
                "example": [
                  {
<<<<<<< HEAD
                    "id": 16133,
=======
                    "id": 16664,
>>>>>>> bb7e193b
                    "name": "tag3",
                    "points": 1.0
                  },
                  {
<<<<<<< HEAD
                    "id": 16134,
=======
                    "id": 16665,
>>>>>>> bb7e193b
                    "name": "tag4",
                    "points": 1.0
                  }
                ],
                "schema": {
                  "type": "array",
                  "items": {
                    "$ref": "#/components/schemas/FollowedTag"
                  }
                }
              }
            }
          }
        }
      }
    },
    "/api/followers/users": {
      "get": {
        "summary": "Followers",
        "tags": [
          "followers"
        ],
        "description": "This endpoint allows the client to retrieve a list of the followers they have.\n        \"Followers\" are users that are following other users on the website.\n        It supports pagination, each page will contain 80 followers by default.",
        "operationId": "getFollowers",
        "parameters": [
          {
            "$ref": "#/components/parameters/pageParam"
          },
          {
            "$ref": "#/components/parameters/perPageParam30to1000"
          },
          {
            "name": "sort",
            "in": "query",
            "required": false,
            "description": "Default is 'created_at'. Specifies the sort order for the created_at param of the follow\n                                relationship. To sort by newest followers first (descending order) specify\n                                ?sort=-created_at.",
            "schema": {
              "type": "string"
            },
            "example": "created_at"
          }
        ],
        "responses": {
          "200": {
            "description": "A List of followers",
            "content": {
              "application/json": {
                "example": [
                  {
                    "type_of": "user_follower",
<<<<<<< HEAD
                    "id": 555,
                    "created_at": "2023-02-03T11:52:00Z",
                    "user_id": 22544,
                    "name": "Darrell \"Moshe\" \\:/ Bechtelar",
                    "path": "/username435",
                    "username": "username435",
                    "profile_image": "/uploads/user/profile_image/22544/f6c32025-4147-42e3-8f69-7090a0618a43.jpeg"
                  },
                  {
                    "type_of": "user_follower",
                    "id": 554,
                    "created_at": "2023-02-03T11:51:59Z",
                    "user_id": 22542,
                    "name": "Josh \"Lottie\" \\:/ Cronin",
                    "path": "/username433",
                    "username": "username433",
                    "profile_image": "/uploads/user/profile_image/22542/9514fa56-fe86-4c62-92c2-b620b6609c7e.jpeg"
=======
                    "id": 576,
                    "created_at": "2023-02-03T12:00:37Z",
                    "user_id": 23243,
                    "name": "Logan \"Tanner\" \\:/ Mayer",
                    "path": "/username435",
                    "username": "username435",
                    "profile_image": "/uploads/user/profile_image/23243/f24dab28-e3a8-44d8-941d-8c38bc5e9c35.jpeg"
                  },
                  {
                    "type_of": "user_follower",
                    "id": 575,
                    "created_at": "2023-02-03T12:00:37Z",
                    "user_id": 23241,
                    "name": "Dalton \"Gilma\" \\:/ Purdy",
                    "path": "/username433",
                    "username": "username433",
                    "profile_image": "/uploads/user/profile_image/23241/ee725654-e1a7-4cc1-aa1c-e0514f9788fc.jpeg"
>>>>>>> bb7e193b
                  }
                ],
                "schema": {
                  "type": "array",
                  "items": {
                    "description": "A follower",
                    "type": "object",
                    "properties": {
                      "type_of": {
                        "description": "user_follower by default",
                        "type": "string"
                      },
                      "id": {
                        "type": "integer",
                        "format": "int32"
                      },
                      "user_id": {
                        "description": "The follower's user id",
                        "type": "integer",
                        "format": "int32"
                      },
                      "name": {
                        "description": "The follower's name",
                        "type": "string"
                      },
                      "path": {
                        "description": "A path to the follower's profile",
                        "type": "string"
                      },
                      "profile_image": {
                        "description": "Profile image (640x640)",
                        "type": "string"
                      }
                    }
                  }
                }
              }
            }
          },
          "401": {
            "description": "unauthorized",
            "content": {
              "application/json": {
                "example": {
                  "error": "unauthorized",
                  "status": 401
                }
              }
            }
          }
        }
      }
    },
    "/api/pages": {
      "get": {
        "summary": "show details for all pages",
        "security": [

        ],
        "tags": [
          "pages"
        ],
        "description": "This endpoint allows the client to retrieve details for all Page objects.",
        "responses": {
          "200": {
            "description": "successful",
            "content": {
              "application/json": {
                "example": [
                  {
<<<<<<< HEAD
                    "id": 371,
                    "title": "The Monkey's Raincoat",
                    "slug": "cruelty_strikebreaker",
                    "description": "Delectus rerum in itaque.",
=======
                    "id": 396,
                    "title": "An Evil Cradling",
                    "slug": "smile-linger",
                    "description": "Aut nisi ipsum magni.",
>>>>>>> bb7e193b
                    "is_top_level_path": false,
                    "landing_page": false,
                    "body_html": null,
                    "body_json": null,
<<<<<<< HEAD
                    "body_markdown": "Illum et voluptate quia.",
                    "processed_html": "<p>Illum et voluptate quia.</p>\n\n",
=======
                    "body_markdown": "Quos cumque neque non.",
                    "processed_html": "<p>Quos cumque neque non.</p>\n\n",
>>>>>>> bb7e193b
                    "social_image": {
                      "url": null
                    },
                    "template": "contained"
                  }
                ],
                "schema": {
                  "type": "array",
                  "items": {
                    "$ref": "#/components/schemas/Page"
                  }
                }
              }
            }
          }
        }
      },
      "post": {
        "summary": "pages",
        "tags": [
          "pages"
        ],
        "description": "This endpoint allows the client to create a new page.",
        "parameters": [

        ],
        "responses": {
          "200": {
            "description": "successful",
            "content": {
              "application/json": {
                "example": {
<<<<<<< HEAD
                  "id": 373,
=======
                  "id": 398,
>>>>>>> bb7e193b
                  "title": "Example Page",
                  "slug": "example1",
                  "description": "a new page",
                  "is_top_level_path": false,
                  "landing_page": false,
                  "body_html": null,
                  "body_json": null,
                  "body_markdown": "# Hi, this is a New Page\nYep, it's an a new page",
                  "processed_html": "<h1>\n  <a name=\"hi-this-is-a-new-page\" href=\"#hi-this-is-a-new-page\">\n  </a>\n  Hi, this is a New Page\n</h1>\n\n<p>Yep, it's an a new page</p>\n\n",
                  "social_image": {
                    "url": null
                  },
                  "template": "contained"
                }
              }
            }
          },
          "401": {
            "description": "unauthorized",
            "content": {
              "application/json": {
                "example": {
                  "error": "unauthorized",
                  "status": 401
                }
              }
            }
          },
          "422": {
            "description": "unprocessable",
            "content": {
              "application/json": {
                "example": {
                  "id": null,
                  "title": "Example Page",
                  "slug": "example1",
                  "description": "a new page",
                  "is_top_level_path": false,
                  "landing_page": false,
                  "body_html": null,
                  "body_json": null,
                  "body_markdown": "# Hi, this is a New Page\nYep, it's an a new page",
                  "processed_html": null,
                  "social_image": {
                    "url": null
                  },
                  "template": "moon"
                }
              }
            }
          }
        },
        "requestBody": {
          "content": {
            "application/json": {
              "schema": {
                "type": "object",
                "properties": {
                  "title": {
                    "type": "string",
                    "description": "Title of the page"
                  },
                  "slug": {
                    "type": "string",
                    "description": "Used to link to this page in URLs, must be unique and URL-safe"
                  },
                  "description": {
                    "type": "string",
                    "description": "For internal use, helps similar pages from one another"
                  },
                  "body_markdown": {
                    "type": "string",
                    "description": "The text (in markdown) of the ad (required)"
                  },
                  "body_json": {
                    "type": "string",
                    "description": "For JSON pages, the JSON body"
                  },
                  "is_top_level_path": {
                    "type": "boolean",
                    "description": "If true, the page is available at '/{slug}' instead of '/page/{slug}', use with caution"
                  },
                  "template": {
                    "type": "string",
                    "enum": [
                      "contained",
                      "full_within_layout",
                      "nav_bar_included",
                      "json"
                    ],
                    "default": "contained",
                    "description": "Controls what kind of layout the page is rendered in"
                  }
                }
              }
            }
          }
        }
      }
    },
    "/api/pages/{id}": {
      "get": {
        "summary": "show details for a page",
        "security": [

        ],
        "tags": [
          "pages"
        ],
        "description": "This endpoint allows the client to retrieve details for a single Page object, specified by ID.",
        "parameters": [
          {
            "name": "id",
            "in": "path",
            "required": true,
            "description": "The ID of the page.",
            "schema": {
              "type": "integer",
              "format": "int32",
              "minimum": 1
            },
            "example": 1
          }
        ],
        "responses": {
          "200": {
            "description": "successful",
            "content": {
              "application/json": {
                "example": {
<<<<<<< HEAD
                  "id": 376,
                  "title": "The Torment of Others",
                  "slug": "vegetarian_minister",
                  "description": "Excepturi culpa nisi enim.",
=======
                  "id": 401,
                  "title": "The Mirror Crack'd from Side to Side",
                  "slug": "stuff-widen",
                  "description": "Et minus repudiandae mollitia.",
>>>>>>> bb7e193b
                  "is_top_level_path": false,
                  "landing_page": false,
                  "body_html": null,
                  "body_json": null,
<<<<<<< HEAD
                  "body_markdown": "Aperiam temporibus ut earum.",
                  "processed_html": "<p>Aperiam temporibus ut earum.</p>\n\n",
=======
                  "body_markdown": "Quidem est aut et.",
                  "processed_html": "<p>Quidem est aut et.</p>\n\n",
>>>>>>> bb7e193b
                  "social_image": {
                    "url": null
                  },
                  "template": "contained"
                },
                "schema": {
                  "$ref": "#/components/schemas/Page"
                }
              }
            }
          }
        }
      },
      "put": {
        "summary": "update details for a page",
        "tags": [
          "pages"
        ],
        "description": "This endpoint allows the client to retrieve details for a single Page object, specified by ID.",
        "parameters": [
          {
            "name": "id",
            "in": "path",
            "required": true,
            "description": "The ID of the page.",
            "schema": {
              "type": "integer",
              "format": "int32",
              "minimum": 1
            },
            "example": 1
          }
        ],
        "responses": {
          "200": {
            "description": "successful",
            "content": {
              "application/json": {
                "example": {
<<<<<<< HEAD
                  "id": 377,
                  "title": "New Title",
                  "slug": "hypothesis-strikebreaker",
                  "description": "Nisi ut exercitationem reiciendis.",
=======
                  "id": 402,
                  "title": "New Title",
                  "slug": "corn_branch",
                  "description": "Temporibus et ea eaque.",
>>>>>>> bb7e193b
                  "is_top_level_path": false,
                  "landing_page": false,
                  "body_html": null,
                  "body_json": null,
<<<<<<< HEAD
                  "body_markdown": "Placeat quod laudantium officiis.",
                  "processed_html": "<p>Placeat quod laudantium officiis.</p>\n\n",
=======
                  "body_markdown": "Ipsum qui quis sequi.",
                  "processed_html": "<p>Ipsum qui quis sequi.</p>\n\n",
>>>>>>> bb7e193b
                  "social_image": {
                    "url": null
                  },
                  "template": "contained"
                },
                "schema": {
                  "$ref": "#/components/schemas/Page"
                }
              }
            }
          },
          "401": {
            "description": "unauthorized",
            "content": {
              "application/json": {
                "example": {
                  "error": "unauthorized",
                  "status": 401
                }
              }
            }
          },
          "422": {
            "description": "unprocessable",
            "content": {
              "application/json": {
                "example": {
<<<<<<< HEAD
                  "id": 379,
                  "title": "Moab Is My Washpot",
                  "slug": "introduction_rung",
                  "description": "Ea delectus vero quas.",
=======
                  "id": 404,
                  "title": "The Glory and the Dream",
                  "slug": "book_design",
                  "description": "Eius aliquam id vitae.",
>>>>>>> bb7e193b
                  "is_top_level_path": false,
                  "landing_page": false,
                  "body_html": null,
                  "body_json": null,
<<<<<<< HEAD
                  "body_markdown": "Fugiat asperiores ea earum.",
                  "processed_html": "<p>Sunt ut mollitia qui.</p>\n\n",
=======
                  "body_markdown": "Ea minima quibusdam totam.",
                  "processed_html": "<p>Quam quo qui voluptatem.</p>\n\n",
>>>>>>> bb7e193b
                  "social_image": {
                    "url": null
                  },
                  "template": "moon"
                }
              }
            }
          }
        },
        "requestBody": {
          "content": {
            "application/json": {
              "schema": {
                "$ref": "#/components/schemas/Page"
              }
            }
          }
        }
      },
      "delete": {
        "summary": "remove a page",
        "tags": [
          "pages"
        ],
        "description": "This endpoint allows the client to delete a single Page object, specified by ID.",
        "parameters": [
          {
            "name": "id",
            "in": "path",
            "required": true,
            "description": "The ID of the page.",
            "schema": {
              "type": "integer",
              "format": "int32",
              "minimum": 1
            },
            "example": 1
          }
        ],
        "responses": {
          "200": {
            "description": "successful",
            "content": {
              "application/json": {
                "example": {
<<<<<<< HEAD
                  "id": 380,
                  "title": "Tiger! Tiger!",
                  "slug": "general-judge",
                  "description": "Est aliquam eaque sed.",
=======
                  "id": 405,
                  "title": "No Country for Old Men",
                  "slug": "offensive-marine",
                  "description": "Qui saepe dolores eaque.",
>>>>>>> bb7e193b
                  "is_top_level_path": false,
                  "landing_page": false,
                  "body_html": null,
                  "body_json": null,
<<<<<<< HEAD
                  "body_markdown": "Aut fuga magnam provident.",
                  "processed_html": "<p>Aut fuga magnam provident.</p>\n\n",
=======
                  "body_markdown": "Deleniti perferendis sed rem.",
                  "processed_html": "<p>Deleniti perferendis sed rem.</p>\n\n",
>>>>>>> bb7e193b
                  "social_image": {
                    "url": null
                  },
                  "template": "contained"
                },
                "schema": {
                  "$ref": "#/components/schemas/Page"
                }
              }
            }
          },
          "401": {
            "description": "unauthorized",
            "content": {
              "application/json": {
                "example": {
                  "error": "unauthorized",
                  "status": 401
                }
              }
            }
          },
          "422": {
            "description": "unprocessable",
            "content": {
              "application/json": {
                "example": {
                  "doubled_module": {
                    "const_name": "Page",
                    "object": "Page"
                  },
                  "__expired": false,
                  "name": null,
                  "__sending_message": null
                }
              }
            }
          }
        }
      }
    },
    "/api/podcast_episodes": {
      "get": {
        "summary": "Podcast Episodes",
        "security": [

        ],
        "tags": [
          "podcast_episodes"
        ],
        "description": "This endpoint allows the client to retrieve a list of podcast episodes.\n        \"Podcast episodes\" are episodes belonging to podcasts.\n        It will only return active (reachable) podcast episodes that belong to published podcasts available on the platform, ordered by descending publication date.\n        It supports pagination, each page will contain 30 articles by default.",
        "operationId": "getPodcastEpisodes",
        "parameters": [
          {
            "$ref": "#/components/parameters/pageParam"
          },
          {
            "$ref": "#/components/parameters/perPageParam30to1000"
          },
          {
            "name": "username",
            "in": "query",
            "required": false,
            "description": "Using this parameter will retrieve episodes belonging to a specific podcast.",
            "schema": {
              "type": "string"
            },
            "example": "codenewbie"
          }
        ],
        "responses": {
          "200": {
            "description": "A List of Podcast episodes filtered by username",
            "content": {
              "application/json": {
                "example": [
                  {
                    "type_of": "podcast_episodes",
                    "class_name": "PodcastEpisode",
<<<<<<< HEAD
                    "id": 596,
                    "path": "/codenewbie/slug-4",
                    "title": "3",
                    "image_url": "/uploads/podcast/image/461/9fc8b634-3040-4b84-a981-84a3b4e06584.jpeg",
                    "podcast": {
                      "title": "La Fin Du Monde",
                      "slug": "codenewbie",
                      "image_url": "/uploads/podcast/image/461/9fc8b634-3040-4b84-a981-84a3b4e06584.jpeg"
=======
                    "id": 618,
                    "path": "/codenewbie/slug-4",
                    "title": "12",
                    "image_url": "/uploads/podcast/image/478/35446fc2-2144-471f-a44a-d0ed2adad7f8.jpeg",
                    "podcast": {
                      "title": "90 Minute IPA",
                      "slug": "codenewbie",
                      "image_url": "/uploads/podcast/image/478/35446fc2-2144-471f-a44a-d0ed2adad7f8.jpeg"
>>>>>>> bb7e193b
                    }
                  }
                ],
                "schema": {
                  "type": "array",
                  "items": {
                    "$ref": "#/components/schemas/PodcastEpisodeIndex"
                  }
                }
              }
            }
          },
          "404": {
            "description": "Unknown Podcast username",
            "content": {
              "application/json": {
                "example": {
                  "error": "not found",
                  "status": 404
                }
              }
            }
          }
        }
      }
    },
    "/api/profile_images/{username}": {
      "get": {
        "summary": "A Users or organizations profile image",
        "tags": [
          "profile images"
        ],
        "description": "This endpoint allows the client to retrieve a user or organization profile image information by its\n        corresponding username.",
        "operationId": "getProfileImage",
        "parameters": [
          {
            "name": "username",
            "in": "path",
            "required": true,
            "description": "The parameter is the username of the user or the username of the organization.",
            "schema": {
              "type": "string"
            },
            "example": "janedoe"
          }
        ],
        "responses": {
          "200": {
            "description": "An object containing profile image details",
            "content": {
              "application/json": {
                "example": {
                  "type_of": "profile_image",
                  "image_of": "user",
<<<<<<< HEAD
                  "profile_image": "/uploads/user/profile_image/22559/aa81cb62-13da-4a51-ac9a-56b46072c4dc.jpeg",
                  "profile_image_90": "/uploads/user/profile_image/22559/aa81cb62-13da-4a51-ac9a-56b46072c4dc.jpeg"
=======
                  "profile_image": "/uploads/user/profile_image/23258/0470a4c1-eb53-49ff-a138-2f53ee03ddb4.jpeg",
                  "profile_image_90": "/uploads/user/profile_image/23258/0470a4c1-eb53-49ff-a138-2f53ee03ddb4.jpeg"
>>>>>>> bb7e193b
                },
                "schema": {
                  "type": "object",
                  "items": {
                    "$ref": "#/components/schemas/ProfileImage"
                  }
                }
              }
            }
          },
          "404": {
            "description": "Resource Not Found",
            "content": {
              "application/json": {
                "example": {
                  "error": "not found",
                  "status": 404
                }
              }
            }
          }
        }
      }
    },
    "/api/reactions/toggle": {
      "post": {
        "summary": "toggle reaction",
        "tags": [
          "reactions"
        ],
        "description": "This endpoint allows the client to toggle the user's reaction to a specified reactable (eg, Article, Comment, or User). For examples:\n        * \"Like\"ing an Article will create a new \"like\" Reaction from the user for that Articles\n        * \"Like\"ing that Article a second time will remove the \"like\" from the user",
        "parameters": [
          {
            "name": "category",
            "in": "query",
            "required": true,
            "schema": {
              "type": "string",
              "enum": [
                "like",
                "unicorn",
                "exploding-head",
                "raised_hands",
                "fire"
              ]
            }
          },
          {
            "name": "reactable_id",
            "in": "query",
            "required": true,
            "schema": {
              "type": "integer",
              "format": "int32"
            }
          },
          {
            "name": "reactable_type",
            "in": "query",
            "required": true,
            "schema": {
              "type": "string",
              "enum": [
                "Comment",
                "Article",
                "User"
              ]
            }
          }
        ],
        "responses": {
          "200": {
            "description": "successful",
            "content": {
              "application/json": {
                "example": {
                  "result": "create",
                  "category": "like",
<<<<<<< HEAD
                  "id": 376,
                  "reactable_id": 9910,
=======
                  "id": 390,
                  "reactable_id": 10200,
>>>>>>> bb7e193b
                  "reactable_type": "Article"
                }
              }
            }
          },
          "401": {
            "description": "unauthorized",
            "content": {
              "application/json": {
                "example": {
                  "error": "unauthorized",
                  "status": 401
                }
              }
            }
          }
        }
      }
    },
    "/api/reactions": {
      "post": {
        "summary": "create reaction",
        "tags": [
          "reactions"
        ],
        "description": "This endpoint allows the client to create a reaction to a specified reactable (eg, Article, Comment, or User). For examples:\n        * \"Like\"ing an Article will create a new \"like\" Reaction from the user for that Articles\n        * \"Like\"ing that Article a second time will return the previous \"like\"",
        "parameters": [
          {
            "name": "category",
            "in": "query",
            "required": true,
            "schema": {
              "type": "string",
              "enum": [
                "like",
                "unicorn",
                "exploding-head",
                "raised_hands",
                "fire"
              ]
            }
          },
          {
            "name": "reactable_id",
            "in": "query",
            "required": true,
            "schema": {
              "type": "integer",
              "format": "int32"
            }
          },
          {
            "name": "reactable_type",
            "in": "query",
            "required": true,
            "schema": {
              "type": "string",
              "enum": [
                "Comment",
                "Article",
                "User"
              ]
            }
          }
        ],
        "responses": {
          "200": {
            "description": "successful",
            "content": {
              "application/json": {
                "example": {
                  "result": "none",
                  "category": "like",
<<<<<<< HEAD
                  "id": 378,
                  "reactable_id": 9912,
=======
                  "id": 392,
                  "reactable_id": 10202,
>>>>>>> bb7e193b
                  "reactable_type": "Article"
                }
              }
            }
          },
          "401": {
            "description": "unauthorized",
            "content": {
              "application/json": {
                "example": {
                  "error": "unauthorized",
                  "status": 401
                }
              }
            }
          }
        }
      }
    },
    "/api/readinglist": {
      "get": {
        "summary": "Readinglist",
        "tags": [
          "readinglist"
        ],
        "description": "This endpoint allows the client to retrieve a list of articles that were saved to a Users readinglist.\n        It supports pagination, each page will contain `30` articles by default",
        "operationId": "getReadinglist",
        "parameters": [
          {
            "$ref": "#/components/parameters/pageParam"
          },
          {
            "$ref": "#/components/parameters/perPageParam30to1000"
          }
        ],
        "responses": {
          "401": {
            "description": "Unauthorized",
            "content": {
              "application/json": {
                "example": {
                  "error": "unauthorized",
                  "status": 401
                }
              }
            }
          },
          "200": {
            "description": "A list of articles in the users readinglist",
            "content": {
              "application/json": {
                "example": [

                ],
                "schema": {
                  "type": "array",
                  "items": {
                    "$ref": "#/components/schemas/ArticleIndex"
                  }
                }
              }
            }
          }
        }
      }
    },
    "/api/tags": {
      "get": {
        "summary": "Tags",
        "tags": [
          "tags"
        ],
        "security": [

        ],
        "description": "This endpoint allows the client to retrieve a list of tags that can be used to tag articles.\n\nIt will return tags ordered by popularity.\n\nIt supports pagination, each page will contain 10 tags by default.",
        "operationId": "getTags",
        "parameters": [
          {
            "$ref": "#/components/parameters/pageParam"
          },
          {
            "$ref": "#/components/parameters/perPageParam10to1000"
          }
        ],
        "responses": {
          "200": {
            "description": "A List of all tags",
            "content": {
              "application/json": {
                "example": [
                  {
                    "id": 16147,
                    "name": "tag5",
                    "bg_color_hex": null,
                    "text_color_hex": null
                  },
                  {
                    "id": 16148,
                    "name": "tag6",
                    "bg_color_hex": null,
                    "text_color_hex": null
                  },
                  {
                    "id": 16149,
                    "name": "tag7",
                    "bg_color_hex": null,
                    "text_color_hex": null
                  }
                ],
                "schema": {
                  "type": "array",
                  "items": {
                    "$ref": "#/components/schemas/Tag"
                  }
                }
              }
            }
          }
        }
      }
    },
    "/api/users/me": {
      "get": {
        "summary": "The authenticated user",
        "tags": [
          "users"
        ],
        "description": "This endpoint allows the client to retrieve information about the authenticated user",
        "operationId": "getUserMe",
        "responses": {
          "200": {
            "description": "successful",
            "content": {
              "application/json": {
                "example": {
                  "type_of": "user",
<<<<<<< HEAD
                  "id": 22571,
                  "username": "username462",
                  "name": "Reuben \"Rodrick\" \\:/ Fisher",
=======
                  "id": 23270,
                  "username": "username462",
                  "name": "Celena \"Lizette\" \\:/ Pollich",
>>>>>>> bb7e193b
                  "twitter_username": "twitter462",
                  "github_username": "github462",
                  "summary": null,
                  "location": null,
                  "website_url": null,
                  "joined_at": "Feb  3, 2023",
<<<<<<< HEAD
                  "profile_image": "/uploads/user/profile_image/22571/8ba30df3-d16d-4225-adc6-590437073bcf.jpeg"
=======
                  "profile_image": "/uploads/user/profile_image/23270/e0d0e16f-8b91-4482-945a-5c0925872966.jpeg"
>>>>>>> bb7e193b
                },
                "schema": {
                  "type": "object",
                  "items": {
                    "$ref": "#/components/schemas/User"
                  }
                }
              }
            }
          },
          "401": {
            "description": "Unauthorized",
            "content": {
              "application/json": {
                "example": {
                  "error": "unauthorized",
                  "status": 401
                }
              }
            }
          }
        }
      }
    },
    "/api/users/{id}": {
      "get": {
        "summary": "A User",
        "tags": [
          "users"
        ],
        "description": "This endpoint allows the client to retrieve a single user, either by id\nor by the user's username.\n\nFor complete documentation, see the v0 API docs: https://developers.forem.com/api/v0#tag/users/operation/getUser",
        "operationId": "getUser",
        "parameters": [
          {
            "name": "id",
            "in": "path",
            "required": true,
            "schema": {
              "type": "string"
            }
          }
        ],
        "responses": {
          "200": {
            "description": "successful",
            "content": {
              "application/json": {
                "schema": {
                  "type": "object",
                  "items": {
                    "$ref": "#/components/schemas/User"
                  }
                }
              }
            }
          }
        }
      }
    },
    "/api/users/{id}/unpublish": {
      "put": {
        "summary": "Unpublish a User's Articles and Comments",
        "tags": [
          "users"
        ],
        "description": "This endpoint allows the client to unpublish all of the articles and\ncomments created by a user.\n\nThe user associated with the API key must have any 'admin' or 'moderator' role.\n\nThis specified user's articles and comments will be unpublished and will no longer be\nvisible to the public. They will remain in the database and will set back to draft status\non the specified user's  dashboard. Any notifications associated with the specified user's\narticles and comments will be deleted.\n\nNote this endpoint unpublishes articles and comments asychronously: it will return a 204 NO CONTENT\nstatus code immediately, but the articles and comments will not be unpublished until the\nrequest is completed on the server.",
        "operationId": "unpublishUser",
        "parameters": [
          {
            "name": "id",
            "in": "path",
            "required": true,
            "description": "The ID of the user to unpublish.",
            "schema": {
              "type": "integer",
              "format": "int32",
              "minimum": 1
            },
            "example": 1
          }
        ],
        "responses": {
          "204": {
            "description": "User's articles and comments successfully unpublished"
          },
          "401": {
            "description": "Unauthorized",
            "content": {
              "application/json": {
                "example": {
                  "error": "unauthorized",
                  "status": 401
                }
              }
            }
          },
          "404": {
            "description": "Unknown User ID (still accepted for async processing)",
            "content": {
              "application/json": {
                "example": {
                  "error": "not found",
                  "status": 404
                }
              }
            }
          }
        }
      }
    },
    "/api/users/{id}/suspend": {
      "put": {
        "summary": "Suspend a User",
        "tags": [
          "users"
        ],
        "description": "This endpoint allows the client to suspend a user.\n\nThe user associated with the API key must have any 'admin' or 'moderator' role.\n\nThis specified user will be assigned the 'suspended' role. Suspending a user will stop the\nuser from posting new posts and comments. It doesn't delete any of the user's content, just\nprevents them from creating new content while suspended. Users are not notified of their suspension\nin the UI, so if you want them to know about this, you must notify them.",
        "operationId": "suspendUser",
        "parameters": [
          {
            "name": "id",
            "in": "path",
            "required": true,
            "description": "The ID of the user to suspend.",
            "schema": {
              "type": "integer",
              "format": "int32",
              "minimum": 1
            },
            "example": 1
          }
        ],
        "responses": {
          "204": {
            "description": "User successfully unpublished"
          },
          "401": {
            "description": "Unauthorized",
            "content": {
              "application/json": {
                "example": {
                  "error": "unauthorized",
                  "status": 401
                }
              }
            }
          },
          "404": {
            "description": "Unknown User ID",
            "content": {
              "application/json": {
                "example": {
                  "error": "not found",
                  "status": 404
                }
              }
            }
          }
        }
      }
    },
    "/api/admin/users": {
      "post": {
        "summary": "Invite a User",
        "tags": [
          "users"
        ],
        "description": "This endpoint allows the client to trigger an invitation to the provided email address.\n\n        It requires a token from a user with `super_admin` privileges.",
        "operationId": "postAdminUsersCreate",
        "parameters": [

        ],
        "responses": {
          "200": {
            "description": "Successful"
          },
          "401": {
            "description": "Unauthorized",
            "content": {
              "application/json": {
                "example": {
                  "error": "unauthorized",
                  "status": 401
                }
              }
            }
          },
          "422": {
            "description": "Unprocessable Entity",
            "content": {
              "application/json": {
                "example": {
                  "error": "param is missing or the value is empty: email",
                  "status": 422
                }
              }
            }
          }
        },
        "requestBody": {
          "content": {
            "application/json": {
              "schema": {
                "$ref": "#/components/schemas/UserInviteParam"
              }
            }
          }
        }
      }
    },
    "/api/videos": {
      "get": {
        "summary": "Articles with a video",
        "tags": [
          "videos",
          "articles"
        ],
        "security": [

        ],
        "description": "This endpoint allows the client to retrieve a list of articles that are uploaded with a video.\n\nIt will only return published video articles ordered by descending popularity.\n\nIt supports pagination, each page will contain 24 articles by default.",
        "operationId": "videos",
        "parameters": [
          {
            "$ref": "#/components/parameters/pageParam"
          },
          {
            "$ref": "#/components/parameters/perPageParam24to1000"
          }
        ],
        "responses": {
          "200": {
            "description": "A List of all articles with videos",
            "content": {
              "application/json": {
                "example": [
                  {
                    "type_of": "video_article",
                    "id": 10204,
                    "path": "/username481/the-cricket-on-the-hearth195-2b04",
                    "cloudinary_video_url": "https://dw71fyauz7yz9.cloudfront.net/video-upload__1e42eb0bab4abb3c63baeb5e8bdfe69f/thumbs-video-upload__1e42eb0bab4abb3c63baeb5e8bdfe69f-00001.png",
                    "title": "The Cricket on the Hearth195",
                    "user_id": 23290,
                    "video_duration_in_minutes": "00:00",
                    "video_source_url": "https://dw71fyauz7yz9.cloudfront.net/video-upload__1e42eb0bab4abb3c63baeb5e8bdfe69f/video-upload__1e42eb0bab4abb3c63baeb5e8bdfe69f.m3u8",
                    "user": {
                      "name": "Amada \"Waylon\" \\:/ Mosciski"
                    }
                  },
                  {
                    "type_of": "video_article",
                    "id": 10205,
                    "path": "/username482/no-country-for-old-men196-9mc",
                    "cloudinary_video_url": "https://dw71fyauz7yz9.cloudfront.net/video-upload__1e42eb0bab4abb3c63baeb5e8bdfe69f/thumbs-video-upload__1e42eb0bab4abb3c63baeb5e8bdfe69f-00001.png",
                    "title": "No Country for Old Men196",
                    "user_id": 23291,
                    "video_duration_in_minutes": "00:00",
                    "video_source_url": "https://dw71fyauz7yz9.cloudfront.net/video-upload__1e42eb0bab4abb3c63baeb5e8bdfe69f/video-upload__1e42eb0bab4abb3c63baeb5e8bdfe69f.m3u8",
                    "user": {
                      "name": "Ladonna \"Tonette\" \\:/ Bode"
                    }
                  }
                ],
                "schema": {
                  "type": "array",
                  "items": {
                    "$ref": "#/components/schemas/VideoArticle"
                  }
                }
              }
            }
          }
        }
      }
    }
  },
  "servers": [
    {
      "url": "https://dev.to/api",
      "description": "Production server"
    }
  ],
  "security": [
    {
      "api-key": [

      ]
    }
  ],
  "components": {
    "securitySchemes": {
      "api-key": {
        "type": "apiKey",
        "name": "api-key",
        "in": "header",
        "description": "API Key authentication.\n\nAuthentication for some endpoints, like write operations on the\nArticles API require a DEV API key.\n\nAll authenticated endpoints are CORS disabled, the API key is intended for non-browser scripts.\n\n### Getting an API key\n\nTo obtain one, please follow these steps:\n\n  - visit https://dev.to/settings/extensions\n  - in the \"DEV API Keys\" section create a new key by adding a\n    description and clicking on \"Generate API Key\"\n\n    ![obtain a DEV API Key](https://user-images.githubusercontent.com/37842/172718105-bd93664e-76e0-477d-99c4-265dda0b06c5.png)\n\n  - You'll see the newly generated key in the same view\n    ![generated DEV API Key](https://user-images.githubusercontent.com/37842/172718151-e7fe26a0-9937-42e8-96c6-333acdab9e49.png)"
      }
    },
    "parameters": {
      "pageParam": {
        "in": "query",
        "name": "page",
        "required": false,
        "description": "Pagination page",
        "schema": {
          "type": "integer",
          "format": "int32",
          "minimum": 1,
          "default": 1
        }
      },
      "perPageParam10to1000": {
        "in": "query",
        "name": "per_page",
        "required": false,
        "description": "Page size (the number of items to return per page). The default maximum value can be overridden by \"API_PER_PAGE_MAX\" environment variable.",
        "schema": {
          "type": "integer",
          "format": "int32",
          "minimum": 1,
          "maximum": 1000,
          "default": 10
        }
      },
      "perPageParam24to1000": {
        "in": "query",
        "name": "per_page",
        "required": false,
        "description": "Page size (the number of items to return per page). The default maximum value can be overridden by \"API_PER_PAGE_MAX\" environment variable.",
        "schema": {
          "type": "integer",
          "format": "int32",
          "minimum": 1,
          "maximum": 1000,
          "default": 24
        }
      },
      "perPageParam30to1000": {
        "in": "query",
        "name": "per_page",
        "required": false,
        "description": "Page size (the number of items to return per page). The default maximum value can be overridden by \"API_PER_PAGE_MAX\" environment variable.",
        "schema": {
          "type": "integer",
          "format": "int32",
          "minimum": 1,
          "maximum": 1000,
          "default": 30
        }
      },
      "perPageParam30to100": {
        "in": "query",
        "name": "per_page",
        "required": false,
        "description": "Page size (the number of items to return per page). The default maximum value can be overridden by \"API_PER_PAGE_MAX\" environment variable.",
        "schema": {
          "type": "integer",
          "format": "int32",
          "minimum": 1,
          "maximum": 100,
          "default": 30
        }
      },
      "perPageParam80to1000": {
        "in": "query",
        "name": "per_page",
        "required": false,
        "description": "Page size (the number of items to return per page). The default maximum value can be overridden by \"API_PER_PAGE_MAX\" environment variable.",
        "schema": {
          "type": "integer",
          "format": "int32",
          "minimum": 1,
          "maximum": 1000,
          "default": 80
        }
      },
      "listingCategoryParam": {
        "name": "category",
        "in": "query",
        "description": "Using this parameter will return listings belonging to the\n              requested category.",
        "schema": {
          "type": "string"
        },
        "example": "cfp"
      }
    },
    "schemas": {
      "ArticleFlareTag": {
        "description": "Flare tag of the article",
        "type": "object",
        "properties": {
          "name": {
            "type": "string"
          },
          "bg_color_hex": {
            "description": "Background color (hexadecimal)",
            "type": "string"
          },
          "text_color_hex": {
            "description": "Text color (hexadecimal)",
            "type": "string"
          }
        }
      },
      "ArticleIndex": {
        "description": "Representation of an article or post returned in a list",
        "type": "object",
        "properties": {
          "type_of": {
            "type": "string"
          },
          "id": {
            "type": "integer",
            "format": "int32"
          },
          "title": {
            "type": "string"
          },
          "description": {
            "type": "string"
          },
          "cover_image": {
            "type": "string",
            "format": "url",
            "nullable": true
          },
          "readable_publish_date": {
            "type": "string"
          },
          "social_image": {
            "type": "string",
            "format": "url"
          },
          "tag_list": {
            "type": "array",
            "items": {
              "type": "string"
            }
          },
          "tags": {
            "type": "string"
          },
          "slug": {
            "type": "string"
          },
          "path": {
            "type": "string",
            "format": "path"
          },
          "url": {
            "type": "string",
            "format": "url"
          },
          "canonical_url": {
            "type": "string",
            "format": "url"
          },
          "positive_reactions_count": {
            "type": "integer",
            "format": "int32"
          },
          "public_reactions_count": {
            "type": "integer",
            "format": "int32"
          },
          "created_at": {
            "type": "string",
            "format": "date-time"
          },
          "edited_at": {
            "type": "string",
            "format": "date-time",
            "nullable": true
          },
          "crossposted_at": {
            "type": "string",
            "format": "date-time",
            "nullable": true
          },
          "published_at": {
            "type": "string",
            "format": "date-time"
          },
          "last_comment_at": {
            "type": "string",
            "format": "date-time"
          },
          "published_timestamp": {
            "description": "Crossposting or published date time",
            "type": "string",
            "format": "date-time"
          },
          "reading_time_minutes": {
            "description": "Reading time, in minutes",
            "type": "integer",
            "format": "int32"
          },
          "user": {
            "$ref": "#/components/schemas/SharedUser"
          },
          "flare_tag": {
            "$ref": "#/components/schemas/ArticleFlareTag"
          },
          "organization": {
            "$ref": "#/components/schemas/SharedOrganization"
          }
        },
        "required": [
          "type_of",
          "id",
          "title",
          "description",
          "cover_image",
          "readable_publish_date",
          "social_image",
          "tag_list",
          "tags",
          "slug",
          "path",
          "url",
          "canonical_url",
          "comments_count",
          "positive_reactions_count",
          "public_reactions_count",
          "created_at",
          "edited_at",
          "crossposted_at",
          "published_at",
          "last_comment_at",
          "published_timestamp",
          "user",
          "reading_time_minutes"
        ]
      },
      "VideoArticle": {
        "description": "Representation of an Article with video",
        "type": "object",
        "properties": {
          "type_of": {
            "type": "string"
          },
          "id": {
            "type": "integer",
            "format": "int64"
          },
          "path": {
            "type": "string"
          },
          "cloudinary_video_url": {
            "type": "string"
          },
          "title": {
            "type": "string"
          },
          "user_id": {
            "type": "integer",
            "format": "int64"
          },
          "video_duration_in_minutes": {
            "type": "string"
          },
          "video_source_url": {
            "type": "string"
          },
          "user": {
            "description": "Author of the article",
            "type": "object",
            "properties": {
              "name": {
                "type": "string"
              }
            }
          }
        }
      },
      "Article": {
        "description": "Representation of an Article to be created/updated",
        "type": "object",
        "properties": {
          "article": {
            "type": "object",
            "properties": {
              "title": {
                "type": "string"
              },
              "body_markdown": {
                "type": "string"
              },
              "published": {
                "type": "boolean",
                "default": false
              },
              "series": {
                "type": "string",
                "nullable": true
              },
              "main_image": {
                "type": "string",
                "nullable": true
              },
              "canonical_url": {
                "type": "string",
                "nullable": true
              },
              "description": {
                "type": "string"
              },
              "tags": {
                "type": "string"
              },
              "organization_id": {
                "type": "integer",
                "nullable": true
              }
            }
          }
        }
      },
      "FollowedTag": {
        "description": "Representation of a followed tag",
        "type": "object",
        "properties": {
          "id": {
            "description": "Tag id",
            "type": "integer",
            "format": "int64"
          },
          "name": {
            "type": "string"
          },
          "points": {
            "type": "number",
            "format": "float"
          }
        },
        "required": [
          "id",
          "name",
          "points"
        ]
      },
      "Tag": {
        "description": "Representation of a tag",
        "type": "object",
        "properties": {
          "id": {
            "description": "Tag id",
            "type": "integer",
            "format": "int64"
          },
          "name": {
            "type": "string"
          },
          "bg_color_hex": {
            "type": "string",
            "nullable": true
          },
          "text_color_hex": {
            "type": "string",
            "nullable": true
          }
        }
      },
      "Page": {
        "description": "Representation of a page object",
        "type": "object",
        "properties": {
          "title": {
            "type": "string",
            "description": "Title of the page"
          },
          "slug": {
            "type": "string",
            "description": "Used to link to this page in URLs, must be unique and URL-safe"
          },
          "description": {
            "type": "string",
            "description": "For internal use, helps similar pages from one another"
          },
          "body_markdown": {
            "type": "string",
            "description": "The text (in markdown) of the ad (required)",
            "nullable": true
          },
          "body_json": {
            "type": "string",
            "description": "For JSON pages, the JSON body",
            "nullable": true
          },
          "is_top_level_path": {
            "type": "boolean",
            "description": "If true, the page is available at '/{slug}' instead of '/page/{slug}', use with caution"
          },
          "social_image": {
            "type": "object",
            "nullable": true
          },
          "template": {
            "type": "string",
            "enum": [
              "contained",
              "full_within_layout",
              "nav_bar_included",
              "json"
            ],
            "default": "contained",
            "description": "Controls what kind of layout the page is rendered in"
          }
        },
        "required": [
          "title",
          "slug",
          "description",
          "template"
        ]
      },
      "PodcastEpisodeIndex": {
        "description": "Representation of a podcast episode returned in a list",
        "type": "object",
        "properties": {
          "type_of": {
            "type": "string"
          },
          "id": {
            "type": "integer",
            "format": "int32"
          },
          "class_name": {
            "type": "string"
          },
          "path": {
            "type": "string",
            "format": "path"
          },
          "title": {
            "type": "string"
          },
          "image_url": {
            "description": "Podcast episode image url or podcast image url",
            "type": "string",
            "format": "url"
          },
          "podcast": {
            "$ref": "#/components/schemas/SharedPodcast"
          }
        },
        "required": [
          "type_of",
          "class_name",
          "id",
          "path",
          "title",
          "image_url",
          "podcast"
        ]
      },
      "ProfileImage": {
        "description": "A profile image object",
        "type": "object",
        "properties": {
          "type_of": {
            "description": "Return profile_image",
            "type": "string"
          },
          "image_of": {
            "description": "Determines the type of the profile image owner (user or organization)",
            "type": "string"
          },
          "profile_image": {
            "description": "Profile image (640x640)",
            "type": "string"
          },
          "profile_image_90": {
            "description": "Profile image (90x90)",
            "type": "string"
          }
        }
      },
      "SharedUser": {
        "description": "The resource creator",
        "type": "object",
        "properties": {
          "name": {
            "type": "string"
          },
          "username": {
            "type": "string"
          },
          "twitter_username": {
            "type": "string",
            "nullable": true
          },
          "github_username": {
            "type": "string",
            "nullable": true
          },
          "website_url": {
            "type": "string",
            "format": "url",
            "nullable": true
          },
          "profile_image": {
            "description": "Profile image (640x640)",
            "type": "string"
          },
          "profile_image_90": {
            "description": "Profile image (90x90)",
            "type": "string"
          }
        }
      },
      "SharedOrganization": {
        "description": "The organization the resource belongs to",
        "type": "object",
        "properties": {
          "name": {
            "type": "string"
          },
          "username": {
            "type": "string"
          },
          "slug": {
            "type": "string"
          },
          "profile_image": {
            "description": "Profile image (640x640)",
            "type": "string",
            "format": "url"
          },
          "profile_image_90": {
            "description": "Profile image (90x90)",
            "type": "string",
            "format": "url"
          }
        }
      },
      "SharedPodcast": {
        "description": "The podcast that the resource belongs to",
        "type": "object",
        "properties": {
          "title": {
            "type": "string"
          },
          "slug": {
            "type": "string"
          },
          "image_url": {
            "description": "Podcast image url",
            "type": "string",
            "format": "url"
          }
        }
      },
      "Comment": {
        "description": "A Comment on an Article or Podcast Episode",
        "type": "object",
        "properties": {
          "type_of": {
            "type": "string"
          },
          "id_code": {
            "type": "string"
          },
          "created_at": {
            "type": "string",
            "format": "date-time"
          },
          "image_url": {
            "description": "Podcast image url",
            "type": "string",
            "format": "url"
          }
        }
      },
      "User": {
        "description": "The representation of a user",
        "type": "object",
        "properties": {
          "type_of": {
            "type": "string"
          },
          "id": {
            "type": "string"
          },
          "username": {
            "type": "string"
          },
          "name": {
            "type": "string"
          },
          "summary": {
            "type": "string"
          },
          "twitter_username": {
            "type": "string"
          },
          "github_username": {
            "type": "string"
          },
          "website_url": {
            "type": "string"
          },
          "location": {
            "type": "string"
          },
          "joined_at": {
            "type": "string"
          },
          "profile_image": {
            "type": "string"
          }
        }
      },
      "UserInviteParam": {
        "description": "User invite parameters",
        "type": "object",
        "properties": {
          "email": {
            "type": "string"
          },
          "name": {
            "type": "string",
            "nullable": true
          }
        }
      }
    }
  }
}<|MERGE_RESOLUTION|>--- conflicted
+++ resolved
@@ -24,48 +24,26 @@
               "application/json": {
                 "example": {
                   "type_of": "article",
-<<<<<<< HEAD
-                  "id": 9891,
+                  "id": 11069,
                   "title": "New article",
                   "description": "New post example",
                   "readable_publish_date": "Feb 3",
-                  "slug": "new-article-5gfn",
-                  "path": "/username383/new-article-5gfn",
-                  "url": "http://localhost:3000/username383/new-article-5gfn",
+                  "slug": "new-article-907",
+                  "path": "/username383/new-article-907",
+                  "url": "http://localhost:3000/username383/new-article-907",
                   "comments_count": 0,
                   "public_reactions_count": 0,
-                  "collection_id": 305,
-                  "published_timestamp": "2023-02-03T11:51:56Z",
-=======
-                  "id": 10181,
-                  "title": "New article",
-                  "description": "New post example",
-                  "readable_publish_date": "Feb 3",
-                  "slug": "new-article-4eef",
-                  "path": "/username383/new-article-4eef",
-                  "url": "http://localhost:3000/username383/new-article-4eef",
-                  "comments_count": 0,
-                  "public_reactions_count": 0,
-                  "collection_id": 316,
-                  "published_timestamp": "2023-02-03T12:00:34Z",
->>>>>>> bb7e193b
+                  "collection_id": 349,
+                  "published_timestamp": "2023-02-03T17:07:43Z",
                   "positive_reactions_count": 0,
                   "cover_image": "https://thepracticaldev.s3.amazonaws.com/i/5wfo25724gzgk5e5j50g.jpg",
                   "social_image": "https://thepracticaldev.s3.amazonaws.com/i/5wfo25724gzgk5e5j50g.jpg",
                   "canonical_url": "https://dev.to/fdocr/headless-chrome-dual-mode-tests-for-ruby-on-rails-4p6g",
-<<<<<<< HEAD
-                  "created_at": "2023-02-03T11:51:56Z",
+                  "created_at": "2023-02-03T17:07:43Z",
                   "edited_at": null,
                   "crossposted_at": null,
-                  "published_at": "2023-02-03T11:51:56Z",
-                  "last_comment_at": "2023-02-03T11:51:56Z",
-=======
-                  "created_at": "2023-02-03T12:00:34Z",
-                  "edited_at": null,
-                  "crossposted_at": null,
-                  "published_at": "2023-02-03T12:00:34Z",
-                  "last_comment_at": "2023-02-03T12:00:34Z",
->>>>>>> bb7e193b
+                  "published_at": "2023-02-03T17:07:43Z",
+                  "last_comment_at": "2023-02-03T17:07:43Z",
                   "reading_time_minutes": 1,
                   "tag_list": "",
                   "tags": [
@@ -74,25 +52,14 @@
                   "body_html": "<p><strong>New</strong> body for the article</p>\n\n",
                   "body_markdown": "**New** body for the article",
                   "user": {
-<<<<<<< HEAD
-                    "name": "Sulema \"Willis\" \\:/ Hand",
+                    "name": "Darrel \"Clarice\" \\:/ Schowalter",
                     "username": "username383",
                     "twitter_username": "twitter383",
                     "github_username": "github383",
-                    "user_id": 22492,
+                    "user_id": 25330,
                     "website_url": null,
-                    "profile_image": "/uploads/user/profile_image/22492/af71d618-4691-482e-89fa-c0de71e63059.jpeg",
-                    "profile_image_90": "/uploads/user/profile_image/22492/af71d618-4691-482e-89fa-c0de71e63059.jpeg"
-=======
-                    "name": "Valentin \"Marshall\" \\:/ Paucek",
-                    "username": "username383",
-                    "twitter_username": "twitter383",
-                    "github_username": "github383",
-                    "user_id": 23191,
-                    "website_url": null,
-                    "profile_image": "/uploads/user/profile_image/23191/aa5fea51-b4ac-45dc-89bc-2903e0cd6a92.jpeg",
-                    "profile_image_90": "/uploads/user/profile_image/23191/aa5fea51-b4ac-45dc-89bc-2903e0cd6a92.jpeg"
->>>>>>> bb7e193b
+                    "profile_image": "/uploads/user/profile_image/25330/2b332008-ffd8-4a56-bd4e-bcf40661276c.jpeg",
+                    "profile_image_90": "/uploads/user/profile_image/25330/2b332008-ffd8-4a56-bd4e-bcf40661276c.jpeg"
                   }
                 }
               }
@@ -235,88 +202,47 @@
                 "example": [
                   {
                     "type_of": "article",
-<<<<<<< HEAD
-                    "id": 9894,
-                    "title": "The Soldier's Art175",
-                    "description": "Carry ethical you probably haven't heard of them irony lumbersexual hoodie cred. Farm-to-table...",
+                    "id": 11072,
+                    "title": "The Way of All Flesh175",
+                    "description": "Vinyl five dollar toast portland ennui blue bottle single-origin coffee +1 brooklyn. Xoxo typewriter...",
                     "readable_publish_date": "Feb 3",
-                    "slug": "the-soldiers-art175-3flf",
-                    "path": "/username387/the-soldiers-art175-3flf",
-                    "url": "http://localhost:3000/username387/the-soldiers-art175-3flf",
+                    "slug": "the-way-of-all-flesh175-57kn",
+                    "path": "/username387/the-way-of-all-flesh175-57kn",
+                    "url": "http://localhost:3000/username387/the-way-of-all-flesh175-57kn",
                     "comments_count": 0,
                     "public_reactions_count": 0,
                     "collection_id": null,
-                    "published_timestamp": "2023-02-03T11:51:56Z",
+                    "published_timestamp": "2023-02-03T17:07:43Z",
                     "positive_reactions_count": 0,
-                    "cover_image": "http://localhost:3000/assets/24-377bc0861a9a539e8d1875ea9d4eea9e0226d93e1b6e9317e0c73c754699cc14.png",
-                    "social_image": "http://localhost:3000/assets/24-377bc0861a9a539e8d1875ea9d4eea9e0226d93e1b6e9317e0c73c754699cc14.png",
-                    "canonical_url": "http://localhost:3000/username387/the-soldiers-art175-3flf",
-                    "created_at": "2023-02-03T11:51:57Z",
+                    "cover_image": "http://localhost:3000/assets/12-f9d673ae4ff98002f782ab82c641f2f26673be728e8f5409bea83f2d1de15323.png",
+                    "social_image": "http://localhost:3000/assets/12-f9d673ae4ff98002f782ab82c641f2f26673be728e8f5409bea83f2d1de15323.png",
+                    "canonical_url": "http://localhost:3000/username387/the-way-of-all-flesh175-57kn",
+                    "created_at": "2023-02-03T17:07:43Z",
                     "edited_at": null,
                     "crossposted_at": null,
-                    "published_at": "2023-02-03T11:51:56Z",
-                    "last_comment_at": "2023-02-03T11:51:56Z",
-=======
-                    "id": 10184,
-                    "title": "Down to a Sunless Sea175",
-                    "description": "Knausgaard venmo ugh try-hard church-key park photo booth hashtag. Fingerstache yolo yuccie bushwick...",
-                    "readable_publish_date": "Feb 3",
-                    "slug": "down-to-a-sunless-sea175-1mo1",
-                    "path": "/username387/down-to-a-sunless-sea175-1mo1",
-                    "url": "http://localhost:3000/username387/down-to-a-sunless-sea175-1mo1",
-                    "comments_count": 0,
-                    "public_reactions_count": 0,
-                    "collection_id": null,
-                    "published_timestamp": "2023-02-03T12:00:34Z",
-                    "positive_reactions_count": 0,
-                    "cover_image": "http://localhost:3000/assets/21-8c16e6ef44da175a1e51f1ba9d0cb55af8a920db6aacbf1e4b7a055afc1b3d30.png",
-                    "social_image": "http://localhost:3000/assets/21-8c16e6ef44da175a1e51f1ba9d0cb55af8a920db6aacbf1e4b7a055afc1b3d30.png",
-                    "canonical_url": "http://localhost:3000/username387/down-to-a-sunless-sea175-1mo1",
-                    "created_at": "2023-02-03T12:00:34Z",
-                    "edited_at": null,
-                    "crossposted_at": null,
-                    "published_at": "2023-02-03T12:00:34Z",
-                    "last_comment_at": "2023-02-03T12:00:34Z",
->>>>>>> bb7e193b
+                    "published_at": "2023-02-03T17:07:43Z",
+                    "last_comment_at": "2023-02-03T17:07:43Z",
                     "reading_time_minutes": 1,
                     "tag_list": [
                       "discuss"
                     ],
                     "tags": "discuss",
                     "user": {
-<<<<<<< HEAD
-                      "name": "Lydia \"Buster\" \\:/ Lockman",
+                      "name": "Isreal \"Bernardo\" \\:/ Ullrich",
                       "username": "username387",
                       "twitter_username": "twitter387",
                       "github_username": "github387",
-                      "user_id": 22496,
+                      "user_id": 25334,
                       "website_url": null,
-                      "profile_image": "/uploads/user/profile_image/22496/c09dc4d5-70e8-4e24-831b-5ed743022805.jpeg",
-                      "profile_image_90": "/uploads/user/profile_image/22496/c09dc4d5-70e8-4e24-831b-5ed743022805.jpeg"
+                      "profile_image": "/uploads/user/profile_image/25334/013f87ad-0182-4713-8775-0b2d7373fe97.jpeg",
+                      "profile_image_90": "/uploads/user/profile_image/25334/013f87ad-0182-4713-8775-0b2d7373fe97.jpeg"
                     },
                     "organization": {
-                      "name": "Bayer LLC",
+                      "name": "Murphy, Pfannerstill and Hartmann",
                       "username": "org70",
                       "slug": "org70",
-                      "profile_image": "/uploads/organization/profile_image/3966/ea313363-4e14-40c5-9d3b-1bf45dc0961c.png",
-                      "profile_image_90": "/uploads/organization/profile_image/3966/ea313363-4e14-40c5-9d3b-1bf45dc0961c.png"
-=======
-                      "name": "Graig \"Leo\" \\:/ O'Connell",
-                      "username": "username387",
-                      "twitter_username": "twitter387",
-                      "github_username": "github387",
-                      "user_id": 23195,
-                      "website_url": null,
-                      "profile_image": "/uploads/user/profile_image/23195/cccc795a-b2ec-4765-98a7-93ba2d24a82a.jpeg",
-                      "profile_image_90": "/uploads/user/profile_image/23195/cccc795a-b2ec-4765-98a7-93ba2d24a82a.jpeg"
-                    },
-                    "organization": {
-                      "name": "Krajcik, Morar and Hansen",
-                      "username": "org70",
-                      "slug": "org70",
-                      "profile_image": "/uploads/organization/profile_image/4088/b5a77b9d-4f12-448c-b763-0ad2c3a8e31f.png",
-                      "profile_image_90": "/uploads/organization/profile_image/4088/b5a77b9d-4f12-448c-b763-0ad2c3a8e31f.png"
->>>>>>> bb7e193b
+                      "profile_image": "/uploads/organization/profile_image/4466/90dfd188-917c-458e-82bf-73154becbc53.png",
+                      "profile_image_90": "/uploads/organization/profile_image/4466/90dfd188-917c-458e-82bf-73154becbc53.png"
                     },
                     "flare_tag": {
                       "name": "discuss",
@@ -364,49 +290,26 @@
                 "example": [
                   {
                     "type_of": "article",
-<<<<<<< HEAD
-                    "id": 9897,
-                    "title": "A Farewell to Arms178",
-                    "description": "Semiotics beard vhs wolf williamsburg. Banjo listicle paleo brooklyn.  Vhs chicharrones whatever...",
+                    "id": 11075,
+                    "title": "The Wealth of Nations178",
+                    "description": "Farm-to-table artisan church-key. Cred swag organic brooklyn cray. Listicle quinoa raw denim.  Kale...",
                     "readable_publish_date": "Feb 3",
-                    "slug": "a-farewell-to-arms178-1k27",
-                    "path": "/username390/a-farewell-to-arms178-1k27",
-                    "url": "http://localhost:3000/username390/a-farewell-to-arms178-1k27",
+                    "slug": "the-wealth-of-nations178-2bm8",
+                    "path": "/username390/the-wealth-of-nations178-2bm8",
+                    "url": "http://localhost:3000/username390/the-wealth-of-nations178-2bm8",
                     "comments_count": 0,
                     "public_reactions_count": 0,
                     "collection_id": null,
-                    "published_timestamp": "2023-02-03T11:51:57Z",
+                    "published_timestamp": "2023-02-03T17:07:43Z",
                     "positive_reactions_count": 0,
-                    "cover_image": "http://localhost:3000/assets/26-90c7a1dfb33e271f477a60763fa64d842858635cdd7a508d0ffa2df59ced9d1d.png",
-                    "social_image": "http://localhost:3000/assets/26-90c7a1dfb33e271f477a60763fa64d842858635cdd7a508d0ffa2df59ced9d1d.png",
-                    "canonical_url": "http://localhost:3000/username390/a-farewell-to-arms178-1k27",
-                    "created_at": "2023-02-03T11:51:57Z",
+                    "cover_image": "http://localhost:3000/assets/30-08b2d52669e0680784f50291966e33f77cbee815907e6abbacf74018fa3f3567.png",
+                    "social_image": "http://localhost:3000/assets/30-08b2d52669e0680784f50291966e33f77cbee815907e6abbacf74018fa3f3567.png",
+                    "canonical_url": "http://localhost:3000/username390/the-wealth-of-nations178-2bm8",
+                    "created_at": "2023-02-03T17:07:43Z",
                     "edited_at": null,
                     "crossposted_at": null,
-                    "published_at": "2023-02-03T11:51:57Z",
-                    "last_comment_at": "2023-02-03T11:51:57Z",
-=======
-                    "id": 10187,
-                    "title": "To a God Unknown178",
-                    "description": "Wes anderson you probably haven't heard of them slow-carb. Pour-over seitan cred. Chambray brunch...",
-                    "readable_publish_date": "Feb 3",
-                    "slug": "to-a-god-unknown178-1969",
-                    "path": "/username390/to-a-god-unknown178-1969",
-                    "url": "http://localhost:3000/username390/to-a-god-unknown178-1969",
-                    "comments_count": 0,
-                    "public_reactions_count": 0,
-                    "collection_id": null,
-                    "published_timestamp": "2023-02-03T12:00:34Z",
-                    "positive_reactions_count": 0,
-                    "cover_image": "http://localhost:3000/assets/1-613c6ba62b8bf11f61018f6da5140eaa03eadd4b2ae5ce640c955655808aafcc.png",
-                    "social_image": "http://localhost:3000/assets/1-613c6ba62b8bf11f61018f6da5140eaa03eadd4b2ae5ce640c955655808aafcc.png",
-                    "canonical_url": "http://localhost:3000/username390/to-a-god-unknown178-1969",
-                    "created_at": "2023-02-03T12:00:34Z",
-                    "edited_at": null,
-                    "crossposted_at": null,
-                    "published_at": "2023-02-03T12:00:34Z",
-                    "last_comment_at": "2023-02-03T12:00:34Z",
->>>>>>> bb7e193b
+                    "published_at": "2023-02-03T17:07:43Z",
+                    "last_comment_at": "2023-02-03T17:07:43Z",
                     "reading_time_minutes": 1,
                     "tag_list": [
                       "javascript",
@@ -415,25 +318,14 @@
                     ],
                     "tags": "javascript, html, discuss",
                     "user": {
-<<<<<<< HEAD
-                      "name": "Jamey \"Jordan\" \\:/ Frami",
+                      "name": "Antonina \"Tory\" \\:/ Prohaska",
                       "username": "username390",
                       "twitter_username": "twitter390",
                       "github_username": "github390",
-                      "user_id": 22499,
+                      "user_id": 25337,
                       "website_url": null,
-                      "profile_image": "/uploads/user/profile_image/22499/a8dec7f7-c511-4222-8724-2ba14e5fa6c0.jpeg",
-                      "profile_image_90": "/uploads/user/profile_image/22499/a8dec7f7-c511-4222-8724-2ba14e5fa6c0.jpeg"
-=======
-                      "name": "Rudy \"Craig\" \\:/ Hand",
-                      "username": "username390",
-                      "twitter_username": "twitter390",
-                      "github_username": "github390",
-                      "user_id": 23198,
-                      "website_url": null,
-                      "profile_image": "/uploads/user/profile_image/23198/24c1bd53-62ea-4c36-83d9-71185232d141.jpeg",
-                      "profile_image_90": "/uploads/user/profile_image/23198/24c1bd53-62ea-4c36-83d9-71185232d141.jpeg"
->>>>>>> bb7e193b
+                      "profile_image": "/uploads/user/profile_image/25337/bf2ed6c9-1f70-4e98-8ade-12db9f27cb58.jpeg",
+                      "profile_image_90": "/uploads/user/profile_image/25337/bf2ed6c9-1f70-4e98-8ade-12db9f27cb58.jpeg"
                     },
                     "flare_tag": {
                       "name": "discuss",
@@ -443,49 +335,26 @@
                   },
                   {
                     "type_of": "article",
-<<<<<<< HEAD
-                    "id": 9896,
-                    "title": "Françoise Sagan177",
-                    "description": "Mumblecore you probably haven't heard of them occupy chartreuse. Cleanse gentrify aesthetic +1...",
+                    "id": 11074,
+                    "title": "The Daffodil Sky177",
+                    "description": "Phlogiston flexitarian try-hard jean shorts blue bottle aesthetic church-key. Wolf mixtape art party...",
                     "readable_publish_date": "Feb 3",
-                    "slug": "francoise-sagan177-1l2h",
-                    "path": "/username389/francoise-sagan177-1l2h",
-                    "url": "http://localhost:3000/username389/francoise-sagan177-1l2h",
+                    "slug": "the-daffodil-sky177-5f5m",
+                    "path": "/username389/the-daffodil-sky177-5f5m",
+                    "url": "http://localhost:3000/username389/the-daffodil-sky177-5f5m",
                     "comments_count": 0,
                     "public_reactions_count": 0,
                     "collection_id": null,
-                    "published_timestamp": "2023-02-03T11:51:57Z",
+                    "published_timestamp": "2023-02-03T17:07:43Z",
                     "positive_reactions_count": 0,
-                    "cover_image": "http://localhost:3000/assets/19-ed58d3e8defcefc445020631589697a05e725243e834b5192aee4e6b91a3e927.png",
-                    "social_image": "http://localhost:3000/assets/19-ed58d3e8defcefc445020631589697a05e725243e834b5192aee4e6b91a3e927.png",
-                    "canonical_url": "http://localhost:3000/username389/francoise-sagan177-1l2h",
-                    "created_at": "2023-02-03T11:51:57Z",
+                    "cover_image": "http://localhost:3000/assets/21-8c16e6ef44da175a1e51f1ba9d0cb55af8a920db6aacbf1e4b7a055afc1b3d30.png",
+                    "social_image": "http://localhost:3000/assets/21-8c16e6ef44da175a1e51f1ba9d0cb55af8a920db6aacbf1e4b7a055afc1b3d30.png",
+                    "canonical_url": "http://localhost:3000/username389/the-daffodil-sky177-5f5m",
+                    "created_at": "2023-02-03T17:07:43Z",
                     "edited_at": null,
                     "crossposted_at": null,
-                    "published_at": "2023-02-03T11:51:57Z",
-                    "last_comment_at": "2023-02-03T11:51:57Z",
-=======
-                    "id": 10186,
-                    "title": "Edna O'Brien177",
-                    "description": "Kitsch deep v narwhal cronut loko. Post-ironic echo green juice organic listicle. Selfies twee park...",
-                    "readable_publish_date": "Feb 3",
-                    "slug": "edna-obrien177-1j7p",
-                    "path": "/username389/edna-obrien177-1j7p",
-                    "url": "http://localhost:3000/username389/edna-obrien177-1j7p",
-                    "comments_count": 0,
-                    "public_reactions_count": 0,
-                    "collection_id": null,
-                    "published_timestamp": "2023-02-03T12:00:34Z",
-                    "positive_reactions_count": 0,
-                    "cover_image": "http://localhost:3000/assets/28-45c03a7ee6bce4cd3ddd541bd942a0c7995fa77e4b680563681529e9dd14a676.png",
-                    "social_image": "http://localhost:3000/assets/28-45c03a7ee6bce4cd3ddd541bd942a0c7995fa77e4b680563681529e9dd14a676.png",
-                    "canonical_url": "http://localhost:3000/username389/edna-obrien177-1j7p",
-                    "created_at": "2023-02-03T12:00:34Z",
-                    "edited_at": null,
-                    "crossposted_at": null,
-                    "published_at": "2023-02-03T12:00:34Z",
-                    "last_comment_at": "2023-02-03T12:00:34Z",
->>>>>>> bb7e193b
+                    "published_at": "2023-02-03T17:07:43Z",
+                    "last_comment_at": "2023-02-03T17:07:43Z",
                     "reading_time_minutes": 1,
                     "tag_list": [
                       "javascript",
@@ -494,25 +363,14 @@
                     ],
                     "tags": "javascript, html, discuss",
                     "user": {
-<<<<<<< HEAD
-                      "name": "Joseph \"Wyatt\" \\:/ Maggio",
+                      "name": "Phil \"Xavier\" \\:/ Huels",
                       "username": "username389",
                       "twitter_username": "twitter389",
                       "github_username": "github389",
-                      "user_id": 22498,
+                      "user_id": 25336,
                       "website_url": null,
-                      "profile_image": "/uploads/user/profile_image/22498/e7e0ad1b-adf5-42c2-83d5-6e67dc5e86e8.jpeg",
-                      "profile_image_90": "/uploads/user/profile_image/22498/e7e0ad1b-adf5-42c2-83d5-6e67dc5e86e8.jpeg"
-=======
-                      "name": "Jodi \"Tasia\" \\:/ West",
-                      "username": "username389",
-                      "twitter_username": "twitter389",
-                      "github_username": "github389",
-                      "user_id": 23197,
-                      "website_url": null,
-                      "profile_image": "/uploads/user/profile_image/23197/9fd3d728-e791-4fdd-9406-78477bcae5ac.jpeg",
-                      "profile_image_90": "/uploads/user/profile_image/23197/9fd3d728-e791-4fdd-9406-78477bcae5ac.jpeg"
->>>>>>> bb7e193b
+                      "profile_image": "/uploads/user/profile_image/25336/6cffe539-dc37-4a40-a858-d99f43d211e0.jpeg",
+                      "profile_image_90": "/uploads/user/profile_image/25336/6cffe539-dc37-4a40-a858-d99f43d211e0.jpeg"
                     },
                     "flare_tag": {
                       "name": "discuss",
@@ -522,49 +380,26 @@
                   },
                   {
                     "type_of": "article",
-<<<<<<< HEAD
-                    "id": 9895,
-                    "title": "Where Angels Fear to Tread176",
-                    "description": "Farm-to-table wes anderson single-origin coffee literally. Biodiesel normcore migas +1.  Artisan...",
+                    "id": 11073,
+                    "title": "Ah, Wilderness!176",
+                    "description": "Disrupt park authentic. Cliche pug yr cronut.  Brunch chartreuse cred hella ethical food truck mlkshk.",
                     "readable_publish_date": "Feb 3",
-                    "slug": "where-angels-fear-to-tread176-2gb2",
-                    "path": "/username388/where-angels-fear-to-tread176-2gb2",
-                    "url": "http://localhost:3000/username388/where-angels-fear-to-tread176-2gb2",
+                    "slug": "ah-wilderness176-18m1",
+                    "path": "/username388/ah-wilderness176-18m1",
+                    "url": "http://localhost:3000/username388/ah-wilderness176-18m1",
                     "comments_count": 0,
                     "public_reactions_count": 0,
                     "collection_id": null,
-                    "published_timestamp": "2023-02-03T11:51:57Z",
+                    "published_timestamp": "2023-02-03T17:07:43Z",
                     "positive_reactions_count": 0,
-                    "cover_image": "http://localhost:3000/assets/31-2a89a91581ce9080fed8d62dd9c70a3fd5f92472da8c023e7b29256e04811b2e.png",
-                    "social_image": "http://localhost:3000/assets/31-2a89a91581ce9080fed8d62dd9c70a3fd5f92472da8c023e7b29256e04811b2e.png",
-                    "canonical_url": "http://localhost:3000/username388/where-angels-fear-to-tread176-2gb2",
-                    "created_at": "2023-02-03T11:51:57Z",
+                    "cover_image": "http://localhost:3000/assets/17-c3d951980f63ed0823e9ba3e0324b187c8c7842f2e07dd3064978a070650a5ee.png",
+                    "social_image": "http://localhost:3000/assets/17-c3d951980f63ed0823e9ba3e0324b187c8c7842f2e07dd3064978a070650a5ee.png",
+                    "canonical_url": "http://localhost:3000/username388/ah-wilderness176-18m1",
+                    "created_at": "2023-02-03T17:07:43Z",
                     "edited_at": null,
                     "crossposted_at": null,
-                    "published_at": "2023-02-03T11:51:57Z",
-                    "last_comment_at": "2023-02-03T11:51:57Z",
-=======
-                    "id": 10185,
-                    "title": "The Mirror Crack'd from Side to Side176",
-                    "description": "Shabby chic semiotics carry. Vegan church-key chillwave you probably haven't heard of them street...",
-                    "readable_publish_date": "Feb 3",
-                    "slug": "the-mirror-crackd-from-side-to-side176-3gm1",
-                    "path": "/username388/the-mirror-crackd-from-side-to-side176-3gm1",
-                    "url": "http://localhost:3000/username388/the-mirror-crackd-from-side-to-side176-3gm1",
-                    "comments_count": 0,
-                    "public_reactions_count": 0,
-                    "collection_id": null,
-                    "published_timestamp": "2023-02-03T12:00:34Z",
-                    "positive_reactions_count": 0,
-                    "cover_image": "http://localhost:3000/assets/3-93b6b57b5a6115cffe5d63d29a22825eb9e65f647bfef57a88244bc2b98186f0.png",
-                    "social_image": "http://localhost:3000/assets/3-93b6b57b5a6115cffe5d63d29a22825eb9e65f647bfef57a88244bc2b98186f0.png",
-                    "canonical_url": "http://localhost:3000/username388/the-mirror-crackd-from-side-to-side176-3gm1",
-                    "created_at": "2023-02-03T12:00:34Z",
-                    "edited_at": null,
-                    "crossposted_at": null,
-                    "published_at": "2023-02-03T12:00:34Z",
-                    "last_comment_at": "2023-02-03T12:00:34Z",
->>>>>>> bb7e193b
+                    "published_at": "2023-02-03T17:07:43Z",
+                    "last_comment_at": "2023-02-03T17:07:43Z",
                     "reading_time_minutes": 1,
                     "tag_list": [
                       "javascript",
@@ -573,25 +408,14 @@
                     ],
                     "tags": "javascript, html, discuss",
                     "user": {
-<<<<<<< HEAD
-                      "name": "Deandre \"Chung\" \\:/ Macejkovic",
+                      "name": "Flossie \"Christi\" \\:/ Braun",
                       "username": "username388",
                       "twitter_username": "twitter388",
                       "github_username": "github388",
-                      "user_id": 22497,
+                      "user_id": 25335,
                       "website_url": null,
-                      "profile_image": "/uploads/user/profile_image/22497/484d55a0-4c6c-4d0e-943d-fdc706fa0173.jpeg",
-                      "profile_image_90": "/uploads/user/profile_image/22497/484d55a0-4c6c-4d0e-943d-fdc706fa0173.jpeg"
-=======
-                      "name": "Cira \"Sheldon\" \\:/ Mosciski",
-                      "username": "username388",
-                      "twitter_username": "twitter388",
-                      "github_username": "github388",
-                      "user_id": 23196,
-                      "website_url": null,
-                      "profile_image": "/uploads/user/profile_image/23196/d6d0158a-2839-416b-b1d0-10f5aaeea399.jpeg",
-                      "profile_image_90": "/uploads/user/profile_image/23196/d6d0158a-2839-416b-b1d0-10f5aaeea399.jpeg"
->>>>>>> bb7e193b
+                      "profile_image": "/uploads/user/profile_image/25335/60dcabd4-4785-436a-acfe-790e182b5410.jpeg",
+                      "profile_image_90": "/uploads/user/profile_image/25335/60dcabd4-4785-436a-acfe-790e182b5410.jpeg"
                     },
                     "flare_tag": {
                       "name": "discuss",
@@ -640,79 +464,42 @@
               "application/json": {
                 "example": {
                   "type_of": "article",
-<<<<<<< HEAD
-                  "id": 9898,
-                  "title": "The Moving Finger179",
-                  "description": "Selfies forage freegan pickled. Try-hard meh craft beer blog biodiesel tilde phlogiston...",
+                  "id": 11076,
+                  "title": "The Other Side of Silence179",
+                  "description": "Retro paleo pbr&amp;b offal pork belly slow-carb pinterest. Letterpress yolo crucifix single-origin...",
                   "readable_publish_date": "Feb 3",
-                  "slug": "the-moving-finger179-481e",
-                  "path": "/username391/the-moving-finger179-481e",
-                  "url": "http://localhost:3000/username391/the-moving-finger179-481e",
+                  "slug": "the-other-side-of-silence179-559a",
+                  "path": "/username391/the-other-side-of-silence179-559a",
+                  "url": "http://localhost:3000/username391/the-other-side-of-silence179-559a",
                   "comments_count": 0,
                   "public_reactions_count": 0,
                   "collection_id": null,
-                  "published_timestamp": "2023-02-03T11:51:57Z",
+                  "published_timestamp": "2023-02-03T17:07:43Z",
                   "positive_reactions_count": 0,
-                  "cover_image": "http://localhost:3000/assets/3-93b6b57b5a6115cffe5d63d29a22825eb9e65f647bfef57a88244bc2b98186f0.png",
-                  "social_image": "http://localhost:3000/assets/3-93b6b57b5a6115cffe5d63d29a22825eb9e65f647bfef57a88244bc2b98186f0.png",
-                  "canonical_url": "http://localhost:3000/username391/the-moving-finger179-481e",
-                  "created_at": "2023-02-03T11:51:57Z",
+                  "cover_image": "http://localhost:3000/assets/38-3b0c46cc0d5367229799d282c99b2c42f33501201cac1ceb5c643f9ee11f06c6.png",
+                  "social_image": "http://localhost:3000/assets/38-3b0c46cc0d5367229799d282c99b2c42f33501201cac1ceb5c643f9ee11f06c6.png",
+                  "canonical_url": "http://localhost:3000/username391/the-other-side-of-silence179-559a",
+                  "created_at": "2023-02-03T17:07:43Z",
                   "edited_at": null,
                   "crossposted_at": null,
-                  "published_at": "2023-02-03T11:51:57Z",
-                  "last_comment_at": "2023-02-03T11:51:57Z",
-=======
-                  "id": 10188,
-                  "title": "Consider the Lilies179",
-                  "description": "Trust fund mlkshk portland cliche. +1 marfa whatever you probably haven't heard of them taxidermy....",
-                  "readable_publish_date": "Feb 3",
-                  "slug": "consider-the-lilies179-2hj2",
-                  "path": "/username391/consider-the-lilies179-2hj2",
-                  "url": "http://localhost:3000/username391/consider-the-lilies179-2hj2",
-                  "comments_count": 0,
-                  "public_reactions_count": 0,
-                  "collection_id": null,
-                  "published_timestamp": "2023-02-03T12:00:34Z",
-                  "positive_reactions_count": 0,
-                  "cover_image": "http://localhost:3000/assets/18-0c8db7667732647d3000787a9481d38dc0dbe1b8ebc0b097db816f8db8cd097a.png",
-                  "social_image": "http://localhost:3000/assets/18-0c8db7667732647d3000787a9481d38dc0dbe1b8ebc0b097db816f8db8cd097a.png",
-                  "canonical_url": "http://localhost:3000/username391/consider-the-lilies179-2hj2",
-                  "created_at": "2023-02-03T12:00:34Z",
-                  "edited_at": null,
-                  "crossposted_at": null,
-                  "published_at": "2023-02-03T12:00:34Z",
-                  "last_comment_at": "2023-02-03T12:00:34Z",
->>>>>>> bb7e193b
+                  "published_at": "2023-02-03T17:07:43Z",
+                  "last_comment_at": "2023-02-03T17:07:43Z",
                   "reading_time_minutes": 1,
                   "tag_list": "discuss",
                   "tags": [
                     "discuss"
                   ],
-<<<<<<< HEAD
-                  "body_html": "<p>Selfies forage freegan pickled. Try-hard meh craft beer blog biodiesel tilde phlogiston kitsch.</p>\n\n<p>Seitan cold-pressed tilde forage chicharrones selvage.</p>\n\n",
-                  "body_markdown": "---\ntitle: The Moving Finger179\npublished: true\ntags: discuss\ndate: \nseries: \ncanonical_url: \n\n---\n\nSelfies forage freegan pickled. Try-hard meh craft beer blog biodiesel tilde phlogiston kitsch.\n\n\nSeitan cold-pressed tilde forage chicharrones selvage.\n\n",
+                  "body_html": "<p>Retro paleo pbr&amp;b offal pork belly slow-carb pinterest. Letterpress yolo crucifix single-origin coffee pickled godard retro. Green juice cray food truck muggle magic godard kale chips crucifix.</p>\n\n<p>Vinyl ramps hammock.</p>\n\n",
+                  "body_markdown": "---\ntitle: The Other Side of Silence179\npublished: true\ntags: discuss\ndate: \nseries: \ncanonical_url: \n\n---\n\nRetro paleo pbr&b offal pork belly slow-carb pinterest. Letterpress yolo crucifix single-origin coffee pickled godard retro. Green juice cray food truck muggle magic godard kale chips crucifix.\n\n\nVinyl ramps hammock.\n\n",
                   "user": {
-                    "name": "Chris \"Lakisha\" \\:/ Hand",
+                    "name": "Quincy \"Bret\" \\:/ Muller",
                     "username": "username391",
                     "twitter_username": "twitter391",
                     "github_username": "github391",
-                    "user_id": 22500,
+                    "user_id": 25338,
                     "website_url": null,
-                    "profile_image": "/uploads/user/profile_image/22500/ffb577b4-015c-4677-906a-fd1bfc398afd.jpeg",
-                    "profile_image_90": "/uploads/user/profile_image/22500/ffb577b4-015c-4677-906a-fd1bfc398afd.jpeg"
-=======
-                  "body_html": "<p>Trust fund mlkshk portland cliche. +1 marfa whatever you probably haven't heard of them taxidermy. Tousled knausgaard jean shorts selfies listicle.</p>\n\n<p>Cold-pressed skateboard fashion axe bushwick kitsch keffiyeh ramps poutine.</p>\n\n",
-                  "body_markdown": "---\ntitle: Consider the Lilies179\npublished: true\ntags: discuss\ndate: \nseries: \ncanonical_url: \n\n---\n\nTrust fund mlkshk portland cliche. +1 marfa whatever you probably haven't heard of them taxidermy. Tousled knausgaard jean shorts selfies listicle.\n\n\nCold-pressed skateboard fashion axe bushwick kitsch keffiyeh ramps poutine.\n\n",
-                  "user": {
-                    "name": "Fredericka \"Merle\" \\:/ Stamm",
-                    "username": "username391",
-                    "twitter_username": "twitter391",
-                    "github_username": "github391",
-                    "user_id": 23199,
-                    "website_url": null,
-                    "profile_image": "/uploads/user/profile_image/23199/9c117b08-ccc8-46dc-844e-81dd8694b2a4.jpeg",
-                    "profile_image_90": "/uploads/user/profile_image/23199/9c117b08-ccc8-46dc-844e-81dd8694b2a4.jpeg"
->>>>>>> bb7e193b
+                    "profile_image": "/uploads/user/profile_image/25338/21683da8-d3dd-4304-a608-2033241b9f83.jpeg",
+                    "profile_image_90": "/uploads/user/profile_image/25338/21683da8-d3dd-4304-a608-2033241b9f83.jpeg"
                   },
                   "flare_tag": {
                     "name": "discuss",
@@ -770,49 +557,26 @@
               "application/json": {
                 "example": {
                   "type_of": "article",
-<<<<<<< HEAD
-                  "id": 9899,
-                  "title": "Wildfire at Midnight180",
-                  "description": "Poutine 3 wolf moon fanny pack blog jean shorts cold-pressed. Five dollar toast microdosing photo...",
+                  "id": 11077,
+                  "title": "The Lathe of Heaven180",
+                  "description": "Yr yuccie bicycle rights seitan. Heirloom yuccie everyday tacos chicharrones. Distillery pinterest...",
                   "readable_publish_date": "Feb 3",
-                  "slug": "wildfire-at-midnight180-1le3",
-                  "path": "/username392/wildfire-at-midnight180-1le3",
-                  "url": "http://localhost:3000/username392/wildfire-at-midnight180-1le3",
+                  "slug": "the-lathe-of-heaven180-3gpe",
+                  "path": "/username392/the-lathe-of-heaven180-3gpe",
+                  "url": "http://localhost:3000/username392/the-lathe-of-heaven180-3gpe",
                   "comments_count": 0,
                   "public_reactions_count": 0,
                   "collection_id": null,
-                  "published_timestamp": "2023-02-03T11:51:57Z",
+                  "published_timestamp": "2023-02-03T17:07:43Z",
                   "positive_reactions_count": 0,
-                  "cover_image": "http://localhost:3000/assets/28-45c03a7ee6bce4cd3ddd541bd942a0c7995fa77e4b680563681529e9dd14a676.png",
-                  "social_image": "http://localhost:3000/assets/28-45c03a7ee6bce4cd3ddd541bd942a0c7995fa77e4b680563681529e9dd14a676.png",
-                  "canonical_url": "http://localhost:3000/username392/wildfire-at-midnight180-1le3",
-                  "created_at": "2023-02-03T11:51:57Z",
-                  "edited_at": "2023-02-03T11:51:57Z",
+                  "cover_image": "http://localhost:3000/assets/6-52ee7e994a1369d112d656dfffbf324d1f209a7372a761776f77aeea47b0e4a8.png",
+                  "social_image": "http://localhost:3000/assets/6-52ee7e994a1369d112d656dfffbf324d1f209a7372a761776f77aeea47b0e4a8.png",
+                  "canonical_url": "http://localhost:3000/username392/the-lathe-of-heaven180-3gpe",
+                  "created_at": "2023-02-03T17:07:43Z",
+                  "edited_at": "2023-02-03T17:07:43Z",
                   "crossposted_at": null,
-                  "published_at": "2023-02-03T11:51:57Z",
-                  "last_comment_at": "2023-02-03T11:51:57Z",
-=======
-                  "id": 10189,
-                  "title": "Blue Remembered Earth180",
-                  "description": "Kitsch distillery next level trust fund phlogiston meditation austin. Tattooed mustache mlkshk migas...",
-                  "readable_publish_date": "Feb 3",
-                  "slug": "blue-remembered-earth180-39h4",
-                  "path": "/username392/blue-remembered-earth180-39h4",
-                  "url": "http://localhost:3000/username392/blue-remembered-earth180-39h4",
-                  "comments_count": 0,
-                  "public_reactions_count": 0,
-                  "collection_id": null,
-                  "published_timestamp": "2023-02-03T12:00:35Z",
-                  "positive_reactions_count": 0,
-                  "cover_image": "http://localhost:3000/assets/10-56ac1726da8a3bcbe4f93b48752287ea41bb79199cd8a8a61a9e4280ce9ae5b8.png",
-                  "social_image": "http://localhost:3000/assets/10-56ac1726da8a3bcbe4f93b48752287ea41bb79199cd8a8a61a9e4280ce9ae5b8.png",
-                  "canonical_url": "http://localhost:3000/username392/blue-remembered-earth180-39h4",
-                  "created_at": "2023-02-03T12:00:35Z",
-                  "edited_at": "2023-02-03T12:00:35Z",
-                  "crossposted_at": null,
-                  "published_at": "2023-02-03T12:00:35Z",
-                  "last_comment_at": "2023-02-03T12:00:35Z",
->>>>>>> bb7e193b
+                  "published_at": "2023-02-03T17:07:43Z",
+                  "last_comment_at": "2023-02-03T17:07:43Z",
                   "reading_time_minutes": 1,
                   "tag_list": "",
                   "tags": [
@@ -821,25 +585,14 @@
                   "body_html": "<p><strong>New</strong> body for the article</p>\n\n",
                   "body_markdown": "**New** body for the article",
                   "user": {
-<<<<<<< HEAD
-                    "name": "Jerold \"Neil\" \\:/ O'Connell",
+                    "name": "Lorrine \"Columbus\" \\:/ Halvorson",
                     "username": "username392",
                     "twitter_username": "twitter392",
                     "github_username": "github392",
-                    "user_id": 22501,
+                    "user_id": 25339,
                     "website_url": null,
-                    "profile_image": "/uploads/user/profile_image/22501/1dafc334-4994-4de9-9ad4-94c2db1a5ca9.jpeg",
-                    "profile_image_90": "/uploads/user/profile_image/22501/1dafc334-4994-4de9-9ad4-94c2db1a5ca9.jpeg"
-=======
-                    "name": "Regan \"Particia\" \\:/ O'Connell",
-                    "username": "username392",
-                    "twitter_username": "twitter392",
-                    "github_username": "github392",
-                    "user_id": 23200,
-                    "website_url": null,
-                    "profile_image": "/uploads/user/profile_image/23200/d51fb3e8-e2a8-4640-a056-73582dc8eca7.jpeg",
-                    "profile_image_90": "/uploads/user/profile_image/23200/d51fb3e8-e2a8-4640-a056-73582dc8eca7.jpeg"
->>>>>>> bb7e193b
+                    "profile_image": "/uploads/user/profile_image/25339/542f4c5c-7a1f-40a5-af4d-3cb8ad5a46a7.jpeg",
+                    "profile_image_90": "/uploads/user/profile_image/25339/542f4c5c-7a1f-40a5-af4d-3cb8ad5a46a7.jpeg"
                   }
                 }
               }
@@ -926,79 +679,42 @@
               "application/json": {
                 "example": {
                   "type_of": "article",
-<<<<<<< HEAD
-                  "id": 9902,
-                  "title": "Cabbages and Kings183",
-                  "description": "Normcore vice diy chia portland wolf. You probably haven't heard of them synth hashtag disrupt...",
+                  "id": 11080,
+                  "title": "Arms and the Man183",
+                  "description": "Phlogiston brunch williamsburg narwhal neutra carry shabby chic. Sartorial lo-fi asymmetrical carry...",
                   "readable_publish_date": "Feb 3",
-                  "slug": "cabbages-and-kings183-1020",
-                  "path": "/username396/cabbages-and-kings183-1020",
-                  "url": "http://localhost:3000/username396/cabbages-and-kings183-1020",
+                  "slug": "arms-and-the-man183-3h9k",
+                  "path": "/username396/arms-and-the-man183-3h9k",
+                  "url": "http://localhost:3000/username396/arms-and-the-man183-3h9k",
                   "comments_count": 0,
                   "public_reactions_count": 0,
                   "collection_id": null,
-                  "published_timestamp": "2023-02-03T11:51:57Z",
+                  "published_timestamp": "2023-02-03T17:07:43Z",
                   "positive_reactions_count": 0,
-                  "cover_image": "http://localhost:3000/assets/18-0c8db7667732647d3000787a9481d38dc0dbe1b8ebc0b097db816f8db8cd097a.png",
-                  "social_image": "http://localhost:3000/assets/18-0c8db7667732647d3000787a9481d38dc0dbe1b8ebc0b097db816f8db8cd097a.png",
-                  "canonical_url": "http://localhost:3000/username396/cabbages-and-kings183-1020",
-                  "created_at": "2023-02-03T11:51:57Z",
+                  "cover_image": "http://localhost:3000/assets/6-52ee7e994a1369d112d656dfffbf324d1f209a7372a761776f77aeea47b0e4a8.png",
+                  "social_image": "http://localhost:3000/assets/6-52ee7e994a1369d112d656dfffbf324d1f209a7372a761776f77aeea47b0e4a8.png",
+                  "canonical_url": "http://localhost:3000/username396/arms-and-the-man183-3h9k",
+                  "created_at": "2023-02-03T17:07:43Z",
                   "edited_at": null,
                   "crossposted_at": null,
-                  "published_at": "2023-02-03T11:51:57Z",
-                  "last_comment_at": "2023-02-03T11:51:57Z",
-=======
-                  "id": 10192,
-                  "title": "Cover Her Face183",
-                  "description": "Vinegar tattooed post-ironic truffaut. Tumblr messenger bag leggings. Master authentic venmo...",
-                  "readable_publish_date": "Feb 3",
-                  "slug": "cover-her-face183-4f4e",
-                  "path": "/username396/cover-her-face183-4f4e",
-                  "url": "http://localhost:3000/username396/cover-her-face183-4f4e",
-                  "comments_count": 0,
-                  "public_reactions_count": 0,
-                  "collection_id": null,
-                  "published_timestamp": "2023-02-03T12:00:35Z",
-                  "positive_reactions_count": 0,
-                  "cover_image": "http://localhost:3000/assets/15-680d1f40ea6901cfc18b12fab21c19e432463aa63a44853f8ad84e469adb2e54.png",
-                  "social_image": "http://localhost:3000/assets/15-680d1f40ea6901cfc18b12fab21c19e432463aa63a44853f8ad84e469adb2e54.png",
-                  "canonical_url": "http://localhost:3000/username396/cover-her-face183-4f4e",
-                  "created_at": "2023-02-03T12:00:35Z",
-                  "edited_at": null,
-                  "crossposted_at": null,
-                  "published_at": "2023-02-03T12:00:35Z",
-                  "last_comment_at": "2023-02-03T12:00:35Z",
->>>>>>> bb7e193b
+                  "published_at": "2023-02-03T17:07:43Z",
+                  "last_comment_at": "2023-02-03T17:07:43Z",
                   "reading_time_minutes": 1,
                   "tag_list": "discuss",
                   "tags": [
                     "discuss"
                   ],
-<<<<<<< HEAD
-                  "body_html": "<p>Normcore vice diy chia portland wolf. You probably haven't heard of them synth hashtag disrupt mustache slow-carb lo-fi umami. Salvia before they sold out gluten-free fanny pack. Thundercats locavore small batch.</p>\n\n<p>Shoreditch godard cleanse yolo. Meditation beard hoodie seitan goth xoxo occupy. Marfa ennui cliche chillwave.</p>\n\n",
-                  "body_markdown": "---\ntitle: Cabbages and Kings183\npublished: true\ntags: discuss\ndate: \nseries: \ncanonical_url: \n\n---\n\nNormcore vice diy chia portland wolf. You probably haven't heard of them synth hashtag disrupt mustache slow-carb lo-fi umami. Salvia before they sold out gluten-free fanny pack. Thundercats locavore small batch.\n\n\nShoreditch godard cleanse yolo. Meditation beard hoodie seitan goth xoxo occupy. Marfa ennui cliche chillwave.\n\n",
+                  "body_html": "<p>Phlogiston brunch williamsburg narwhal neutra carry shabby chic. Sartorial lo-fi asymmetrical carry drinking brunch skateboard.</p>\n\n<p>Banjo goth chillwave leggings.</p>\n\n",
+                  "body_markdown": "---\ntitle: Arms and the Man183\npublished: true\ntags: discuss\ndate: \nseries: \ncanonical_url: \n\n---\n\nPhlogiston brunch williamsburg narwhal neutra carry shabby chic. Sartorial lo-fi asymmetrical carry drinking brunch skateboard.\n\n\nBanjo goth chillwave leggings.\n\n",
                   "user": {
-                    "name": "Abbey \"Trenton\" \\:/ Hackett",
+                    "name": "Kenia \"Alvin\" \\:/ Monahan",
                     "username": "username396",
                     "twitter_username": "twitter396",
                     "github_username": "github396",
-                    "user_id": 22505,
+                    "user_id": 25343,
                     "website_url": null,
-                    "profile_image": "/uploads/user/profile_image/22505/e53b2865-50d6-417d-be6e-fac93930e497.jpeg",
-                    "profile_image_90": "/uploads/user/profile_image/22505/e53b2865-50d6-417d-be6e-fac93930e497.jpeg"
-=======
-                  "body_html": "<p>Vinegar tattooed post-ironic truffaut. Tumblr messenger bag leggings. Master authentic venmo pinterest.</p>\n\n<p>Art party before they sold out diy fashion axe five dollar toast biodiesel retro. Keffiyeh hoodie iphone. Gentrify godard tousled food truck drinking bicycle rights sriracha vegan.</p>\n\n",
-                  "body_markdown": "---\ntitle: Cover Her Face183\npublished: true\ntags: discuss\ndate: \nseries: \ncanonical_url: \n\n---\n\nVinegar tattooed post-ironic truffaut. Tumblr messenger bag leggings. Master authentic venmo pinterest.\n\n\nArt party before they sold out diy fashion axe five dollar toast biodiesel retro. Keffiyeh hoodie iphone. Gentrify godard tousled food truck drinking bicycle rights sriracha vegan.\n\n",
-                  "user": {
-                    "name": "Audie \"Emilio\" \\:/ Dare",
-                    "username": "username396",
-                    "twitter_username": "twitter396",
-                    "github_username": "github396",
-                    "user_id": 23204,
-                    "website_url": null,
-                    "profile_image": "/uploads/user/profile_image/23204/20aa21a9-9015-4e21-a724-a5edefda0223.jpeg",
-                    "profile_image_90": "/uploads/user/profile_image/23204/20aa21a9-9015-4e21-a724-a5edefda0223.jpeg"
->>>>>>> bb7e193b
+                    "profile_image": "/uploads/user/profile_image/25343/93c3f830-bce6-4ef2-93d8-117ba4829917.jpeg",
+                    "profile_image_90": "/uploads/user/profile_image/25343/93c3f830-bce6-4ef2-93d8-117ba4829917.jpeg"
                   },
                   "flare_tag": {
                     "name": "discuss",
@@ -1323,33 +1039,18 @@
                 "example": [
                   {
                     "type_of": "comment",
-<<<<<<< HEAD
-                    "id_code": "7cf",
-                    "created_at": "2023-02-03T11:51:58Z",
-                    "body_html": "<p>Occupy sriracha franzen tacos.</p>\n\n",
+                    "id_code": "8aj",
+                    "created_at": "2023-02-03T17:07:44Z",
+                    "body_html": "<p>Narwhal umami you probably haven't heard of them.</p>\n\n",
                     "user": {
-                      "name": "Ryan \"Burt\" \\:/ Dooley",
+                      "name": "Marry \"Laverne\" \\:/ McDermott",
                       "username": "username410",
                       "twitter_username": "twitter410",
                       "github_username": "github410",
-                      "user_id": 22519,
+                      "user_id": 25357,
                       "website_url": null,
-                      "profile_image": "/uploads/user/profile_image/22519/278b2042-417b-4036-9d47-73169e4cb47f.jpeg",
-                      "profile_image_90": "/uploads/user/profile_image/22519/278b2042-417b-4036-9d47-73169e4cb47f.jpeg"
-=======
-                    "id_code": "7ig",
-                    "created_at": "2023-02-03T12:00:36Z",
-                    "body_html": "<p>Dreamcatcher tousled chicharrones williamsburg banh mi. Loko literally tilde typewriter portland tacos.</p>\n\n",
-                    "user": {
-                      "name": "Emmitt \"Minh\" \\:/ Torp",
-                      "username": "username410",
-                      "twitter_username": "twitter410",
-                      "github_username": "github410",
-                      "user_id": 23218,
-                      "website_url": null,
-                      "profile_image": "/uploads/user/profile_image/23218/42e1c49a-29e5-41c3-af33-70d7457ce845.jpeg",
-                      "profile_image_90": "/uploads/user/profile_image/23218/42e1c49a-29e5-41c3-af33-70d7457ce845.jpeg"
->>>>>>> bb7e193b
+                      "profile_image": "/uploads/user/profile_image/25357/e0b4ffab-0eb6-49c7-980b-df5c40f7b046.jpeg",
+                      "profile_image_90": "/uploads/user/profile_image/25357/e0b4ffab-0eb6-49c7-980b-df5c40f7b046.jpeg"
                     },
                     "children": [
 
@@ -1409,33 +1110,18 @@
               "application/json": {
                 "example": {
                   "type_of": "comment",
-<<<<<<< HEAD
-                  "id_code": "7ch",
-                  "created_at": "2023-02-03T11:51:58Z",
-                  "body_html": "<p>Swag iphone mustache shoreditch kale chips.</p>\n\n",
+                  "id_code": "8al",
+                  "created_at": "2023-02-03T17:07:44Z",
+                  "body_html": "<p>Next level vhs forage helvetica quinoa.</p>\n\n",
                   "user": {
-                    "name": "Eric \"Roxie\" \\:/ Hegmann",
+                    "name": "Norris \"Raeann\" \\:/ Jones",
                     "username": "username414",
                     "twitter_username": "twitter414",
                     "github_username": "github414",
-                    "user_id": 22523,
+                    "user_id": 25361,
                     "website_url": null,
-                    "profile_image": "/uploads/user/profile_image/22523/c3a325fa-dc2b-4ed0-8809-9651d8b1b65d.jpeg",
-                    "profile_image_90": "/uploads/user/profile_image/22523/c3a325fa-dc2b-4ed0-8809-9651d8b1b65d.jpeg"
-=======
-                  "id_code": "7ii",
-                  "created_at": "2023-02-03T12:00:36Z",
-                  "body_html": "<p>Artisan cred authentic cleanse drinking goth keytar. Vegan iphone jean shorts marfa squid semiotics austin echo.</p>\n\n",
-                  "user": {
-                    "name": "Beverley \"Claud\" \\:/ Mosciski",
-                    "username": "username414",
-                    "twitter_username": "twitter414",
-                    "github_username": "github414",
-                    "user_id": 23222,
-                    "website_url": null,
-                    "profile_image": "/uploads/user/profile_image/23222/f3b4b4c9-62fa-4a1b-a27b-83373c1e5f59.jpeg",
-                    "profile_image_90": "/uploads/user/profile_image/23222/f3b4b4c9-62fa-4a1b-a27b-83373c1e5f59.jpeg"
->>>>>>> bb7e193b
+                    "profile_image": "/uploads/user/profile_image/25361/ad813836-169e-4fd9-b567-10d47b3e4aaf.jpeg",
+                    "profile_image_90": "/uploads/user/profile_image/25361/ad813836-169e-4fd9-b567-10d47b3e4aaf.jpeg"
                   },
                   "children": [
 
@@ -1504,20 +1190,12 @@
             "content": {
               "application/json": {
                 "example": {
-<<<<<<< HEAD
-                  "id": 436,
-=======
-                  "id": 452,
->>>>>>> bb7e193b
+                  "id": 500,
                   "approved": true,
                   "body_markdown": "# Hi, this is ad\nYep, it's an ad",
                   "cached_tag_list": "",
                   "clicks_count": 0,
-<<<<<<< HEAD
-                  "created_at": "2023-02-03T14:51:59.179+03:00",
-=======
-                  "created_at": "2023-02-03T17:30:36.740+05:30",
->>>>>>> bb7e193b
+                  "created_at": "2023-02-03T18:07:45.105+01:00",
                   "display_to": "all",
                   "impressions_count": 0,
                   "name": "Example Ad",
@@ -1527,11 +1205,7 @@
                   "published": true,
                   "success_rate": 0.0,
                   "type_of": "in_house",
-<<<<<<< HEAD
-                  "updated_at": "2023-02-03T14:51:59.179+03:00",
-=======
-                  "updated_at": "2023-02-03T17:30:36.740+05:30",
->>>>>>> bb7e193b
+                  "updated_at": "2023-02-03T18:07:45.105+01:00",
                   "tag_list": ""
                 }
               }
@@ -1665,38 +1339,22 @@
             "content": {
               "application/json": {
                 "example": {
-<<<<<<< HEAD
-                  "id": 437,
-=======
-                  "id": 453,
->>>>>>> bb7e193b
+                  "id": 501,
                   "approved": false,
                   "body_markdown": "Hello _hey_ Hey hey 9",
                   "cached_tag_list": "",
                   "clicks_count": 0,
-<<<<<<< HEAD
-                  "created_at": "2023-02-03T14:51:59.312+03:00",
+                  "created_at": "2023-02-03T18:07:45.237+01:00",
                   "display_to": "all",
                   "impressions_count": 0,
-                  "name": "Display Ad 437",
-                  "organization_id": 3967,
-=======
-                  "created_at": "2023-02-03T17:30:36.886+05:30",
-                  "display_to": "all",
-                  "impressions_count": 0,
-                  "name": "Display Ad 453",
-                  "organization_id": 4089,
->>>>>>> bb7e193b
+                  "name": "Display Ad 501",
+                  "organization_id": 4467,
                   "placement_area": "sidebar_left",
                   "processed_html": "<p>Hello <em>hey</em> Hey hey 9</p>",
                   "published": false,
                   "success_rate": 0.0,
                   "type_of": "in_house",
-<<<<<<< HEAD
-                  "updated_at": "2023-02-03T14:51:59.315+03:00",
-=======
-                  "updated_at": "2023-02-03T17:30:36.889+05:30",
->>>>>>> bb7e193b
+                  "updated_at": "2023-02-03T18:07:45.240+01:00",
                   "tag_list": ""
                 }
               }
@@ -1755,34 +1413,19 @@
                   "approved": false,
                   "body_markdown": "Hello _hey_ Hey hey 10",
                   "display_to": "all",
-<<<<<<< HEAD
-                  "name": "Display Ad 438",
-                  "organization_id": 3968,
-=======
-                  "name": "Display Ad 454",
-                  "organization_id": 4090,
->>>>>>> bb7e193b
+                  "name": "Display Ad 502",
+                  "organization_id": 4468,
                   "placement_area": "sidebar_left",
                   "published": false,
                   "processed_html": "<p>Hello <em>hey</em> Hey hey 10</p>",
                   "cached_tag_list": "",
-<<<<<<< HEAD
-                  "id": 438,
+                  "id": 502,
                   "clicks_count": 0,
-                  "created_at": "2023-02-03T14:51:59.474+03:00",
+                  "created_at": "2023-02-03T18:07:45.390+01:00",
                   "impressions_count": 0,
                   "success_rate": 0.0,
                   "type_of": "in_house",
-                  "updated_at": "2023-02-03T14:51:59.476+03:00",
-=======
-                  "id": 454,
-                  "clicks_count": 0,
-                  "created_at": "2023-02-03T17:30:37.051+05:30",
-                  "impressions_count": 0,
-                  "success_rate": 0.0,
-                  "type_of": "in_house",
-                  "updated_at": "2023-02-03T17:30:37.054+05:30",
->>>>>>> bb7e193b
+                  "updated_at": "2023-02-03T18:07:45.393+01:00",
                   "tag_list": ""
                 }
               }
@@ -1951,20 +1594,12 @@
               "application/json": {
                 "example": [
                   {
-<<<<<<< HEAD
-                    "id": 16133,
-=======
-                    "id": 16664,
->>>>>>> bb7e193b
+                    "id": 18293,
                     "name": "tag3",
                     "points": 1.0
                   },
                   {
-<<<<<<< HEAD
-                    "id": 16134,
-=======
-                    "id": 16665,
->>>>>>> bb7e193b
+                    "id": 18294,
                     "name": "tag4",
                     "points": 1.0
                   }
@@ -2015,43 +1650,23 @@
                 "example": [
                   {
                     "type_of": "user_follower",
-<<<<<<< HEAD
-                    "id": 555,
-                    "created_at": "2023-02-03T11:52:00Z",
-                    "user_id": 22544,
-                    "name": "Darrell \"Moshe\" \\:/ Bechtelar",
+                    "id": 639,
+                    "created_at": "2023-02-03T17:07:45Z",
+                    "user_id": 25382,
+                    "name": "Salvatore \"Katerine\" \\:/ Crooks",
                     "path": "/username435",
                     "username": "username435",
-                    "profile_image": "/uploads/user/profile_image/22544/f6c32025-4147-42e3-8f69-7090a0618a43.jpeg"
+                    "profile_image": "/uploads/user/profile_image/25382/90bb6f27-95f4-4351-8ffe-3193911f1720.jpeg"
                   },
                   {
                     "type_of": "user_follower",
-                    "id": 554,
-                    "created_at": "2023-02-03T11:51:59Z",
-                    "user_id": 22542,
-                    "name": "Josh \"Lottie\" \\:/ Cronin",
+                    "id": 638,
+                    "created_at": "2023-02-03T17:07:45Z",
+                    "user_id": 25380,
+                    "name": "Georgine \"Phebe\" \\:/ Prosacco",
                     "path": "/username433",
                     "username": "username433",
-                    "profile_image": "/uploads/user/profile_image/22542/9514fa56-fe86-4c62-92c2-b620b6609c7e.jpeg"
-=======
-                    "id": 576,
-                    "created_at": "2023-02-03T12:00:37Z",
-                    "user_id": 23243,
-                    "name": "Logan \"Tanner\" \\:/ Mayer",
-                    "path": "/username435",
-                    "username": "username435",
-                    "profile_image": "/uploads/user/profile_image/23243/f24dab28-e3a8-44d8-941d-8c38bc5e9c35.jpeg"
-                  },
-                  {
-                    "type_of": "user_follower",
-                    "id": 575,
-                    "created_at": "2023-02-03T12:00:37Z",
-                    "user_id": 23241,
-                    "name": "Dalton \"Gilma\" \\:/ Purdy",
-                    "path": "/username433",
-                    "username": "username433",
-                    "profile_image": "/uploads/user/profile_image/23241/ee725654-e1a7-4cc1-aa1c-e0514f9788fc.jpeg"
->>>>>>> bb7e193b
+                    "profile_image": "/uploads/user/profile_image/25380/6e68f375-31ad-4fe9-abb9-d3b01a997b3a.jpeg"
                   }
                 ],
                 "schema": {
@@ -2122,28 +1737,16 @@
               "application/json": {
                 "example": [
                   {
-<<<<<<< HEAD
-                    "id": 371,
-                    "title": "The Monkey's Raincoat",
-                    "slug": "cruelty_strikebreaker",
-                    "description": "Delectus rerum in itaque.",
-=======
-                    "id": 396,
-                    "title": "An Evil Cradling",
-                    "slug": "smile-linger",
-                    "description": "Aut nisi ipsum magni.",
->>>>>>> bb7e193b
+                    "id": 471,
+                    "title": "Mr Standfast",
+                    "slug": "dictate-nursery",
+                    "description": "Voluptatem tempore sint dolore.",
                     "is_top_level_path": false,
                     "landing_page": false,
                     "body_html": null,
                     "body_json": null,
-<<<<<<< HEAD
-                    "body_markdown": "Illum et voluptate quia.",
-                    "processed_html": "<p>Illum et voluptate quia.</p>\n\n",
-=======
-                    "body_markdown": "Quos cumque neque non.",
-                    "processed_html": "<p>Quos cumque neque non.</p>\n\n",
->>>>>>> bb7e193b
+                    "body_markdown": "Quasi aperiam ut consequatur.",
+                    "processed_html": "<p>Quasi aperiam ut consequatur.</p>\n\n",
                     "social_image": {
                       "url": null
                     },
@@ -2176,11 +1779,7 @@
             "content": {
               "application/json": {
                 "example": {
-<<<<<<< HEAD
-                  "id": 373,
-=======
-                  "id": 398,
->>>>>>> bb7e193b
+                  "id": 473,
                   "title": "Example Page",
                   "slug": "example1",
                   "description": "a new page",
@@ -2311,28 +1910,16 @@
             "content": {
               "application/json": {
                 "example": {
-<<<<<<< HEAD
-                  "id": 376,
-                  "title": "The Torment of Others",
-                  "slug": "vegetarian_minister",
-                  "description": "Excepturi culpa nisi enim.",
-=======
-                  "id": 401,
-                  "title": "The Mirror Crack'd from Side to Side",
-                  "slug": "stuff-widen",
-                  "description": "Et minus repudiandae mollitia.",
->>>>>>> bb7e193b
+                  "id": 476,
+                  "title": "In a Dry Season",
+                  "slug": "onion_cutting",
+                  "description": "Minima nam architecto dolore.",
                   "is_top_level_path": false,
                   "landing_page": false,
                   "body_html": null,
                   "body_json": null,
-<<<<<<< HEAD
-                  "body_markdown": "Aperiam temporibus ut earum.",
-                  "processed_html": "<p>Aperiam temporibus ut earum.</p>\n\n",
-=======
-                  "body_markdown": "Quidem est aut et.",
-                  "processed_html": "<p>Quidem est aut et.</p>\n\n",
->>>>>>> bb7e193b
+                  "body_markdown": "Fugiat non qui aspernatur.",
+                  "processed_html": "<p>Fugiat non qui aspernatur.</p>\n\n",
                   "social_image": {
                     "url": null
                   },
@@ -2372,28 +1959,16 @@
             "content": {
               "application/json": {
                 "example": {
-<<<<<<< HEAD
-                  "id": 377,
+                  "id": 477,
                   "title": "New Title",
-                  "slug": "hypothesis-strikebreaker",
-                  "description": "Nisi ut exercitationem reiciendis.",
-=======
-                  "id": 402,
-                  "title": "New Title",
-                  "slug": "corn_branch",
-                  "description": "Temporibus et ea eaque.",
->>>>>>> bb7e193b
+                  "slug": "onion-corn",
+                  "description": "Sed aspernatur nisi voluptatibus.",
                   "is_top_level_path": false,
                   "landing_page": false,
                   "body_html": null,
                   "body_json": null,
-<<<<<<< HEAD
-                  "body_markdown": "Placeat quod laudantium officiis.",
-                  "processed_html": "<p>Placeat quod laudantium officiis.</p>\n\n",
-=======
-                  "body_markdown": "Ipsum qui quis sequi.",
-                  "processed_html": "<p>Ipsum qui quis sequi.</p>\n\n",
->>>>>>> bb7e193b
+                  "body_markdown": "Quos officiis non laboriosam.",
+                  "processed_html": "<p>Quos officiis non laboriosam.</p>\n\n",
                   "social_image": {
                     "url": null
                   },
@@ -2421,28 +1996,16 @@
             "content": {
               "application/json": {
                 "example": {
-<<<<<<< HEAD
-                  "id": 379,
-                  "title": "Moab Is My Washpot",
-                  "slug": "introduction_rung",
-                  "description": "Ea delectus vero quas.",
-=======
-                  "id": 404,
-                  "title": "The Glory and the Dream",
-                  "slug": "book_design",
-                  "description": "Eius aliquam id vitae.",
->>>>>>> bb7e193b
+                  "id": 479,
+                  "title": "No Highway",
+                  "slug": "doctor_offensive",
+                  "description": "Earum similique ut reiciendis.",
                   "is_top_level_path": false,
                   "landing_page": false,
                   "body_html": null,
                   "body_json": null,
-<<<<<<< HEAD
-                  "body_markdown": "Fugiat asperiores ea earum.",
-                  "processed_html": "<p>Sunt ut mollitia qui.</p>\n\n",
-=======
-                  "body_markdown": "Ea minima quibusdam totam.",
-                  "processed_html": "<p>Quam quo qui voluptatem.</p>\n\n",
->>>>>>> bb7e193b
+                  "body_markdown": "Architecto ea et reprehenderit.",
+                  "processed_html": "<p>Eos nihil ut ut.</p>\n\n",
                   "social_image": {
                     "url": null
                   },
@@ -2488,28 +2051,16 @@
             "content": {
               "application/json": {
                 "example": {
-<<<<<<< HEAD
-                  "id": 380,
-                  "title": "Tiger! Tiger!",
-                  "slug": "general-judge",
-                  "description": "Est aliquam eaque sed.",
-=======
-                  "id": 405,
-                  "title": "No Country for Old Men",
-                  "slug": "offensive-marine",
-                  "description": "Qui saepe dolores eaque.",
->>>>>>> bb7e193b
+                  "id": 480,
+                  "title": "Antic Hay",
+                  "slug": "push_polish",
+                  "description": "Similique labore rem incidunt.",
                   "is_top_level_path": false,
                   "landing_page": false,
                   "body_html": null,
                   "body_json": null,
-<<<<<<< HEAD
-                  "body_markdown": "Aut fuga magnam provident.",
-                  "processed_html": "<p>Aut fuga magnam provident.</p>\n\n",
-=======
-                  "body_markdown": "Deleniti perferendis sed rem.",
-                  "processed_html": "<p>Deleniti perferendis sed rem.</p>\n\n",
->>>>>>> bb7e193b
+                  "body_markdown": "Sint sed tempore qui.",
+                  "processed_html": "<p>Sint sed tempore qui.</p>\n\n",
                   "social_image": {
                     "url": null
                   },
@@ -2589,25 +2140,14 @@
                   {
                     "type_of": "podcast_episodes",
                     "class_name": "PodcastEpisode",
-<<<<<<< HEAD
-                    "id": 596,
+                    "id": 684,
                     "path": "/codenewbie/slug-4",
-                    "title": "3",
-                    "image_url": "/uploads/podcast/image/461/9fc8b634-3040-4b84-a981-84a3b4e06584.jpeg",
+                    "title": "19",
+                    "image_url": "/uploads/podcast/image/529/be9cc7d7-7b25-4ddb-8584-6331d6f0b1a3.jpeg",
                     "podcast": {
-                      "title": "La Fin Du Monde",
+                      "title": "Brooklyn Black",
                       "slug": "codenewbie",
-                      "image_url": "/uploads/podcast/image/461/9fc8b634-3040-4b84-a981-84a3b4e06584.jpeg"
-=======
-                    "id": 618,
-                    "path": "/codenewbie/slug-4",
-                    "title": "12",
-                    "image_url": "/uploads/podcast/image/478/35446fc2-2144-471f-a44a-d0ed2adad7f8.jpeg",
-                    "podcast": {
-                      "title": "90 Minute IPA",
-                      "slug": "codenewbie",
-                      "image_url": "/uploads/podcast/image/478/35446fc2-2144-471f-a44a-d0ed2adad7f8.jpeg"
->>>>>>> bb7e193b
+                      "image_url": "/uploads/podcast/image/529/be9cc7d7-7b25-4ddb-8584-6331d6f0b1a3.jpeg"
                     }
                   }
                 ],
@@ -2662,13 +2202,8 @@
                 "example": {
                   "type_of": "profile_image",
                   "image_of": "user",
-<<<<<<< HEAD
-                  "profile_image": "/uploads/user/profile_image/22559/aa81cb62-13da-4a51-ac9a-56b46072c4dc.jpeg",
-                  "profile_image_90": "/uploads/user/profile_image/22559/aa81cb62-13da-4a51-ac9a-56b46072c4dc.jpeg"
-=======
-                  "profile_image": "/uploads/user/profile_image/23258/0470a4c1-eb53-49ff-a138-2f53ee03ddb4.jpeg",
-                  "profile_image_90": "/uploads/user/profile_image/23258/0470a4c1-eb53-49ff-a138-2f53ee03ddb4.jpeg"
->>>>>>> bb7e193b
+                  "profile_image": "/uploads/user/profile_image/25397/92d70920-4e76-4a69-96b8-b174f99c0e4d.jpeg",
+                  "profile_image_90": "/uploads/user/profile_image/25397/92d70920-4e76-4a69-96b8-b174f99c0e4d.jpeg"
                 },
                 "schema": {
                   "type": "object",
@@ -2747,13 +2282,8 @@
                 "example": {
                   "result": "create",
                   "category": "like",
-<<<<<<< HEAD
-                  "id": 376,
-                  "reactable_id": 9910,
-=======
-                  "id": 390,
-                  "reactable_id": 10200,
->>>>>>> bb7e193b
+                  "id": 432,
+                  "reactable_id": 11088,
                   "reactable_type": "Article"
                 }
               }
@@ -2827,13 +2357,8 @@
                 "example": {
                   "result": "none",
                   "category": "like",
-<<<<<<< HEAD
-                  "id": 378,
-                  "reactable_id": 9912,
-=======
-                  "id": 392,
-                  "reactable_id": 10202,
->>>>>>> bb7e193b
+                  "id": 434,
+                  "reactable_id": 11090,
                   "reactable_type": "Article"
                 }
               }
@@ -2926,20 +2451,20 @@
               "application/json": {
                 "example": [
                   {
-                    "id": 16147,
-                    "name": "tag5",
+                    "id": 18309,
+                    "name": "tag7",
                     "bg_color_hex": null,
                     "text_color_hex": null
                   },
                   {
-                    "id": 16148,
+                    "id": 18308,
                     "name": "tag6",
                     "bg_color_hex": null,
                     "text_color_hex": null
                   },
                   {
-                    "id": 16149,
-                    "name": "tag7",
+                    "id": 18307,
+                    "name": "tag5",
                     "bg_color_hex": null,
                     "text_color_hex": null
                   }
@@ -2971,26 +2496,16 @@
               "application/json": {
                 "example": {
                   "type_of": "user",
-<<<<<<< HEAD
-                  "id": 22571,
+                  "id": 25409,
                   "username": "username462",
-                  "name": "Reuben \"Rodrick\" \\:/ Fisher",
-=======
-                  "id": 23270,
-                  "username": "username462",
-                  "name": "Celena \"Lizette\" \\:/ Pollich",
->>>>>>> bb7e193b
+                  "name": "Micah \"Carol\" \\:/ Feeney",
                   "twitter_username": "twitter462",
                   "github_username": "github462",
                   "summary": null,
                   "location": null,
                   "website_url": null,
                   "joined_at": "Feb  3, 2023",
-<<<<<<< HEAD
-                  "profile_image": "/uploads/user/profile_image/22571/8ba30df3-d16d-4225-adc6-590437073bcf.jpeg"
-=======
-                  "profile_image": "/uploads/user/profile_image/23270/e0d0e16f-8b91-4482-945a-5c0925872966.jpeg"
->>>>>>> bb7e193b
+                  "profile_image": "/uploads/user/profile_image/25409/96ee9ad2-96a6-43a3-a40b-c4cb5f725172.jpeg"
                 },
                 "schema": {
                   "type": "object",
@@ -3229,28 +2744,28 @@
                 "example": [
                   {
                     "type_of": "video_article",
-                    "id": 10204,
-                    "path": "/username481/the-cricket-on-the-hearth195-2b04",
+                    "id": 11092,
+                    "path": "/username481/a-darkling-plain195-5a20",
                     "cloudinary_video_url": "https://dw71fyauz7yz9.cloudfront.net/video-upload__1e42eb0bab4abb3c63baeb5e8bdfe69f/thumbs-video-upload__1e42eb0bab4abb3c63baeb5e8bdfe69f-00001.png",
-                    "title": "The Cricket on the Hearth195",
-                    "user_id": 23290,
+                    "title": "A Darkling Plain195",
+                    "user_id": 25429,
                     "video_duration_in_minutes": "00:00",
                     "video_source_url": "https://dw71fyauz7yz9.cloudfront.net/video-upload__1e42eb0bab4abb3c63baeb5e8bdfe69f/video-upload__1e42eb0bab4abb3c63baeb5e8bdfe69f.m3u8",
                     "user": {
-                      "name": "Amada \"Waylon\" \\:/ Mosciski"
+                      "name": "Sadye \"Kylee\" \\:/ Batz"
                     }
                   },
                   {
                     "type_of": "video_article",
-                    "id": 10205,
-                    "path": "/username482/no-country-for-old-men196-9mc",
+                    "id": 11093,
+                    "path": "/username482/no-country-for-old-men196-5758",
                     "cloudinary_video_url": "https://dw71fyauz7yz9.cloudfront.net/video-upload__1e42eb0bab4abb3c63baeb5e8bdfe69f/thumbs-video-upload__1e42eb0bab4abb3c63baeb5e8bdfe69f-00001.png",
                     "title": "No Country for Old Men196",
-                    "user_id": 23291,
+                    "user_id": 25430,
                     "video_duration_in_minutes": "00:00",
                     "video_source_url": "https://dw71fyauz7yz9.cloudfront.net/video-upload__1e42eb0bab4abb3c63baeb5e8bdfe69f/video-upload__1e42eb0bab4abb3c63baeb5e8bdfe69f.m3u8",
                     "user": {
-                      "name": "Ladonna \"Tonette\" \\:/ Bode"
+                      "name": "Dagny \"Mose\" \\:/ Feeney"
                     }
                   }
                 ],
