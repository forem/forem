--- conflicted
+++ resolved
@@ -20,73 +20,40 @@
               "application/json": {
                 "example": {
                   "type_of": "article",
-<<<<<<< HEAD
-                  "id": 267,
+                  "id": 205,
                   "title": "New article",
                   "description": "New post example",
                   "readable_publish_date": "May 26",
-                  "slug": "new-article-58el",
-                  "path": "/username396/new-article-58el",
-                  "url": "http://localhost:3000/username396/new-article-58el",
+                  "slug": "new-article-3h4k",
+                  "path": "/username492/new-article-3h4k",
+                  "url": "http://localhost:3000/username492/new-article-3h4k",
                   "comments_count": 0,
                   "public_reactions_count": 0,
                   "collection_id": 11,
-                  "published_timestamp": "2023-05-26T08:50:52Z",
-=======
-                  "id": 205,
-                  "title": "New article",
-                  "description": "New post example",
-                  "readable_publish_date": "May 19",
-                  "slug": "new-article-8dk",
-                  "path": "/username492/new-article-8dk",
-                  "url": "http://localhost:3000/username492/new-article-8dk",
-                  "comments_count": 0,
-                  "public_reactions_count": 0,
-                  "collection_id": 11,
-                  "published_timestamp": "2023-05-19T18:29:17Z",
->>>>>>> 795cfc3d
+                  "published_timestamp": "2023-05-26T08:53:12Z",
                   "positive_reactions_count": 0,
                   "cover_image": "https://thepracticaldev.s3.amazonaws.com/i/5wfo25724gzgk5e5j50g.jpg",
                   "social_image": "https://thepracticaldev.s3.amazonaws.com/i/5wfo25724gzgk5e5j50g.jpg",
                   "canonical_url": "https://dev.to/fdocr/headless-chrome-dual-mode-tests-for-ruby-on-rails-4p6g",
-<<<<<<< HEAD
-                  "created_at": "2023-05-26T08:50:52Z",
+                  "created_at": "2023-05-26T08:53:12Z",
                   "edited_at": null,
                   "crossposted_at": null,
-                  "published_at": "2023-05-26T08:50:52Z",
-                  "last_comment_at": "2023-05-26T08:50:52Z",
-=======
-                  "created_at": "2023-05-19T18:29:17Z",
-                  "edited_at": null,
-                  "crossposted_at": null,
-                  "published_at": "2023-05-19T18:29:17Z",
-                  "last_comment_at": "2023-05-19T18:29:17Z",
->>>>>>> 795cfc3d
+                  "published_at": "2023-05-26T08:53:12Z",
+                  "last_comment_at": "2023-05-26T08:53:12Z",
                   "reading_time_minutes": 1,
                   "tag_list": "",
                   "tags": [],
                   "body_html": "<p><strong>New</strong> body for the article</p>\n\n",
                   "body_markdown": "**New** body for the article",
                   "user": {
-<<<<<<< HEAD
-                    "name": "Lynsey \"Devon\" \\:/ Torp",
-                    "username": "username396",
-                    "twitter_username": "twitter396",
-                    "github_username": "github396",
-                    "user_id": 569,
-                    "website_url": null,
-                    "profile_image": "/uploads/user/profile_image/569/1d5b069f-2004-4f76-afdb-980b348da533.jpeg",
-                    "profile_image_90": "/uploads/user/profile_image/569/1d5b069f-2004-4f76-afdb-980b348da533.jpeg"
-=======
-                    "name": "Mackenzie \"Phillip\" \\:/ Denesik",
+                    "name": "Abram \"Armando\" \\:/ Leannon",
                     "username": "username492",
                     "twitter_username": "twitter492",
                     "github_username": "github492",
-                    "user_id": 971,
+                    "user_id": 493,
                     "website_url": null,
-                    "profile_image": "/uploads/user/profile_image/971/5f4e2603-98df-4bd4-bee5-255b15db88b2.jpeg",
-                    "profile_image_90": "/uploads/user/profile_image/971/5f4e2603-98df-4bd4-bee5-255b15db88b2.jpeg"
->>>>>>> 795cfc3d
+                    "profile_image": "/uploads/user/profile_image/493/8dda0660-678a-4003-abe1-302da168bf19.jpeg",
+                    "profile_image_90": "/uploads/user/profile_image/493/8dda0660-678a-4003-abe1-302da168bf19.jpeg"
                   }
                 }
               }
@@ -221,86 +188,45 @@
                 "example": [
                   {
                     "type_of": "article",
-<<<<<<< HEAD
-                    "id": 270,
-                    "title": "The Violent Bear It Away188",
-                    "description": "Disrupt microdosing knausgaard cold-pressed master. Selfies diy food truck heirloom...",
+                    "id": 208,
+                    "title": "Shall not Perish188",
+                    "description": "Poutine scenester health pour-over hella. Authentic roof swag.  Gluten-free migas pickled letterpress...",
                     "readable_publish_date": "May 26",
-                    "slug": "the-violent-bear-it-away188-3m4b",
-                    "path": "/username400/the-violent-bear-it-away188-3m4b",
-                    "url": "http://localhost:3000/username400/the-violent-bear-it-away188-3m4b",
+                    "slug": "shall-not-perish188-3fl7",
+                    "path": "/username496/shall-not-perish188-3fl7",
+                    "url": "http://localhost:3000/username496/shall-not-perish188-3fl7",
                     "comments_count": 0,
                     "public_reactions_count": 0,
                     "collection_id": null,
-                    "published_timestamp": "2023-05-26T08:50:52Z",
+                    "published_timestamp": "2023-05-26T08:53:12Z",
                     "positive_reactions_count": 0,
-                    "cover_image": "http://localhost:3000/assets/11-f4a704eef06d25d2d2fa2026ef08f1089754beaf5b6ee01160115d3c36ed3d34.png",
-                    "social_image": "http://localhost:3000/assets/11-f4a704eef06d25d2d2fa2026ef08f1089754beaf5b6ee01160115d3c36ed3d34.png",
-                    "canonical_url": "http://localhost:3000/username400/the-violent-bear-it-away188-3m4b",
-                    "created_at": "2023-05-26T08:50:52Z",
+                    "cover_image": "http://localhost:3000/assets/25-b4bb206b62bee552880440f638594e41dcd649ed9bd821af2e8dfc671d1d6813.png",
+                    "social_image": "http://localhost:3000/assets/25-b4bb206b62bee552880440f638594e41dcd649ed9bd821af2e8dfc671d1d6813.png",
+                    "canonical_url": "http://localhost:3000/username496/shall-not-perish188-3fl7",
+                    "created_at": "2023-05-26T08:53:12Z",
                     "edited_at": null,
                     "crossposted_at": null,
-                    "published_at": "2023-05-26T08:50:52Z",
-                    "last_comment_at": "2023-05-26T08:50:52Z",
-=======
-                    "id": 208,
-                    "title": "It's a Battlefield188",
-                    "description": "Occupy bespoke church-key green juice yolo pitchfork cleanse skateboard. Artisan tattooed wes...",
-                    "readable_publish_date": "May 19",
-                    "slug": "its-a-battlefield188-40dk",
-                    "path": "/username496/its-a-battlefield188-40dk",
-                    "url": "http://localhost:3000/username496/its-a-battlefield188-40dk",
-                    "comments_count": 0,
-                    "public_reactions_count": 0,
-                    "collection_id": null,
-                    "published_timestamp": "2023-05-19T18:29:17Z",
-                    "positive_reactions_count": 0,
-                    "cover_image": "http://localhost:3000/assets/36-83d24fbff858b9dd4035d1e7d2df14090946ae4fed631055fc1d5862e7018348.png",
-                    "social_image": "http://localhost:3000/assets/36-83d24fbff858b9dd4035d1e7d2df14090946ae4fed631055fc1d5862e7018348.png",
-                    "canonical_url": "http://localhost:3000/username496/its-a-battlefield188-40dk",
-                    "created_at": "2023-05-19T18:29:17Z",
-                    "edited_at": null,
-                    "crossposted_at": null,
-                    "published_at": "2023-05-19T18:29:17Z",
-                    "last_comment_at": "2023-05-19T18:29:17Z",
->>>>>>> 795cfc3d
+                    "published_at": "2023-05-26T08:53:12Z",
+                    "last_comment_at": "2023-05-26T08:53:12Z",
                     "reading_time_minutes": 1,
                     "tag_list": ["discuss"],
                     "tags": "discuss",
                     "user": {
-<<<<<<< HEAD
-                      "name": "Kristyn \"Emmitt\" \\:/ Friesen",
-                      "username": "username400",
-                      "twitter_username": "twitter400",
-                      "github_username": "github400",
-                      "user_id": 573,
-                      "website_url": null,
-                      "profile_image": "/uploads/user/profile_image/573/0b68a299-2ef9-4d00-bff6-09c2579899f7.jpeg",
-                      "profile_image_90": "/uploads/user/profile_image/573/0b68a299-2ef9-4d00-bff6-09c2579899f7.jpeg"
-                    },
-                    "organization": {
-                      "name": "Brown Group",
-                      "username": "org72",
-                      "slug": "org72",
-                      "profile_image": "/uploads/organization/profile_image/274/5204765f-ce82-408b-950e-f2d6dc00e165.png",
-                      "profile_image_90": "/uploads/organization/profile_image/274/5204765f-ce82-408b-950e-f2d6dc00e165.png"
-=======
-                      "name": "Renea \"Darell\" \\:/ Quigley",
+                      "name": "Gavin \"Ivy\" \\:/ Herman",
                       "username": "username496",
                       "twitter_username": "twitter496",
                       "github_username": "github496",
-                      "user_id": 975,
+                      "user_id": 497,
                       "website_url": null,
-                      "profile_image": "/uploads/user/profile_image/975/b332eb63-0a86-43ee-8fc1-c2db1dc17742.jpeg",
-                      "profile_image_90": "/uploads/user/profile_image/975/b332eb63-0a86-43ee-8fc1-c2db1dc17742.jpeg"
+                      "profile_image": "/uploads/user/profile_image/497/4e0a4cce-c647-48b5-b481-e6145c0a3135.jpeg",
+                      "profile_image_90": "/uploads/user/profile_image/497/4e0a4cce-c647-48b5-b481-e6145c0a3135.jpeg"
                     },
                     "organization": {
-                      "name": "Medhurst-Leannon",
+                      "name": "Mann-Hoeger",
                       "username": "org73",
                       "slug": "org73",
-                      "profile_image": "/uploads/organization/profile_image/75/dcf65feb-872c-4d11-a44e-a48ef8bfe649.png",
-                      "profile_image_90": "/uploads/organization/profile_image/75/dcf65feb-872c-4d11-a44e-a48ef8bfe649.png"
->>>>>>> 795cfc3d
+                      "profile_image": "/uploads/organization/profile_image/73/27206715-217b-4f13-8765-7f6eb68e77fb.png",
+                      "profile_image_90": "/uploads/organization/profile_image/73/27206715-217b-4f13-8765-7f6eb68e77fb.png"
                     },
                     "flare_tag": {
                       "name": "discuss",
@@ -344,72 +270,38 @@
                 "example": [
                   {
                     "type_of": "article",
-<<<<<<< HEAD
-                    "id": 273,
-                    "title": "Nine Coaches Waiting191",
-                    "description": "Bicycle rights artisan distillery ugh. Pug gastropub synth put a bird on it cliche disrupt carry....",
+                    "id": 211,
+                    "title": "The Waste Land191",
+                    "description": "Cleanse try-hard kinfolk scenester pork belly selvage fingerstache pug. Bitters stumptown 90's...",
                     "readable_publish_date": "May 26",
-                    "slug": "nine-coaches-waiting191-4nh0",
-                    "path": "/username403/nine-coaches-waiting191-4nh0",
-                    "url": "http://localhost:3000/username403/nine-coaches-waiting191-4nh0",
+                    "slug": "the-waste-land191-9ne",
+                    "path": "/username499/the-waste-land191-9ne",
+                    "url": "http://localhost:3000/username499/the-waste-land191-9ne",
                     "comments_count": 0,
                     "public_reactions_count": 0,
                     "collection_id": null,
-                    "published_timestamp": "2023-05-26T08:50:52Z",
+                    "published_timestamp": "2023-05-26T08:53:12Z",
                     "positive_reactions_count": 0,
-                    "cover_image": "http://localhost:3000/assets/8-915172672c34364d29c3fce07afa413c1ac072beff54ddd79fc7e3ed633556a1.png",
-                    "social_image": "http://localhost:3000/assets/8-915172672c34364d29c3fce07afa413c1ac072beff54ddd79fc7e3ed633556a1.png",
-                    "canonical_url": "http://localhost:3000/username403/nine-coaches-waiting191-4nh0",
-                    "created_at": "2023-05-26T08:50:52Z",
+                    "cover_image": "http://localhost:3000/assets/19-ed58d3e8defcefc445020631589697a05e725243e834b5192aee4e6b91a3e927.png",
+                    "social_image": "http://localhost:3000/assets/19-ed58d3e8defcefc445020631589697a05e725243e834b5192aee4e6b91a3e927.png",
+                    "canonical_url": "http://localhost:3000/username499/the-waste-land191-9ne",
+                    "created_at": "2023-05-26T08:53:12Z",
                     "edited_at": null,
                     "crossposted_at": null,
-                    "published_at": "2023-05-26T08:50:52Z",
-                    "last_comment_at": "2023-05-26T08:50:52Z",
-=======
-                    "id": 211,
-                    "title": "Everything is Illuminated191",
-                    "description": "Fingerstache chia kickstarter celiac distillery disrupt. Pour-over sriracha direct trade tumblr...",
-                    "readable_publish_date": "May 19",
-                    "slug": "everything-is-illuminated191-31kc",
-                    "path": "/username499/everything-is-illuminated191-31kc",
-                    "url": "http://localhost:3000/username499/everything-is-illuminated191-31kc",
-                    "comments_count": 0,
-                    "public_reactions_count": 0,
-                    "collection_id": null,
-                    "published_timestamp": "2023-05-19T18:29:17Z",
-                    "positive_reactions_count": 0,
-                    "cover_image": "http://localhost:3000/assets/10-56ac1726da8a3bcbe4f93b48752287ea41bb79199cd8a8a61a9e4280ce9ae5b8.png",
-                    "social_image": "http://localhost:3000/assets/10-56ac1726da8a3bcbe4f93b48752287ea41bb79199cd8a8a61a9e4280ce9ae5b8.png",
-                    "canonical_url": "http://localhost:3000/username499/everything-is-illuminated191-31kc",
-                    "created_at": "2023-05-19T18:29:17Z",
-                    "edited_at": null,
-                    "crossposted_at": null,
-                    "published_at": "2023-05-19T18:29:17Z",
-                    "last_comment_at": "2023-05-19T18:29:17Z",
->>>>>>> 795cfc3d
+                    "published_at": "2023-05-26T08:53:12Z",
+                    "last_comment_at": "2023-05-26T08:53:12Z",
                     "reading_time_minutes": 1,
                     "tag_list": ["javascript", "html", "discuss"],
                     "tags": "javascript, html, discuss",
                     "user": {
-<<<<<<< HEAD
-                      "name": "Loren \"Gaston\" \\:/ Bartell",
-                      "username": "username403",
-                      "twitter_username": "twitter403",
-                      "github_username": "github403",
-                      "user_id": 576,
-                      "website_url": null,
-                      "profile_image": "/uploads/user/profile_image/576/71a366ba-ec1f-4cc4-a60f-9bdfa4ebd569.jpeg",
-                      "profile_image_90": "/uploads/user/profile_image/576/71a366ba-ec1f-4cc4-a60f-9bdfa4ebd569.jpeg"
-=======
-                      "name": "Arnold \"Bridgette\" \\:/ Hegmann",
+                      "name": "Fermin \"Delbert\" \\:/ Schuster",
                       "username": "username499",
                       "twitter_username": "twitter499",
                       "github_username": "github499",
-                      "user_id": 978,
+                      "user_id": 500,
                       "website_url": null,
-                      "profile_image": "/uploads/user/profile_image/978/1775dd15-8975-4027-974d-f1bde7777343.jpeg",
-                      "profile_image_90": "/uploads/user/profile_image/978/1775dd15-8975-4027-974d-f1bde7777343.jpeg"
->>>>>>> 795cfc3d
+                      "profile_image": "/uploads/user/profile_image/500/25c4a680-ad1f-4564-b134-63a2d01baab5.jpeg",
+                      "profile_image_90": "/uploads/user/profile_image/500/25c4a680-ad1f-4564-b134-63a2d01baab5.jpeg"
                     },
                     "flare_tag": {
                       "name": "discuss",
@@ -419,72 +311,38 @@
                   },
                   {
                     "type_of": "article",
-<<<<<<< HEAD
-                    "id": 272,
-                    "title": "Death Be Not Proud190",
-                    "description": "Park hashtag synth godard schlitz cliche pbr&amp;b iphone. Whatever fixie hammock. Retro selfies...",
+                    "id": 210,
+                    "title": "For a Breath I Tarry190",
+                    "description": "Fixie disrupt ugh wes anderson knausgaard letterpress street. Bushwick trust fund plaid brunch....",
                     "readable_publish_date": "May 26",
-                    "slug": "death-be-not-proud190-1oea",
-                    "path": "/username402/death-be-not-proud190-1oea",
-                    "url": "http://localhost:3000/username402/death-be-not-proud190-1oea",
+                    "slug": "for-a-breath-i-tarry190-3kp",
+                    "path": "/username498/for-a-breath-i-tarry190-3kp",
+                    "url": "http://localhost:3000/username498/for-a-breath-i-tarry190-3kp",
                     "comments_count": 0,
                     "public_reactions_count": 0,
                     "collection_id": null,
-                    "published_timestamp": "2023-05-26T08:50:52Z",
+                    "published_timestamp": "2023-05-26T08:53:12Z",
                     "positive_reactions_count": 0,
-                    "cover_image": "http://localhost:3000/assets/31-2a89a91581ce9080fed8d62dd9c70a3fd5f92472da8c023e7b29256e04811b2e.png",
-                    "social_image": "http://localhost:3000/assets/31-2a89a91581ce9080fed8d62dd9c70a3fd5f92472da8c023e7b29256e04811b2e.png",
-                    "canonical_url": "http://localhost:3000/username402/death-be-not-proud190-1oea",
-                    "created_at": "2023-05-26T08:50:52Z",
+                    "cover_image": "http://localhost:3000/assets/3-93b6b57b5a6115cffe5d63d29a22825eb9e65f647bfef57a88244bc2b98186f0.png",
+                    "social_image": "http://localhost:3000/assets/3-93b6b57b5a6115cffe5d63d29a22825eb9e65f647bfef57a88244bc2b98186f0.png",
+                    "canonical_url": "http://localhost:3000/username498/for-a-breath-i-tarry190-3kp",
+                    "created_at": "2023-05-26T08:53:12Z",
                     "edited_at": null,
                     "crossposted_at": null,
-                    "published_at": "2023-05-26T08:50:52Z",
-                    "last_comment_at": "2023-05-26T08:50:52Z",
-=======
-                    "id": 210,
-                    "title": "Jesting Pilate190",
-                    "description": "Drinking carry put a bird on it tacos banjo chambray wolf yuccie. Selfies hashtag lomo hammock...",
-                    "readable_publish_date": "May 19",
-                    "slug": "jesting-pilate190-57nh",
-                    "path": "/username498/jesting-pilate190-57nh",
-                    "url": "http://localhost:3000/username498/jesting-pilate190-57nh",
-                    "comments_count": 0,
-                    "public_reactions_count": 0,
-                    "collection_id": null,
-                    "published_timestamp": "2023-05-19T18:29:17Z",
-                    "positive_reactions_count": 0,
-                    "cover_image": "http://localhost:3000/assets/6-52ee7e994a1369d112d656dfffbf324d1f209a7372a761776f77aeea47b0e4a8.png",
-                    "social_image": "http://localhost:3000/assets/6-52ee7e994a1369d112d656dfffbf324d1f209a7372a761776f77aeea47b0e4a8.png",
-                    "canonical_url": "http://localhost:3000/username498/jesting-pilate190-57nh",
-                    "created_at": "2023-05-19T18:29:17Z",
-                    "edited_at": null,
-                    "crossposted_at": null,
-                    "published_at": "2023-05-19T18:29:17Z",
-                    "last_comment_at": "2023-05-19T18:29:17Z",
->>>>>>> 795cfc3d
+                    "published_at": "2023-05-26T08:53:12Z",
+                    "last_comment_at": "2023-05-26T08:53:12Z",
                     "reading_time_minutes": 1,
                     "tag_list": ["javascript", "html", "discuss"],
                     "tags": "javascript, html, discuss",
                     "user": {
-<<<<<<< HEAD
-                      "name": "Morgan \"Brant\" \\:/ Bartoletti",
-                      "username": "username402",
-                      "twitter_username": "twitter402",
-                      "github_username": "github402",
-                      "user_id": 575,
-                      "website_url": null,
-                      "profile_image": "/uploads/user/profile_image/575/a15eecd9-28d9-44d1-aa72-edfbb3a8c9cf.jpeg",
-                      "profile_image_90": "/uploads/user/profile_image/575/a15eecd9-28d9-44d1-aa72-edfbb3a8c9cf.jpeg"
-=======
-                      "name": "Pa \"Dianne\" \\:/ Schaefer",
+                      "name": "Clarine \"Myrtis\" \\:/ Breitenberg",
                       "username": "username498",
                       "twitter_username": "twitter498",
                       "github_username": "github498",
-                      "user_id": 977,
+                      "user_id": 499,
                       "website_url": null,
-                      "profile_image": "/uploads/user/profile_image/977/42990b84-0983-47c6-a653-8fd726833712.jpeg",
-                      "profile_image_90": "/uploads/user/profile_image/977/42990b84-0983-47c6-a653-8fd726833712.jpeg"
->>>>>>> 795cfc3d
+                      "profile_image": "/uploads/user/profile_image/499/d62594ba-68ee-4c42-b038-72bfd193d6ac.jpeg",
+                      "profile_image_90": "/uploads/user/profile_image/499/d62594ba-68ee-4c42-b038-72bfd193d6ac.jpeg"
                     },
                     "flare_tag": {
                       "name": "discuss",
@@ -494,72 +352,38 @@
                   },
                   {
                     "type_of": "article",
-<<<<<<< HEAD
-                    "id": 271,
-                    "title": "A Handful of Dust189",
-                    "description": "Blog cleanse offal tumblr kombucha kinfolk keytar humblebrag. Pabst diy tacos williamsburg roof...",
+                    "id": 209,
+                    "title": "Where Angels Fear to Tread189",
+                    "description": "Keytar truffaut twee organic biodiesel portland pug wolf. Freegan occupy goth hoodie ennui 3 wolf...",
                     "readable_publish_date": "May 26",
-                    "slug": "a-handful-of-dust189-2j9b",
-                    "path": "/username401/a-handful-of-dust189-2j9b",
-                    "url": "http://localhost:3000/username401/a-handful-of-dust189-2j9b",
+                    "slug": "where-angels-fear-to-tread189-5g0h",
+                    "path": "/username497/where-angels-fear-to-tread189-5g0h",
+                    "url": "http://localhost:3000/username497/where-angels-fear-to-tread189-5g0h",
                     "comments_count": 0,
                     "public_reactions_count": 0,
                     "collection_id": null,
-                    "published_timestamp": "2023-05-26T08:50:52Z",
+                    "published_timestamp": "2023-05-26T08:53:12Z",
                     "positive_reactions_count": 0,
-                    "cover_image": "http://localhost:3000/assets/6-52ee7e994a1369d112d656dfffbf324d1f209a7372a761776f77aeea47b0e4a8.png",
-                    "social_image": "http://localhost:3000/assets/6-52ee7e994a1369d112d656dfffbf324d1f209a7372a761776f77aeea47b0e4a8.png",
-                    "canonical_url": "http://localhost:3000/username401/a-handful-of-dust189-2j9b",
-                    "created_at": "2023-05-26T08:50:52Z",
+                    "cover_image": "http://localhost:3000/assets/5-ae4b452d58aedebf5435dbbd1978ea4acacf8657e6bef44304a3fccde0dd04ea.png",
+                    "social_image": "http://localhost:3000/assets/5-ae4b452d58aedebf5435dbbd1978ea4acacf8657e6bef44304a3fccde0dd04ea.png",
+                    "canonical_url": "http://localhost:3000/username497/where-angels-fear-to-tread189-5g0h",
+                    "created_at": "2023-05-26T08:53:12Z",
                     "edited_at": null,
                     "crossposted_at": null,
-                    "published_at": "2023-05-26T08:50:52Z",
-                    "last_comment_at": "2023-05-26T08:50:52Z",
-=======
-                    "id": 209,
-                    "title": "The Grapes of Wrath189",
-                    "description": "Chicharrones shabby chic vegan chia banh mi godard cliche. Polaroid master pork belly dreamcatcher...",
-                    "readable_publish_date": "May 19",
-                    "slug": "the-grapes-of-wrath189-3j12",
-                    "path": "/username497/the-grapes-of-wrath189-3j12",
-                    "url": "http://localhost:3000/username497/the-grapes-of-wrath189-3j12",
-                    "comments_count": 0,
-                    "public_reactions_count": 0,
-                    "collection_id": null,
-                    "published_timestamp": "2023-05-19T18:29:17Z",
-                    "positive_reactions_count": 0,
-                    "cover_image": "http://localhost:3000/assets/11-f4a704eef06d25d2d2fa2026ef08f1089754beaf5b6ee01160115d3c36ed3d34.png",
-                    "social_image": "http://localhost:3000/assets/11-f4a704eef06d25d2d2fa2026ef08f1089754beaf5b6ee01160115d3c36ed3d34.png",
-                    "canonical_url": "http://localhost:3000/username497/the-grapes-of-wrath189-3j12",
-                    "created_at": "2023-05-19T18:29:17Z",
-                    "edited_at": null,
-                    "crossposted_at": null,
-                    "published_at": "2023-05-19T18:29:17Z",
-                    "last_comment_at": "2023-05-19T18:29:17Z",
->>>>>>> 795cfc3d
+                    "published_at": "2023-05-26T08:53:12Z",
+                    "last_comment_at": "2023-05-26T08:53:12Z",
                     "reading_time_minutes": 1,
                     "tag_list": ["javascript", "html", "discuss"],
                     "tags": "javascript, html, discuss",
                     "user": {
-<<<<<<< HEAD
-                      "name": "Blanca \"Providencia\" \\:/ Johnston",
-                      "username": "username401",
-                      "twitter_username": "twitter401",
-                      "github_username": "github401",
-                      "user_id": 574,
-                      "website_url": null,
-                      "profile_image": "/uploads/user/profile_image/574/95c9c453-d0cd-4fec-bfca-74486ed26354.jpeg",
-                      "profile_image_90": "/uploads/user/profile_image/574/95c9c453-d0cd-4fec-bfca-74486ed26354.jpeg"
-=======
-                      "name": "Celinda \"Arnetta\" \\:/ Marvin",
+                      "name": "Danae \"Jerrold\" \\:/ Casper",
                       "username": "username497",
                       "twitter_username": "twitter497",
                       "github_username": "github497",
-                      "user_id": 976,
+                      "user_id": 498,
                       "website_url": null,
-                      "profile_image": "/uploads/user/profile_image/976/fa74d790-af45-4a78-835d-dae9b6ed557e.jpeg",
-                      "profile_image_90": "/uploads/user/profile_image/976/fa74d790-af45-4a78-835d-dae9b6ed557e.jpeg"
->>>>>>> 795cfc3d
+                      "profile_image": "/uploads/user/profile_image/498/d0d6b8f2-12fe-41ce-b1de-10d8a700a29a.jpeg",
+                      "profile_image_90": "/uploads/user/profile_image/498/d0d6b8f2-12fe-41ce-b1de-10d8a700a29a.jpeg"
                     },
                     "flare_tag": {
                       "name": "discuss",
@@ -604,77 +428,40 @@
               "application/json": {
                 "example": {
                   "type_of": "article",
-<<<<<<< HEAD
-                  "id": 274,
-                  "title": "The Curious Incident of the Dog in the Night-Time192",
-                  "description": "Pabst vinyl vinegar blog. Austin intelligentsia stumptown chicharrones. Lomo pug bicycle rights irony...",
+                  "id": 212,
+                  "title": "Taming a Sea Horse192",
+                  "description": "Iphone messenger bag waistcoat fanny pack synth portland marfa craft beer. Authentic tumblr cornhole...",
                   "readable_publish_date": "May 26",
-                  "slug": "the-curious-incident-of-the-dog-in-the-night-time192-e27",
-                  "path": "/username404/the-curious-incident-of-the-dog-in-the-night-time192-e27",
-                  "url": "http://localhost:3000/username404/the-curious-incident-of-the-dog-in-the-night-time192-e27",
+                  "slug": "taming-a-sea-horse192-1jc6",
+                  "path": "/username500/taming-a-sea-horse192-1jc6",
+                  "url": "http://localhost:3000/username500/taming-a-sea-horse192-1jc6",
                   "comments_count": 0,
                   "public_reactions_count": 0,
                   "collection_id": null,
-                  "published_timestamp": "2023-05-26T08:50:52Z",
+                  "published_timestamp": "2023-05-26T08:53:12Z",
                   "positive_reactions_count": 0,
-                  "cover_image": "http://localhost:3000/assets/6-52ee7e994a1369d112d656dfffbf324d1f209a7372a761776f77aeea47b0e4a8.png",
-                  "social_image": "http://localhost:3000/assets/6-52ee7e994a1369d112d656dfffbf324d1f209a7372a761776f77aeea47b0e4a8.png",
-                  "canonical_url": "http://localhost:3000/username404/the-curious-incident-of-the-dog-in-the-night-time192-e27",
-                  "created_at": "2023-05-26T08:50:53Z",
+                  "cover_image": "http://localhost:3000/assets/31-2a89a91581ce9080fed8d62dd9c70a3fd5f92472da8c023e7b29256e04811b2e.png",
+                  "social_image": "http://localhost:3000/assets/31-2a89a91581ce9080fed8d62dd9c70a3fd5f92472da8c023e7b29256e04811b2e.png",
+                  "canonical_url": "http://localhost:3000/username500/taming-a-sea-horse192-1jc6",
+                  "created_at": "2023-05-26T08:53:12Z",
                   "edited_at": null,
                   "crossposted_at": null,
-                  "published_at": "2023-05-26T08:50:52Z",
-                  "last_comment_at": "2023-05-26T08:50:52Z",
+                  "published_at": "2023-05-26T08:53:12Z",
+                  "last_comment_at": "2023-05-26T08:53:12Z",
                   "reading_time_minutes": 1,
                   "tag_list": "discuss",
                   "tags": ["discuss"],
-                  "body_html": "<p>Pabst vinyl vinegar blog. Austin intelligentsia stumptown chicharrones. Lomo pug bicycle rights irony phlogiston banh mi vinyl. Kale chips quinoa godard keffiyeh biodiesel.</p>\n\n<p>Yr williamsburg franzen listicle shabby chic slow-carb hoodie locavore.</p>\n\n",
-                  "body_markdown": "---\ntitle: The Curious Incident of the Dog in the Night-Time192\npublished: true\ntags: discuss\ndate: \nseries: \ncanonical_url: \n\n---\n\nPabst vinyl vinegar blog. Austin intelligentsia stumptown chicharrones. Lomo pug bicycle rights irony phlogiston banh mi vinyl. Kale chips quinoa godard keffiyeh biodiesel.\n\n\nYr williamsburg franzen listicle shabby chic slow-carb hoodie locavore.\n\n",
+                  "body_html": "<p>Iphone messenger bag waistcoat fanny pack synth portland marfa craft beer. Authentic tumblr cornhole wolf deep v. Leggings direct trade trust fund cleanse cold-pressed muggle magic before they sold out messenger bag. Wes anderson meditation narwhal gastropub pop-up.</p>\n\n<p>Hashtag food truck cred cleanse.</p>\n\n",
+                  "body_markdown": "---\ntitle: Taming a Sea Horse192\npublished: true\ntags: discuss\ndate: \nseries: \ncanonical_url: \n\n---\n\nIphone messenger bag waistcoat fanny pack synth portland marfa craft beer. Authentic tumblr cornhole wolf deep v. Leggings direct trade trust fund cleanse cold-pressed muggle magic before they sold out messenger bag. Wes anderson meditation narwhal gastropub pop-up.\n\n\nHashtag food truck cred cleanse.\n\n",
                   "user": {
-                    "name": "Roger \"Crystal\" \\:/ Rowe",
-                    "username": "username404",
-                    "twitter_username": "twitter404",
-                    "github_username": "github404",
-                    "user_id": 577,
-                    "website_url": null,
-                    "profile_image": "/uploads/user/profile_image/577/59facbb3-ea9a-4e5c-9a32-6ed65e6271d5.jpeg",
-                    "profile_image_90": "/uploads/user/profile_image/577/59facbb3-ea9a-4e5c-9a32-6ed65e6271d5.jpeg"
-=======
-                  "id": 212,
-                  "title": "Shall not Perish192",
-                  "description": "Shabby chic cardigan forage dreamcatcher flexitarian farm-to-table health drinking. Tilde cliche...",
-                  "readable_publish_date": "May 19",
-                  "slug": "shall-not-perish192-5elm",
-                  "path": "/username500/shall-not-perish192-5elm",
-                  "url": "http://localhost:3000/username500/shall-not-perish192-5elm",
-                  "comments_count": 0,
-                  "public_reactions_count": 0,
-                  "collection_id": null,
-                  "published_timestamp": "2023-05-19T18:29:17Z",
-                  "positive_reactions_count": 0,
-                  "cover_image": "http://localhost:3000/assets/28-45c03a7ee6bce4cd3ddd541bd942a0c7995fa77e4b680563681529e9dd14a676.png",
-                  "social_image": "http://localhost:3000/assets/28-45c03a7ee6bce4cd3ddd541bd942a0c7995fa77e4b680563681529e9dd14a676.png",
-                  "canonical_url": "http://localhost:3000/username500/shall-not-perish192-5elm",
-                  "created_at": "2023-05-19T18:29:18Z",
-                  "edited_at": null,
-                  "crossposted_at": null,
-                  "published_at": "2023-05-19T18:29:17Z",
-                  "last_comment_at": "2023-05-19T18:29:17Z",
-                  "reading_time_minutes": 1,
-                  "tag_list": "discuss",
-                  "tags": ["discuss"],
-                  "body_html": "<p>Shabby chic cardigan forage dreamcatcher flexitarian farm-to-table health drinking. Tilde cliche echo. Sriracha health farm-to-table pabst. Chia roof blue bottle lomo meggings.</p>\n\n<p>Craft beer shoreditch 90's aesthetic. Actually retro lo-fi loko next level venmo deep v fanny pack. Distillery actually church-key loko beard listicle lo-fi normcore.</p>\n\n",
-                  "body_markdown": "---\ntitle: Shall not Perish192\npublished: true\ntags: discuss\ndate: \nseries: \ncanonical_url: \n\n---\n\nShabby chic cardigan forage dreamcatcher flexitarian farm-to-table health drinking. Tilde cliche echo. Sriracha health farm-to-table pabst. Chia roof blue bottle lomo meggings.\n\n\nCraft beer shoreditch 90's aesthetic. Actually retro lo-fi loko next level venmo deep v fanny pack. Distillery actually church-key loko beard listicle lo-fi normcore.\n\n",
-                  "user": {
-                    "name": "Deneen \"Cary\" \\:/ Klein",
+                    "name": "Stanford \"Melissa\" \\:/ Corkery",
                     "username": "username500",
                     "twitter_username": "twitter500",
                     "github_username": "github500",
-                    "user_id": 979,
+                    "user_id": 501,
                     "website_url": null,
-                    "profile_image": "/uploads/user/profile_image/979/b7150e73-9c6b-49f0-8c58-1d67c2c5825a.jpeg",
-                    "profile_image_90": "/uploads/user/profile_image/979/b7150e73-9c6b-49f0-8c58-1d67c2c5825a.jpeg"
->>>>>>> 795cfc3d
+                    "profile_image": "/uploads/user/profile_image/501/17b27502-4385-4926-a56e-5fc98b5eeb2b.jpeg",
+                    "profile_image_90": "/uploads/user/profile_image/501/17b27502-4385-4926-a56e-5fc98b5eeb2b.jpeg"
                   },
                   "flare_tag": {
                     "name": "discuss",
@@ -730,74 +517,40 @@
               "application/json": {
                 "example": {
                   "type_of": "article",
-<<<<<<< HEAD
-                  "id": 275,
-                  "title": "An Acceptable Time193",
-                  "description": "Kickstarter cold-pressed helvetica pour-over keytar vinyl. Church-key slow-carb blog umami.  Meggings...",
+                  "id": 213,
+                  "title": "Beneath the Bleeding193",
+                  "description": "Roof cray heirloom hashtag dreamcatcher pour-over. Pug cronut wolf. Squid vice pop-up chartreuse...",
                   "readable_publish_date": "May 26",
-                  "slug": "an-acceptable-time193-2d5f",
-                  "path": "/username405/an-acceptable-time193-2d5f",
-                  "url": "http://localhost:3000/username405/an-acceptable-time193-2d5f",
+                  "slug": "beneath-the-bleeding193-5me",
+                  "path": "/username501/beneath-the-bleeding193-5me",
+                  "url": "http://localhost:3000/username501/beneath-the-bleeding193-5me",
                   "comments_count": 0,
                   "public_reactions_count": 0,
                   "collection_id": null,
-                  "published_timestamp": "2023-05-26T08:50:53Z",
+                  "published_timestamp": "2023-05-26T08:53:12Z",
                   "positive_reactions_count": 0,
-                  "cover_image": "http://localhost:3000/assets/26-90c7a1dfb33e271f477a60763fa64d842858635cdd7a508d0ffa2df59ced9d1d.png",
-                  "social_image": "http://localhost:3000/assets/26-90c7a1dfb33e271f477a60763fa64d842858635cdd7a508d0ffa2df59ced9d1d.png",
-                  "canonical_url": "http://localhost:3000/username405/an-acceptable-time193-2d5f",
-                  "created_at": "2023-05-26T08:50:53Z",
-                  "edited_at": "2023-05-26T08:50:53Z",
+                  "cover_image": "http://localhost:3000/assets/33-dc66b0d3c291181013c8bc7a6eb3b26755d85e90b63c9c589cb6c161624cc410.png",
+                  "social_image": "http://localhost:3000/assets/33-dc66b0d3c291181013c8bc7a6eb3b26755d85e90b63c9c589cb6c161624cc410.png",
+                  "canonical_url": "http://localhost:3000/username501/beneath-the-bleeding193-5me",
+                  "created_at": "2023-05-26T08:53:12Z",
+                  "edited_at": "2023-05-26T08:53:12Z",
                   "crossposted_at": null,
-                  "published_at": "2023-05-26T08:50:53Z",
-                  "last_comment_at": "2023-05-26T08:50:53Z",
-=======
-                  "id": 213,
-                  "title": "Down to a Sunless Sea193",
-                  "description": "Wayfarers you probably haven't heard of them ethical fingerstache tote bag locavore raw denim green...",
-                  "readable_publish_date": "May 19",
-                  "slug": "down-to-a-sunless-sea193-3f6k",
-                  "path": "/username501/down-to-a-sunless-sea193-3f6k",
-                  "url": "http://localhost:3000/username501/down-to-a-sunless-sea193-3f6k",
-                  "comments_count": 0,
-                  "public_reactions_count": 0,
-                  "collection_id": null,
-                  "published_timestamp": "2023-05-19T18:29:18Z",
-                  "positive_reactions_count": 0,
-                  "cover_image": "http://localhost:3000/assets/20-92231c1d2ddb3b707b8c1b5cb711ef17632ff2a64495970a58518ce33c3a4f76.png",
-                  "social_image": "http://localhost:3000/assets/20-92231c1d2ddb3b707b8c1b5cb711ef17632ff2a64495970a58518ce33c3a4f76.png",
-                  "canonical_url": "http://localhost:3000/username501/down-to-a-sunless-sea193-3f6k",
-                  "created_at": "2023-05-19T18:29:18Z",
-                  "edited_at": "2023-05-19T18:29:18Z",
-                  "crossposted_at": null,
-                  "published_at": "2023-05-19T18:29:18Z",
-                  "last_comment_at": "2023-05-19T18:29:18Z",
->>>>>>> 795cfc3d
+                  "published_at": "2023-05-26T08:53:12Z",
+                  "last_comment_at": "2023-05-26T08:53:12Z",
                   "reading_time_minutes": 1,
                   "tag_list": "",
                   "tags": [],
                   "body_html": "<p><strong>New</strong> body for the article</p>\n\n",
                   "body_markdown": "**New** body for the article",
                   "user": {
-<<<<<<< HEAD
-                    "name": "Van \"Zita\" \\:/ Hegmann",
-                    "username": "username405",
-                    "twitter_username": "twitter405",
-                    "github_username": "github405",
-                    "user_id": 578,
-                    "website_url": null,
-                    "profile_image": "/uploads/user/profile_image/578/067c789b-2b63-492b-a2dc-a09d0932f79d.jpeg",
-                    "profile_image_90": "/uploads/user/profile_image/578/067c789b-2b63-492b-a2dc-a09d0932f79d.jpeg"
-=======
-                    "name": "Curtis \"Denyse\" \\:/ Spinka",
+                    "name": "Erich \"Adan\" \\:/ Rutherford",
                     "username": "username501",
                     "twitter_username": "twitter501",
                     "github_username": "github501",
-                    "user_id": 980,
+                    "user_id": 502,
                     "website_url": null,
-                    "profile_image": "/uploads/user/profile_image/980/f6afcce8-8d57-47bf-b17a-f7110750d0c9.jpeg",
-                    "profile_image_90": "/uploads/user/profile_image/980/f6afcce8-8d57-47bf-b17a-f7110750d0c9.jpeg"
->>>>>>> 795cfc3d
+                    "profile_image": "/uploads/user/profile_image/502/4d0d1b83-9659-4ff1-9f66-2644155f2a92.jpeg",
+                    "profile_image_90": "/uploads/user/profile_image/502/4d0d1b83-9659-4ff1-9f66-2644155f2a92.jpeg"
                   }
                 }
               }
@@ -880,77 +633,40 @@
               "application/json": {
                 "example": {
                   "type_of": "article",
-<<<<<<< HEAD
-                  "id": 278,
-                  "title": "His Dark Materials196",
-                  "description": "Taxidermy blog venmo. Pork belly bicycle rights taxidermy chambray chicharrones semiotics hashtag....",
+                  "id": 216,
+                  "title": "Unweaving the Rainbow196",
+                  "description": "Locavore semiotics fixie. Polaroid meh mustache biodiesel park cornhole. Taxidermy distillery...",
                   "readable_publish_date": "May 26",
-                  "slug": "his-dark-materials196-4jcg",
-                  "path": "/username409/his-dark-materials196-4jcg",
-                  "url": "http://localhost:3000/username409/his-dark-materials196-4jcg",
+                  "slug": "unweaving-the-rainbow196-2dkp",
+                  "path": "/username505/unweaving-the-rainbow196-2dkp",
+                  "url": "http://localhost:3000/username505/unweaving-the-rainbow196-2dkp",
                   "comments_count": 0,
                   "public_reactions_count": 0,
                   "collection_id": null,
-                  "published_timestamp": "2023-05-26T08:50:53Z",
+                  "published_timestamp": "2023-05-26T08:53:13Z",
                   "positive_reactions_count": 0,
-                  "cover_image": "http://localhost:3000/assets/11-f4a704eef06d25d2d2fa2026ef08f1089754beaf5b6ee01160115d3c36ed3d34.png",
-                  "social_image": "http://localhost:3000/assets/11-f4a704eef06d25d2d2fa2026ef08f1089754beaf5b6ee01160115d3c36ed3d34.png",
-                  "canonical_url": "http://localhost:3000/username409/his-dark-materials196-4jcg",
-                  "created_at": "2023-05-26T08:50:53Z",
+                  "cover_image": "http://localhost:3000/assets/23-33ea5a2b5af3dc15b9ed90de0b850f67e2390eaec3361d6687d3b9750c699f84.png",
+                  "social_image": "http://localhost:3000/assets/23-33ea5a2b5af3dc15b9ed90de0b850f67e2390eaec3361d6687d3b9750c699f84.png",
+                  "canonical_url": "http://localhost:3000/username505/unweaving-the-rainbow196-2dkp",
+                  "created_at": "2023-05-26T08:53:13Z",
                   "edited_at": null,
                   "crossposted_at": null,
-                  "published_at": "2023-05-26T08:50:53Z",
-                  "last_comment_at": "2023-05-26T08:50:53Z",
+                  "published_at": "2023-05-26T08:53:13Z",
+                  "last_comment_at": "2023-05-26T08:53:13Z",
                   "reading_time_minutes": 1,
                   "tag_list": "discuss",
                   "tags": ["discuss"],
-                  "body_html": "<p>Taxidermy blog venmo. Pork belly bicycle rights taxidermy chambray chicharrones semiotics hashtag. Tacos church-key artisan hoodie bespoke.</p>\n\n<p>90's kombucha cold-pressed pour-over squid.</p>\n\n",
-                  "body_markdown": "---\ntitle: His Dark Materials196\npublished: true\ntags: discuss\ndate: \nseries: \ncanonical_url: \n\n---\n\nTaxidermy blog venmo. Pork belly bicycle rights taxidermy chambray chicharrones semiotics hashtag. Tacos church-key artisan hoodie bespoke.\n\n\n90's kombucha cold-pressed pour-over squid.\n\n",
+                  "body_html": "<p>Locavore semiotics fixie. Polaroid meh mustache biodiesel park cornhole. Taxidermy distillery selvage. Farm-to-table venmo selvage flexitarian quinoa.</p>\n\n<p>Crucifix truffaut twee banjo yr.</p>\n\n",
+                  "body_markdown": "---\ntitle: Unweaving the Rainbow196\npublished: true\ntags: discuss\ndate: \nseries: \ncanonical_url: \n\n---\n\nLocavore semiotics fixie. Polaroid meh mustache biodiesel park cornhole. Taxidermy distillery selvage. Farm-to-table venmo selvage flexitarian quinoa.\n\n\nCrucifix truffaut twee banjo yr.\n\n",
                   "user": {
-                    "name": "Hector \"Enoch\" \\:/ Howe",
-                    "username": "username409",
-                    "twitter_username": "twitter409",
-                    "github_username": "github409",
-                    "user_id": 582,
-                    "website_url": null,
-                    "profile_image": "/uploads/user/profile_image/582/eb8c9a2a-18f2-45bc-8245-8c10d857664f.jpeg",
-                    "profile_image_90": "/uploads/user/profile_image/582/eb8c9a2a-18f2-45bc-8245-8c10d857664f.jpeg"
-=======
-                  "id": 216,
-                  "title": "The Daffodil Sky196",
-                  "description": "Lo-fi butcher yolo tofu pbr&amp;b. Hammock bitters 8-bit listicle locavore flannel. Swag thundercats...",
-                  "readable_publish_date": "May 19",
-                  "slug": "the-daffodil-sky196-4172",
-                  "path": "/username505/the-daffodil-sky196-4172",
-                  "url": "http://localhost:3000/username505/the-daffodil-sky196-4172",
-                  "comments_count": 0,
-                  "public_reactions_count": 0,
-                  "collection_id": null,
-                  "published_timestamp": "2023-05-19T18:29:18Z",
-                  "positive_reactions_count": 0,
-                  "cover_image": "http://localhost:3000/assets/39-20fc2599938fbd7c41146577147aa7c6925e3b8ff069aba58c9304bc1b944cf1.png",
-                  "social_image": "http://localhost:3000/assets/39-20fc2599938fbd7c41146577147aa7c6925e3b8ff069aba58c9304bc1b944cf1.png",
-                  "canonical_url": "http://localhost:3000/username505/the-daffodil-sky196-4172",
-                  "created_at": "2023-05-19T18:29:18Z",
-                  "edited_at": null,
-                  "crossposted_at": null,
-                  "published_at": "2023-05-19T18:29:18Z",
-                  "last_comment_at": "2023-05-19T18:29:18Z",
-                  "reading_time_minutes": 1,
-                  "tag_list": "discuss",
-                  "tags": ["discuss"],
-                  "body_html": "<p>Lo-fi butcher yolo tofu pbr&amp;b. Hammock bitters 8-bit listicle locavore flannel. Swag thundercats kitsch plaid.</p>\n\n<p>Selfies cleanse pitchfork small batch. Goth fixie pinterest loko plaid. Tousled heirloom iphone chartreuse next level hoodie shabby chic.</p>\n\n",
-                  "body_markdown": "---\ntitle: The Daffodil Sky196\npublished: true\ntags: discuss\ndate: \nseries: \ncanonical_url: \n\n---\n\nLo-fi butcher yolo tofu pbr&b. Hammock bitters 8-bit listicle locavore flannel. Swag thundercats kitsch plaid.\n\n\nSelfies cleanse pitchfork small batch. Goth fixie pinterest loko plaid. Tousled heirloom iphone chartreuse next level hoodie shabby chic.\n\n",
-                  "user": {
-                    "name": "Arvilla \"Terresa\" \\:/ Torphy",
+                    "name": "Rodney \"Kaye\" \\:/ Weimann",
                     "username": "username505",
                     "twitter_username": "twitter505",
                     "github_username": "github505",
-                    "user_id": 984,
+                    "user_id": 506,
                     "website_url": null,
-                    "profile_image": "/uploads/user/profile_image/984/0e9fdf52-9e90-4593-acc1-cae001b6a03b.jpeg",
-                    "profile_image_90": "/uploads/user/profile_image/984/0e9fdf52-9e90-4593-acc1-cae001b6a03b.jpeg"
->>>>>>> 795cfc3d
+                    "profile_image": "/uploads/user/profile_image/506/2ddd227a-79f2-4075-a99d-ab663a86fc96.jpeg",
+                    "profile_image_90": "/uploads/user/profile_image/506/2ddd227a-79f2-4075-a99d-ab663a86fc96.jpeg"
                   },
                   "flare_tag": {
                     "name": "discuss",
@@ -1224,10 +940,10 @@
             "content": {
               "application/json": {
                 "example": {
-                  "id": 129,
-                  "created_at": "2023-05-19T13:29:19.245-05:00",
+                  "id": 22,
+                  "created_at": "2023-05-26T11:53:14.006+03:00",
                   "type_of": "manual",
-                  "updated_at": "2023-05-19T13:29:19.245-05:00"
+                  "updated_at": "2023-05-26T11:53:14.006+03:00"
                 }
               }
             }
@@ -1270,10 +986,10 @@
             "content": {
               "application/json": {
                 "example": {
-                  "id": 130,
-                  "created_at": "2023-05-19T13:29:19.392-05:00",
+                  "id": 23,
+                  "created_at": "2023-05-26T11:53:14.163+03:00",
                   "type_of": "manual",
-                  "updated_at": "2023-05-19T13:29:19.392-05:00"
+                  "updated_at": "2023-05-26T11:53:14.163+03:00"
                 }
               }
             }
@@ -1337,7 +1053,7 @@
             "content": {
               "application/json": {
                 "example": {
-                  "succeeded": [1009, 1010, 1008],
+                  "succeeded": [531, 532, 530],
                   "failed": []
                 }
               }
@@ -1412,7 +1128,7 @@
             "content": {
               "application/json": {
                 "example": {
-                  "succeeded": [1027, 1028, 1029],
+                  "succeeded": [549, 550, 551],
                   "failed": []
                 }
               }
@@ -1500,33 +1216,18 @@
                 "example": [
                   {
                     "type_of": "comment",
-<<<<<<< HEAD
-                    "id_code": "65",
-                    "created_at": "2023-05-26T08:50:54Z",
-                    "body_html": "<p>Flannel tote bag letterpress freegan. Post-ironic narwhal everyday flannel cornhole banh mi.</p>\n\n",
+                    "id_code": "52",
+                    "created_at": "2023-05-26T08:53:15Z",
+                    "body_html": "<p>Narwhal vinyl single-origin coffee cardigan.</p>\n\n",
                     "user": {
-                      "name": "Rene \"Jeffery\" \\:/ Kuphal",
-                      "username": "username423",
-                      "twitter_username": "twitter423",
-                      "github_username": "github423",
-                      "user_id": 596,
-                      "website_url": null,
-                      "profile_image": "/uploads/user/profile_image/596/c3d99224-a627-499b-8ffb-c844d7f1d753.jpeg",
-                      "profile_image_90": "/uploads/user/profile_image/596/c3d99224-a627-499b-8ffb-c844d7f1d753.jpeg"
-=======
-                    "id_code": "52",
-                    "created_at": "2023-05-19T18:29:21Z",
-                    "body_html": "<p>Narwhal cold-pressed literally polaroid migas shoreditch offal meh. Williamsburg ugh kickstarter butcher bushwick. Street mumblecore flexitarian.</p>\n\n",
-                    "user": {
-                      "name": "Winston \"Tad\" \\:/ McCullough",
+                      "name": "Patrick \"Loma\" \\:/ Hintz",
                       "username": "username573",
                       "twitter_username": "twitter573",
                       "github_username": "github573",
-                      "user_id": 1052,
+                      "user_id": 574,
                       "website_url": null,
-                      "profile_image": "/uploads/user/profile_image/1052/af0c2ef1-a5a9-4af6-9fd6-5f1cf97b9929.jpeg",
-                      "profile_image_90": "/uploads/user/profile_image/1052/af0c2ef1-a5a9-4af6-9fd6-5f1cf97b9929.jpeg"
->>>>>>> 795cfc3d
+                      "profile_image": "/uploads/user/profile_image/574/eecf6820-a93a-4b6d-9a79-e7795024b5b5.jpeg",
+                      "profile_image_90": "/uploads/user/profile_image/574/eecf6820-a93a-4b6d-9a79-e7795024b5b5.jpeg"
                     },
                     "children": []
                   }
@@ -1580,33 +1281,18 @@
               "application/json": {
                 "example": {
                   "type_of": "comment",
-<<<<<<< HEAD
-                  "id_code": "67",
-                  "created_at": "2023-05-26T08:50:54Z",
-                  "body_html": "<p>Organic loko plaid lumbersexual +1 before they sold out. Cardigan chartreuse wayfarers fixie.</p>\n\n",
+                  "id_code": "54",
+                  "created_at": "2023-05-26T08:53:16Z",
+                  "body_html": "<p>Crucifix park echo marfa chia.</p>\n\n",
                   "user": {
-                    "name": "Eduardo \"Sherill\" \\:/ Reilly",
-                    "username": "username427",
-                    "twitter_username": "twitter427",
-                    "github_username": "github427",
-                    "user_id": 600,
-                    "website_url": null,
-                    "profile_image": "/uploads/user/profile_image/600/5b32447a-b0d4-449e-b1bd-798d23c269ca.jpeg",
-                    "profile_image_90": "/uploads/user/profile_image/600/5b32447a-b0d4-449e-b1bd-798d23c269ca.jpeg"
-=======
-                  "id_code": "54",
-                  "created_at": "2023-05-19T18:29:21Z",
-                  "body_html": "<p>Blog schlitz carry 90's raw denim.</p>\n\n",
-                  "user": {
-                    "name": "Rosemarie \"Darcie\" \\:/ Wisoky",
+                    "name": "Lucio \"Fritz\" \\:/ Cronin",
                     "username": "username577",
                     "twitter_username": "twitter577",
                     "github_username": "github577",
-                    "user_id": 1056,
+                    "user_id": 578,
                     "website_url": null,
-                    "profile_image": "/uploads/user/profile_image/1056/f11696f2-fe4d-4c45-a16c-ad4a4eb1c64e.jpeg",
-                    "profile_image_90": "/uploads/user/profile_image/1056/f11696f2-fe4d-4c45-a16c-ad4a4eb1c64e.jpeg"
->>>>>>> 795cfc3d
+                    "profile_image": "/uploads/user/profile_image/578/95931b9e-9f36-403b-8bc4-e420fde05c87.jpeg",
+                    "profile_image_90": "/uploads/user/profile_image/578/95931b9e-9f36-403b-8bc4-e420fde05c87.jpeg"
                   },
                   "children": []
                 }
@@ -1671,21 +1357,13 @@
             "content": {
               "application/json": {
                 "example": {
-<<<<<<< HEAD
-                  "id": 81,
-=======
-                  "id": 14,
->>>>>>> 795cfc3d
+                  "id": 12,
                   "approved": true,
                   "audience_segment_id": null,
                   "body_markdown": "# Hi, this is ad\nYep, it's an ad",
                   "cached_tag_list": "",
                   "clicks_count": 0,
-<<<<<<< HEAD
-                  "created_at": "2023-05-26T12:50:54.960+04:00",
-=======
-                  "created_at": "2023-05-19T13:29:21.652-05:00",
->>>>>>> 795cfc3d
+                  "created_at": "2023-05-26T11:53:16.597+03:00",
                   "creator_id": null,
                   "display_to": "all",
                   "exclude_article_ids": "",
@@ -1697,11 +1375,7 @@
                   "published": true,
                   "success_rate": 0.0,
                   "type_of": "in_house",
-<<<<<<< HEAD
-                  "updated_at": "2023-05-26T12:50:54.960+04:00",
-=======
-                  "updated_at": "2023-05-19T13:29:21.652-05:00",
->>>>>>> 795cfc3d
+                  "updated_at": "2023-05-26T11:53:16.597+03:00",
                   "audience_segment_type": null,
                   "tag_list": ""
                 },
@@ -1795,43 +1469,25 @@
             "content": {
               "application/json": {
                 "example": {
-<<<<<<< HEAD
-                  "id": 82,
+                  "id": 13,
                   "approved": false,
                   "audience_segment_id": null,
-                  "body_markdown": "Hello _hey_ Hey hey 9",
-                  "cached_tag_list": "",
-                  "clicks_count": 0,
-                  "created_at": "2023-05-26T12:50:55.113+04:00",
-=======
-                  "id": 15,
-                  "approved": false,
                   "body_markdown": "Hello _hey_ Hey hey 11",
                   "cached_tag_list": "",
                   "clicks_count": 0,
-                  "created_at": "2023-05-19T13:29:21.794-05:00",
->>>>>>> 795cfc3d
+                  "created_at": "2023-05-26T11:53:16.738+03:00",
                   "creator_id": null,
                   "display_to": "all",
                   "exclude_article_ids": "",
                   "impressions_count": 0,
-<<<<<<< HEAD
-                  "name": "Display Ad 82",
-                  "organization_id": 275,
-=======
-                  "name": "Display Ad 15",
-                  "organization_id": 77,
->>>>>>> 795cfc3d
+                  "name": "Display Ad 13",
+                  "organization_id": 75,
                   "placement_area": "sidebar_left",
                   "processed_html": "<p>Hello <em>hey</em> Hey hey 11</p>",
                   "published": false,
                   "success_rate": 0.0,
                   "type_of": "in_house",
-<<<<<<< HEAD
-                  "updated_at": "2023-05-26T12:50:55.116+04:00",
-=======
-                  "updated_at": "2023-05-19T13:29:21.797-05:00",
->>>>>>> 795cfc3d
+                  "updated_at": "2023-05-26T11:53:16.742+03:00",
                   "audience_segment_type": null,
                   "tag_list": ""
                 }
@@ -1890,36 +1546,21 @@
                   "body_markdown": "Hello _hey_ Hey hey 12",
                   "creator_id": null,
                   "display_to": "all",
-<<<<<<< HEAD
-                  "name": "Display Ad 83",
-                  "organization_id": 276,
-=======
-                  "name": "Display Ad 16",
-                  "organization_id": 78,
->>>>>>> 795cfc3d
+                  "name": "Display Ad 14",
+                  "organization_id": 76,
                   "placement_area": "sidebar_left",
                   "published": false,
                   "type_of": "in_house",
                   "exclude_article_ids": "",
                   "audience_segment_id": null,
                   "cached_tag_list": "",
-<<<<<<< HEAD
-                  "id": 83,
+                  "id": 14,
                   "clicks_count": 0,
-                  "created_at": "2023-05-26T12:50:55.295+04:00",
-=======
-                  "id": 16,
-                  "clicks_count": 0,
-                  "created_at": "2023-05-19T13:29:21.954-05:00",
->>>>>>> 795cfc3d
+                  "created_at": "2023-05-26T11:53:16.901+03:00",
                   "impressions_count": 0,
                   "processed_html": "<p>Hello <em>hey</em> Hey hey 12</p>",
                   "success_rate": 0.0,
-<<<<<<< HEAD
-                  "updated_at": "2023-05-26T12:50:55.297+04:00",
-=======
-                  "updated_at": "2023-05-19T13:29:21.957-05:00",
->>>>>>> 795cfc3d
+                  "updated_at": "2023-05-26T11:53:16.912+03:00",
                   "audience_segment_type": null,
                   "tag_list": ""
                 },
@@ -2041,20 +1682,12 @@
               "application/json": {
                 "example": [
                   {
-<<<<<<< HEAD
-                    "id": 787,
-=======
                     "id": 439,
->>>>>>> 795cfc3d
                     "name": "tag3",
                     "points": 1.0
                   },
                   {
-<<<<<<< HEAD
-                    "id": 788,
-=======
                     "id": 440,
->>>>>>> 795cfc3d
                     "name": "tag4",
                     "points": 1.0
                   }
@@ -2103,43 +1736,23 @@
                 "example": [
                   {
                     "type_of": "user_follower",
-<<<<<<< HEAD
-                    "id": 31,
-                    "created_at": "2023-05-26T08:50:55Z",
-                    "user_id": 621,
-                    "name": "Randell \"Marcos\" \\:/ Ward",
-                    "path": "/username448",
-                    "username": "username448",
-                    "profile_image": "/uploads/user/profile_image/621/a323f22a-693b-487e-ab9b-d8dfdf0f586a.jpeg"
-                  },
-                  {
-                    "type_of": "user_follower",
-                    "id": 30,
-                    "created_at": "2023-05-26T08:50:55Z",
-                    "user_id": 619,
-                    "name": "Gordon \"Terra\" \\:/ Fadel",
-                    "path": "/username446",
-                    "username": "username446",
-                    "profile_image": "/uploads/user/profile_image/619/11e21d62-deec-4cf1-835c-814c752c6510.jpeg"
-=======
                     "id": 6,
-                    "created_at": "2023-05-19T18:29:22Z",
-                    "user_id": 1077,
-                    "name": "Elmer \"Donald\" \\:/ Altenwerth",
+                    "created_at": "2023-05-26T08:53:17Z",
+                    "user_id": 599,
+                    "name": "Sherell \"Johnny\" \\:/ Veum",
                     "path": "/username598",
                     "username": "username598",
-                    "profile_image": "/uploads/user/profile_image/1077/6b452143-b80c-4e79-8b41-1c195e989cbd.jpeg"
+                    "profile_image": "/uploads/user/profile_image/599/36f9c957-11ec-438c-989b-2b3a27b71010.jpeg"
                   },
                   {
                     "type_of": "user_follower",
                     "id": 5,
-                    "created_at": "2023-05-19T18:29:22Z",
-                    "user_id": 1075,
-                    "name": "Lavonia \"Norbert\" \\:/ Anderson",
+                    "created_at": "2023-05-26T08:53:17Z",
+                    "user_id": 597,
+                    "name": "Audria \"Adolph\" \\:/ Waelchi",
                     "path": "/username596",
                     "username": "username596",
-                    "profile_image": "/uploads/user/profile_image/1075/751c0f15-7702-4542-ab9d-e6e68e3bfad4.jpeg"
->>>>>>> 795cfc3d
+                    "profile_image": "/uploads/user/profile_image/597/020061a0-4ce8-4a39-8510-de18f1855309.jpeg"
                   }
                 ],
                 "schema": {
@@ -2217,34 +1830,19 @@
               "application/json": {
                 "example": {
                   "type_of": "organization",
-<<<<<<< HEAD
-                  "id": 281,
-                  "username": "org79",
-                  "name": "Beer, Kautzer and Walter",
-                  "summary": "Tilde 8-bit yolo truffaut selvage biodiesel offal shoreditch. Yuccie lumbersexual forage mumblecore 3 wolf moon tofu cold-pressed seitan. Distillery re",
-                  "twitter_username": "org9785",
-                  "github_username": "org1812",
-                  "url": "http://gleichner.com/gregoria_kovacek",
-=======
-                  "id": 83,
+                  "id": 81,
                   "username": "org81",
-                  "name": "Stracke, Mayert and Rolfson",
-                  "summary": "3 wolf moon marfa pug.",
-                  "twitter_username": "org7",
-                  "github_username": "org4912",
-                  "url": "http://sawayn.org/viola",
->>>>>>> 795cfc3d
+                  "name": "White LLC",
+                  "summary": "Pug lumbersexual knausgaard you probably haven't heard of them humblebrag. Stumptown bushwick freegan hella mumblecore kickstarter lo-fi mustache.",
+                  "twitter_username": "org8121",
+                  "github_username": "org7060",
+                  "url": "http://jakubowski-mckenzie.info/jewel.ruecker",
                   "location": null,
                   "tech_stack": null,
                   "tag_line": null,
                   "story": null,
-<<<<<<< HEAD
-                  "joined_at": "2023-05-26T08:50:56Z",
-                  "profile_image": "/uploads/organization/profile_image/281/1ecd94d7-d894-4599-bee0-f6855bd9abf4.png"
-=======
-                  "joined_at": "2023-05-19T18:29:22Z",
-                  "profile_image": "/uploads/organization/profile_image/83/7e9cd184-d584-45e2-96d2-3c898132258a.png"
->>>>>>> 795cfc3d
+                  "joined_at": "2023-05-26T08:53:17Z",
+                  "profile_image": "/uploads/organization/profile_image/81/fb42dbbe-62d2-4cb1-8933-956f15f3271f.png"
                 },
                 "schema": {
                   "type": "object",
@@ -2300,55 +1898,29 @@
                 "example": [
                   {
                     "type_of": "user",
-<<<<<<< HEAD
-                    "id": 631,
-                    "username": "username458",
-                    "name": "Abe \"Chance\" \\:/ Howe",
-                    "twitter_username": "twitter458",
-                    "github_username": "github458",
-                    "summary": null,
-                    "location": null,
-                    "website_url": null,
-                    "joined_at": "May 26, 2023",
-                    "profile_image": "/uploads/user/profile_image/631/ee1a8d75-50a2-4c2b-86ea-baba996ce45e.jpeg"
-                  },
-                  {
-                    "type_of": "user",
-                    "id": 632,
-                    "username": "username459",
-                    "name": "Lourdes \"Angelic\" \\:/ Ryan",
-                    "twitter_username": "twitter459",
-                    "github_username": "github459",
-                    "summary": null,
-                    "location": null,
-                    "website_url": null,
-                    "joined_at": "May 26, 2023",
-                    "profile_image": "/uploads/user/profile_image/632/d2870835-8e1a-4cd1-9ac7-08f3e9fefab8.jpeg"
-=======
-                    "id": 1087,
+                    "id": 609,
                     "username": "username608",
-                    "name": "Garland \"Luna\" \\:/ Willms",
+                    "name": "Edwardo \"Tova\" \\:/ Price",
                     "twitter_username": "twitter608",
                     "github_username": "github608",
                     "summary": null,
                     "location": null,
                     "website_url": null,
-                    "joined_at": "May 19, 2023",
-                    "profile_image": "/uploads/user/profile_image/1087/4f9bf6a6-a197-4b04-bcc8-00dcdfbb0637.jpeg"
+                    "joined_at": "May 26, 2023",
+                    "profile_image": "/uploads/user/profile_image/609/7728166a-cb97-46f6-a080-4a88d33b9876.jpeg"
                   },
                   {
                     "type_of": "user",
-                    "id": 1088,
+                    "id": 610,
                     "username": "username609",
-                    "name": "Isidra \"Kieth\" \\:/ Raynor",
+                    "name": "Bernardine \"Zachery\" \\:/ Wisozk",
                     "twitter_username": "twitter609",
                     "github_username": "github609",
                     "summary": null,
                     "location": null,
                     "website_url": null,
-                    "joined_at": "May 19, 2023",
-                    "profile_image": "/uploads/user/profile_image/1088/601827de-ad48-4d79-bd08-00f3b6de1979.jpeg"
->>>>>>> 795cfc3d
+                    "joined_at": "May 26, 2023",
+                    "profile_image": "/uploads/user/profile_image/610/450601e5-c640-4bf9-8367-c9cfbb4f9fe5.jpeg"
                   }
                 ],
                 "schema": {
@@ -2405,86 +1977,45 @@
                 "example": [
                   {
                     "type_of": "article",
-<<<<<<< HEAD
-                    "id": 290,
-                    "title": "As I Lay Dying208",
-                    "description": "Tumblr beard park try-hard health. Franzen semiotics ethical jean shorts synth occupy bicycle rights...",
+                    "id": 228,
+                    "title": "Look Homeward, Angel208",
+                    "description": "Umami gastropub mustache franzen ethical pug. Twee williamsburg portland seitan humblebrag ramps...",
                     "readable_publish_date": "May 26",
-                    "slug": "as-i-lay-dying208-238l",
-                    "path": "/org83/as-i-lay-dying208-238l",
-                    "url": "http://localhost:3000/org83/as-i-lay-dying208-238l",
+                    "slug": "look-homeward-angel208-138f",
+                    "path": "/org85/look-homeward-angel208-138f",
+                    "url": "http://localhost:3000/org85/look-homeward-angel208-138f",
                     "comments_count": 0,
                     "public_reactions_count": 0,
                     "collection_id": null,
-                    "published_timestamp": "2023-05-26T08:50:56Z",
+                    "published_timestamp": "2023-05-26T08:53:18Z",
                     "positive_reactions_count": 0,
-                    "cover_image": "http://localhost:3000/assets/25-b4bb206b62bee552880440f638594e41dcd649ed9bd821af2e8dfc671d1d6813.png",
-                    "social_image": "http://localhost:3000/assets/25-b4bb206b62bee552880440f638594e41dcd649ed9bd821af2e8dfc671d1d6813.png",
-                    "canonical_url": "http://localhost:3000/org83/as-i-lay-dying208-238l",
-                    "created_at": "2023-05-26T08:50:56Z",
+                    "cover_image": "http://localhost:3000/assets/23-33ea5a2b5af3dc15b9ed90de0b850f67e2390eaec3361d6687d3b9750c699f84.png",
+                    "social_image": "http://localhost:3000/assets/23-33ea5a2b5af3dc15b9ed90de0b850f67e2390eaec3361d6687d3b9750c699f84.png",
+                    "canonical_url": "http://localhost:3000/org85/look-homeward-angel208-138f",
+                    "created_at": "2023-05-26T08:53:18Z",
                     "edited_at": null,
                     "crossposted_at": null,
-                    "published_at": "2023-05-26T08:50:56Z",
-                    "last_comment_at": "2023-05-26T08:50:56Z",
-=======
-                    "id": 228,
-                    "title": "A Passage to India208",
-                    "description": "Raw denim small batch schlitz. Messenger bag kombucha heirloom celiac wes anderson portland.  Hashtag...",
-                    "readable_publish_date": "May 19",
-                    "slug": "a-passage-to-india208-304i",
-                    "path": "/org85/a-passage-to-india208-304i",
-                    "url": "http://localhost:3000/org85/a-passage-to-india208-304i",
-                    "comments_count": 0,
-                    "public_reactions_count": 0,
-                    "collection_id": null,
-                    "published_timestamp": "2023-05-19T18:29:23Z",
-                    "positive_reactions_count": 0,
-                    "cover_image": "http://localhost:3000/assets/25-b4bb206b62bee552880440f638594e41dcd649ed9bd821af2e8dfc671d1d6813.png",
-                    "social_image": "http://localhost:3000/assets/25-b4bb206b62bee552880440f638594e41dcd649ed9bd821af2e8dfc671d1d6813.png",
-                    "canonical_url": "http://localhost:3000/org85/a-passage-to-india208-304i",
-                    "created_at": "2023-05-19T18:29:23Z",
-                    "edited_at": null,
-                    "crossposted_at": null,
-                    "published_at": "2023-05-19T18:29:23Z",
-                    "last_comment_at": "2023-05-19T18:29:23Z",
->>>>>>> 795cfc3d
+                    "published_at": "2023-05-26T08:53:18Z",
+                    "last_comment_at": "2023-05-26T08:53:18Z",
                     "reading_time_minutes": 1,
                     "tag_list": ["javascript", "html", "discuss"],
                     "tags": "javascript, html, discuss",
                     "user": {
-<<<<<<< HEAD
-                      "name": "Loralee \"Rey\" \\:/ Schowalter",
-                      "username": "username466",
-                      "twitter_username": "twitter466",
-                      "github_username": "github466",
-                      "user_id": 639,
-                      "website_url": null,
-                      "profile_image": "/uploads/user/profile_image/639/c0c1f196-6214-48b2-bd0e-0006691db050.jpeg",
-                      "profile_image_90": "/uploads/user/profile_image/639/c0c1f196-6214-48b2-bd0e-0006691db050.jpeg"
-                    },
-                    "organization": {
-                      "name": "Adams-Dach",
-                      "username": "org83",
-                      "slug": "org83",
-                      "profile_image": "/uploads/organization/profile_image/285/0f6cf3bb-fc40-4f12-99c5-bd13a28f55bb.png",
-                      "profile_image_90": "/uploads/organization/profile_image/285/0f6cf3bb-fc40-4f12-99c5-bd13a28f55bb.png"
-=======
-                      "name": "Humberto \"Forest\" \\:/ Kling",
+                      "name": "Terrance \"Shirl\" \\:/ Botsford",
                       "username": "username616",
                       "twitter_username": "twitter616",
                       "github_username": "github616",
-                      "user_id": 1095,
+                      "user_id": 617,
                       "website_url": null,
-                      "profile_image": "/uploads/user/profile_image/1095/094d3871-769d-4699-8492-3500407abc2d.jpeg",
-                      "profile_image_90": "/uploads/user/profile_image/1095/094d3871-769d-4699-8492-3500407abc2d.jpeg"
+                      "profile_image": "/uploads/user/profile_image/617/e1b65273-0357-4462-8662-332368404317.jpeg",
+                      "profile_image_90": "/uploads/user/profile_image/617/e1b65273-0357-4462-8662-332368404317.jpeg"
                     },
                     "organization": {
-                      "name": "Hoppe-Gutmann",
+                      "name": "Kreiger-Kessler",
                       "username": "org85",
                       "slug": "org85",
-                      "profile_image": "/uploads/organization/profile_image/87/e01509ce-617e-4c29-beb7-174a8378e554.png",
-                      "profile_image_90": "/uploads/organization/profile_image/87/e01509ce-617e-4c29-beb7-174a8378e554.png"
->>>>>>> 795cfc3d
+                      "profile_image": "/uploads/organization/profile_image/85/c7399553-8258-4dd1-82f9-5637c42db542.png",
+                      "profile_image_90": "/uploads/organization/profile_image/85/c7399553-8258-4dd1-82f9-5637c42db542.png"
                     }
                   }
                 ],
@@ -2524,28 +2055,16 @@
               "application/json": {
                 "example": [
                   {
-<<<<<<< HEAD
-                    "id": 2,
-                    "title": "Have His Carcase",
-                    "slug": "stuff_whole",
-                    "description": "Fugit illo quasi reiciendis.",
-=======
                     "id": 1,
-                    "title": "Nectar in a Sieve",
-                    "slug": "polish_galaxy",
-                    "description": "Ad veritatis quasi ipsam.",
->>>>>>> 795cfc3d
+                    "title": "No Longer at Ease",
+                    "slug": "ample_cutting",
+                    "description": "Rerum inventore aspernatur nam.",
                     "is_top_level_path": false,
                     "landing_page": false,
                     "body_html": null,
                     "body_json": null,
-<<<<<<< HEAD
-                    "body_markdown": "Tenetur qui nihil quaerat.",
-                    "processed_html": "<p>Tenetur qui nihil quaerat.</p>\n\n",
-=======
-                    "body_markdown": "Quia qui non est.",
-                    "processed_html": "<p>Quia qui non est.</p>\n\n",
->>>>>>> 795cfc3d
+                    "body_markdown": "Sunt blanditiis adipisci optio.",
+                    "processed_html": "<p>Sunt blanditiis adipisci optio.</p>\n\n",
                     "social_image": {
                       "url": null
                     },
@@ -2574,11 +2093,7 @@
             "content": {
               "application/json": {
                 "example": {
-<<<<<<< HEAD
-                  "id": 4,
-=======
                   "id": 3,
->>>>>>> 795cfc3d
                   "title": "Example Page",
                   "slug": "example1",
                   "description": "a new page",
@@ -2705,28 +2220,16 @@
             "content": {
               "application/json": {
                 "example": {
-<<<<<<< HEAD
-                  "id": 7,
-                  "title": "By Grand Central Station I Sat Down and Wept",
-                  "slug": "kidnap_thank",
-                  "description": "Deserunt quae dolorem explicabo.",
-=======
                   "id": 6,
-                  "title": "The Golden Apples of the Sun",
-                  "slug": "premium-strict",
-                  "description": "Alias qui maxime nesciunt.",
->>>>>>> 795cfc3d
+                  "title": "Fair Stood the Wind for France",
+                  "slug": "kidnap-cutting",
+                  "description": "Reiciendis animi quam quis.",
                   "is_top_level_path": false,
                   "landing_page": false,
                   "body_html": null,
                   "body_json": null,
-<<<<<<< HEAD
-                  "body_markdown": "Est nihil perferendis qui.",
-                  "processed_html": "<p>Est nihil perferendis qui.</p>\n\n",
-=======
-                  "body_markdown": "Qui fugit voluptatibus ut.",
-                  "processed_html": "<p>Qui fugit voluptatibus ut.</p>\n\n",
->>>>>>> 795cfc3d
+                  "body_markdown": "Eos est nobis pariatur.",
+                  "processed_html": "<p>Eos est nobis pariatur.</p>\n\n",
                   "social_image": {
                     "url": null
                   },
@@ -2764,28 +2267,16 @@
             "content": {
               "application/json": {
                 "example": {
-<<<<<<< HEAD
-                  "id": 8,
-                  "title": "New Title",
-                  "slug": "hypothesis-judge",
-                  "description": "Excepturi magni aut itaque.",
-=======
                   "id": 7,
                   "title": "New Title",
-                  "slug": "widen-general",
-                  "description": "Aperiam nulla rerum quo.",
->>>>>>> 795cfc3d
+                  "slug": "conglomerate-kidnap",
+                  "description": "Sit atque omnis velit.",
                   "is_top_level_path": false,
                   "landing_page": false,
                   "body_html": null,
                   "body_json": null,
-<<<<<<< HEAD
-                  "body_markdown": "Recusandae molestias dolor occaecati.",
-                  "processed_html": "<p>Recusandae molestias dolor occaecati.</p>\n\n",
-=======
-                  "body_markdown": "Asperiores rem esse beatae.",
-                  "processed_html": "<p>Asperiores rem esse beatae.</p>\n\n",
->>>>>>> 795cfc3d
+                  "body_markdown": "Perferendis voluptas qui sed.",
+                  "processed_html": "<p>Perferendis voluptas qui sed.</p>\n\n",
                   "social_image": {
                     "url": null
                   },
@@ -2813,28 +2304,16 @@
             "content": {
               "application/json": {
                 "example": {
-<<<<<<< HEAD
-                  "id": 10,
-                  "title": "The Cricket on the Hearth",
-                  "slug": "onion-highway",
-                  "description": "Numquam ea error laudantium.",
-=======
                   "id": 9,
-                  "title": "That Good Night",
-                  "slug": "hypothesis-conglomerate",
-                  "description": "Praesentium molestiae non minima.",
->>>>>>> 795cfc3d
+                  "title": "In Dubious Battle",
+                  "slug": "linger-galaxy",
+                  "description": "Voluptate dolores ut quibusdam.",
                   "is_top_level_path": false,
                   "landing_page": false,
                   "body_html": null,
                   "body_json": null,
-<<<<<<< HEAD
-                  "body_markdown": "Odio cum corrupti at.",
-                  "processed_html": "<p>Qui harum consectetur mollitia.</p>\n\n",
-=======
-                  "body_markdown": "Quis voluptatem nemo sequi.",
-                  "processed_html": "<p>Rerum ipsam aut voluptate.</p>\n\n",
->>>>>>> 795cfc3d
+                  "body_markdown": "Nostrum non omnis eveniet.",
+                  "processed_html": "<p>Eligendi consequatur cumque nemo.</p>\n\n",
                   "social_image": {
                     "url": null
                   },
@@ -2878,28 +2357,16 @@
             "content": {
               "application/json": {
                 "example": {
-<<<<<<< HEAD
-                  "id": 11,
-                  "title": "The Widening Gyre",
-                  "slug": "copy_distant",
-                  "description": "Fuga sed delectus nisi.",
-=======
                   "id": 10,
-                  "title": "The Stars' Tennis Balls",
-                  "slug": "doctor_freckle",
-                  "description": "Ea neque voluptatem quam.",
->>>>>>> 795cfc3d
+                  "title": "For Whom the Bell Tolls",
+                  "slug": "guess-galaxy",
+                  "description": "Consectetur odit aut voluptas.",
                   "is_top_level_path": false,
                   "landing_page": false,
                   "body_html": null,
                   "body_json": null,
-<<<<<<< HEAD
-                  "body_markdown": "Ullam quas iste ut.",
-                  "processed_html": "<p>Ullam quas iste ut.</p>\n\n",
-=======
-                  "body_markdown": "In ducimus dolor accusantium.",
-                  "processed_html": "<p>In ducimus dolor accusantium.</p>\n\n",
->>>>>>> 795cfc3d
+                  "body_markdown": "Et omnis fuga laudantium.",
+                  "processed_html": "<p>Et omnis fuga laudantium.</p>\n\n",
                   "social_image": {
                     "url": null
                   },
@@ -2977,21 +2444,12 @@
                     "class_name": "PodcastEpisode",
                     "id": 4,
                     "path": "/codenewbie/slug-4",
-<<<<<<< HEAD
-                    "title": "12",
-                    "image_url": "/uploads/podcast/image/5/cddd17fa-3cd9-420d-8f88-169d48ffb7ef.jpeg",
+                    "title": "5",
+                    "image_url": "/uploads/podcast/image/4/a7707c0d-bb57-4193-ac64-2c905756186a.jpeg",
                     "podcast": {
-                      "title": "Chocolate St",
+                      "title": "Péché Mortel",
                       "slug": "codenewbie",
-                      "image_url": "/uploads/podcast/image/5/cddd17fa-3cd9-420d-8f88-169d48ffb7ef.jpeg"
-=======
-                    "title": "11",
-                    "image_url": "/uploads/podcast/image/4/0ee1d311-800d-4dd9-b94d-7ced5880aca3.jpeg",
-                    "podcast": {
-                      "title": "Alpha King Pale Ale",
-                      "slug": "codenewbie",
-                      "image_url": "/uploads/podcast/image/4/0ee1d311-800d-4dd9-b94d-7ced5880aca3.jpeg"
->>>>>>> 795cfc3d
+                      "image_url": "/uploads/podcast/image/4/a7707c0d-bb57-4193-ac64-2c905756186a.jpeg"
                     }
                   }
                 ],
@@ -3044,13 +2502,8 @@
                 "example": {
                   "type_of": "profile_image",
                   "image_of": "user",
-<<<<<<< HEAD
-                  "profile_image": "/uploads/user/profile_image/654/b2c87136-7f6a-4208-b73a-25358eb99950.jpeg",
-                  "profile_image_90": "/uploads/user/profile_image/654/b2c87136-7f6a-4208-b73a-25358eb99950.jpeg"
-=======
-                  "profile_image": "/uploads/user/profile_image/1110/8ff43ce8-dba5-4c12-a8ad-4f164a02856d.jpeg",
-                  "profile_image_90": "/uploads/user/profile_image/1110/8ff43ce8-dba5-4c12-a8ad-4f164a02856d.jpeg"
->>>>>>> 795cfc3d
+                  "profile_image": "/uploads/user/profile_image/632/55f8862e-a61e-4c85-bbe0-b27cbf85357c.jpeg",
+                  "profile_image_90": "/uploads/user/profile_image/632/55f8862e-a61e-4c85-bbe0-b27cbf85357c.jpeg"
                 },
                 "schema": {
                   "type": "object",
@@ -3123,13 +2576,8 @@
                 "example": {
                   "result": "create",
                   "category": "like",
-<<<<<<< HEAD
-                  "id": 19,
-                  "reactable_id": 292,
-=======
                   "id": 1,
                   "reactable_id": 230,
->>>>>>> 795cfc3d
                   "reactable_type": "Article"
                 }
               }
@@ -3197,13 +2645,8 @@
                 "example": {
                   "result": "none",
                   "category": "like",
-<<<<<<< HEAD
-                  "id": 21,
-                  "reactable_id": 294,
-=======
                   "id": 3,
                   "reactable_id": 232,
->>>>>>> 795cfc3d
                   "reactable_type": "Article"
                 }
               }
@@ -3288,34 +2731,20 @@
               "application/json": {
                 "example": [
                   {
-<<<<<<< HEAD
-                    "id": 821,
+                    "id": 473,
                     "name": "tag7",
-=======
-                    "id": 471,
-                    "name": "tag5",
->>>>>>> 795cfc3d
                     "bg_color_hex": null,
                     "text_color_hex": null
                   },
                   {
-<<<<<<< HEAD
-                    "id": 820,
-=======
                     "id": 472,
->>>>>>> 795cfc3d
                     "name": "tag6",
                     "bg_color_hex": null,
                     "text_color_hex": null
                   },
                   {
-<<<<<<< HEAD
-                    "id": 819,
+                    "id": 471,
                     "name": "tag5",
-=======
-                    "id": 473,
-                    "name": "tag7",
->>>>>>> 795cfc3d
                     "bg_color_hex": null,
                     "text_color_hex": null
                   }
@@ -3345,29 +2774,16 @@
               "application/json": {
                 "example": {
                   "type_of": "user",
-<<<<<<< HEAD
-                  "id": 666,
-                  "username": "username493",
-                  "name": "Dahlia \"Raylene\" \\:/ Macejkovic",
-                  "twitter_username": "twitter493",
-                  "github_username": "github493",
-                  "summary": null,
-                  "location": null,
-                  "website_url": null,
-                  "joined_at": "May 26, 2023",
-                  "profile_image": "/uploads/user/profile_image/666/eb74111a-2135-46e6-be6e-bc20f2794b25.jpeg"
-=======
-                  "id": 1122,
+                  "id": 644,
                   "username": "username643",
-                  "name": "Kali \"Merrill\" \\:/ Wehner",
+                  "name": "Rodney \"Temple\" \\:/ Spencer",
                   "twitter_username": "twitter643",
                   "github_username": "github643",
                   "summary": null,
                   "location": null,
                   "website_url": null,
-                  "joined_at": "May 19, 2023",
-                  "profile_image": "/uploads/user/profile_image/1122/56ce37e0-4e2a-4bf6-bea0-c888e5a03b2e.jpeg"
->>>>>>> 795cfc3d
+                  "joined_at": "May 26, 2023",
+                  "profile_image": "/uploads/user/profile_image/644/ad444eda-fc00-46e3-a7d5-1053fd80e951.jpeg"
                 },
                 "schema": {
                   "type": "object",
@@ -3591,52 +3007,28 @@
                 "example": [
                   {
                     "type_of": "video_article",
-<<<<<<< HEAD
-                    "id": 296,
-                    "path": "/username512/the-sun-also-rises214-13ih",
+                    "id": 234,
+                    "path": "/username662/a-darkling-plain214-3e1m",
                     "cloudinary_video_url": "https://dw71fyauz7yz9.cloudfront.net/video-upload__1e42eb0bab4abb3c63baeb5e8bdfe69f/thumbs-video-upload__1e42eb0bab4abb3c63baeb5e8bdfe69f-00001.png",
-                    "title": "The Sun Also Rises214",
-                    "user_id": 686,
+                    "title": "A Darkling Plain214",
+                    "user_id": 664,
                     "video_duration_in_minutes": "00:00",
                     "video_source_url": "https://dw71fyauz7yz9.cloudfront.net/video-upload__1e42eb0bab4abb3c63baeb5e8bdfe69f/video-upload__1e42eb0bab4abb3c63baeb5e8bdfe69f.m3u8",
                     "user": {
-                      "name": "Virgil \"Valencia\" \\:/ Wisozk"
-=======
-                    "id": 235,
-                    "path": "/username663/those-barren-leaves-thrones-dominations215-4fhn",
-                    "cloudinary_video_url": "https://dw71fyauz7yz9.cloudfront.net/video-upload__1e42eb0bab4abb3c63baeb5e8bdfe69f/thumbs-video-upload__1e42eb0bab4abb3c63baeb5e8bdfe69f-00001.png",
-                    "title": "Those Barren Leaves, Thrones, Dominations215",
-                    "user_id": 1143,
-                    "video_duration_in_minutes": "00:00",
-                    "video_source_url": "https://dw71fyauz7yz9.cloudfront.net/video-upload__1e42eb0bab4abb3c63baeb5e8bdfe69f/video-upload__1e42eb0bab4abb3c63baeb5e8bdfe69f.m3u8",
-                    "user": {
-                      "name": "Belinda \"Gary\" \\:/ Terry"
->>>>>>> 795cfc3d
+                      "name": "Tamica \"Kenton\" \\:/ Rice"
                     }
                   },
                   {
                     "type_of": "video_article",
-<<<<<<< HEAD
-                    "id": 297,
-                    "path": "/username513/brandy-of-the-damned215-j6i",
+                    "id": 235,
+                    "path": "/username663/nectar-in-a-sieve215-4flh",
                     "cloudinary_video_url": "https://dw71fyauz7yz9.cloudfront.net/video-upload__1e42eb0bab4abb3c63baeb5e8bdfe69f/thumbs-video-upload__1e42eb0bab4abb3c63baeb5e8bdfe69f-00001.png",
-                    "title": "Brandy of the Damned215",
-                    "user_id": 687,
+                    "title": "Nectar in a Sieve215",
+                    "user_id": 665,
                     "video_duration_in_minutes": "00:00",
                     "video_source_url": "https://dw71fyauz7yz9.cloudfront.net/video-upload__1e42eb0bab4abb3c63baeb5e8bdfe69f/video-upload__1e42eb0bab4abb3c63baeb5e8bdfe69f.m3u8",
                     "user": {
-                      "name": "Luther \"Arielle\" \\:/ Kiehn"
-=======
-                    "id": 234,
-                    "path": "/username662/a-many-splendoured-thing214-3l8b",
-                    "cloudinary_video_url": "https://dw71fyauz7yz9.cloudfront.net/video-upload__1e42eb0bab4abb3c63baeb5e8bdfe69f/thumbs-video-upload__1e42eb0bab4abb3c63baeb5e8bdfe69f-00001.png",
-                    "title": "A Many-Splendoured Thing214",
-                    "user_id": 1142,
-                    "video_duration_in_minutes": "00:00",
-                    "video_source_url": "https://dw71fyauz7yz9.cloudfront.net/video-upload__1e42eb0bab4abb3c63baeb5e8bdfe69f/video-upload__1e42eb0bab4abb3c63baeb5e8bdfe69f.m3u8",
-                    "user": {
-                      "name": "Monet \"Edwardo\" \\:/ Senger"
->>>>>>> 795cfc3d
+                      "name": "Marty \"Inez\" \\:/ MacGyver"
                     }
                   }
                 ],
