--- conflicted
+++ resolved
@@ -103,86 +103,45 @@
                 "example": [
                   {
                     "type_of": "article",
-<<<<<<< HEAD
-                    "id": 22664,
-                    "title": "The Far-Distant Oxus172",
-                    "description": "Church-key ennui swag polaroid sustainable pop-up cray. Scenester readymade 3 wolf moon kinfolk...",
+                    "id": 23864,
+                    "title": "A Time to Kill172",
+                    "description": "Pabst chia pork belly cronut keffiyeh. Green juice plaid single-origin coffee bitters locavore yolo...",
                     "readable_publish_date": "Dec 2",
-                    "slug": "the-far-distant-oxus172-oil",
-                    "path": "/username382/the-far-distant-oxus172-oil",
-                    "url": "http://localhost:3000/username382/the-far-distant-oxus172-oil",
+                    "slug": "a-time-to-kill172-1ef0",
+                    "path": "/username382/a-time-to-kill172-1ef0",
+                    "url": "http://localhost:3000/username382/a-time-to-kill172-1ef0",
                     "comments_count": 0,
                     "public_reactions_count": 0,
                     "collection_id": null,
-                    "published_timestamp": "2022-12-02T14:12:26Z",
+                    "published_timestamp": "2022-12-02T15:14:53Z",
                     "positive_reactions_count": 0,
-                    "cover_image": "http://localhost:3000/assets/39-20fc2599938fbd7c41146577147aa7c6925e3b8ff069aba58c9304bc1b944cf1.png",
-                    "social_image": "http://localhost:3000/assets/39-20fc2599938fbd7c41146577147aa7c6925e3b8ff069aba58c9304bc1b944cf1.png",
-                    "canonical_url": "http://localhost:3000/username382/the-far-distant-oxus172-oil",
-                    "created_at": "2022-12-02T14:12:26Z",
+                    "cover_image": "http://localhost:3000/assets/6-52ee7e994a1369d112d656dfffbf324d1f209a7372a761776f77aeea47b0e4a8.png",
+                    "social_image": "http://localhost:3000/assets/6-52ee7e994a1369d112d656dfffbf324d1f209a7372a761776f77aeea47b0e4a8.png",
+                    "canonical_url": "http://localhost:3000/username382/a-time-to-kill172-1ef0",
+                    "created_at": "2022-12-02T15:14:53Z",
                     "edited_at": null,
                     "crossposted_at": null,
-                    "published_at": "2022-12-02T14:12:26Z",
-                    "last_comment_at": "2022-12-02T14:12:26Z",
-=======
-                    "id": 191,
-                    "title": "The Cricket on the Hearth172",
-                    "description": "Banjo biodiesel 8-bit semiotics diy blue bottle helvetica. You probably haven't heard of them...",
-                    "readable_publish_date": "Dec 1",
-                    "slug": "the-cricket-on-the-hearth172-37n0",
-                    "path": "/username378/the-cricket-on-the-hearth172-37n0",
-                    "url": "http://localhost:3000/username378/the-cricket-on-the-hearth172-37n0",
-                    "comments_count": 0,
-                    "public_reactions_count": 0,
-                    "collection_id": null,
-                    "published_timestamp": "2022-12-01T14:54:49Z",
-                    "positive_reactions_count": 0,
-                    "cover_image": "http://localhost:3000/assets/25-b4bb206b62bee552880440f638594e41dcd649ed9bd821af2e8dfc671d1d6813.png",
-                    "social_image": "http://localhost:3000/assets/25-b4bb206b62bee552880440f638594e41dcd649ed9bd821af2e8dfc671d1d6813.png",
-                    "canonical_url": "http://localhost:3000/username378/the-cricket-on-the-hearth172-37n0",
-                    "created_at": "2022-12-01T14:54:49Z",
-                    "edited_at": null,
-                    "crossposted_at": null,
-                    "published_at": "2022-12-01T14:54:49Z",
-                    "last_comment_at": "2022-12-01T14:54:49Z",
->>>>>>> 99f04b91
+                    "published_at": "2022-12-02T15:14:53Z",
+                    "last_comment_at": "2022-12-02T15:14:53Z",
                     "reading_time_minutes": 1,
                     "tag_list": ["discuss"],
                     "tags": "discuss",
                     "user": {
-<<<<<<< HEAD
-                      "name": "Lucius \"Kaylene\" \\:/ Kuhlman",
+                      "name": "Melanie \"Sammy\" \\:/ Greenfelder",
                       "username": "username382",
                       "twitter_username": "twitter382",
                       "github_username": "github382",
-                      "user_id": 37900,
+                      "user_id": 39729,
                       "website_url": null,
-                      "profile_image": "/uploads/user/profile_image/37900/00e3877b-a811-44d3-a940-4f62a7656ac2.jpeg",
-                      "profile_image_90": "/uploads/user/profile_image/37900/00e3877b-a811-44d3-a940-4f62a7656ac2.jpeg"
+                      "profile_image": "/uploads/user/profile_image/39729/3e47dec9-dcd9-413f-b0e7-000fb420c9e3.jpeg",
+                      "profile_image_90": "/uploads/user/profile_image/39729/3e47dec9-dcd9-413f-b0e7-000fb420c9e3.jpeg"
                     },
                     "organization": {
-                      "name": "Mitchell Inc",
+                      "name": "Stanton, Gottlieb and Windler",
                       "username": "org67",
                       "slug": "org67",
-                      "profile_image": "/uploads/organization/profile_image/2843/bd04c003-732c-4146-99b9-88b5dcb17322.png",
-                      "profile_image_90": "/uploads/organization/profile_image/2843/bd04c003-732c-4146-99b9-88b5dcb17322.png"
-=======
-                      "name": "Charity \"Yong\" \\:/ Jast",
-                      "username": "username378",
-                      "twitter_username": "twitter378",
-                      "github_username": "github378",
-                      "user_id": 379,
-                      "website_url": null,
-                      "profile_image": "/uploads/user/profile_image/379/ad860bca-8384-4b93-94fa-aa2f661525c4.jpeg",
-                      "profile_image_90": "/uploads/user/profile_image/379/ad860bca-8384-4b93-94fa-aa2f661525c4.jpeg"
-                    },
-                    "organization": {
-                      "name": "Mayert LLC",
-                      "username": "org60",
-                      "slug": "org60",
-                      "profile_image": "/uploads/organization/profile_image/60/5c98b18e-5f32-40ef-a770-838242f2ad68.png",
-                      "profile_image_90": "/uploads/organization/profile_image/60/5c98b18e-5f32-40ef-a770-838242f2ad68.png"
->>>>>>> 99f04b91
+                      "profile_image": "/uploads/organization/profile_image/2968/36954a56-0481-4981-a04f-8b348d317905.png",
+                      "profile_image_90": "/uploads/organization/profile_image/2968/36954a56-0481-4981-a04f-8b348d317905.png"
                     },
                     "flare_tag": {
                       "name": "discuss",
@@ -316,7 +275,6 @@
             "content": {
               "application/json": {
                 "example": []
-<<<<<<< HEAD
               }
             }
           },
@@ -344,12 +302,12 @@
             "content": {
               "application/json": {
                 "example": {
-                  "id": 588,
+                  "id": 604,
                   "approved": true,
                   "body_markdown": "# Hi, this is ad\nYep, it's an ad",
                   "cached_tag_list": "",
                   "clicks_count": 0,
-                  "created_at": "2022-12-02T15:12:27.163+01:00",
+                  "created_at": "2022-12-02T14:14:54.700-01:00",
                   "display_to": "all",
                   "impressions_count": 0,
                   "name": "Example Ad",
@@ -359,11 +317,9 @@
                   "published": true,
                   "success_rate": 0.0,
                   "type_of": "in_house",
-                  "updated_at": "2022-12-02T15:12:27.163+01:00",
+                  "updated_at": "2022-12-02T14:14:54.700-01:00",
                   "tag_list": []
                 }
-=======
->>>>>>> 99f04b91
               }
             }
           },
@@ -485,34 +441,22 @@
             "content": {
               "application/json": {
                 "example": {
-                  "id": 589,
+                  "id": 605,
                   "approved": false,
                   "body_markdown": "Hello _hey_ Hey hey 9",
                   "cached_tag_list": "",
                   "clicks_count": 0,
-<<<<<<< HEAD
-                  "created_at": "2022-12-02T15:12:27.336+01:00",
+                  "created_at": "2022-12-02T14:14:54.845-01:00",
                   "display_to": "all",
                   "impressions_count": 0,
-                  "name": "Display Ad 589",
-                  "organization_id": 2844,
-=======
-                  "created_at": "2022-12-01T15:54:50.529+01:00",
-                  "display_to": "all",
-                  "impressions_count": 0,
-                  "name": "Display Ad 5",
-                  "organization_id": 61,
->>>>>>> 99f04b91
+                  "name": "Display Ad 605",
+                  "organization_id": 2969,
                   "placement_area": "sidebar_left",
                   "processed_html": "<p>Hello <em>hey</em> Hey hey 9</p>",
                   "published": false,
                   "success_rate": 0.0,
                   "type_of": "in_house",
-<<<<<<< HEAD
-                  "updated_at": "2022-12-02T15:12:27.339+01:00",
-=======
-                  "updated_at": "2022-12-01T15:54:50.531+01:00",
->>>>>>> 99f04b91
+                  "updated_at": "2022-12-02T14:14:54.848-01:00",
                   "tag_list": []
                 }
               }
@@ -569,19 +513,19 @@
                   "approved": false,
                   "body_markdown": "Hello _hey_ Hey hey 10",
                   "display_to": "all",
-                  "name": "Display Ad 590",
-                  "organization_id": 2845,
+                  "name": "Display Ad 606",
+                  "organization_id": 2970,
                   "placement_area": "sidebar_left",
                   "published": false,
                   "processed_html": "<p>Hello <em>hey</em> Hey hey 10</p>",
                   "cached_tag_list": "",
-                  "id": 590,
+                  "id": 606,
                   "clicks_count": 0,
-                  "created_at": "2022-12-02T15:12:27.696+01:00",
+                  "created_at": "2022-12-02T14:14:55.054-01:00",
                   "impressions_count": 0,
                   "success_rate": 0.0,
                   "type_of": "in_house",
-                  "updated_at": "2022-12-02T15:12:27.701+01:00",
+                  "updated_at": "2022-12-02T14:14:55.057-01:00",
                   "tag_list": []
                 }
               }
@@ -755,13 +699,8 @@
                 "example": {
                   "result": "create",
                   "category": "like",
-<<<<<<< HEAD
-                  "id": 1256,
-                  "reactable_id": 22668,
-=======
-                  "id": 1,
-                  "reactable_id": 195,
->>>>>>> 99f04b91
+                  "id": 1282,
+                  "reactable_id": 23868,
                   "reactable_type": "Article"
                 }
               }
@@ -823,13 +762,8 @@
                 "example": {
                   "result": "none",
                   "category": "like",
-<<<<<<< HEAD
-                  "id": 1258,
-                  "reactable_id": 22670,
-=======
-                  "id": 3,
-                  "reactable_id": 197,
->>>>>>> 99f04b91
+                  "id": 1284,
+                  "reactable_id": 23870,
                   "reactable_type": "Article"
                 }
               }
