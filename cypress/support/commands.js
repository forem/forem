--- conflicted
+++ resolved
@@ -198,21 +198,12 @@
 );
 
 /**
-<<<<<<< HEAD
- * Creates a canned response.
- *
- * @param {string} title The title of a canned response.
- * @param {string} [content=''] The content of the canned response.
- *
- * @returns {Cypress.Chainable<Cypress.Response>} A cypress request for creating a canned response.
-=======
  * Creates a response template.
  *
  * @param {string} title The title of a response template.
  * @param {string} content The content of the response template.
  *
  * @returns {Cypress.Chainable<Cypress.Response>} A cypress request for creating a response template.
->>>>>>> d23a5a82
  */
 Cypress.Commands.add('createResponseTemplate', ({ title, content }) => {
   const encodedTitle = encodeURIComponent(title);
