--- conflicted
+++ resolved
@@ -72,11 +72,7 @@
     cy.get('[data-follow-clicks-initialized]');
 
     verifyLoginModalBehavior(() =>
-<<<<<<< HEAD
       cy.findByRole('button', { name: 'Follow tag: tag1' }),
-=======
-      cy.findAllByRole('button', { name: 'Follow' }).first(),
->>>>>>> 1c2f265b
     );
 
     cy.visit('/t/tag1');
