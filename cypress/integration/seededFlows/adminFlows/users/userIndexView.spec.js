function openUserActionsDropdown() {
  // This helper function allows us to use `pipe` to retry commands in case the test runner clicks before the JS has run
  const click = (el) => el.click();

  // This helper function opens and peforms actions within the actions dropdown menu
  cy.findByRole('button', { name: 'User actions: Admin McAdmin' })
    .as('userActionsButton')
    .pipe(click)
    .should('have.attr', 'aria-expanded', 'true');
}

describe('User index view', () => {
  // Helper function for cypress-pipe
  const click = (el) => el.click();

  describe('small screens', () => {
    beforeEach(() => {
      cy.testSetup();
      cy.fixture('users/adminUser.json').as('user');
      cy.get('@user').then((user) => {
        cy.loginAndVisit(user, '/admin/member_manager/users');
      });
      cy.viewport('iphone-x');
    });

    it('Displays expected data', () => {
      // Find the specific article for a user, and check data inside of it
      cy.findByRole('heading', { name: 'Many orgs user' })
        .closest('article')
        .within(() => {
          cy.findByText('@many_orgs_user').should('exist');
          cy.findAllByRole('link', { name: 'Many orgs user' }).should(
            'have.length',
            2,
          );
          cy.findByAltText('Many orgs user').should('exist');
          cy.findAllByText('Good standing').should('exist');
          cy.findByText('Last activity').should('exist');
          cy.findByText('Joined on').should('exist');
          cy.findByRole('figure').findByText('+ 1').should('exist');
        });
    });

    describe('Search and filter', () => {
      // Search and filter controls are initialized async.

      it('Searches for a user', () => {
        cy.findByRole('button', { name: 'Expand search' })
          .should('have.attr', 'aria-expanded', 'false')
          .pipe(click)
          .should('have.attr', 'aria-expanded', 'true');

        cy.findByRole('textbox', {
          name: 'Search member by name, username or email',
        }).type('Admin McAdmin');

        cy.findByRole('button', { name: 'Search' }).click();

        // Correct search result should appear
        cy.findByRole('heading', { name: 'Admin McAdmin' }).should('exist');
      });

      it('Filters for a user', () => {
        cy.findByRole('button', { name: 'Expand filter' })
          .should('have.attr', 'aria-expanded', 'false')
          .pipe(click)
          .should('have.attr', 'aria-expanded', 'true');

        cy.findByRole('combobox', { name: 'User role' }).select('super_admin');
        cy.findByRole('button', { name: 'Filter' }).click();

        // Filter results should include these two results
        cy.findByRole('heading', { name: 'Admin McAdmin' }).should('exist');
        cy.findAllByText('Apple Auth Admin User').should('exist');
      });

      it('Prevents both search and filter widgets being visible at the same time', () => {
        // Open the filter options
        cy.findByRole('button', { name: 'Expand filter' })
          .as('filterButton')
          .should('have.attr', 'aria-expanded', 'false')
          .pipe(click)
          .should('have.attr', 'aria-expanded', 'true');
        cy.findByRole('combobox').should('exist');

        // Now click to open the search options
        cy.findByRole('button', { name: 'Expand search' })
          .as('searchButton')
          .should('have.attr', 'aria-expanded', 'false')
          .pipe(click)
          .should('have.attr', 'aria-expanded', 'true');
        cy.findByRole('button', { name: 'Search' }).should('exist');

        // Verify the filter options have now closed
        cy.get('@filterButton').should('have.attr', 'aria-expanded', 'false');
        cy.findByRole('combobox').should('not.exist');

        // Now re-click filter options and check search options have closed
        cy.get('@filterButton').click();
        cy.get('@searchButton').should('have.attr', 'aria-expanded', 'false');
        cy.findByRole('button', { name: 'Search' }).should('not.exist');
      });

      it('indicates filter is applied if filter options are collapsed', () => {
        // Choose a filter
        cy.findByRole('button', { name: 'Expand filter' })
          .as('filterButton')
          .should('have.attr', 'aria-expanded', 'false')
          .pipe(click)
          .should('have.attr', 'aria-expanded', 'true');
        cy.findByRole('combobox').select('trusted');
        // Indicator should not be shown while open
        cy.get('@filterButton')
          .findByTestId('search-indicator')
          .should('not.be.visible');

        // Collapse the filter field; indicator should now be shown
        cy.get('@filterButton')
          .click()
          .should('have.attr', 'aria-expanded', 'false');
        cy.get('@filterButton')
          .findByTestId('search-indicator')
          .should('be.visible');
      });

      it('indicates a search term is applied if search options are collapsed', () => {
        // Enter some text in search term
        cy.findByRole('button', { name: 'Expand search' })
          .as('searchButton')
          .should('have.attr', 'aria-expanded', 'false')
          .pipe(click)
          .should('have.attr', 'aria-expanded', 'true');
        cy.findByRole('textbox', {
          name: 'Search member by name, username or email',
        })
          .clear()
          .type('something');
        // Indicator should not be shown while open
        cy.get('@searchButton')
          .findByTestId('search-indicator')
          .should('not.be.visible');

        // Collapse the filter field; indicator should now be shown
        cy.get('@searchButton')
          .click()
          .should('have.attr', 'aria-expanded', 'false');
        cy.get('@searchButton')
          .findByTestId('search-indicator')
          .should('be.visible');
      });

      it(`Clicks through to the Member Detail View`, () => {
        cy.findAllByRole('link', { name: 'Admin McAdmin' }).first().click();
        cy.url().should('contain', '/admin/member_manager/users/1');
      });
    });

    describe('User actions', () => {
      it('Copies user email to clipboard', () => {
        openUserActionsDropdown();

        cy.findByRole('button', { name: 'Copy email address' }).click();

        // Snackbar should appear with confirmation, and dropdown should close
        cy.findByTestId('snackbar')
          .findByText('Copied to clipboard')
          .should('exist');
        cy.get('@userActionsButton')
          .should('have.attr', 'aria-expanded', 'false')
          .should('have.focus');

        // Check the correct text is on the clipboard
        cy.window()
          .its('navigator.clipboard')
          .invoke('readText')
          .should('equal', 'admin@forem.local');
      });
    });

    describe('Empty state', () => {
      // Search and filter controls are initialized async.
      // This helper function allows us to use `pipe` to retry commands in case the test runner clicks before the JS has run
      const click = (el) => el.click();

      it('Displays an empty state when no results are returned when searching for a user', () => {
        cy.findByRole('button', { name: 'Expand search' })
          .should('have.attr', 'aria-expanded', 'false')
          .pipe(click)
          .should('have.attr', 'aria-expanded', 'true');

        cy.findByRole('textbox', {
          name: 'Search member by name, username or email',
        }).type('Not a member');

        cy.findByRole('button', { name: 'Search' }).click();

        // Since there aren't any results, the following message should be displayed
        cy.findByText('No members found under these filters.').should('exist');
      });

      it('Displays an empty state when no results are returned when filtering for a user', () => {
        cy.findByRole('button', { name: 'Expand filter' })
          .should('have.attr', 'aria-expanded', 'false')
          .pipe(click)
          .should('have.attr', 'aria-expanded', 'true');

        cy.findByRole('combobox', { name: 'User role' }).select(
          'codeland_admin',
        );
        cy.findByRole('button', { name: 'Filter' }).click();

        // Since there aren't any results, the following message should be displayed
        cy.findByText('No members found under these filters.').should('exist');
      });
    });
  });

  describe('large screens', () => {
    beforeEach(() => {
      cy.testSetup();
      cy.fixture('users/adminUser.json').as('user');
      cy.get('@user').then((user) => {
        cy.loginAndVisit(user, '/admin/member_manager/users');
      });
      cy.viewport('macbook-16');
    });

    it('Displays expected data', () => {
      // Find the specific table row for a user, and check data inside of it
      cy.findByRole('table')
        .findAllByRole('link', { name: 'Many orgs user' })
        .first()
        .closest('tr')
        .within(() => {
          cy.findByText('@many_orgs_user').should('exist');
          cy.findAllByRole('link', { name: 'Many orgs user' }).should(
            'have.length',
            2,
          );
          cy.findByAltText('Many orgs user').should('exist');
          cy.findAllByText('Good standing').should('exist');
          cy.findByRole('figure').findByText('+ 1').should('exist');
        });
    });

    describe('Search and filter', () => {
      it('Searches for a user', () => {
        cy.findByRole('textbox', {
          name: 'Search member by name, username or email',
        }).type('Admin McAdmin');

        cy.findByRole('button', { name: 'Search' }).click();

        // Correct search result should appear
        cy.findByRole('heading', { name: 'Admin McAdmin' }).should('exist');

        // The table headers consistitute a row, plus one result
        cy.findAllByRole('row').should('have.length', 2);
      });

      it('Filters for a user', () => {
        cy.findByRole('combobox', { name: 'User role' }).select('super_admin');
        cy.findByRole('button', { name: 'Filter' }).click();

        // Filter results should include these two results
        cy.findByRole('heading', { name: 'Admin McAdmin' }).should('exist');
        cy.findAllByText('Apple Auth Admin User').should('exist');

        // Table header, 'normal' admin and apple auth admin
        cy.findAllByRole('row').should('have.length', 3);
      });

      it(`Clicks through to the Member Detail View`, () => {
        cy.findAllByRole('link', { name: 'Admin McAdmin' }).first().click();
        cy.url().should('contain', '/admin/member_manager/users/1');
      });
    });

    describe('Empty state', () => {
      it('Displays an empty state when no results are returned when searching for a user', () => {
        cy.findByRole('textbox', {
          name: 'Search member by name, username or email',
        }).type('Not a member');

        cy.findByRole('button', { name: 'Search' }).click();

        // Since there aren't any results, the following message should be displayed
        cy.findByText('No members found under these filters.').should('exist');
      });

      it('Displays an empty state when no results are returned when filtering for a user', () => {
        cy.findByRole('combobox', { name: 'User role' }).select(
          'codeland_admin',
        );
        cy.findByRole('button', { name: 'Filter' }).click();

        // Since there aren't any results, the following message should be displayed
        cy.findByText('No members found under these filters.').should('exist');
      });
    });

    describe('User actions', () => {
      it('Copies user email to clipboard', () => {
        openUserActionsDropdown();

        cy.findByRole('button', { name: 'Copy email address' }).click();

        // Snackbar should appear with confirmation, and dropdown should close
        cy.findByTestId('snackbar')
          .findByText('Copied to clipboard')
          .should('exist');
        cy.get('@userActionsButton')
          .should('have.attr', 'aria-expanded', 'false')
          .should('have.focus');

        // Check the correct text is on the clipboard
        cy.window()
          .its('navigator.clipboard')
          .invoke('readText')
          .should('equal', 'admin@forem.local');
      });
    });

    describe('Export CSV', () => {
      it('Contains a link to download member data', () => {
        cy.findByRole('button', { name: 'Download member data' }).click();

        cy.getModal().within(() => {
          cy.findByText(
            'Your data will be downloaded as a Comma Separated Values (.csv) file.',
          ).should('be.visible');
          cy.findByText(
            'Values listed are Name, Username, Email address, Status, Joining date, Last activity, and Organizations.',
          ).should('be.visible');
          cy.findByRole('link', {
            name: 'Download',
            href: '/admin/member_manager/users/export.csv',
          }).should('exist');
        });
      });
    });

    describe('User index view with the member_index_view feature flag enabled', () => {
      describe('small screens', () => {
        beforeEach(() => {
          cy.testSetup();
          cy.fixture('users/adminUser.json').as('user');
          cy.enableFeatureFlag('member_index_view')
            .then(() => cy.get('@user'))
            .then((user) =>
              cy.loginAndVisit(user, '/admin/member_manager/users'),
            );
          cy.viewport('iphone-x');
        });

        describe('User actions', () => {
          it('Opens the assign role modal', () => {
            cy.enableFeatureFlag('member_index_view');

            openUserActionsDropdown();

            cy.findByRole('button', { name: 'Assign role' }).click();

            cy.getModal().within(() => {
              cy.findByText('Add role').should('be.visible');
              cy.findByText('Add a note to this action:').should('be.visible');
              cy.findByRole('button', {
                name: 'Add',
              }).should('exist');
            });
          });

          it('Opens the add organization modal', () => {
            cy.enableFeatureFlag('member_index_view');

            openUserActionsDropdown();

            cy.findByRole('button', { name: 'Add organization' }).click();

            cy.getModal().within(() => {
              cy.findByText('Organization ID').should('be.visible');
              cy.findByText('Role').should('be.visible');
              cy.findByRole('button', {
                name: 'Add organization',
              }).should('exist');
            });
          });

<<<<<<< HEAD
          it('Opens the banish user modal', () => {
=======
          it('Opens the adjust credit balance modal', () => {
>>>>>>> ec55329a
            cy.enableFeatureFlag('member_index_view');

            openUserActionsDropdown();

<<<<<<< HEAD
            cy.findByRole('button', { name: 'Banish user' }).click();

            cy.getModal().within(() => {
              cy.findByText('Banish Admin McAdmin').should('be.visible');
              cy.findByText('This action is irreversible').should('be.visible');
              cy.findByRole('button', {
                name: 'Banish Admin McAdmin',
=======
            cy.findByRole('button', { name: 'Adjust credit balance' }).click();

            cy.getModal().within(() => {
              cy.findAllByText('Adjust balance').should('be.visible');
              cy.findByText('Add a note to this action:').should('be.visible');
              cy.findByRole('button', {
                name: 'Adjust balance',
>>>>>>> ec55329a
              }).should('exist');
            });
          });
        });

        describe('large screens', () => {
          beforeEach(() => {
            cy.testSetup();
            cy.fixture('users/adminUser.json').as('user');
            cy.enableFeatureFlag('member_index_view')
              .then(() => cy.get('@user'))
              .then((user) =>
                cy.loginAndVisit(user, '/admin/member_manager/users'),
              );
            cy.viewport('macbook-16');
          });

          describe('User actions', () => {
            it('Opens the assign role modal', () => {
              cy.enableFeatureFlag('member_index_view');

              openUserActionsDropdown();

              cy.findByRole('button', { name: 'Assign role' }).click();

              cy.getModal().within(() => {
                cy.findByText('Add role').should('be.visible');
                cy.findByText('Add a note to this action:').should(
                  'be.visible',
                );
                cy.findByRole('button', {
                  name: 'Add',
                }).should('exist');
              });
            });

            it('Opens the add organization modal', () => {
              cy.enableFeatureFlag('member_index_view');

              openUserActionsDropdown();

              cy.findByRole('button', { name: 'Add organization' }).click();

              cy.getModal().within(() => {
                cy.findByText('Organization ID').should('be.visible');
                cy.findByText('Role').should('be.visible');
                cy.findByRole('button', {
                  name: 'Add organization',
                }).should('exist');
              });
            });

<<<<<<< HEAD
            it('Opens the banish user modal', () => {
=======
            it('Opens the adjust credit balance modal', () => {
>>>>>>> ec55329a
              cy.enableFeatureFlag('member_index_view');

              openUserActionsDropdown();

<<<<<<< HEAD
              cy.findByRole('button', { name: 'Banish user' }).click();

              cy.getModal().within(() => {
                cy.findByText('Banish Admin McAdmin').should('be.visible');
                cy.findByText('This action is irreversible').should(
                  'be.visible',
                );
                cy.findByRole('button', {
                  name: 'Banish Admin McAdmin',
=======
              cy.findByRole('button', {
                name: 'Adjust credit balance',
              }).click();

              cy.getModal().within(() => {
                cy.findAllByText('Adjust balance').should('be.visible');
                cy.findByText('Add a note to this action:').should(
                  'be.visible',
                );
                cy.findByRole('button', {
                  name: 'Adjust balance',
>>>>>>> ec55329a
                }).should('exist');
              });
            });
          });
        });
      });
    });
  });
});<|MERGE_RESOLUTION|>--- conflicted
+++ resolved
@@ -386,16 +386,27 @@
             });
           });
 
-<<<<<<< HEAD
+          it('Opens the adjust credit balance modal', () => {
+            cy.enableFeatureFlag('member_index_view');
+
+            openUserActionsDropdown();
+
+            cy.findByRole('button', { name: 'Adjust credit balance' }).click();
+
+            cy.getModal().within(() => {
+              cy.findAllByText('Adjust balance').should('be.visible');
+              cy.findByText('Add a note to this action:').should('be.visible');
+              cy.findByRole('button', {
+                name: 'Adjust balance',
+              }).should('exist');
+            });
+          });
+
           it('Opens the banish user modal', () => {
-=======
-          it('Opens the adjust credit balance modal', () => {
->>>>>>> ec55329a
             cy.enableFeatureFlag('member_index_view');
 
             openUserActionsDropdown();
 
-<<<<<<< HEAD
             cy.findByRole('button', { name: 'Banish user' }).click();
 
             cy.getModal().within(() => {
@@ -403,15 +414,6 @@
               cy.findByText('This action is irreversible').should('be.visible');
               cy.findByRole('button', {
                 name: 'Banish Admin McAdmin',
-=======
-            cy.findByRole('button', { name: 'Adjust credit balance' }).click();
-
-            cy.getModal().within(() => {
-              cy.findAllByText('Adjust balance').should('be.visible');
-              cy.findByText('Add a note to this action:').should('be.visible');
-              cy.findByRole('button', {
-                name: 'Adjust balance',
->>>>>>> ec55329a
               }).should('exist');
             });
           });
@@ -464,16 +466,31 @@
               });
             });
 
-<<<<<<< HEAD
+            it('Opens the adjust credit balance modal', () => {
+              cy.enableFeatureFlag('member_index_view');
+
+              openUserActionsDropdown();
+
+              cy.findByRole('button', {
+                name: 'Adjust credit balance',
+              }).click();
+
+              cy.getModal().within(() => {
+                cy.findAllByText('Adjust balance').should('be.visible');
+                cy.findByText('Add a note to this action:').should(
+                  'be.visible',
+                );
+                cy.findByRole('button', {
+                  name: 'Adjust balance',
+                }).should('exist');
+              });
+            });
+
             it('Opens the banish user modal', () => {
-=======
-            it('Opens the adjust credit balance modal', () => {
->>>>>>> ec55329a
               cy.enableFeatureFlag('member_index_view');
 
               openUserActionsDropdown();
 
-<<<<<<< HEAD
               cy.findByRole('button', { name: 'Banish user' }).click();
 
               cy.getModal().within(() => {
@@ -483,19 +500,6 @@
                 );
                 cy.findByRole('button', {
                   name: 'Banish Admin McAdmin',
-=======
-              cy.findByRole('button', {
-                name: 'Adjust credit balance',
-              }).click();
-
-              cy.getModal().within(() => {
-                cy.findAllByText('Adjust balance').should('be.visible');
-                cy.findByText('Add a note to this action:').should(
-                  'be.visible',
-                );
-                cy.findByRole('button', {
-                  name: 'Adjust balance',
->>>>>>> ec55329a
                 }).should('exist');
               });
             });
