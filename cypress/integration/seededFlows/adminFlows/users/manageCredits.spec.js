// More on roles, https://admin.forem.com/docs/forem-basics/user-roles
function openCreditsModal() {
  cy.getModal().should('not.exist');
  cy.findByRole('button', { name: 'Adjust balance' }).click();

  return cy.getModal();
}

function verifyAndDismissUserUpdatedMessage(message) {
  cy.findByText(message).should('exist');
  cy.findByRole('button', { name: 'Dismiss message' })
    .should('have.focus')
    .click();
  cy.findByText(message).should('not.exist');
}

describe('Manage User Credits', () => {
  describe('As an admin', () => {
    beforeEach(() => {
      cy.testSetup();
      cy.fixture('users/adminUser.json').as('user');
      cy.get('@user').then((user) => {
        cy.loginAndVisit(user, '/admin/users');
        cy.findByRole('link', { name: 'credits_user' }).click();
      });
    });

    it('should add credits', () => {
      cy.findByTestId('user-credits').should('have.text', '100');

      openCreditsModal().within(() => {
        cy.findByRole('combobox', { name: 'Adjust balance' }).select('Add');
        cy.findByRole('spinbutton', {
          name: 'Amount of credits to add or remove',
        }).type('10');
        cy.findByRole('textbox', {
          name: 'Why are you adjusting credits?',
        }).type('some reason');
        cy.findByRole('button', { name: 'Adjust' }).click();
      });

      cy.getModal().should('not.exist');
      verifyAndDismissUserUpdatedMessage('Credits have been added!');
      cy.findByTestId('user-credits').should('have.text', '210');
    });

    it('should remove credits', () => {
      cy.findByTestId('user-credits').should('have.text', '100');

      openCreditsModal().within(() => {
        cy.findByRole('combobox', { name: 'Adjust balance' }).select('Remove');
        cy.findByRole('spinbutton', {
          name: 'Amount of credits to add or remove',
        }).type('1');
        cy.findByRole('textbox', {
          name: 'Why are you adjusting credits?',
        }).type('some reason');
        cy.findByRole('button', { name: 'Adjust' }).click();
      });

      cy.getModal().should('not.exist');
      verifyAndDismissUserUpdatedMessage('Credits have been removed.');
      cy.findByTestId('user-credits').should('have.text', '89');
    });

    it('should not remove more credits than a user has', () => {
      cy.findByTestId('user-credits').should('have.text', '100');

      openCreditsModal().within(() => {
        cy.findByRole('combobox', { name: 'Adjust balance' }).select('Remove');
        cy.findByRole('spinbutton', {
          name: 'Amount of credits to add or remove',
        })
          .as('credits')
          .type('10');
        cy.findByRole('textbox', {
          name: 'Why are you adjusting credits?',
        }).type('some reason');
        cy.findByRole('button', { name: 'Adjust' }).click();
      });

<<<<<<< HEAD
      cy.getModal().should('not.exist');
      verifyAndDismissUserUpdatedMessage('Credits have been removed.');
      cy.findByTestId('user-credits').should('have.text', '0');
=======
      cy.getModal().should('exist');
      cy.findByTestId('user-credits').should('have.text', '100');
    });

    it('should have correct max credits for adding and removing credits', () => {
      cy.findByTestId('user-credits').should('have.text', '100');

      openCreditsModal().within(() => {
        cy.findByRole('combobox', { name: 'Adjust balance' })
          .as('adjustBalance')
          .select('Add');
        cy.findByRole('spinbutton', {
          name: 'Amount of credits to add or remove',
        })
          .as('creditAmount')
          .should('have.attr', 'max', '9999');

        cy.get('@adjustBalance').select('Remove');
        cy.get('@creditAmount').should('have.attr', 'max', '100');

        cy.get('@adjustBalance').select('Add');
        cy.get('@creditAmount').should('have.attr', 'max', '9999');
      });
>>>>>>> 52ced7f0
    });
  });
});<|MERGE_RESOLUTION|>--- conflicted
+++ resolved
@@ -79,11 +79,6 @@
         cy.findByRole('button', { name: 'Adjust' }).click();
       });
 
-<<<<<<< HEAD
-      cy.getModal().should('not.exist');
-      verifyAndDismissUserUpdatedMessage('Credits have been removed.');
-      cy.findByTestId('user-credits').should('have.text', '0');
-=======
       cy.getModal().should('exist');
       cy.findByTestId('user-credits').should('have.text', '100');
     });
@@ -107,7 +102,6 @@
         cy.get('@adjustBalance').select('Add');
         cy.get('@creditAmount').should('have.attr', 'max', '9999');
       });
->>>>>>> 52ced7f0
     });
   });
 });