describe('Comment on articles', () => {
  beforeEach(() => {
    cy.testSetup();
    cy.fixture('users/articleEditorV1User.json').as('user');

    cy.get('@user').then((user) => {
      cy.loginUser(user).then(() => {
        cy.createArticle({
          title: 'Test Article',
          tags: ['beginner', 'ruby', 'go'],
          content: `This is a test article's contents.`,
          published: true,
        }).then((response) => {
          cy.visit(response.body.current_state_path);
        });
      });
    });
  });

  describe('Comments using mention autocomplete', () => {
    it('should comment on an article with user mention autocomplete suggesting max 6 users', () => {
      cy.intercept(
        { method: 'GET', url: '/search/usernames' },
        { fixture: 'search/usernames.json' },
      );

      cy.findByLabelText(/^Add a comment to the discussion$/i).click();

      // Wait for the new autocomplete text areas to be mounted
      cy.findByTestId('autocomplete-textarea', {
        role: 'textbox',
        name: /Add a comment to the discussion/,
      }).as('plainCommentBox');
      cy.get('@plainCommentBox').type('Some text @s');

      // Verify the combobox has appeared
      cy.findByRole('combobox', { name: /Add a comment to the discussion/ }).as(
        'autocompleteCommentBox',
      );
      cy.get('@autocompleteCommentBox').should('have.focus');

      cy.findByText('Type to search for a user').should('exist');
      cy.get('@autocompleteCommentBox').type('earch');

      const expectedUsernames = [
        '@search_user_1',
        '@search_user_2',
        '@search_user_2',
        '@search_user_3',
        '@search_user_4',
        '@search_user_5',
        '@search_user_6',
      ];

      expectedUsernames.forEach((name) => cy.findByText(name).should('exist'));
      cy.findByText('@search_user_7').should('not.exist');

      cy.findByText('@search_user_3').click();

      cy.get('@plainCommentBox').should('have.focus');
      cy.get('@plainCommentBox').should(
        'have.value',
        'Some text @search_user_3 ',
      );
    });

    it('should select a mention autocomplete suggestion by keyboard', () => {
      cy.intercept(
        { method: 'GET', url: '/search/usernames' },
        { fixture: 'search/usernames.json' },
      );

      cy.findByLabelText(/^Add a comment to the discussion$/i).click();

      // Wait for the new autocomplete text areas to be mounted
      cy.findByTestId('autocomplete-textarea', {
        role: 'textbox',
        name: /Add a comment to the discussion/,
      }).as('plainCommentBox');

      cy.get('@plainCommentBox').type('Some text @s');
      // Verify the combobox has appeared
      cy.findByRole('combobox', { name: /Add a comment to the discussion/ }).as(
        'autocompleteCommentBox',
      );
      cy.get('@autocompleteCommentBox').should('have.focus');
      cy.get('@autocompleteCommentBox').type('earch_user{downarrow}{enter}');

      cy.get('@plainCommentBox').should('have.focus');
      cy.get('@plainCommentBox').should(
        'have.value',
        'Some text @search_user_1 ',
      );
    });

    it('should accept entered comment text without user mention if no autocomplete suggestions', () => {
      cy.intercept(
        { method: 'GET', url: '/search/usernames' },
        { fixture: 'search/emptyUsernamesSearch.json' },
      );

      cy.findByLabelText(/^Add a comment to the discussion$/i).click();
      // Wait for the new autocomplete text areas to be mounted
      cy.findByTestId('autocomplete-textarea', {
        role: 'textbox',
        name: /Add a comment to the discussion/,
      }).as('plainCommentBox');

      cy.get('@plainCommentBox').type('Some text @u');
      // Verify the combobox has appeared
      cy.findByRole('combobox', { name: /Add a comment to the discussion/ }).as(
        'autocompleteCommentBox',
      );
      cy.get('@autocompleteCommentBox').should('have.focus');

      cy.get('@autocompleteCommentBox').type('ser');

      cy.findByText('No results found').should('exist');
      cy.get('@autocompleteCommentBox').type(' ');

      cy.findByText('No results found').should('not.exist');
      cy.get('@plainCommentBox').should('have.focus');
      cy.get('@plainCommentBox').should('have.value', 'Some text @user ');
    });

    it('should stop showing mention autocomplete suggestions on text delete', () => {
      cy.intercept(
        { method: 'GET', url: '/search/usernames' },
        { fixture: 'search/usernames.json' },
      );

      cy.findByLabelText(/^Add a comment to the discussion$/i).click();
      // Wait for the new autocomplete text areas to be mounted
      cy.findByTestId('autocomplete-textarea', {
        role: 'textbox',
        name: /Add a comment to the discussion/,
      }).as('plainCommentBox');

      cy.get('@plainCommentBox').type('Some text @s');
      // Verify the combobox has appeared
      cy.findByRole('combobox', { name: /Add a comment to the discussion/ }).as(
        'autocompleteCommentBox',
      );

      cy.get('@autocompleteCommentBox').should('have.focus');
      cy.get('@autocompleteCommentBox').type('e');
      cy.findByText('@search_user_1').should('exist');

      cy.get('@autocompleteCommentBox').type(
        '{backspace}{backspace}{backspace}',
      );
      cy.findByText('@search_user_1').should('not.exist');
    });

    it('should resume search suggestions when user types after deleting', () => {
      cy.intercept(
        { method: 'GET', url: '/search/usernames' },
        { fixture: 'search/usernames.json' },
      );

      cy.findByLabelText(/^Add a comment to the discussion$/i).click();
      // Wait for the new autocomplete text areas to be mounted
      cy.findByTestId('autocomplete-textarea', {
        role: 'textbox',
        name: /Add a comment to the discussion/,
      }).as('plainCommentBox');

      cy.get('@plainCommentBox').type('Some text @se');

      // Verify the combobox has appeared
      cy.findByRole('combobox', { name: /Add a comment to the discussion/ }).as(
        'autocompleteCommentBox',
      );

      cy.get('@autocompleteCommentBox').should('have.focus');
      cy.get('@autocompleteCommentBox').type('{backspace}{backspace}');
      cy.findByText('@search_user_1').should('not.exist');

      cy.get('@autocompleteCommentBox').type('se');
      cy.findByText('@search_user_1').should('exist');
    });

    it('should close the autocomplete suggestions on Escape press', () => {
      cy.intercept(
        { method: 'GET', url: '/search/usernames' },
        { fixture: 'search/usernames.json' },
      );

      cy.findByLabelText(/^Add a comment to the discussion$/i).click();
      // Wait for the new autocomplete text areas to be mounted
      cy.findByTestId('autocomplete-textarea', {
        role: 'textbox',
        name: /Add a comment to the discussion/,
      }).as('plainCommentBox');
      cy.get('@plainCommentBox').type('Some text @s');

      // Verify the combobox has appeared
      cy.findByRole('combobox', { name: /Add a comment to the discussion/ }).as(
        'autocompleteCommentBox',
      );

      cy.get('@autocompleteCommentBox').type('earch');
      cy.findByText('@search_user_1').should('be.visible');

      cy.get('@autocompleteCommentBox').type('{Esc}');
      cy.findByText('@search_user_1').should('not.be.visible');
    });

    it('should reply to a comment with user mention autocomplete', () => {
      cy.intercept(
        { method: 'GET', url: '/search/usernames' },
        { fixture: 'search/usernames.json' },
      );

      cy.findByLabelText(/^Add a comment to the discussion$/i).click();
      // Wait for the new autocomplete text areas to be mounted
      cy.findByTestId('autocomplete-textarea', {
        role: 'textbox',
        name: /Add a comment to the discussion/,
      }).as('plainCommentBox');

      cy.get('@plainCommentBox').type('first comment');
      cy.findByRole('button', { name: /Submit/ }).click();

      cy.findByRole('link', { name: /Reply/ }).click();

      cy.findAllByTestId('autocomplete-textarea', {
        role: 'textbox',
        name: /Reply to a comment/,
      })
        .last()
        .as('replyCommentBox');

      cy.get('@replyCommentBox').click();
      cy.get('@replyCommentBox').type('Some text @s');

      // Verify the combobox has appeared
      cy.findByRole('combobox', { name: /Reply to a comment/ }).as(
        'autocompleteCommentBox',
      );

      cy.get('@autocompleteCommentBox').type('earch');
      cy.findByText('@search_user_1').click();

      cy.get('@replyCommentBox').should(
        'have.value',
        'Some text @search_user_1 ',
      );
    });

    it('should pre-populate a comment field when editing', () => {
      cy.intercept(
        { method: 'GET', url: '/search/usernames' },
        { fixture: 'search/usernames.json' },
      );

      cy.findByLabelText(/^Add a comment to the discussion$/i).click();
      // Wait for the new autocomplete text areas to be mounted
      cy.findByTestId('autocomplete-textarea', {
        role: 'textbox',
        name: /Add a comment to the discussion/,
      }).as('plainCommentBox');

      cy.get('@plainCommentBox').type('first comment');
      cy.findByRole('button', { name: /Submit/ }).click();

      cy.findByRole('link', { name: /Reply/ });

      cy.findByTestId('comments-container').within(() => {
        cy.findByLabelText('Toggle dropdown menu').click();
        // Wait for the menu to be visible
        cy.findByText('Edit').should('be.visible');
        cy.findByText('Edit').click();
      });

      cy.findByDisplayValue('first comment').should('exist');
    });
  });

<<<<<<< HEAD
  it('should add a comment', () => {
    cy.findByRole('main')
      .as('main')
      .findByRole('heading', { name: 'Discussion (0)' });
    cy.get('@main')
      .findByRole('textbox', { name: /^Add a comment to the discussion$/i })
      .focus() // Focus activates the Submit button and mini toolbar below a comment textbox
      .type('this is a comment');

    cy.get('@main')
      .findByRole('textbox', { name: /^Add a comment to the discussion$/i })
      .should('have.value', 'this is a comment');

    cy.get('@main')
      .findByRole('button', { name: /^Submit$/i })
      .click();

    // Comment was saved so the new comment textbox should be empty.
    cy.get('@main')
      .findByRole('textbox', { name: /^Add a comment to the discussion$/i })
      .should('have.value', '');

    cy.get('@main').findByText(/^this is a comment$/i);
    cy.get('@main').findByRole('heading', { name: 'Discussion (1)' });
=======
  xit('should reply to a comment with user mention autocomplete', () => {
    cy.intercept(
      { method: 'GET', url: '/search/usernames' },
      { fixture: 'search/usernames.json' },
    );

    cy.findByLabelText('Add a comment to the discussion').click();
    // Wait for the new autocomplete text areas to be mounted
    cy.findByTestId('autocomplete-textarea', {
      role: 'textbox',
      name: /Add a comment to the discussion/,
    }).as('plainCommentBox');

    cy.get('@plainCommentBox').type('first comment');
    cy.findByRole('button', { name: /Submit/ }).click();

    cy.findByRole('link', { name: /Reply/ }).click();

    cy.findAllByTestId('autocomplete-textarea', {
      role: 'textbox',
      name: /Reply to a comment/,
    })
      .last()
      .as('replyCommentBox');

    cy.get('@replyCommentBox').click();
    cy.get('@replyCommentBox').type('Some text @s');

    // Verify the combobox has appeared
    cy.findByRole('combobox', { name: /Reply to a comment/ }).as(
      'autocompleteCommentBox',
    );

    cy.get('@autocompleteCommentBox').type('earch');
    cy.findByText('@search_user_1').click();

    cy.get('@replyCommentBox').should(
      'have.value',
      'Some text @search_user_1 ',
    );
>>>>>>> b636a2f0
  });

  it('should add a comment from a response template', () => {
    cy.createResponseTemplate({
      title: 'Test Canned Response',
      content: 'This is a test canned response',
    }).then((_response) => {
      cy.findByRole('main')
        .as('main')
        .findByRole('heading', { name: 'Discussion (0)' });
      cy.get('@main')
        .findByRole('textbox', { name: /^Add a comment to the discussion$/i })
        .focus(); // Focus activates the Submit button and mini toolbar below a comment textbox

      cy.get('@main')
        .findByRole('button', { name: /^Use a response template$/i })
        .click();

      cy.get('@main')
        .findByRole('button', { name: /^Insert$/i })
        .click();

      cy.get('@main')
        .findByRole('textbox', { name: /^Add a comment to the discussion$/i })
        .should('have.value', 'This is a test canned response');

      cy.get('@main')
        .findByRole('button', { name: /^Submit$/i })
        .click();

      // Comment was saved so the new comment textbox should be empty.
      cy.get('@main')
        .findByRole('textbox', { name: /^Add a comment to the discussion$/i })
        .should('have.value', '');

      cy.get('@main').findByRole('heading', { name: 'Discussion (1)' });
    });
  });
});<|MERGE_RESOLUTION|>--- conflicted
+++ resolved
@@ -206,7 +206,7 @@
       cy.findByText('@search_user_1').should('not.be.visible');
     });
 
-    it('should reply to a comment with user mention autocomplete', () => {
+    xit('should reply to a comment with user mention autocomplete', () => {
       cy.intercept(
         { method: 'GET', url: '/search/usernames' },
         { fixture: 'search/usernames.json' },
@@ -277,7 +277,6 @@
     });
   });
 
-<<<<<<< HEAD
   it('should add a comment', () => {
     cy.findByRole('main')
       .as('main')
@@ -302,48 +301,6 @@
 
     cy.get('@main').findByText(/^this is a comment$/i);
     cy.get('@main').findByRole('heading', { name: 'Discussion (1)' });
-=======
-  xit('should reply to a comment with user mention autocomplete', () => {
-    cy.intercept(
-      { method: 'GET', url: '/search/usernames' },
-      { fixture: 'search/usernames.json' },
-    );
-
-    cy.findByLabelText('Add a comment to the discussion').click();
-    // Wait for the new autocomplete text areas to be mounted
-    cy.findByTestId('autocomplete-textarea', {
-      role: 'textbox',
-      name: /Add a comment to the discussion/,
-    }).as('plainCommentBox');
-
-    cy.get('@plainCommentBox').type('first comment');
-    cy.findByRole('button', { name: /Submit/ }).click();
-
-    cy.findByRole('link', { name: /Reply/ }).click();
-
-    cy.findAllByTestId('autocomplete-textarea', {
-      role: 'textbox',
-      name: /Reply to a comment/,
-    })
-      .last()
-      .as('replyCommentBox');
-
-    cy.get('@replyCommentBox').click();
-    cy.get('@replyCommentBox').type('Some text @s');
-
-    // Verify the combobox has appeared
-    cy.findByRole('combobox', { name: /Reply to a comment/ }).as(
-      'autocompleteCommentBox',
-    );
-
-    cy.get('@autocompleteCommentBox').type('earch');
-    cy.findByText('@search_user_1').click();
-
-    cy.get('@replyCommentBox').should(
-      'have.value',
-      'Some text @search_user_1 ',
-    );
->>>>>>> b636a2f0
   });
 
   it('should add a comment from a response template', () => {
