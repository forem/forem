--- conflicted
+++ resolved
@@ -202,9 +202,6 @@
       cy.findByText('@search_user_1').should('not.be.visible');
     });
 
-<<<<<<< HEAD
-    it('should reply to a comment with user mention autocomplete', () => {
-=======
     it('should close the autocomplete suggestions and exit combobox on click outside', () => {
       cy.intercept(
         { method: 'GET', url: '/search/usernames' },
@@ -262,9 +259,7 @@
       cy.get('@plainTextArea').should('be.visible');
     });
 
-    // TODO: Flaky spec
-    xit('should reply to a comment with user mention autocomplete', () => {
->>>>>>> 94bca23f
+    it('should reply to a comment with user mention autocomplete', () => {
       cy.intercept(
         { method: 'GET', url: '/search/usernames' },
         { fixture: 'search/usernames.json' },
