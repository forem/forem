--- conflicted
+++ resolved
@@ -501,7 +501,6 @@
     cy.findByRole('button', { name: /^Submit$/i }).should('have.focus');
   });
 
-<<<<<<< HEAD
   it('should add a comment with a gist embed', () => {
     cy.findByRole('main').within(() => {
       cy.findByRole('textbox', {
@@ -514,7 +513,6 @@
       cy.findByRole('button', { name: /^Submit$/i }).click();
     });
   });
-=======
   it('should provide a dropdown of options', () => {
     cy.findByRole('main').within(() => {
       // Add a comment
@@ -590,5 +588,4 @@
     cy.findByRole('button', { name: /^Toggle dropdown menu$/i }).click();
     cy.findByRole('link', { name: /^Edit this comment$/i }).should('not.exist');
   });
->>>>>>> ab6969b2
 });