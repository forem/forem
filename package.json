--- conflicted
+++ resolved
@@ -90,12 +90,8 @@
     "babel-preset-preact": "^1.1.0",
     "chart.js": "^2.8.0",
     "codemirror": "^5.46.0",
-<<<<<<< HEAD
     "clipboard-copy-element": "^1.0.0",
-    "intersection-observer": "^0.6.0",
-=======
     "intersection-observer": "^0.7.0",
->>>>>>> e54d4c91
     "linkstate": "^1.1.1",
     "marked": "^0.6.2",
     "preact": "^8.4.2",
