--- conflicted
+++ resolved
@@ -13,13 +13,10 @@
     "test:watch": "jest app/javascript/ --watch",
     "storybook": "start-storybook -p 6006 -c app/javascript/.storybook -s app/javascript/.storybook/assets",
     "build-storybook": "build-storybook -c app/javascript/.storybook -s app/javascript/.storybook/assets",
-<<<<<<< HEAD
     "cypress:run": "cypress run",
     "cypress:test": "server-test start http-get://localhost:3000/ cypress:run",
-    "start": "bin/startup"
-=======
+    "start": "bin/startup",
     "api-docs:serve": "yarn redoc-cli serve docs/api_v0.yml --options.pathInMiddlePanel --options.jsonSampleExpandLevel=all --options.menuToggle -t docs/api_template.hbs --watch"
->>>>>>> 0d2506f9
   },
   "husky": {
     "hooks": {
@@ -90,11 +87,8 @@
     "preact-render-spy": "1.3.0",
     "preact-render-to-json": "^3.6.6",
     "prettier": "^1.18.2",
-<<<<<<< HEAD
     "start-server-and-test": "^1.9.2",
-=======
     "redoc-cli": "0.9.2",
->>>>>>> 0d2506f9
     "webpack-dev-server": "^2.11.3"
   },
   "dependencies": {
