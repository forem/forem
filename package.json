--- conflicted
+++ resolved
@@ -148,14 +148,9 @@
     "chart.js": "^2.9.3",
     "clipboard-polyfill": "^3.0.1",
     "core-js": "3",
-<<<<<<< HEAD
-    "file-loader": "^6.0.0",
+    "file-loader": "^6.1.1",
     "focus-trap": "^6.1.2",
-    "focus-visible": "^5.1.0",
-=======
-    "file-loader": "^6.1.1",
     "focus-visible": "^5.2.0",
->>>>>>> ea156a20
     "he": "^1.2.0",
     "honeybadger-js": "2.3.0",
     "intersection-observer": "^0.11.0",
