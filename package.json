{
  "name": "Dev.to",
  "version": "1.0.0",
  "description": "Where programmers share ideas and help each other grow",
  "main": "index.js",
  "directories": {
    "doc": "docs",
    "lib": "lib",
    "test": "test"
  },
  "scripts": {
    "test": "jest app/javascript/ --coverage",
    "test:watch": "jest app/javascript/ --watch",
    "storybook": "start-storybook -p 6006 -c app/javascript/.storybook -s app/javascript/.storybook/assets",
    "build-storybook": "build-storybook -c app/javascript/.storybook -s app/javascript/.storybook/assets"
  },
  "husky": {
    "hooks": {
      "pre-commit": "lint-staged"
    }
  },
  "lint-staged": {
    "*.{js,jsx}": [
      "eslint --fix",
      "prettier --write",
      "git add"
    ],
    "{app,spec}/**/*.rb": [
      "bundle exec rubocop --require rubocop-rspec --safe-auto-correct",
      "git add"
    ],
    "app/**/*.html.erb": [
      "bin/bundle exec erblint",
      "git add"
    ],
    "*.json": [
      "prettier --write",
      "git add"
    ],
    "*.md": [
      "prettier --write",
      "git add"
    ]
  },
  "prettier": {
    "singleQuote": true,
    "trailingComma": "all",
    "printWidth": 80
  },
  "repository": {
    "type": "git",
    "url": "git+https://github.com/thepracticaldev/dev.to.git"
  },
  "author": "",
  "license": "AGPL-3.0-or-later",
  "bugs": {
    "url": "https://github.com/thepracticaldev/dev.to/issues"
  },
  "homepage": "https://github.com/thepracticaldev/dev.to#readme",
  "devDependencies": {
    "@storybook/addon-actions": "^5.0.6",
    "@storybook/addon-links": "^5.0.6",
    "@storybook/addons": "^5.0.6",
    "babel-core": "^7.0.0-bridge.0",
    "babel-eslint": "^10.0.1",
    "babel-jest": "^23.4.2",
    "eslint": "^5.16.0",
    "eslint-config-airbnb": "^17.1.0",
    "eslint-config-airbnb-base": "^13.1.0",
    "eslint-config-prettier": "^4.2.0",
    "eslint-plugin-babel": "^5.3.0",
    "eslint-plugin-ignore-erb": "^0.1.1",
    "eslint-plugin-import": "^2.17.2",
    "eslint-plugin-jsx-a11y": "^6.2.1",
    "eslint-plugin-react": "^7.12.4",
    "faker": "^4.1.0",
    "husky": "^2.1.0",
    "jest": "^23.5.0",
    "jest-fetch-mock": "^2.1.2",
    "jsdom": "^15.0.0",
    "lint-staged": "^8.1.5",
    "preact-render-spy": "^1.3.0",
    "preact-render-to-json": "^3.6.6",
<<<<<<< HEAD
    "prettier": "^1.16.4",
    "webpack-dev-server": "^3.2.1",
    "@storybook/preact": "^5.0.6",
    "babel-loader": "^8.0.5"
=======
    "prettier": "^1.17.0",
    "webpack-dev-server": "^2.11.3"
>>>>>>> 31a02d5c
  },
  "dependencies": {
    "@babel/core": "^7.4.3",
    "@babel/plugin-transform-react-jsx": "^7.0.0",
    "@rails/webpacker": "^4.0.2",
    "chart.js": "^2.8.0",
    "codemirror": "^5.46.0",
    "intersection-observer": "^0.6.0",
    "linkstate": "^1.1.1",
    "marked": "^0.6.2",
    "preact": "^8.4.2",
    "preact-compat": "^3.18.5",
    "preact-textarea-autosize": "^4.0.7",
    "prop-types": "^15.7.2",
    "pusher-js": "^4.4.0",
    "twilio-video": "^1.18.0",
    "web-share-wrapper": "^0.2.1"
  },
  "jest": {
    "setupFiles": [
      "jest-localstorage-mock"
    ]
  }
}<|MERGE_RESOLUTION|>--- conflicted
+++ resolved
@@ -81,15 +81,10 @@
     "lint-staged": "^8.1.5",
     "preact-render-spy": "^1.3.0",
     "preact-render-to-json": "^3.6.6",
-<<<<<<< HEAD
-    "prettier": "^1.16.4",
+    "prettier": "^1.17.0",
     "webpack-dev-server": "^3.2.1",
     "@storybook/preact": "^5.0.6",
     "babel-loader": "^8.0.5"
-=======
-    "prettier": "^1.17.0",
-    "webpack-dev-server": "^2.11.3"
->>>>>>> 31a02d5c
   },
   "dependencies": {
     "@babel/core": "^7.4.3",
