{
  "name": "dev.to",
  "version": "1.0.0",
  "description": "Where programmers share ideas and help each other grow",
  "main": "index.js",
  "directories": {
    "doc": "docs",
    "lib": "lib",
    "test": "test"
  },
  "scripts": {
    "api-docs:lint": "spectral lint -F hint -v docs/api_v0.yml && lint-openapi -e docs/api_v0.yml",
    "api-docs:serve": "redoc-cli serve docs/api_v0.yml --options.pathInMiddlePanel --options.jsonSampleExpandLevel=all --options.menuToggle -t docs/api_template.hbs --watch",
    "build-storybook": "build-storybook -c app/javascript/.storybook -s app/assets",
    "storybook": "start-storybook -p 6006 -c app/javascript/.storybook -s app/assets",
    "test": "jest app/javascript/ --coverage",
    "test:watch": "jest app/javascript/ --watch"
  },
  "husky": {
    "hooks": {
      "pre-commit": "lint-staged"
    }
  },
  "lint-staged": {
    "app/assets/config/manifest.js": [
      "prettier --write",
      "eslint --fix -c app/assets/javascripts/.eslintrc.js"
    ],
    "docs/api_v0.yml": [
      "spectral lint -F hint",
      "lint-openapi -e"
    ],
    "*.{js,jsx}": [
      "prettier --write",
      "eslint --fix"
    ],
    "{app,spec,config,lib}/**/*.rb": [
      "bundle exec rubocop --require rubocop-rspec --safe-auto-correct"
    ],
    "Gemfile": [
      "bundle exec rubocop --require rubocop-rspec --safe-auto-correct"
    ],
    "app/**/*.html.erb": [
      "bundle exec erblint"
    ],
    "*.json": [
      "prettier --write"
    ],
    "*.scss": [
      "prettier --write"
    ],
    "*.md": [
      "prettier --write --prose-wrap always"
    ]
  },
  "prettier": {
    "singleQuote": true,
    "trailingComma": "all",
    "printWidth": 80
  },
  "repository": {
    "type": "git",
    "url": "git+https://github.com/thepracticaldev/dev.to.git"
  },
  "author": "",
  "license": "AGPL-3.0-or-later",
  "bugs": {
    "url": "https://github.com/thepracticaldev/dev.to/issues"
  },
  "homepage": "https://github.com/thepracticaldev/dev.to#readme",
  "devDependencies": {
    "@stoplight/spectral": "5.1.0",
    "@storybook/addon-actions": "3.4.12",
    "@storybook/addon-knobs": "3.4.12",
    "@storybook/addon-links": "3.4.12",
    "@storybook/addons": "3.4.12",
    "@storybook/react": "3.4.12",
    "babel-eslint": "^10.1.0",
    "babel-jest": "^23.4.2",
    "eslint": "^5.16.0",
    "eslint-config-airbnb": "^17.1.1",
    "eslint-config-airbnb-base": "^14.0.0",
    "eslint-config-prettier": "^6.10.0",
    "eslint-plugin-babel": "^5.3.0",
    "eslint-plugin-ignore-erb": "^0.1.1",
    "eslint-plugin-import": "^2.20.1",
    "eslint-plugin-jsx-a11y": "^6.2.3",
    "eslint-plugin-react": "^7.18.3",
    "faker": "^4.1.0",
    "husky": "^4.2.3",
    "ibm-openapi-validator": "0.24.1",
    "jest": "^23.5.0",
<<<<<<< HEAD
    "jest-axe": "^3.3.0",
    "jest-fetch-mock": "^3.0.2",
=======
    "jest-axe": "^3.4.0",
    "jest-fetch-mock": "^3.0.1",
>>>>>>> b096b198
    "jsdom": "^16.2.0",
    "lint-staged": "^10.0.8",
    "mutationobserver-shim": "^0.3.3",
    "preact-render-spy": "1.3.0",
    "preact-render-to-json": "^3.6.6",
    "prettier": "^1.19.1",
    "redoc-cli": "0.9.6",
    "webpack-dev-server": "^2.11.3"
  },
  "dependencies": {
    "@github/clipboard-copy-element": "^1.1.2",
    "@rails/webpacker": "^3.5.5",
    "babel-plugin-transform-react-jsx": "^6.24.1",
    "babel-preset-preact": "^1.1.0",
    "chart.js": "^2.9.3",
    "clipboard-polyfill": "^2.8.6",
    "codemirror": "^5.52.0",
    "focus-visible": "^5.0.2",
    "honeybadger-js": "2.1.3",
    "intersection-observer": "^0.7.0",
    "linkstate": "^1.1.1",
    "lodash.debounce": "4.0.8",
    "marked": "^0.8.0",
    "postscribe": "^2.0.8",
    "preact": "^8.5.3",
    "preact-compat": "^3.19.0",
    "preact-textarea-autosize": "^4.0.7",
    "prop-types": "^15.7.2",
    "pusher-js": "^5.1.1",
    "rails-erb-loader": "^5.5.2",
    "stimulus": "^1.1.1",
    "twilio-video": "^2.2.0",
    "web-share-wrapper": "^0.2.1"
  },
  "jest": {
    "setupFiles": [
      "jest-localstorage-mock"
    ]
  }
}<|MERGE_RESOLUTION|>--- conflicted
+++ resolved
@@ -90,13 +90,8 @@
     "husky": "^4.2.3",
     "ibm-openapi-validator": "0.24.1",
     "jest": "^23.5.0",
-<<<<<<< HEAD
-    "jest-axe": "^3.3.0",
+    "jest-axe": "^3.4.0",
     "jest-fetch-mock": "^3.0.2",
-=======
-    "jest-axe": "^3.4.0",
-    "jest-fetch-mock": "^3.0.1",
->>>>>>> b096b198
     "jsdom": "^16.2.0",
     "lint-staged": "^10.0.8",
     "mutationobserver-shim": "^0.3.3",
