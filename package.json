{
  "name": "Dev.to",
  "version": "1.0.0",
  "description": "Where programmers share ideas and help each other grow",
  "main": "index.js",
  "directories": {
    "doc": "docs",
    "lib": "lib",
    "test": "test"
  },
  "scripts": {
    "test": "jest app/javascript/ --coverage",
    "test:watch": "jest app/javascript/ --watch",
    "storybook": "start-storybook -p 6006 -c app/javascript/.storybook -s app/javascript/.storybook/assets",
    "build-storybook": "build-storybook -c app/javascript/.storybook -s app/javascript/.storybook/assets"
  },
  "husky": {
    "hooks": {
      "pre-commit": "lint-staged"
    }
  },
  "lint-staged": {
    "*.{js,jsx}": [
      "prettier --write",
      "eslint --fix",
      "git add"
    ],
    "{app,spec}/**/*.rb": [
      "bin/rubocop --require rubocop-rspec --auto-correct",
      "git add"
    ],
    "app/**/*.html.erb": [
      "bin/bundle exec erblint",
      "git add"
    ],
    "*.json": [
      "prettier --write",
      "git add"
    ],
    "*.md": [
      "prettier --write",
      "git add"
    ]
  },
  "prettier": {
    "singleQuote": true,
    "trailingComma": "all",
    "printWidth": 80
  },
  "repository": {
    "type": "git",
    "url": "git+https://github.com/thepracticaldev/dev.to.git"
  },
  "author": "",
  "license": "AGPL-3.0-or-later",
  "bugs": {
    "url": "https://github.com/thepracticaldev/dev.to/issues"
  },
  "homepage": "https://github.com/thepracticaldev/dev.to#readme",
  "devDependencies": {
    "@storybook/addon-actions": "^3.4.11",
    "@storybook/addon-links": "^3.4.11",
    "@storybook/addons": "^3.4.11",
    "@storybook/react": "^3.4.11",
    "babel-eslint": "^10.0.1",
    "babel-jest": "^23.4.2",
    "eslint": "^5.13.0",
    "eslint-config-airbnb": "^17.1.0",
    "eslint-config-airbnb-base": "^13.1.0",
    "eslint-config-prettier": "^4.0.0",
    "eslint-plugin-babel": "^5.3.0",
    "eslint-plugin-ignore-erb": "^0.1.1",
    "eslint-plugin-import": "^2.16.0",
    "eslint-plugin-jsx-a11y": "^6.2.1",
    "eslint-plugin-react": "^7.12.4",
    "faker": "^4.1.0",
    "husky": "^1.3.1",
    "jest": "^23.5.0",
    "jest-fetch-mock": "^2.1.0",
    "jsdom": "^13.2.0",
    "lint-staged": "^8.1.3",
    "preact-render-spy": "^1.3.0",
    "preact-render-to-json": "^3.6.6",
    "prettier": "^1.16.4",
    "webpack-dev-server": "^2.11.3"
  },
  "dependencies": {
    "@rails/webpacker": "^3.5.5",
    "@webscopeio/react-textarea-autocomplete": "^2.3.4",
    "babel-plugin-transform-react-jsx": "^6.24.1",
    "babel-preset-preact": "^1.1.0",
    "codemirror": "^5.43.0",
    "intersection-observer": "^0.5.1",
    "linkstate": "^1.1.1",
    "marked": "^0.6.0",
    "preact": "^8.4.2",
    "preact-compat": "^3.18.4",
    "preact-textarea-autosize": "^4.0.7",
    "prop-types": "^15.6.2",
    "pusher-js": "^4.3.1",
<<<<<<< HEAD
    "web-share-wrapper": "^0.2.1",
    "twilio-video": "^1.15.0"
  },
  "husky": {
    "hooks": {
      "pre-commit": "lint-staged"
    }
=======
    "twilio-video": "^1.15.1"
>>>>>>> fe9da91c
  }
}<|MERGE_RESOLUTION|>--- conflicted
+++ resolved
@@ -98,16 +98,7 @@
     "preact-textarea-autosize": "^4.0.7",
     "prop-types": "^15.6.2",
     "pusher-js": "^4.3.1",
-<<<<<<< HEAD
     "web-share-wrapper": "^0.2.1",
-    "twilio-video": "^1.15.0"
-  },
-  "husky": {
-    "hooks": {
-      "pre-commit": "lint-staged"
-    }
-=======
     "twilio-video": "^1.15.1"
->>>>>>> fe9da91c
   }
 }