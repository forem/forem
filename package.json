{
  "name": "dev.to",
  "version": "1.0.0",
  "description": "Where programmers share ideas and help each other grow",
  "engines": {
    "yarn": ">=1.21.x",
    "node": "12.16.x"
  },
  "main": "index.js",
  "directories": {
    "doc": "docs",
    "lib": "lib",
    "test": "test"
  },
  "scripts": {
    "api-docs:lint": "spectral lint -F hint -v docs/api_v0.yml && lint-openapi -e docs/api_v0.yml",
    "api-docs:serve": "redoc-cli serve docs/api_v0.yml --options.pathInMiddlePanel --options.jsonSampleExpandLevel=all --options.menuToggle -t docs/api_template.hbs --watch",
    "storybook-prerequisites": "node-sass app/assets/stylesheets/themes -o app/javascript/storybook-static/themes && bin/generate-css-utility-classes-docs.js",
    "prebuild-storybook": "npm run storybook-prerequisites",
    "build-storybook": "build-storybook -c app/javascript/.storybook -s app/assets -o app/javascript/storybook-static --quiet",
    "prestorybook": "npm run storybook-prerequisites",
    "storybook": "start-storybook -p 6006 -c app/javascript/.storybook -s app/assets,app/javascript/storybook-static",
    "lint:frontend": "eslint app/assets/javascripts/**/*.js app/javascript/**/*.jsx app/javascript/**/*.js",
    "pretest": "npm run lint:frontend",
    "test": "jest app/javascript/ --coverage",
    "test:watch": "jest app/javascript/ --watch"
  },
  "husky": {
    "hooks": {
      "pre-commit": "lint-staged"
    }
  },
  "lint-staged": {
    "app/assets/config/manifest.js": [
      "prettier --write",
      "eslint --fix -c app/assets/javascripts/.eslintrc.js"
    ],
    "docs/api_v0.yml": [
      "spectral lint -F hint",
      "lint-openapi -e"
    ],
    "*.{js,jsx}": [
      "prettier --write",
      "eslint --fix",
      "jest --findRelatedTests"
    ],
    "{app,spec,config,lib}/**/*.rb": [
      "bundle exec rubocop --require rubocop-rspec --auto-correct"
    ],
    "app/views/**/*.jbuilder": [
      "bundle exec rubocop --require rubocop-rspec --auto-correct"
    ],
    "Gemfile": [
      "bundle exec rubocop --require rubocop-rspec --auto-correct"
    ],
    "app/**/*.html.erb": [
      "bundle exec erblint --autocorrect"
    ],
    "*.json": [
      "prettier --write"
    ],
    "*.scss": [
      "prettier --write"
    ],
    "*.md": [
      "prettier --write --prose-wrap always"
    ],
    "*.svg": [
      "svgo --disable=removeViewBox --pretty"
    ]
  },
  "prettier": {
    "singleQuote": true,
    "trailingComma": "all",
    "printWidth": 80
  },
  "repository": {
    "type": "git",
    "url": "git+https://github.com/thepracticaldev/dev.to.git"
  },
  "author": "",
  "license": "AGPL-3.0-or-later",
  "bugs": {
    "url": "https://github.com/thepracticaldev/dev.to/issues"
  },
  "homepage": "https://github.com/thepracticaldev/dev.to#readme",
  "devDependencies": {
    "@stoplight/spectral": "5.4.0",
    "@storybook/addon-a11y": "^5.3.19",
    "@storybook/addon-actions": "^5.3.19",
    "@storybook/addon-knobs": "^5.3.19",
    "@storybook/addon-links": "^5.3.19",
    "@storybook/addon-notes": "^5.3.19",
    "@storybook/addon-storyshots": "^5.3.19",
    "@storybook/addons": "^5.3.19",
    "@storybook/preact": "^5.3.19",
    "@testing-library/jest-dom": "^5.11.2",
    "@testing-library/preact": "^2.0.0",
    "babel-core": "^7.0.0-bridge.0",
    "babel-eslint": "^10.1.0",
    "babel-jest": "^26.2.2",
    "babel-loader": "^8.1.0",
<<<<<<< HEAD
    "css-loader": "^4.2.0",
    "cssom": "^0.4.4",
=======
    "css-loader": "^4.2.1",
>>>>>>> 90287b44
    "eslint": "^7.6.0",
    "eslint-config-preact": "^1.1.1",
    "eslint-config-prettier": "^6.11.0",
    "eslint-import-resolver-webpack": "^0.12.2",
    "eslint-plugin-babel": "^5.3.1",
    "eslint-plugin-ignore-erb": "^0.1.1",
    "eslint-plugin-import": "^2.22.0",
    "eslint-plugin-jsx-a11y": "^6.3.1",
    "eslint-plugin-react": "^7.20.5",
    "faker": "^4.1.0",
    "gitdocs": "^2.0.0",
    "husky": "^4.2.5",
    "ibm-openapi-validator": "0.28.1",
    "jest": "26.2.2",
    "jest-axe": "^3.5.0",
    "jest-fetch-mock": "^3.0.3",
    "jest-watch-typeahead": "^0.6.0",
    "jsdom": "^16.4.0",
    "lint-staged": "^10.2.11",
    "markdown-loader": "^5.1.0",
    "node-sass": "^4.14.1",
    "prettier": "^2.0.5",
    "redoc-cli": "0.9.10",
    "sass-loader": "^9.0.3",
    "style-loader": "^1.2.1",
    "svgo": "1.3.2",
    "webpack-dev-server": "^3.11.0"
  },
  "dependencies": {
    "@babel/core": "^7.11.1",
    "@babel/plugin-proposal-class-properties": "^7.10.4",
    "@babel/plugin-syntax-dynamic-import": "^7.8.3",
    "@babel/plugin-transform-react-jsx": "^7.10.4",
    "@babel/preset-env": "^7.11.0",
    "@github/clipboard-copy-element": "^1.1.2",
    "@honeybadger-io/webpack": "^1.2.0",
    "@rails/webpacker": "5.1.1",
    "ahoy.js": "^0.3.7",
    "babel-preset-preact": "^2.0.0",
    "chart.js": "^2.9.3",
    "clipboard-polyfill": "^3.0.1",
    "core-js": "3",
    "file-loader": "^6.0.0",
    "focus-visible": "^5.1.0",
    "he": "^1.2.0",
    "honeybadger-js": "2.2.2",
    "intersection-observer": "^0.11.0",
    "linkstate": "^1.1.1",
    "lodash.debounce": "4.0.8",
    "postscribe": "^2.0.8",
    "preact": "^10.4.7",
    "preact-textarea-autosize": "^4.0.7",
    "prop-types": "^15.7.2",
    "pusher-js": "^7.0.0",
    "rails-erb-loader": "^5.5.2",
    "stimulus": "^1.1.1",
    "twilio-video": "^2.7.1",
    "web-share-wrapper": "^0.2.1"
  },
  "jest": {
    "setupFiles": [
      "jest-localstorage-mock"
    ]
  }
}<|MERGE_RESOLUTION|>--- conflicted
+++ resolved
@@ -100,12 +100,8 @@
     "babel-eslint": "^10.1.0",
     "babel-jest": "^26.2.2",
     "babel-loader": "^8.1.0",
-<<<<<<< HEAD
-    "css-loader": "^4.2.0",
+    "css-loader": "^4.2.1",
     "cssom": "^0.4.4",
-=======
-    "css-loader": "^4.2.1",
->>>>>>> 90287b44
     "eslint": "^7.6.0",
     "eslint-config-preact": "^1.1.1",
     "eslint-config-prettier": "^6.11.0",
