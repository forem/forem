--- conflicted
+++ resolved
@@ -87,16 +87,11 @@
     "@storybook/preact": "^5.3.18",
     "babel-core": "^7.0.0-bridge.0",
     "babel-eslint": "^10.1.0",
-<<<<<<< HEAD
-    "babel-jest": "^23.4.2",
-    "bundlesize": "0.18.0",
-    "eslint": "^5.16.0",
-=======
     "babel-jest": "^26.0.1",
     "babel-loader": "^8.1.0",
+    "bundlesize": "0.18.0",
     "css-loader": "^3.5.3",
     "eslint": "^6.8.0",
->>>>>>> a763f268
     "eslint-config-airbnb": "^17.1.1",
     "eslint-config-airbnb-base": "^14.1.0",
     "eslint-config-prettier": "^6.11.0",
