--- conflicted
+++ resolved
@@ -68,12 +68,8 @@
     "faker": "^4.1.0",
     "husky": "^1.1.3",
     "jest": "^23.5.0",
-<<<<<<< HEAD
-    "jest-fetch-mock": "^1.6.6",
     "jsdom": "^13.0.0",
-=======
     "jest-fetch-mock": "^1.7.4",
->>>>>>> 52d434b0
     "lint-staged": "^8.0.4",
     "preact-render-spy": "^1.3.0",
     "preact-render-to-json": "^3.6.6",
