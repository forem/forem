--- conflicted
+++ resolved
@@ -71,11 +71,7 @@
     "eslint-plugin-babel": "^5.3.0",
     "eslint-plugin-ignore-erb": "^0.1.1",
     "eslint-plugin-import": "^2.15.0",
-<<<<<<< HEAD
-    "eslint-plugin-jsx-a11y": "^6.2.0",
-=======
     "eslint-plugin-jsx-a11y": "^6.2.1",
->>>>>>> 397605c7
     "eslint-plugin-react": "^7.12.4",
     "faker": "^4.1.0",
     "husky": "^1.3.1",
@@ -85,11 +81,7 @@
     "lint-staged": "^8.1.0",
     "preact-render-spy": "^1.3.0",
     "preact-render-to-json": "^3.6.6",
-<<<<<<< HEAD
-    "prettier": "^1.16.1",
-=======
     "prettier": "^1.16.4",
->>>>>>> 397605c7
     "webpack-dev-server": "^2.11.3"
   },
   "dependencies": {
