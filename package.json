--- conflicted
+++ resolved
@@ -87,10 +87,7 @@
     "@storybook/addon-links": "^5.3.19",
     "@storybook/addons": "^5.3.19",
     "@storybook/preact": "^5.3.19",
-<<<<<<< HEAD
-=======
     "@testing-library/jest-dom": "^5.9.0",
->>>>>>> 40462a28
     "@testing-library/preact": "^1.0.2",
     "babel-core": "^7.0.0-bridge.0",
     "babel-eslint": "^10.1.0",
@@ -144,10 +141,6 @@
     "lodash.debounce": "4.0.8",
     "postscribe": "^2.0.8",
     "preact": "^10.4.4",
-<<<<<<< HEAD
-=======
-    "preact-compat": "^3.19.0",
->>>>>>> 40462a28
     "preact-textarea-autosize": "^4.0.7",
     "prop-types": "^15.7.2",
     "pusher-js": "^5.1.1",
