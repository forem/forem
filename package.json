{
  "name": "Dev.to",
  "version": "1.0.0",
  "description": "Where programmers share ideas and help each other grow",
  "main": "index.js",
  "directories": {
    "doc": "docs",
    "lib": "lib",
    "test": "test"
  },
  "scripts": {
    "test": "jest app/javascript/ --coverage",
    "test:watch": "jest app/javascript/ --watch",
    "storybook": "start-storybook -p 6006 -c app/javascript/.storybook -s app/javascript/.storybook/assets",
    "build-storybook": "build-storybook -c app/javascript/.storybook -s app/javascript/.storybook/assets",
    "api-docs:serve": "yarn redoc-cli serve docs/api_v0.yml --options.pathInMiddlePanel --options.jsonSampleExpandLevel=all --options.menuToggle -t docs/api_template.hbs --watch"
  },
  "husky": {
    "hooks": {
      "pre-commit": "lint-staged"
    }
  },
  "lint-staged": {
    "*.{js,jsx}": [
      "prettier --write",
      "eslint --fix",
      "git add"
    ],
    "{app,spec}/**/*.rb": [
      "bundle exec rubocop --require rubocop-rspec --safe-auto-correct",
      "git add"
    ],
    "app/**/*.html.erb": [
      "bin/bundle exec erblint",
      "git add"
    ],
    "*.json": [
      "prettier --write",
      "git add"
    ],
    "*.md": [
      "prettier --write",
      "git add"
    ]
  },
  "prettier": {
    "singleQuote": true,
    "trailingComma": "all",
    "printWidth": 80
  },
  "repository": {
    "type": "git",
    "url": "git+https://github.com/thepracticaldev/dev.to.git"
  },
  "author": "",
  "license": "AGPL-3.0-or-later",
  "bugs": {
    "url": "https://github.com/thepracticaldev/dev.to/issues"
  },
  "homepage": "https://github.com/thepracticaldev/dev.to#readme",
  "devDependencies": {
    "@storybook/addon-actions": "^5.1.9",
    "@storybook/addon-links": "^5.1.9",
    "@storybook/addons": "^5.1.8",
    "@storybook/react": "^3.4.11",
    "babel-eslint": "^10.0.3",
    "babel-jest": "^23.4.2",
    "eslint": "^5.16.0",
    "eslint-config-airbnb": "^17.1.1",
    "eslint-config-airbnb-base": "^14.0.0",
    "eslint-config-prettier": "^6.6.0",
    "eslint-plugin-babel": "^5.3.0",
    "eslint-plugin-ignore-erb": "^0.1.1",
    "eslint-plugin-import": "^2.18.2",
    "eslint-plugin-jsx-a11y": "^6.2.3",
    "eslint-plugin-react": "^7.16.0",
    "faker": "^4.1.0",
    "husky": "^3.1.0",
    "jest": "^23.5.0",
    "jest-fetch-mock": "^2.1.2",
    "jsdom": "^15.2.1",
    "lint-staged": "^9.4.3",
    "preact-render-spy": "1.3.0",
    "preact-render-to-json": "^3.6.6",
    "prettier": "^1.19.1",
    "redoc-cli": "0.9.2",
    "webpack-dev-server": "^2.11.3"
  },
  "dependencies": {
    "@github/clipboard-copy-element": "^1.1.1",
    "@rails/webpacker": "^3.5.5",
    "babel-plugin-transform-react-jsx": "^6.24.1",
    "babel-preset-preact": "^1.1.0",
<<<<<<< HEAD
    "chart.js": "^2.9.2",
    "clipboard-polyfill": "^2.8.6",
=======
    "chart.js": "^2.9.3",
>>>>>>> c1aaf53a
    "codemirror": "^5.49.2",
    "focus-visible": "^5.0.2",
    "intersection-observer": "^0.7.0",
    "linkstate": "^1.1.1",
    "lodash.debounce": "4.0.8",
    "marked": "^0.7.0",
    "postscribe": "^2.0.8",
    "preact": "^8.5.3",
    "preact-compat": "^3.19.0",
    "preact-textarea-autosize": "^4.0.7",
    "prop-types": "^15.7.2",
    "pusher-js": "^5.0.2",
    "twilio-video": "^1.20.0",
    "web-share-wrapper": "^0.2.1"
  },
  "jest": {
    "setupFiles": [
      "jest-localstorage-mock"
    ]
  }
}<|MERGE_RESOLUTION|>--- conflicted
+++ resolved
@@ -91,12 +91,9 @@
     "@rails/webpacker": "^3.5.5",
     "babel-plugin-transform-react-jsx": "^6.24.1",
     "babel-preset-preact": "^1.1.0",
-<<<<<<< HEAD
     "chart.js": "^2.9.2",
+    "chart.js": "^2.9.3",
     "clipboard-polyfill": "^2.8.6",
-=======
-    "chart.js": "^2.9.3",
->>>>>>> c1aaf53a
     "codemirror": "^5.49.2",
     "focus-visible": "^5.0.2",
     "intersection-observer": "^0.7.0",
