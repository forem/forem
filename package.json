{
  "name": "dev.to",
  "version": "1.0.0",
  "description": "Where programmers share ideas and help each other grow",
  "engines": {
    "yarn": ">=1.21.x"
  },
  "main": "index.js",
  "directories": {
    "doc": "docs",
    "lib": "lib",
    "test": "test"
  },
  "scripts": {
    "api-docs:lint": "spectral lint -F hint -v docs/api_v0.yml && lint-openapi -e docs/api_v0.yml",
    "api-docs:serve": "redoc-cli serve docs/api_v0.yml --options.pathInMiddlePanel --options.jsonSampleExpandLevel=all --options.menuToggle -t docs/api_template.hbs --watch",
    "generate-themes-storybook": "node-sass app/assets/stylesheets/themes -o storybook-static/themes",
    "build-storybook": "build-storybook -c app/javascript/.storybook -s app/assets --quiet",
    "postbuild-storybook": "npm run generate-themes-storybook",
    "prestorybook": "npm run generate-themes-storybook",
    "storybook": "start-storybook -p 6006 -c app/javascript/.storybook -s app/assets,storybook-static",
    "test": "jest app/javascript/ --coverage",
    "test:watch": "jest app/javascript/ --watch"
  },
  "husky": {
    "hooks": {
      "pre-commit": "lint-staged"
    }
  },
  "lint-staged": {
    "app/assets/config/manifest.js": [
      "prettier --write",
      "eslint --fix -c app/assets/javascripts/.eslintrc.js"
    ],
    "docs/api_v0.yml": [
      "spectral lint -F hint",
      "lint-openapi -e"
    ],
    "*.{js,jsx}": [
      "prettier --write",
      "eslint --fix"
    ],
    "{app,spec,config,lib}/**/*.rb": [
      "bundle exec rubocop --require rubocop-rspec --safe-auto-correct"
    ],
    "Gemfile": [
      "bundle exec rubocop --require rubocop-rspec --safe-auto-correct"
    ],
    "app/**/*.html.erb": [
      "bundle exec erblint --autocorrect"
    ],
    "*.json": [
      "prettier --write"
    ],
    "*.scss": [
      "prettier --write"
    ],
    "*.md": [
      "prettier --write --prose-wrap always"
    ]
  },
  "prettier": {
    "singleQuote": true,
    "trailingComma": "all",
    "printWidth": 80
  },
  "repository": {
    "type": "git",
    "url": "git+https://github.com/thepracticaldev/dev.to.git"
  },
  "author": "",
  "license": "AGPL-3.0-or-later",
  "bugs": {
    "url": "https://github.com/thepracticaldev/dev.to/issues"
  },
  "homepage": "https://github.com/thepracticaldev/dev.to#readme",
  "devDependencies": {
    "@stoplight/spectral": "5.3.0",
    "@storybook/addon-actions": "^5.3.18",
    "@storybook/addon-knobs": "^5.3.18",
    "@storybook/addon-links": "^5.3.18",
    "@storybook/addons": "^5.3.18",
    "@storybook/preact": "^5.3.18",
    "babel-core": "^7.0.0-bridge.0",
    "babel-eslint": "^10.1.0",
    "babel-jest": "^24.9.0",
    "babel-loader": "^8.1.0",
    "css-loader": "^3.5.2",
    "eslint": "^6.8.0",
    "eslint-config-airbnb": "^17.1.1",
    "eslint-config-airbnb-base": "^14.1.0",
    "eslint-config-prettier": "^6.10.1",
    "eslint-plugin-babel": "^5.3.0",
    "eslint-plugin-ignore-erb": "^0.1.1",
    "eslint-plugin-import": "^2.20.2",
    "eslint-plugin-jsx-a11y": "^6.2.3",
    "eslint-plugin-react": "^7.19.0",
    "faker": "^4.1.0",
    "husky": "^4.2.5",
    "ibm-openapi-validator": "0.26.1",
    "jest": "25.4.0",
    "jest-axe": "^3.4.0",
    "jest-fetch-mock": "^3.0.3",
    "jsdom": "^16.2.2",
<<<<<<< HEAD
    "lint-staged": "^10.1.3",
    "node-sass": "^4.14.0",
=======
    "lint-staged": "^10.1.7",
    "node-sass": "^4.13.1",
>>>>>>> f3213e96
    "preact-render-spy": "1.3.0",
    "preact-render-to-json": "^3.6.6",
    "prettier": "^2.0.4",
    "redoc-cli": "0.9.7",
    "sass-loader": "^8.0.2",
    "style-loader": "^1.1.4",
    "webpack-dev-server": "^3.10.3"
  },
  "dependencies": {
    "@babel/core": "^7.9.0",
    "@babel/plugin-proposal-class-properties": "^7.8.3",
    "@babel/plugin-syntax-dynamic-import": "^7.8.3",
    "@babel/plugin-transform-react-jsx": "^7.9.4",
    "@babel/preset-env": "^7.9.5",
    "@github/clipboard-copy-element": "^1.1.2",
    "@rails/webpacker": "5.1.1",
    "babel-preset-preact": "^2.0.0",
    "chart.js": "^2.9.3",
    "clipboard-polyfill": "^2.8.6",
    "core-js": "3",
    "file-loader": "^6.0.0",
    "focus-visible": "^5.1.0",
    "honeybadger-js": "2.2.1",
    "intersection-observer": "^0.9.0",
    "linkstate": "^1.1.1",
    "lodash.debounce": "4.0.8",
    "marked": "^0.8.2",
    "postscribe": "^2.0.8",
    "preact": "^8.5.3",
    "preact-compat": "^3.19.0",
    "preact-textarea-autosize": "^4.0.7",
    "prop-types": "^15.7.2",
    "pusher-js": "^5.1.1",
    "rails-erb-loader": "^5.5.2",
    "stimulus": "^1.1.1",
    "twilio-video": "^2.3.0",
    "web-share-wrapper": "^0.2.1"
  },
  "jest": {
    "setupFiles": [
      "jest-localstorage-mock"
    ]
  }
}<|MERGE_RESOLUTION|>--- conflicted
+++ resolved
@@ -102,13 +102,8 @@
     "jest-axe": "^3.4.0",
     "jest-fetch-mock": "^3.0.3",
     "jsdom": "^16.2.2",
-<<<<<<< HEAD
-    "lint-staged": "^10.1.3",
+    "lint-staged": "^10.1.7",
     "node-sass": "^4.14.0",
-=======
-    "lint-staged": "^10.1.7",
-    "node-sass": "^4.13.1",
->>>>>>> f3213e96
     "preact-render-spy": "1.3.0",
     "preact-render-to-json": "^3.6.6",
     "prettier": "^2.0.4",
