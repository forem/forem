--- conflicted
+++ resolved
@@ -76,12 +76,8 @@
     "faker": "^4.1.0",
     "husky": "^1.3.1",
     "jest": "^23.5.0",
-<<<<<<< HEAD
-    "jest-fetch-mock": "^2.1.0",
     "jest-localstorage-mock": "^2.4.0",
-=======
     "jest-fetch-mock": "^2.1.1",
->>>>>>> 355d97a9
     "jsdom": "^13.2.0",
     "lint-staged": "^8.1.4",
     "preact-render-spy": "^1.3.0",
@@ -100,18 +96,11 @@
     "preact": "^8.4.2",
     "preact-compat": "^3.18.4",
     "preact-textarea-autosize": "^4.0.7",
-<<<<<<< HEAD
-    "prop-types": "^15.7.1",
-    "pusher-js": "^4.3.1",
-    "twilio-video": "^1.15.1"
+    "prop-types": "^15.7.2",
+    "pusher-js": "^4.4.0",
+    "twilio-video": "^1.15.2"
   },
   "jest": {
     "setupFiles": ["jest-localstorage-mock"]
-=======
-    "prop-types": "^15.7.2",
-    "pusher-js": "^4.4.0",
-    "web-share-wrapper": "^0.2.1",
-    "twilio-video": "^1.15.2"
->>>>>>> 355d97a9
   }
 }