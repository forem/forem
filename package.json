{
  "name": "Dev.to",
  "version": "1.0.0",
  "description": "Where programmers share ideas and help each other grow",
  "main": "index.js",
  "directories": {
    "doc": "docs",
    "lib": "lib",
    "test": "test"
  },
  "scripts": {
    "test": "jest app/javascript/ --coverage",
    "test:watch": "jest app/javascript/ --watch",
    "storybook": "start-storybook -p 6006 -c app/javascript/.storybook -s app/javascript/.storybook/assets",
    "build-storybook": "build-storybook -c app/javascript/.storybook -s app/javascript/.storybook/assets"
  },
  "husky": {
    "hooks": {
      "pre-commit": "lint-staged"
    }
  },
  "lint-staged": {
    "*.{js,jsx}": [
      "eslint --fix",
      "prettier --write",
      "git add"
    ],
    "{app,spec}/**/*.rb": [
      "bundle exec rubocop --require rubocop-rspec --safe-auto-correct",
      "git add"
    ],
    "app/**/*.html.erb": [
      "bin/bundle exec erblint",
      "git add"
    ],
    "*.json": [
      "prettier --write",
      "git add"
    ],
    "*.md": [
      "prettier --write",
      "git add"
    ]
  },
  "prettier": {
    "singleQuote": true,
    "trailingComma": "all",
    "printWidth": 80
  },
  "repository": {
    "type": "git",
    "url": "git+https://github.com/thepracticaldev/dev.to.git"
  },
  "author": "",
  "license": "AGPL-3.0-or-later",
  "bugs": {
    "url": "https://github.com/thepracticaldev/dev.to/issues"
  },
  "homepage": "https://github.com/thepracticaldev/dev.to#readme",
  "devDependencies": {
    "@storybook/addon-actions": "^5.0.2",
    "@storybook/addon-links": "^5.0.3",
    "@storybook/addons": "^5.0.3",
    "@storybook/react": "^3.4.11",
    "babel-eslint": "^10.0.1",
    "babel-jest": "^23.4.2",
    "eslint": "^5.16.0",
    "eslint-config-airbnb": "^17.1.0",
    "eslint-config-airbnb-base": "^13.1.0",
    "eslint-config-prettier": "^4.2.0",
    "eslint-plugin-babel": "^5.3.0",
    "eslint-plugin-ignore-erb": "^0.1.1",
    "eslint-plugin-import": "^2.17.2",
    "eslint-plugin-jsx-a11y": "^6.2.1",
    "eslint-plugin-react": "^7.13.0",
    "faker": "^4.1.0",
    "husky": "^2.2.0",
    "jest": "^23.5.0",
    "jest-fetch-mock": "^2.1.2",
    "jsdom": "^15.1.0",
    "lint-staged": "^8.1.6",
    "preact-render-spy": "^1.3.0",
    "preact-render-to-json": "^3.6.6",
    "prettier": "^1.17.0",
    "webpack-dev-server": "^2.11.3"
  },
  "dependencies": {
    "@rails/webpacker": "^3.5.5",
    "babel-plugin-transform-react-jsx": "^6.24.1",
    "babel-preset-preact": "^1.1.0",
    "chart.js": "^2.8.0",
    "codemirror": "^5.46.0",
<<<<<<< HEAD
    "focus-visible": "^4.1.5",
=======
    "clipboard-copy-element": "^1.0.0",
>>>>>>> 7b9c68e1
    "intersection-observer": "^0.7.0",
    "linkstate": "^1.1.1",
    "marked": "^0.6.2",
    "preact": "^8.4.2",
    "preact-compat": "^3.18.5",
    "preact-textarea-autosize": "^4.0.7",
    "prop-types": "^15.7.2",
    "pusher-js": "^4.4.0",
    "twilio-video": "^1.18.0",
    "web-share-wrapper": "^0.2.1"
  },
  "jest": {
    "setupFiles": [
      "jest-localstorage-mock"
    ]
  }
}<|MERGE_RESOLUTION|>--- conflicted
+++ resolved
@@ -90,11 +90,8 @@
     "babel-preset-preact": "^1.1.0",
     "chart.js": "^2.8.0",
     "codemirror": "^5.46.0",
-<<<<<<< HEAD
     "focus-visible": "^4.1.5",
-=======
     "clipboard-copy-element": "^1.0.0",
->>>>>>> 7b9c68e1
     "intersection-observer": "^0.7.0",
     "linkstate": "^1.1.1",
     "marked": "^0.6.2",
