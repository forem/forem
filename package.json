--- conflicted
+++ resolved
@@ -98,15 +98,6 @@
     "preact-textarea-autosize": "^4.0.7",
     "prop-types": "^15.6.2",
     "pusher-js": "^4.3.1",
-<<<<<<< HEAD
-    "twilio-video": "^1.15.0"
-=======
     "twilio-video": "^1.15.1"
-  },
-  "husky": {
-    "hooks": {
-      "pre-commit": "lint-staged"
-    }
->>>>>>> ecad47eb
   }
 }