--- conflicted
+++ resolved
@@ -56,11 +56,9 @@
 # Development Docker storage location
 _docker-storage/
 
-<<<<<<< HEAD
 # Ignore yarn related error
 yarn-debug.log*
 .yarn-integrity
-=======
+
 # YARD generated doc (in the Gitdocs folder)
-docs/.static/ruby-doc/
->>>>>>> 31a02d5c
+docs/.static/ruby-doc/