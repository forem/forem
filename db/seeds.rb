# rubocop:disable Rails/Output

return if Rails.env.production?

# NOTE: when adding new data, please use the Seeder class to ensure the seed tasks
# stays idempotent.
require Rails.root.join("app/lib/seeder")

# we use this to be able to increase the size of the seeded DB at will
# eg.: `SEEDS_MULTIPLIER=2 rails db:seed` would double the amount of data
seeder = Seeder.new
SEEDS_MULTIPLIER = [1, ENV["SEEDS_MULTIPLIER"].to_i].max
puts "Seeding with multiplication factor: #{SEEDS_MULTIPLIER}\n\n"

##############################################################################
# Default development settings are different from production scenario

Settings::UserExperience.public = true
Settings::General.waiting_on_first_user = false
Settings::Authentication.providers = Authentication::Providers.available

##############################################################################

# Disable Redis cache while seeding
Rails.cache = ActiveSupport::Cache.lookup_store(:null_store)

# Put forem into "starter mode"

if ENV["MODE"] == "STARTER"
  Settings::UserExperience.public = false
  Settings::General.waiting_on_first_user = true
  puts "Seeding forem in starter mode to replicate new creator experience"
  exit # We don't need any models if we're launching things from startup.
end

seeder.create_if_none(Organization) do
  3.times do
    Organization.create!(
      name: Faker::Company.name,
      summary: Faker::Company.bs,
      remote_profile_image_url: logo = Faker::Company.logo,
      nav_image: logo,
      url: Faker::Internet.url,
      slug: "org#{rand(10_000)}",
      github_username: "org#{rand(10_000)}",
      twitter_username: "org#{rand(10_000)}",
      bg_color_hex: Faker::Color.hex_color,
      text_color_hex: Faker::Color.hex_color,
    )
  end
end

##############################################################################

num_users = 10 * SEEDS_MULTIPLIER

users_in_random_order = seeder.create_if_none(User, num_users) do
  roles = %i[trusted workshop_pass]

  num_users.times do |i|
    fname = Faker::Name.unique.first_name
    # Including "\\:/" to help with identifying local issues with
    # character escaping.
<<<<<<< HEAD
    lname = Faker::Name.unique.last_name + "\\:/"
    name = [fname, "\"The #{fname}\"", lname].join(" ")
=======
    lname = Faker::Name.unique.last_name
    name = [fname, "\"The #{fname}\"", lname, " \\:/"].join(" ")
>>>>>>> 96a935ff
    username = "#{fname} #{lname}"

    user = User.create!(
      name: name,
      profile_image: File.open(Rails.root.join("app/assets/images/#{rand(1..40)}.png")),
<<<<<<< HEAD
      # Twitter username should be always ASCII
      twitter_username: Faker::Internet.username(specifier: username.transliterate),
      # Emails limited to 50 characters
      email: Faker::Internet.email(name: username.transliterate, separators: "+", domain: Faker::Internet.domain_word.first(20)),
=======
      twitter_username: Faker::Internet.username(specifier: username),
      # Emails limited to 50 characters
      email: Faker::Internet.email(name: username, separators: "+", domain: Faker::Internet.domain_word.first(20)),
>>>>>>> 96a935ff
      confirmed_at: Time.current,
      registered_at: Time.current,
      registered: true,
      password: "password",
      password_confirmation: "password",
    )

    user.profile.update(
      summary: Faker::Lorem.paragraph_by_chars(number: 199, supplemental: false),
      website_url: Faker::Internet.url,
    )

    if i.zero?
      user.add_role(:trusted) # guarantee at least one moderator
    elsif i == num_users - 1
      next # guarantee at least one user with no role
    else
      role_index = rand(0..roles.length)
      user.add_role(roles[role_index]) if role_index != roles.length # increases chance of more no-role users
    end

    omniauth_info = OmniAuth::AuthHash::InfoHash.new(
      first_name: fname,
      last_name: lname,
      location: "location,state,country",
      name: name,
      nickname: user.username,
      email: user.email,
      verified: true,
    )

    omniauth_extra_info = OmniAuth::AuthHash::InfoHash.new(
      raw_info: OmniAuth::AuthHash::InfoHash.new(
        email: user.email,
        first_name: fname,
        gender: "female",
        id: "123456",
        last_name: lname,
        link: "http://www.facebook.com/url&#8221",
        lang: "fr",
        locale: "en_US",
        name: name,
        timezone: 5.5,
        updated_time: "2012-06-08T13:09:47+0000",
        username: user.username,
        verified: true,
        followers_count: 100,
        friends_count: 1000,
        created_at: "2017-06-08T13:09:47+0000",
      ),
    )

    omniauth_basic_info = {
      uid: SecureRandom.hex(3),
      info: omniauth_info,
      extra: omniauth_extra_info,
      credentials: {
        token: SecureRandom.hex,
        secret: SecureRandom.hex
      }
    }.freeze

    info = omniauth_basic_info[:info].merge(
      image: "https://dummyimage.com/400x400_normal.jpg",
      urls: { "Twitter" => "https://example.com" },
    )

    extra = omniauth_basic_info[:extra].merge(
      access_token: "value",
    )

    auth_dump = OmniAuth::AuthHash.new(
      omniauth_basic_info.merge(
        provider: "twitter",
        info: info,
        extra: extra,
      ),
    )

    Identity.create!(
      provider: "twitter",
      uid: i.to_s,
      token: i.to_s,
      secret: i.to_s,
      user: user,
      auth_data_dump: auth_dump,
    )
  end

  Organization.find_each do |organization|
    admins = []
    admin_id = User.where.not(id: admins).order(Arel.sql("RANDOM()")).first.id

    OrganizationMembership.create!(
      user_id: admin_id,
      organization_id: organization.id,
      type_of_user: "admin",
    )

    admins << admin_id

    2.times do
      OrganizationMembership.create!(
        user_id: User.where.not(id: OrganizationMembership.pluck(:user_id)).order(Arel.sql("RANDOM()")).first.id,
        organization_id: organization.id,
        type_of_user: "member",
      )
    end
  end

  User.order(Arel.sql("RANDOM()"))
end
seeder.create_if_doesnt_exist(User, "email", "admin@forem.local") do
  user = User.create!(
    name: "Admin \"The \\:/ Administrator\" McAdmin",
    email: "admin@forem.local",
    username: "Admin_McAdmin",
    profile_image: File.open(Rails.root.join("app/assets/images/#{rand(1..40)}.png")),
    confirmed_at: Time.current,
    password: "password",
    password_confirmation: "password",
  )

  user.profile.update(
    summary: Faker::Lorem.paragraph_by_chars(number: 199, supplemental: false),
    website_url: Faker::Internet.url,
  )

  user.add_role(:super_admin)
  user.add_role(:trusted)
  user.add_role(:tech_admin)
end

Users::CreateMascotAccount.call unless Settings::General.mascot_user_id

##############################################################################

seeder.create_if_none(Tag) do
  tags = %w[beginners career computerscience git go
            java javascript linux productivity python security webdev]

  tags.each do |tag_name|
    Tag.create!(
      name: tag_name,
      bg_color_hex: Faker::Color.hex_color,
      text_color_hex: Faker::Color.hex_color,
      supported: true,
    )
  end
end

##############################################################################

num_articles = 25 * SEEDS_MULTIPLIER

seeder.create_if_none(Article, num_articles) do
  user_ids = User.all.ids
  public_categories = %w[like unicorn]

  num_articles.times do |i|
    tags = []
    tags << "discuss" if (i % 3).zero?
    tags.concat Tag.order(Arel.sql("RANDOM()")).limit(3).pluck(:name)

    markdown = <<~MARKDOWN
      ---
      title:  #{Faker::Book.title} #{Faker::Lorem.sentence(word_count: 2).chomp('.')}
      published: true
      cover_image: #{Faker::Company.logo}
      tags: #{tags.join(', ')}
      ---

      #{Faker::Hipster.paragraph(sentence_count: 2)}
      #{Faker::Markdown.random}
      #{Faker::Hipster.paragraph(sentence_count: 2)}
    MARKDOWN

    article = Article.create!(
      body_markdown: markdown,
      featured: true,
      show_comments: true,
      user_id: User.order(Arel.sql("RANDOM()")).first.id,
    )

    Random.random_number(10).times do |_t|
      article.reactions.create(
        user_id: user_ids.sample,
        category: public_categories.sample,
      )
    end

    article.sync_reactions_count
  end
end

##############################################################################

num_comments = 30 * SEEDS_MULTIPLIER

seeder.create_if_none(Comment, num_comments) do
  num_comments.times do
    attributes = {
      body_markdown: Faker::Hipster.paragraph(sentence_count: 1),
      user_id: User.order(Arel.sql("RANDOM()")).first.id,
      commentable_id: Article.order(Arel.sql("RANDOM()")).first.id,
      commentable_type: "Article"
    }

    Comment.create!(attributes)
  end
end

##############################################################################

seeder.create_if_none(Podcast) do
  image_file = Rails.root.join("spec/support/fixtures/images/image1.jpeg")

  podcast_objects = [
    {
      title: "CodeNewbie",
      description: "",
      feed_url: "http://feeds.codenewbie.org/cnpodcast.xml",
      itunes_url: "https://itunes.apple.com/us/podcast/codenewbie/id919219256",
      slug: "codenewbie",
      twitter_username: "CodeNewbies",
      website_url: "https://www.codenewbie.org/podcast",
      main_color_hex: "2faa4a",
      overcast_url: "https://overcast.fm/itunes919219256/codenewbie",
      android_url: "https://subscribeonandroid.com/feeds.podtrac.com/q8s8ba9YtM6r",
      image: Pathname.new(image_file).open,
      published: true,
      featured: true
    },
    {
      title: "CodingBlocks",
      description: "",
      feed_url: "https://www.codingblocks.net/podcast-feed.xml",
      slug: "codingblocks",
      twitter_username: "CodingBlocks",
      website_url: "http://codingblocks.net",
      main_color_hex: "111111",
      overcast_url: "https://overcast.fm/itunes769189585/coding-blocks",
      android_url: "http://subscribeonandroid.com/feeds.podtrac.com/c8yBGHRafqhz",
      image: Pathname.new(image_file).open,
      published: true,
      featured: true
    },
    {
      title: "Talk Python",
      description: "",
      feed_url: "https://talkpython.fm/episodes/rss",
      slug: "talkpython",
      twitter_username: "TalkPython",
      website_url: "https://talkpython.fm",
      main_color_hex: "181a1c",
      overcast_url: "https://overcast.fm/itunes979020229/talk-python-to-me",
      android_url: "https://subscribeonandroid.com/talkpython.fm/episodes/rss",
      image: Pathname.new(image_file).open,
      published: true,
      featured: true
    },
    {
      title: "Developer on Fire",
      description: "",
      feed_url: "http://developeronfire.com/rss.xml",
      itunes_url: "https://itunes.apple.com/us/podcast/developer-on-fire/id1006105326",
      slug: "developeronfire",
      twitter_username: "raelyard",
      website_url: "http://developeronfire.com",
      main_color_hex: "343d46",
      overcast_url: "https://overcast.fm/itunes1006105326/developer-on-fire",
      android_url: "http://subscribeonandroid.com/developeronfire.com/rss.xml",
      image: Pathname.new(image_file).open,
      published: true,
      featured: true
    },
  ]

  podcast_objects.each do |attributes|
    podcast = Podcast.create!(attributes)
    Podcasts::GetEpisodesWorker.perform_async("podcast_id" => podcast.id)
  end
end
##############################################################################

seeder.create_if_none(Broadcast) do
  broadcast_messages = {
    set_up_profile: I18n.t("broadcast.welcome.set_up_profile"),
    welcome_thread: I18n.t("broadcast.welcome.welcome_thread"),
    twitter_connect: I18n.t("broadcast.connect.twitter"),
    facebook_connect: I18n.t("broadcast.connect.facebook"),
    github_connect: I18n.t("broadcast.connect.github"),
    google_oauth2_connect: I18n.t("broadcast.connect.google"),
    apple_connect: I18n.t("broadcast.connect.apple"),
    customize_feed: I18n.t("broadcast.welcome.customize_feed"),
    customize_experience: I18n.t("broadcast.welcome.customize_experience"),
    start_discussion: I18n.t("broadcast.welcome.start_discussion"),
    ask_question: I18n.t("broadcast.welcome.ask_question"),
    discuss_and_ask: I18n.t("broadcast.welcome.discuss_and_ask"),
    download_app: I18n.t("broadcast.welcome.download_app")
  }

  broadcast_messages.each do |type, message|
    Broadcast.create!(
      title: "Welcome Notification: #{type}",
      processed_html: message,
      type_of: "Welcome",
      active: true,
    )
  end

  welcome_thread_content = <<~HEREDOC
    ---
    title: Welcome Thread - v0
    published: true
    description: Introduce yourself to the community!
    tags: welcome
    ---

    Hey there! Welcome to #{Settings::Community.community_name}!

    Leave a comment below to introduce yourself to the community!✌️
  HEREDOC

  Article.create!(
    body_markdown: welcome_thread_content,
    user: User.staff_account || User.first,
  )
end

##############################################################################

seeder.create_if_none(HtmlVariant) do
  HtmlVariant.create!(
    name: rand(100).to_s,
    group: "badge_landing_page",
    html: rand(1000).to_s,
    success_rate: 0,
    published: true,
    approved: true,
    user_id: User.first.id,
  )
end

##############################################################################

seeder.create_if_none(Badge) do
  5.times do
    Badge.create!(
      title: "#{Faker::Lorem.word} #{rand(100)}",
      description: Faker::Lorem.sentence,
      badge_image: File.open(Rails.root.join("app/assets/images/#{rand(1..40)}.png")),
    )
  end

  users_in_random_order.limit(10).each do |user|
    user.badge_achievements.create!(
      badge: Badge.order(Arel.sql("RANDOM()")).limit(1).take,
      rewarding_context_message_markdown: Faker::Markdown.random,
    )
  end
end

##############################################################################

seeder.create_if_none(FeedbackMessage) do
  mod = User.with_role(:trusted).take

  FeedbackMessage.create!(
    reporter: User.last,
    feedback_type: "spam",
    message: Faker::Lorem.sentence,
    category: "spam",
    status: "Open",
  )

  FeedbackMessage.create!(
    reporter: mod,
    feedback_type: "abuse-reports",
    message: Faker::Lorem.sentence,
    reported_url: "example.com",
    category: "harassment",
    status: "Open",
  )

  Reaction.create!(
    category: "vomit",
    reactable_id: User.last.id,
    reactable_type: "User",
    user_id: mod.id,
  )

  3.times do
    article_id = Article
      .left_joins(:reactions)
      .where.not(articles: { id: Reaction.article_vomits.pluck(:reactable_id) })
      .order(Arel.sql("RANDOM()"))
      .first
      .id

    Reaction.create!(
      category: "vomit",
      reactable_id: article_id,
      reactable_type: "Article",
      user_id: mod.id,
    )
  end
end

##############################################################################

seeder.create_if_none(ListingCategory) do
  categories = [
    {
      slug: "cfp",
      cost: 1,
      name: "Conference CFP",
      rules: "Currently open for proposals, with link to form."
    },
    {
      slug: "education",
      cost: 1,
      name: "Education/Courses",
      rules: "Educational material and/or schools/bootcamps."
    },
    {
      slug: "jobs",
      cost: 25,
      name: "Job Listings",
      rules: "Companies offering employment right now."
    },
    {
      slug: "forsale",
      cost: 1,
      name: "Stuff for Sale",
      rules: "Personally owned physical items for sale."
    },
    {
      slug: "events",
      cost: 1,
      name: "Upcoming Events",
      rules: "In-person or online events with date included."
    },
    {
      slug: "misc",
      cost: 1,
      name: "Miscellaneous",
      rules: "Must not fit in any other category."
    },
  ].freeze

  categories.each { |attributes| ListingCategory.create(attributes) }
end

##############################################################################

seeder.create_if_none(Listing) do
  users_in_random_order = User.order(Arel.sql("RANDOM()"))
  users_in_random_order.each { |user| Credit.add_to(user, rand(100)) }
  users = users_in_random_order.to_a

  listings_categories = ListingCategory.ids
  listings_categories.each.with_index(1) do |category_id, index|
    # rotate users if they are less than the categories
    user = users.at(index % users.length)
    2.times do
      Listing.create!(
        user: user,
        title: Faker::Lorem.sentence,
        body_markdown: Faker::Markdown.random.lines.take(10).join,
        location: Faker::Address.city,
        organization_id: user.organizations.first&.id,
        listing_category_id: category_id,
        published: true,
        originally_published_at: Time.current,
        bumped_at: Time.current,
        tag_list: Tag.order(Arel.sql("RANDOM()")).first(2).pluck(:name),
      )
    end
  end
end

##############################################################################

  # change locale to en to work around non-ascii slug problem
  loc = I18n.locale
  Faker::Config.locale = "en"
seeder.create_if_none(Page) do
  5.times do
    Page.create!(
      title: Faker::Hacker.say_something_smart,
      body_markdown: Faker::Markdown.random,
      slug: Faker::Internet.slug,
      description: Faker::Books::Dune.quote,
      template: %w[contained full_within_layout].sample,
    )
  Faker::Config.locale = loc
  end
end

##############################################################################

seeder.create_if_none(Sponsorship) do
  organizations = Organization.take(3)
  organizations.each do |organization|
    Sponsorship.create!(
      organization: organization,
      user: User.order(Arel.sql("RANDOM()")).first,
      level: "silver",
      blurb_html: Faker::Hacker.say_something_smart,
    )
  end
end

##############################################################################

seeder.create_if_none(NavigationLink) do
  Rake::Task["navigation_links:update"].invoke
end

##############################################################################

puts <<-ASCII

  ::::::::::::::::::::::::::::::::::::::::::::::::::::::::::::
  ::::::::::::::::::::::::::::::::::::::::::::::::::::::::::::
  ::::'########::'#######::'########::'########:'##::::'##::::
  :::: ##.....::'##.... ##: ##.... ##: ##.....:: ###::'###::::
  :::: ##::::::: ##:::: ##: ##:::: ##: ##::::::: ####'####::::
  :::: ######::: ##:::: ##: ########:: ######::: ## ### ##::::
  :::: ##...:::: ##:::: ##: ##.. ##::: ##...:::: ##. #: ##::::
  :::: ##::::::: ##:::: ##: ##::. ##:: ##::::::: ##:.:: ##::::
  :::: ##:::::::. #######:: ##:::. ##: ########: ##:::: ##::::
  ::::..:::::::::.......:::..:::::..::........::..:::::..:::::
  ::::::::::::::::::::::::::::::::::::::::::::::::::::::::::::

  All done!
ASCII

# rubocop:enable Rails/Output<|MERGE_RESOLUTION|>--- conflicted
+++ resolved
@@ -61,28 +61,17 @@
     fname = Faker::Name.unique.first_name
     # Including "\\:/" to help with identifying local issues with
     # character escaping.
-<<<<<<< HEAD
-    lname = Faker::Name.unique.last_name + "\\:/"
-    name = [fname, "\"The #{fname}\"", lname].join(" ")
-=======
     lname = Faker::Name.unique.last_name
     name = [fname, "\"The #{fname}\"", lname, " \\:/"].join(" ")
->>>>>>> 96a935ff
     username = "#{fname} #{lname}"
 
     user = User.create!(
       name: name,
       profile_image: File.open(Rails.root.join("app/assets/images/#{rand(1..40)}.png")),
-<<<<<<< HEAD
       # Twitter username should be always ASCII
       twitter_username: Faker::Internet.username(specifier: username.transliterate),
       # Emails limited to 50 characters
       email: Faker::Internet.email(name: username.transliterate, separators: "+", domain: Faker::Internet.domain_word.first(20)),
-=======
-      twitter_username: Faker::Internet.username(specifier: username),
-      # Emails limited to 50 characters
-      email: Faker::Internet.email(name: username, separators: "+", domain: Faker::Internet.domain_word.first(20)),
->>>>>>> 96a935ff
       confirmed_at: Time.current,
       registered_at: Time.current,
       registered: true,
