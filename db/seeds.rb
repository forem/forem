--- conflicted
+++ resolved
@@ -250,11 +250,8 @@
   welcome_thread: "Sloan here again! 👋 DEV is a friendly community. Why not introduce yourself by leaving a comment in <a href='/welcome'>the welcome thread</a>!",
   twitter_connect: "You're on a roll! 🎉 Let's connect your <a href='/settings'> Twitter account</a> to complete your identity so that we don't think you're a robot. 🤖",
   github_connect: "You're on a roll! 🎉 Let's connect your <a href='/settings'> GitHub account</a> to complete your identity so that we don't think you're a robot. 🤖",
-<<<<<<< HEAD
-  customize_feed: "Hi, it's me again! 👋Now that you're a part of the DEV community, let's focus on personalizing your content. You can start by <a href='/tags'> following some tags </a> to help customize your feed! 🎉"
-=======
+  customize_feed: "Hi, it's me again! 👋Now that you're a part of the DEV community, let's focus on personalizing your content. You can start by <a href='/tags'> following some tags </a> to help customize your feed! 🎉",
   customize_experience: "Sloan here! 👋 Did you know that that you can customize your DEV experience? Try changing <a href='settings/ux'>your font and theme</a> and find the best style for you!"
->>>>>>> 577fda68
 }
 
 broadcast_messages.each do |type, message|
