# rubocop:disable Rails/Output

return if Rails.env.production?

# NOTE: when adding new data, please use the Seeder class to ensure the seed tasks
# stays idempotent.
require Rails.root.join("app/lib/seeder")

# we use this to be able to increase the size of the seeded DB at will
# eg.: `SEEDS_MULTIPLIER=2 rails db:seed` would double the amount of data
seeder = Seeder.new
SEEDS_MULTIPLIER = [1, ENV["SEEDS_MULTIPLIER"].to_i].max
puts "Seeding with multiplication factor: #{SEEDS_MULTIPLIER}\n\n"

##############################################################################
# Default development settings are different from production scenario

Settings::UserExperience.public = true
Settings::General.waiting_on_first_user = false
Settings::Authentication.providers = Authentication::Providers.available

##############################################################################

# Disable Redis cache while seeding
Rails.cache = ActiveSupport::Cache.lookup_store(:null_store)

# Put forem into "starter mode"

if ENV["MODE"] == "STARTER"
  Settings::UserExperience.public = false
  Settings::General.waiting_on_first_user = true
  puts "Seeding forem in starter mode to replicate new creator experience"
  exit # We don't need any models if we're launching things from startup.
end

seeder.create_if_none(Organization) do
  3.times do
    Organization.create!(
      name: Faker::TvShows::SiliconValley.company,
      summary: Faker::Company.bs,
      remote_profile_image_url: logo = Faker::Company.logo,
      nav_image: logo,
      url: Faker::Internet.url,
      slug: "org#{rand(10_000)}",
      github_username: "org#{rand(10_000)}",
      twitter_username: "org#{rand(10_000)}",
      bg_color_hex: Faker::Color.hex_color,
      text_color_hex: Faker::Color.hex_color,
    )
  end
end

##############################################################################

num_users = 10 * SEEDS_MULTIPLIER

# rubocop:disable Metrics/BlockLength
users_in_random_order = seeder.create_if_none(User, num_users) do
  roles = %i[trusted workshop_pass]

  num_users.times do |i|
    fname = Faker::Name.unique.first_name
    lname = Faker::Name.unique.last_name
    name = [fname, lname].join(" ")

    user = User.create!(
      name: name,
      profile_image: File.open(Rails.root.join("app/assets/images/#{rand(1..40)}.png")),
      twitter_username: Faker::Internet.username(specifier: name),
      # Emails limited to 50 characters
      email: Faker::Internet.email(name: name, separators: "+", domain: Faker::Internet.domain_word.first(20)),
      confirmed_at: Time.current,
      registered_at: Time.current,
      registered: true,
      password: "password",
      password_confirmation: "password",
    )

    user.profile.update(
      summary: Faker::Lorem.paragraph_by_chars(number: 199, supplemental: false),
      website_url: Faker::Internet.url,
    )

    if i.zero?
      user.add_role(:trusted) # guarantee at least one moderator
    elsif i == num_users - 1
      next # guarantee at least one user with no role
    else
      role_index = rand(0..roles.length)
      user.add_role(roles[role_index]) if role_index != roles.length # increases chance of more no-role users
    end

    omniauth_info = OmniAuth::AuthHash::InfoHash.new(
      first_name: fname,
      last_name: lname,
      location: "location,state,country",
      name: name,
      nickname: user.username,
      email: user.email,
      verified: true,
    )

    omniauth_extra_info = OmniAuth::AuthHash::InfoHash.new(
      raw_info: OmniAuth::AuthHash::InfoHash.new(
        email: user.email,
        first_name: fname,
        gender: "female",
        id: "123456",
        last_name: lname,
        link: "http://www.facebook.com/url&#8221",
        lang: "fr",
        locale: "en_US",
        name: name,
        timezone: 5.5,
        updated_time: "2012-06-08T13:09:47+0000",
        username: user.username,
        verified: true,
        followers_count: 100,
        friends_count: 1000,
        created_at: "2017-06-08T13:09:47+0000",
      ),
    )

    omniauth_basic_info = {
      uid: SecureRandom.hex(3),
      info: omniauth_info,
      extra: omniauth_extra_info,
      credentials: {
        token: SecureRandom.hex,
        secret: SecureRandom.hex
      }
    }.freeze

    info = omniauth_basic_info[:info].merge(
      image: "https://dummyimage.com/400x400_normal.jpg",
      urls: { "Twitter" => "https://example.com" },
    )

    extra = omniauth_basic_info[:extra].merge(
      access_token: "value",
    )

    auth_dump = OmniAuth::AuthHash.new(
      omniauth_basic_info.merge(
        provider: "twitter",
        info: info,
        extra: extra,
      ),
    )

    Identity.create!(
      provider: "twitter",
      uid: i.to_s,
      token: i.to_s,
      secret: i.to_s,
      user: user,
      auth_data_dump: auth_dump,
    )
  end

  Organization.find_each do |organization|
    admins = []
    admin_id = User.where.not(id: admins).order(Arel.sql("RANDOM()")).first.id

    OrganizationMembership.create!(
      user_id: admin_id,
      organization_id: organization.id,
      type_of_user: "admin",
    )

    admins << admin_id

    2.times do
      OrganizationMembership.create!(
        user_id: User.where.not(id: OrganizationMembership.pluck(:user_id)).order(Arel.sql("RANDOM()")).first.id,
        organization_id: organization.id,
        type_of_user: "member",
      )
    end
  end

  User.order(Arel.sql("RANDOM()"))
end
# rubocop:enable Metrics/BlockLength

seeder.create_if_doesnt_exist(User, "email", "admin@forem.local") do
  user = User.create!(
    name: "Admin McAdmin",
    email: "admin@forem.local",
    username: "Admin_McAdmin",
    profile_image: File.open(Rails.root.join("app/assets/images/#{rand(1..40)}.png")),
    confirmed_at: Time.current,
    password: "password",
    password_confirmation: "password",
  )

  user.profile.update(
    summary: Faker::Lorem.paragraph_by_chars(number: 199, supplemental: false),
    website_url: Faker::Internet.url,
  )

  user.add_role(:super_admin)
  user.add_role(:trusted)
  user.add_role(:tech_admin)
end

Users::CreateMascotAccount.call unless Settings::General.mascot_user_id

##############################################################################

seeder.create_if_none(Tag) do
  tags = %w[beginners career computerscience git go
            java javascript linux productivity python security webdev]

  tags.each do |tag_name|
    Tag.create!(
      name: tag_name,
      bg_color_hex: Faker::Color.hex_color,
      text_color_hex: Faker::Color.hex_color,
      supported: true,
    )
  end
end

##############################################################################

num_articles = 25 * SEEDS_MULTIPLIER

seeder.create_if_none(Article, num_articles) do
  user_ids = User.all.ids
  public_categories = %w[like unicorn]

  num_articles.times do |i|
    tags = []
    tags << "discuss" if (i % 3).zero?
    tags.concat Tag.order(Arel.sql("RANDOM()")).limit(3).pluck(:name)

    markdown = <<~MARKDOWN
      ---
      title:  #{Faker::Book.title} #{Faker::Lorem.sentence(word_count: 2).chomp('.')}
      published: true
      cover_image: #{Faker::Company.logo}
      tags: #{tags.join(', ')}
      ---

      #{Faker::Hipster.paragraph(sentence_count: 2)}
      #{Faker::Markdown.random}
      #{Faker::Hipster.paragraph(sentence_count: 2)}
    MARKDOWN

    article = Article.create!(
      body_markdown: markdown,
      featured: true,
      show_comments: true,
      user_id: User.order(Arel.sql("RANDOM()")).first.id,
    )

    Random.random_number(10).times do |_t|
      article.reactions.create(
        user_id: user_ids.sample,
        category: public_categories.sample,
      )
    end

    article.sync_reactions_count
  end
end

##############################################################################

num_comments = 30 * SEEDS_MULTIPLIER

seeder.create_if_none(Comment, num_comments) do
  num_comments.times do
    attributes = {
      body_markdown: Faker::Hipster.paragraph(sentence_count: 1),
      user_id: User.order(Arel.sql("RANDOM()")).first.id,
      commentable_id: Article.order(Arel.sql("RANDOM()")).first.id,
      commentable_type: "Article"
    }

    Comment.create!(attributes)
  end
end

##############################################################################

seeder.create_if_none(Podcast) do
  image_file = Rails.root.join("spec/support/fixtures/images/image1.jpeg")

  podcast_objects = [
    {
      title: "CodeNewbie",
      description: "",
      feed_url: "http://feeds.codenewbie.org/cnpodcast.xml",
      itunes_url: "https://itunes.apple.com/us/podcast/codenewbie/id919219256",
      slug: "codenewbie",
      twitter_username: "CodeNewbies",
      website_url: "https://www.codenewbie.org/podcast",
      main_color_hex: "2faa4a",
      overcast_url: "https://overcast.fm/itunes919219256/codenewbie",
      android_url: "https://subscribeonandroid.com/feeds.podtrac.com/q8s8ba9YtM6r",
      image: Pathname.new(image_file).open,
      published: true,
      featured: true
    },
    {
      title: "CodingBlocks",
      description: "",
      feed_url: "https://www.codingblocks.net/podcast-feed.xml",
      slug: "codingblocks",
      twitter_username: "CodingBlocks",
      website_url: "http://codingblocks.net",
      main_color_hex: "111111",
      overcast_url: "https://overcast.fm/itunes769189585/coding-blocks",
      android_url: "http://subscribeonandroid.com/feeds.podtrac.com/c8yBGHRafqhz",
      image: Pathname.new(image_file).open,
      published: true,
      featured: true
    },
    {
      title: "Talk Python",
      description: "",
      feed_url: "https://talkpython.fm/episodes/rss",
      slug: "talkpython",
      twitter_username: "TalkPython",
      website_url: "https://talkpython.fm",
      main_color_hex: "181a1c",
      overcast_url: "https://overcast.fm/itunes979020229/talk-python-to-me",
      android_url: "https://subscribeonandroid.com/talkpython.fm/episodes/rss",
      image: Pathname.new(image_file).open,
      published: true,
      featured: true
    },
    {
      title: "Developer on Fire",
      description: "",
      feed_url: "http://developeronfire.com/rss.xml",
      itunes_url: "https://itunes.apple.com/us/podcast/developer-on-fire/id1006105326",
      slug: "developeronfire",
      twitter_username: "raelyard",
      website_url: "http://developeronfire.com",
      main_color_hex: "343d46",
      overcast_url: "https://overcast.fm/itunes1006105326/developer-on-fire",
      android_url: "http://subscribeonandroid.com/developeronfire.com/rss.xml",
      image: Pathname.new(image_file).open,
      published: true,
      featured: true
    },
  ]

  podcast_objects.each do |attributes|
    podcast = Podcast.create!(attributes)
    Podcasts::GetEpisodesWorker.perform_async(podcast_id: podcast.id)
  end
end
##############################################################################

seeder.create_if_none(Broadcast) do
  broadcast_messages = {
    set_up_profile: "Welcome to DEV! 👋 I'm Sloan, the community mascot and I'm here to help get you started. " \
                    "Let's begin by <a href='/settings'>setting up your profile</a>!",
    welcome_thread: "Sloan here again! 👋 DEV is a friendly community. " \
                    "Why not introduce yourself by leaving a comment in <a href='/welcome'>the welcome thread</a>!",
    twitter_connect: "You're on a roll! 🎉 Do you have a Twitter account? " \
                     "Consider <a href='/settings'>connecting it</a> so we can @mention you if we share your post " \
                     "via our Twitter account <a href='https://twitter.com/thePracticalDev'>@thePracticalDev</a>.",
    facebook_connect: "You're on a roll! 🎉  Do you have a Facebook account? " \
                      "Consider <a href='/settings'>connecting it</a>.",
    github_connect: "You're on a roll! 🎉  Do you have a GitHub account? " \
                    "Consider <a href='/settings'>connecting it</a> so you can pin any of your repos to your profile.",
<<<<<<< HEAD
    google_oauth2_connect: "You're on a roll! 🎉  Do you have a Google account? " \
                    "Consider <a href='/settings'>connecting it</a>.",
=======
    apple_connect: "You're on a roll! 🎉  Do you have an Apple account? " \
                   "Consider <a href='/settings'>connecting it</a>.",
>>>>>>> f20b8bd4
    customize_feed:
      "Hi, it's me again! 👋 Now that you're a part of the DEV community, let's focus on personalizing " \
      "your content. You can start by <a href='/tags'>following some tags</a> to help customize your feed! 🎉",
    customize_experience:
      "Sloan here! 👋 Did you know that that you can customize your DEV experience? " \
      "Try changing <a href='settings/customization'>your font and theme</a> and find the best style for you!",
    start_discussion:
      "Sloan here! 👋 I noticed that you haven't " \
      "<a href='https://dev.to/t/discuss'>started a discussion</a> yet. Starting a discussion is easy to do; " \
      "just click on 'Create Post' in the sidebar of the tag page to get started!",
    ask_question:
      "Sloan here! 👋 I noticed that you haven't " \
      "<a href='https://dev.to/t/explainlikeimfive'>asked a question</a> yet. Asking a question is easy to do; " \
      "just click on 'Create Post' in the sidebar of the tag page to get started!",
    discuss_and_ask:
      "Sloan here! 👋 I noticed that you haven't " \
      "<a href='https://dev.to/t/explainlikeimfive'>asked a question</a> or " \
      "<a href='https://dev.to/t/discuss'>started a discussion</a> yet. It's easy to do both of these; " \
      "just click on 'Create Post' in the sidebar of the tag page to get started!",
    download_app: "Sloan here, with one last tip! 👋 Have you downloaded the DEV mobile app yet? " \
                  "Consider <a href='https://dev.to/downloads'>downloading</a> it so you can access all " \
                  "of your favorite DEV content on the go!"
  }

  broadcast_messages.each do |type, message|
    Broadcast.create!(
      title: "Welcome Notification: #{type}",
      processed_html: message,
      type_of: "Welcome",
      active: true,
    )
  end

  welcome_thread_content = <<~HEREDOC
    ---
    title: Welcome Thread - v0
    published: true
    description: Introduce yourself to the community!
    tags: welcome
    ---

    Hey there! Welcome to #{Settings::Community.community_name}!

    Leave a comment below to introduce yourself to the community!✌️
  HEREDOC

  Article.create!(
    body_markdown: welcome_thread_content,
    user: User.staff_account || User.first,
  )
end

##############################################################################

seeder.create_if_none(HtmlVariant) do
  HtmlVariant.create!(
    name: rand(100).to_s,
    group: "badge_landing_page",
    html: rand(1000).to_s,
    success_rate: 0,
    published: true,
    approved: true,
    user_id: User.first.id,
  )
end

##############################################################################

seeder.create_if_none(Badge) do
  5.times do
    Badge.create!(
      title: "#{Faker::Lorem.word} #{rand(100)}",
      description: Faker::Lorem.sentence,
      badge_image: File.open(Rails.root.join("app/assets/images/#{rand(1..40)}.png")),
    )
  end

  users_in_random_order.limit(10).each do |user|
    user.badge_achievements.create!(
      badge: Badge.order(Arel.sql("RANDOM()")).limit(1).take,
      rewarding_context_message_markdown: Faker::Markdown.random,
    )
  end
end

##############################################################################

seeder.create_if_none(FeedbackMessage) do
  mod = User.with_role(:trusted).take

  FeedbackMessage.create!(
    reporter: User.last,
    feedback_type: "spam",
    message: Faker::Lorem.sentence,
    category: "spam",
    status: "Open",
  )

  FeedbackMessage.create!(
    reporter: mod,
    feedback_type: "abuse-reports",
    message: Faker::Lorem.sentence,
    reported_url: "example.com",
    category: "harassment",
    status: "Open",
  )

  Reaction.create!(
    category: "vomit",
    reactable_id: User.last.id,
    reactable_type: "User",
    user_id: mod.id,
  )

  3.times do
    article_id = Article
      .left_joins(:reactions)
      .where.not(articles: { id: Reaction.article_vomits.pluck(:reactable_id) })
      .order(Arel.sql("RANDOM()"))
      .first
      .id

    Reaction.create!(
      category: "vomit",
      reactable_id: article_id,
      reactable_type: "Article",
      user_id: mod.id,
    )
  end
end

##############################################################################

seeder.create_if_none(ListingCategory) do
  categories = [
    {
      slug: "cfp",
      cost: 1,
      name: "Conference CFP",
      rules: "Currently open for proposals, with link to form."
    },
    {
      slug: "education",
      cost: 1,
      name: "Education/Courses",
      rules: "Educational material and/or schools/bootcamps."
    },
    {
      slug: "jobs",
      cost: 25,
      name: "Job Listings",
      rules: "Companies offering employment right now."
    },
    {
      slug: "forsale",
      cost: 1,
      name: "Stuff for Sale",
      rules: "Personally owned physical items for sale."
    },
    {
      slug: "events",
      cost: 1,
      name: "Upcoming Events",
      rules: "In-person or online events with date included."
    },
    {
      slug: "misc",
      cost: 1,
      name: "Miscellaneous",
      rules: "Must not fit in any other category."
    },
  ].freeze

  categories.each { |attributes| ListingCategory.create(attributes) }
end

##############################################################################

seeder.create_if_none(Listing) do
  users_in_random_order = User.order(Arel.sql("RANDOM()"))
  users_in_random_order.each { |user| Credit.add_to(user, rand(100)) }
  users = users_in_random_order.to_a

  listings_categories = ListingCategory.ids
  listings_categories.each.with_index(1) do |category_id, index|
    # rotate users if they are less than the categories
    user = users.at(index % users.length)
    2.times do
      Listing.create!(
        user: user,
        title: Faker::Lorem.sentence,
        body_markdown: Faker::Markdown.random.lines.take(10).join,
        location: Faker::Address.city,
        organization_id: user.organizations.first&.id,
        listing_category_id: category_id,
        published: true,
        originally_published_at: Time.current,
        bumped_at: Time.current,
        tag_list: Tag.order(Arel.sql("RANDOM()")).first(2).pluck(:name),
      )
    end
  end
end

##############################################################################

seeder.create_if_none(Page) do
  5.times do
    Page.create!(
      title: Faker::Hacker.say_something_smart,
      body_markdown: Faker::Markdown.random,
      slug: Faker::Internet.slug,
      description: Faker::Books::Dune.quote,
      template: %w[contained full_within_layout].sample,
    )
  end
end

##############################################################################

seeder.create_if_none(Sponsorship) do
  organizations = Organization.take(3)
  organizations.each do |organization|
    Sponsorship.create!(
      organization: organization,
      user: User.order(Arel.sql("RANDOM()")).first,
      level: "silver",
      blurb_html: Faker::Hacker.say_something_smart,
    )
  end
end

##############################################################################

seeder.create_if_none(NavigationLink) do
  Rake::Task["navigation_links:update"].invoke
end

##############################################################################

puts <<-ASCII

  ::::::::::::::::::::::::::::::::::::::::::::::::::::::::::::
  ::::::::::::::::::::::::::::::::::::::::::::::::::::::::::::
  ::::'########::'#######::'########::'########:'##::::'##::::
  :::: ##.....::'##.... ##: ##.... ##: ##.....:: ###::'###::::
  :::: ##::::::: ##:::: ##: ##:::: ##: ##::::::: ####'####::::
  :::: ######::: ##:::: ##: ########:: ######::: ## ### ##::::
  :::: ##...:::: ##:::: ##: ##.. ##::: ##...:::: ##. #: ##::::
  :::: ##::::::: ##:::: ##: ##::. ##:: ##::::::: ##:.:: ##::::
  :::: ##:::::::. #######:: ##:::. ##: ########: ##:::: ##::::
  ::::..:::::::::.......:::..:::::..::........::..:::::..:::::
  ::::::::::::::::::::::::::::::::::::::::::::::::::::::::::::

  All done!
ASCII

# rubocop:enable Rails/Output<|MERGE_RESOLUTION|>--- conflicted
+++ resolved
@@ -369,13 +369,10 @@
                       "Consider <a href='/settings'>connecting it</a>.",
     github_connect: "You're on a roll! 🎉  Do you have a GitHub account? " \
                     "Consider <a href='/settings'>connecting it</a> so you can pin any of your repos to your profile.",
-<<<<<<< HEAD
     google_oauth2_connect: "You're on a roll! 🎉  Do you have a Google account? " \
                     "Consider <a href='/settings'>connecting it</a>.",
-=======
     apple_connect: "You're on a roll! 🎉  Do you have an Apple account? " \
                    "Consider <a href='/settings'>connecting it</a>.",
->>>>>>> f20b8bd4
     customize_feed:
       "Hi, it's me again! 👋 Now that you're a part of the DEV community, let's focus on personalizing " \
       "your content. You can start by <a href='/tags'>following some tags</a> to help customize your feed! 🎉",
