<<<<<<< HEAD
Rails.logger.info "1/10 Creating Organizations"
=======
Rails.logger.info "1. Creating Organizations"
>>>>>>> 6d1638ed

40.times do
  hex = SecureRandom.hex 7
  Organization.create!(
    name: Faker::TvShows::SiliconValley.company,
    summary: Faker::Company.bs,
    remote_profile_image_url: logo = Faker::Company.logo,
    nav_image: logo,
    url: Faker::Internet.url,
    slug: "org#{hex}",
    github_username: "org#{hex}",
    twitter_username: "org#{hex}",
    bg_color_hex: Faker::Color.hex_color,
    text_color_hex: Faker::Color.hex_color
  )
end

##############################################################################

<<<<<<< HEAD
Rails.logger.info "2/10 Creating Users"
=======
Rails.logger.info "2. Creating Users"
>>>>>>> 6d1638ed

roles = %i[level_1_member level_2_member level_3_member level_4_member
           workshop_pass]
User.clear_index!



100.times do |i|
  name = Faker::Name.unique.name
  puts "username #{Faker::Internet.username(name)}"
  user = User.create!(
    name: name,
    summary: Faker::Lorem.paragraph_by_chars(199, false),
    profile_image: File.open(Rails.root.join("app", "assets", "images", "#{rand(1..40)}.png")),
    website_url: Faker::Internet.url,
    username: Faker::Internet.username(name,%w(_)),
    twitter_username: Faker::Internet.username(name),
    email_comment_notifications: false,
    email_follower_notifications: false,
    email: Faker::Internet.email(name, "+"),
    confirmed_at: Time.current,
    password: "password",
  )

  user.add_role(roles[rand(0..5)]) # includes chance of having no role

  Identity.create!(
    provider: "twitter",
    uid: i.to_s,
    token: i.to_s,
    secret: i.to_s,
    user: user,
    auth_data_dump: { "extra" => { "raw_info" => { "lang" => "en" } } },
  )
end

##############################################################################

<<<<<<< HEAD
Rails.logger.info "3/10 Creating Tags"
=======
Rails.logger.info "3. Creating Tags"

tags = %w[beginners career computerscience git go
          java javascript linux productivity python security webdev]
>>>>>>> 6d1638ed

File.open(Rails.root.join('db','tags.txt')).each do |name|
  Tag.create!(
    name: name.chomp,
    bg_color_hex: Faker::Color.hex_color,
    text_color_hex: Faker::Color.hex_color,
    supported: true,
  )
end

##############################################################################

<<<<<<< HEAD
Rails.logger.info "4/10 Creating Articles"
=======
Rails.logger.info "4. Creating Articles"
>>>>>>> 6d1638ed

Article.clear_index!
100.times do |i|
  tags = []
  tags << "discuss" if (i % 3).zero?
  tags.concat Tag.order(Arel.sql("RANDOM()")).select("name").first(3).map(&:name)

  markdown = <<~MARKDOWN
    ---
    title:  #{Faker::Book.unique.title}
    published: true
    cover_image: #{Faker::Company.logo}
    tags: #{tags.join(', ')}
    ---

    #{Faker::Hipster.paragraph(2)}
    #{Faker::Markdown.random}
    #{Faker::Hipster.paragraph(2)}
  MARKDOWN

  Article.create!(
    body_markdown: markdown,
    featured: true,
    show_comments: true,
    user_id: User.order(Arel.sql("RANDOM()")).first.id,
  )
end

##############################################################################

<<<<<<< HEAD
Rails.logger.info "5/10 Creating Comments"
=======
Rails.logger.info "5. Creating Comments"
>>>>>>> 6d1638ed

Comment.clear_index!
30.times do
  attributes = {
    body_markdown: Faker::Hipster.paragraph(1),
    user_id: User.order(Arel.sql("RANDOM()")).first.id,
    commentable_id: Article.order(Arel.sql("RANDOM()")).first.id,
    commentable_type: "Article"
  }
  Comment.create!(attributes)
end

##############################################################################

<<<<<<< HEAD
Rails.logger.info "6/10 Creating Podcasts"
=======
Rails.logger.info "6. Creating Podcasts"
>>>>>>> 6d1638ed

image_file = Rails.root.join("spec", "support", "fixtures", "images", "image1.jpeg")

podcast_objects = [
  {
    title: "CodingBlocks",
    description: "",
    feed_url: "http://feeds.podtrac.com/c8yBGHRafqhz",
    slug: "codingblocks",
    twitter_username: "CodingBlocks",
    website_url: "http://codingblocks.net",
    main_color_hex: "111111",
    overcast_url: "https://overcast.fm/itunes769189585/coding-blocks-software-and-web-programming-security-best-practices-microsoft-net",
    android_url: "http://subscribeonandroid.com/feeds.podtrac.com/c8yBGHRafqhz",
    image: Rack::Test::UploadedFile.new(image_file, "image/jpeg")
  },
  {
    title: "Talk Python",
    description: "",
    feed_url: "https://talkpython.fm/episodes/rss",
    slug: "talkpython",
    twitter_username: "TalkPython",
    website_url: "https://talkpython.fm",
    main_color_hex: "181a1c",
    overcast_url: "https://overcast.fm/itunes979020229/talk-python-to-me-python-conversations-for-passionate-developers",
    android_url: "https://subscribeonandroid.com/talkpython.fm/episodes/rss",
    image: Rack::Test::UploadedFile.new(image_file, "image/jpeg")
  },
  {
    title: "Developer on Fire",
    description: "",
    feed_url: "http://developeronfire.com/rss.xml",
    itunes_url: "https://itunes.apple.com/us/podcast/developer-on-fire/id1006105326",
    slug: "developeronfire",
    twitter_username: "raelyard",
    website_url: "http://developeronfire.com",
    main_color_hex: Faker::Color.hex_color,
    overcast_url: "https://overcast.fm/itunes1006105326/developer-on-fire",
    android_url: "http://subscribeonandroid.com/developeronfire.com/rss.xml",
    image: Rack::Test::UploadedFile.new(image_file, "image/jpeg")
  },
  {
    title: "Building Programmers",
    description: "",
    feed_url: "https://building.fireside.fm/rss",
    itunes_url: "https://itunes.apple.com/us/podcast/building-programmers/id1149043456",
    slug: "buildingprogrammers",
    twitter_username: "run_kmc",
    website_url: "https://building.fireside.fm",
    main_color_hex: "140837",
    overcast_url: "https://overcast.fm/itunes1149043456/building-programmers",
    android_url: "https://subscribeonandroid.com/building.fireside.fm/rss",
    image: Rack::Test::UploadedFile.new(image_file, "image/jpeg")
  },
]

podcast_objects.each do |attributes|
  Podcast.create!(attributes)
end

##############################################################################

<<<<<<< HEAD
Rails.logger.info "7/10 Creating Broadcasts"
=======
Rails.logger.info "7. Creating Broadcasts"
>>>>>>> 6d1638ed

Broadcast.create!(
  title: "Welcome Notification",
  processed_html: "Welcome to dev.to! Start by introducing yourself in <a href='/welcome' data-no-instant>the welcome thread</a>.",
  type_of: "Onboarding",
  sent: true,
)

##############################################################################

<<<<<<< HEAD
Rails.logger.info "8/10 Creating chat_channel"
=======
Rails.logger.info "8. Creating Chat Channels and Messages"
>>>>>>> 6d1638ed

ChatChannel.clear_index!
ChatChannel.without_auto_index do
  %w[Workshop Meta General].each do |chan|
    ChatChannel.create!(
      channel_name: chan,
      channel_type: "open",
      slug: chan,
    )
  end

  direct_channel = ChatChannel.create_with_users(User.last(2), "direct")
  Message.create!(
    chat_channel: direct_channel,
    user: User.last,
    message_markdown: "This is **awesome**",
  )
end
ChatChannel.reindex!

<<<<<<< HEAD
Rails.logger.info "9/10 Creating html_variant"
=======
Rails.logger.info "9. Creating HTML Variants"
>>>>>>> 6d1638ed

HtmlVariant.create!(
  name: rand(100).to_s,
  group: "badge_landing_page",
  html: rand(1000).to_s,
  success_rate: 0,
  published: true,
  approved: true,
  user_id: User.first.id,
)

Rails.logger.info "10. Creating Badges"

Badge.create!(
  title: Faker::Lorem.word,
  description: Faker::Lorem.sentence,
  badge_image: File.open(Rails.root.join("app", "assets", "images", "#{rand(1..40)}.png")),
)

Rails.logger.info "11. Creating FeedbackMessages"

FeedbackMessage.create!(
  reporter: User.last,
  feedback_type: "spam",
  message: Faker::Lorem.sentence,
  category: "spam",
  status: "Open",
)

Rails.logger.info "12. Creating Classified listings"

users = User.order(Arel.sql("RANDOM()")).to_a
users.each { |user| Credit.add_to(user, rand(100)) }

listings_categories = ClassifiedListing.categories_available.keys
listings_categories.each_with_index do |category, index|
  # rotate users if they are less than the categories
  user = users.at((index + 1) % users.length)
  2.times do
    ClassifiedListing.create!(
      user: user,
      title: Faker::Lorem.sentence,
      body_markdown: Faker::Markdown.random,
      category: category,
    )
  end
end
##############################################################################

Rails.logger.info "9/10 Devvy Ruxpin"

summary = <<~DREAM
  Come Dream With Me Tonight
  Let's Go, To Far Off Places
  And Search For Treasure's Bright
  Come Dream With Me Tonight
  Let's Build a Giant Airship
  And Sail Into The Sky
DREAM
name = 'Teddy Ruxpin'
ruxpin = User.create!(
    name: name,
    username: 'teddy_ruxpin',
    summary: summary,
    profile_image: File.open(Rails.root.join("app", "assets", "images", "ruxpin.png").to_s),
    website_url: 'https://en.wikipedia.org/wiki/Teddy_Ruxpin',
    twitter_username: Faker::Internet.username(name),
    email_comment_notifications: false,
    email_follower_notifications: false,
    email: Faker::Internet.email(name, "+"),
    confirmed_at: Time.current,
    password: "seven-grundo-crystals",
)
Tag.all.each do |tag|
  ruxpin.follow(tag)
end
User.where("id != ?", ruxpin.id).all.each do |user|
  ruxpin.follow(user)
  user.follow(ruxpin)
end
Organization.all.each do |org|
  ruxpin.follow(org)
end

100.times do |i|
  tags = []
  tags << "discuss" if (i % 3).zero?
  tags.concat Tag.order(Arel.sql("RANDOM()")).select("name").first(3).map(&:name)

  markdown = <<~MARKDOWN
    ---
    title:  #{Faker::Book.title}
    published: true
    cover_image: #{Faker::Company.logo}
    tags: #{tags.join(', ')}
    ---

    #{Faker::Hipster.paragraph(2)}
    #{Faker::Markdown.random}
    #{Faker::Hipster.paragraph(2)}
  MARKDOWN

  Article.create!(
    body_markdown: markdown,
    featured: true,
    show_comments: true,
    user_id: ruxpin.id
  )
end

Rails.logger.info <<-ASCII



  ```````````````````````````````````````````````````````````````````````````
  ```````````````````````````````````````````````````````````````````````````
  ```````````````````````````````````````````````````````````````````````````
  ```````````````````````````````````````````````````````````````````````````
  ```````````````````````````````````````````````````````````````````````````
  ``````````````-oooooooo/-``````.+ooooooooo:``+ooo+````````oooo/````````````
  ``````````````+MMMMMMMMMMm+```-NMMMMMMMMMMs``+MMMM:``````/MMMM/````````````
  ``````````````+MMMNyyydMMMMy``/MMMMyyyyyyy/```mMMMd``````mMMMd`````````````
  ``````````````+MMMm````:MMMM.`/MMMN```````````/MMMM/````/MMMM:`````````````
  ``````````````+MMMm````.MMMM-`/MMMN````````````dMMMm````mMMMh``````````````
  ``````````````+MMMm````.MMMM-`/MMMMyyyy+```````:MMMM/``+MMMM-``````````````
  ``````````````+MMMm````.MMMM-`/MMMMMMMMy````````hMMMm``NMMMy```````````````
  ``````````````+MMMm````.MMMM-`/MMMMoooo:````````-MMMM+oMMMM-```````````````
  ``````````````+MMMm````.MMMM-`/MMMN``````````````yMMMmNMMMy````````````````
  ``````````````+MMMm````+MMMM.`/MMMN``````````````.MMMMMMMM.````````````````
  ``````````````+MMMMdddNMMMMo``/MMMMddddddd+```````sMMMMMMs`````````````````
  ``````````````+MMMMMMMMMNh:```.mMMMMMMMMMMs````````yMMMMs``````````````````
  ``````````````.///////:-````````-/////////-`````````.::.```````````````````
  ```````````````````````````````````````````````````````````````````````````
  ```````````````````````````````````````````````````````````````````````````
  ```````````````````````````````````````````````````````````````````````````
  ```````````````````````````````````````````````````````````````````````````

  All done!
ASCII<|MERGE_RESOLUTION|>--- conflicted
+++ resolved
@@ -1,8 +1,4 @@
-<<<<<<< HEAD
 Rails.logger.info "1/10 Creating Organizations"
-=======
-Rails.logger.info "1. Creating Organizations"
->>>>>>> 6d1638ed
 
 40.times do
   hex = SecureRandom.hex 7
@@ -22,11 +18,7 @@
 
 ##############################################################################
 
-<<<<<<< HEAD
 Rails.logger.info "2/10 Creating Users"
-=======
-Rails.logger.info "2. Creating Users"
->>>>>>> 6d1638ed
 
 roles = %i[level_1_member level_2_member level_3_member level_4_member
            workshop_pass]
@@ -65,14 +57,7 @@
 
 ##############################################################################
 
-<<<<<<< HEAD
 Rails.logger.info "3/10 Creating Tags"
-=======
-Rails.logger.info "3. Creating Tags"
-
-tags = %w[beginners career computerscience git go
-          java javascript linux productivity python security webdev]
->>>>>>> 6d1638ed
 
 File.open(Rails.root.join('db','tags.txt')).each do |name|
   Tag.create!(
@@ -85,11 +70,7 @@
 
 ##############################################################################
 
-<<<<<<< HEAD
 Rails.logger.info "4/10 Creating Articles"
-=======
-Rails.logger.info "4. Creating Articles"
->>>>>>> 6d1638ed
 
 Article.clear_index!
 100.times do |i|
@@ -120,11 +101,7 @@
 
 ##############################################################################
 
-<<<<<<< HEAD
 Rails.logger.info "5/10 Creating Comments"
-=======
-Rails.logger.info "5. Creating Comments"
->>>>>>> 6d1638ed
 
 Comment.clear_index!
 30.times do
@@ -139,11 +116,7 @@
 
 ##############################################################################
 
-<<<<<<< HEAD
 Rails.logger.info "6/10 Creating Podcasts"
-=======
-Rails.logger.info "6. Creating Podcasts"
->>>>>>> 6d1638ed
 
 image_file = Rails.root.join("spec", "support", "fixtures", "images", "image1.jpeg")
 
@@ -206,11 +179,7 @@
 
 ##############################################################################
 
-<<<<<<< HEAD
 Rails.logger.info "7/10 Creating Broadcasts"
-=======
-Rails.logger.info "7. Creating Broadcasts"
->>>>>>> 6d1638ed
 
 Broadcast.create!(
   title: "Welcome Notification",
@@ -221,11 +190,7 @@
 
 ##############################################################################
 
-<<<<<<< HEAD
 Rails.logger.info "8/10 Creating chat_channel"
-=======
-Rails.logger.info "8. Creating Chat Channels and Messages"
->>>>>>> 6d1638ed
 
 ChatChannel.clear_index!
 ChatChannel.without_auto_index do
@@ -246,11 +211,7 @@
 end
 ChatChannel.reindex!
 
-<<<<<<< HEAD
 Rails.logger.info "9/10 Creating html_variant"
-=======
-Rails.logger.info "9. Creating HTML Variants"
->>>>>>> 6d1638ed
 
 HtmlVariant.create!(
   name: rand(100).to_s,
