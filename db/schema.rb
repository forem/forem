--- conflicted
+++ resolved
@@ -10,12 +10,8 @@
 #
 # It's strongly recommended that you check this file into your version control system.
 
-<<<<<<< HEAD
-ActiveRecord::Schema.define(version: 2020_11_07_111600) do
-=======
+
 ActiveRecord::Schema.define(version: 2020_11_14_151157) do
-
->>>>>>> fc1e7442
   # These are extensions that must be enabled in order to support this database
   enable_extension "citext"
   enable_extension "pgcrypto"
@@ -1450,15 +1446,12 @@
   add_foreign_key "organization_memberships", "organizations", on_delete: :cascade
   add_foreign_key "organization_memberships", "users", on_delete: :cascade
   add_foreign_key "page_views", "articles", on_delete: :cascade
-<<<<<<< HEAD
+  add_foreign_key "page_views", "users", on_delete: :nullify
   add_foreign_key "podcast_appearances", "podcast_episodes"
   add_foreign_key "podcast_appearances", "users"
-=======
-  add_foreign_key "page_views", "users", on_delete: :nullify
   add_foreign_key "podcast_episodes", "podcasts", on_delete: :cascade
   add_foreign_key "podcast_ownerships", "podcasts"
   add_foreign_key "podcast_ownerships", "users"
->>>>>>> fc1e7442
   add_foreign_key "podcasts", "users", column: "creator_id"
   add_foreign_key "poll_options", "polls", on_delete: :cascade
   add_foreign_key "poll_skips", "polls", on_delete: :cascade
