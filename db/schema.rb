# frozen_string_literal: true

# This file is auto-generated from the current state of the database. Instead
# of editing this file, please use the migrations feature of Active Record to
# incrementally modify your database, and then regenerate this schema definition.
#
# Note that this schema.rb definition is the authoritative source for your
# database schema. If you need to create the application database on another
# system, you should be using db:schema:load, not running all the migrations
# from scratch. The latter is a flawed and unsustainable approach (the more migrations
# you'll amass, the slower it'll run and the greater likelihood for issues).
#
# It's strongly recommended that you check this file into your version control system.

<<<<<<< HEAD
ActiveRecord::Schema.define(version: 2019_06_26_221336) do
=======
ActiveRecord::Schema.define(version: 2019_06_28_123548) do
>>>>>>> 04ce7738
  # These are extensions that must be enabled in order to support this database
  enable_extension "plpgsql"

  create_table "ahoy_messages", id: :serial, force: :cascade do |t|
    t.datetime "clicked_at"
    t.text "content"
    t.integer "feedback_message_id"
    t.string "mailer"
    t.datetime "opened_at"
    t.datetime "sent_at"
    t.text "subject"
    t.text "to"
    t.string "token"
    t.integer "user_id"
    t.string "user_type"
    t.string "utm_campaign"
    t.string "utm_content"
    t.string "utm_medium"
    t.string "utm_source"
    t.string "utm_term"
    t.index ["token"], name: "index_ahoy_messages_on_token"
    t.index ["user_id", "user_type"], name: "index_ahoy_messages_on_user_id_and_user_type"
  end

  create_table "api_secrets", force: :cascade do |t|
    t.datetime "created_at", null: false
    t.string "description", null: false
    t.string "secret"
    t.datetime "updated_at", null: false
    t.integer "user_id"
    t.index ["secret"], name: "index_api_secrets_on_secret", unique: true
    t.index ["user_id"], name: "index_api_secrets_on_user_id"
  end

  create_table "articles", id: :serial, force: :cascade do |t|
    t.string "abuse_removal_reason"
    t.boolean "allow_big_edits", default: true
    t.boolean "allow_small_edits", default: true
    t.float "amount_due", default: 0.0
    t.float "amount_paid", default: 0.0
    t.boolean "approved", default: false
    t.boolean "archived", default: false
    t.boolean "automatically_renew", default: false
    t.text "body_html"
    t.text "body_markdown"
    t.jsonb "boost_states", default: {}, null: false
    t.text "cached_organization"
    t.string "cached_tag_list"
    t.text "cached_user"
    t.string "cached_user_name"
    t.string "cached_user_username"
    t.string "canonical_url"
    t.integer "collection_id"
    t.integer "collection_position"
    t.string "comment_template"
    t.integer "comments_count", default: 0, null: false
    t.datetime "created_at", null: false
    t.datetime "crossposted_at"
    t.string "description"
    t.datetime "edited_at"
    t.boolean "email_digest_eligible", default: true
    t.float "experience_level_rating", default: 5.0
    t.float "experience_level_rating_distribution", default: 5.0
    t.datetime "facebook_last_buffered"
    t.boolean "featured", default: false
    t.float "featured_clickthrough_rate", default: 0.0
    t.integer "featured_impressions", default: 0
    t.integer "featured_number"
    t.string "feed_source_url"
    t.integer "hotness_score", default: 0
    t.string "ids_for_suggested_articles", default: "[]"
    t.integer "job_opportunity_id"
    t.string "language"
    t.datetime "last_buffered"
    t.datetime "last_comment_at", default: "2017-01-01 05:00:00"
    t.datetime "last_experience_level_rating_at"
    t.datetime "last_invoiced_at"
    t.decimal "lat", precision: 10, scale: 6
    t.boolean "live_now", default: false
    t.decimal "long", precision: 10, scale: 6
    t.string "main_image"
    t.string "main_image_background_hex_color", default: "#dddddd"
    t.string "main_tag_name_for_social"
    t.string "name_within_collection"
    t.integer "organic_page_views_count", default: 0
    t.integer "organic_page_views_past_month_count", default: 0
    t.integer "organic_page_views_past_week_count", default: 0
    t.integer "organization_id"
    t.datetime "originally_published_at"
    t.integer "page_views_count", default: 0
    t.boolean "paid", default: false
    t.string "password"
    t.string "path"
    t.integer "positive_reactions_count", default: 0, null: false
    t.integer "previous_positive_reactions_count", default: 0
    t.text "processed_html"
    t.boolean "published", default: false
    t.datetime "published_at"
    t.boolean "published_from_feed", default: false
    t.integer "rating_votes_count", default: 0, null: false
    t.integer "reactions_count", default: 0, null: false
    t.integer "reading_time", default: 0
    t.boolean "receive_notifications", default: true
    t.boolean "removed_for_abuse", default: false
    t.integer "score", default: 0
    t.integer "second_user_id"
    t.boolean "show_comments", default: true
    t.text "slug"
    t.string "social_image"
    t.integer "spaminess_rating", default: 0
    t.integer "third_user_id"
    t.string "title"
    t.datetime "updated_at", null: false
    t.integer "user_id"
    t.string "video"
    t.string "video_closed_caption_track_url"
    t.string "video_code"
    t.float "video_duration_in_seconds", default: 0.0
    t.string "video_source_url"
    t.string "video_state"
    t.string "video_thumbnail_url"
    t.index ["boost_states"], name: "index_articles_on_boost_states", using: :gin
    t.index ["featured_number"], name: "index_articles_on_featured_number"
    t.index ["hotness_score"], name: "index_articles_on_hotness_score"
    t.index ["path"], name: "index_articles_on_path"
    t.index ["published"], name: "index_articles_on_published"
    t.index ["published_at"], name: "index_articles_on_published_at"
    t.index ["slug"], name: "index_articles_on_slug"
    t.index ["user_id"], name: "index_articles_on_user_id"
  end

  create_table "badge_achievements", force: :cascade do |t|
    t.bigint "badge_id", null: false
    t.datetime "created_at", null: false
    t.integer "rewarder_id"
    t.text "rewarding_context_message"
    t.text "rewarding_context_message_markdown"
    t.datetime "updated_at", null: false
    t.bigint "user_id", null: false
    t.index ["badge_id"], name: "index_badge_achievements_on_badge_id"
    t.index ["user_id", "badge_id"], name: "index_badge_achievements_on_user_id_and_badge_id"
    t.index ["user_id"], name: "index_badge_achievements_on_user_id"
  end

  create_table "badges", force: :cascade do |t|
    t.string "badge_image"
    t.datetime "created_at", null: false
    t.string "description", null: false
    t.string "slug", null: false
    t.string "title", null: false
    t.datetime "updated_at", null: false
    t.index ["title"], name: "index_badges_on_title", unique: true
  end

  create_table "blocks", id: :serial, force: :cascade do |t|
    t.text "body_html"
    t.text "body_markdown"
    t.datetime "created_at", null: false
    t.boolean "featured"
    t.integer "featured_number"
    t.integer "index_position"
    t.text "input_css"
    t.text "input_html"
    t.text "input_javascript"
    t.text "processed_css"
    t.text "processed_html"
    t.text "processed_javascript"
    t.text "published_css"
    t.text "published_html"
    t.text "published_javascript"
    t.string "title"
    t.datetime "updated_at", null: false
    t.integer "user_id"
  end

  create_table "broadcasts", id: :serial, force: :cascade do |t|
    t.text "body_markdown"
    t.text "processed_html"
    t.boolean "sent", default: false
    t.string "title"
    t.string "type_of"
  end

  create_table "buffer_updates", force: :cascade do |t|
    t.integer "approver_user_id"
    t.integer "article_id", null: false
    t.text "body_text"
    t.string "buffer_id_code"
    t.string "buffer_profile_id_code"
    t.text "buffer_response", default: "--- {}\n"
    t.integer "composer_user_id"
    t.datetime "created_at", null: false
    t.string "social_service_name"
    t.string "status", default: "pending"
    t.integer "tag_id"
    t.datetime "updated_at", null: false
  end

  create_table "chat_channel_memberships", force: :cascade do |t|
    t.bigint "chat_channel_id", null: false
    t.datetime "created_at", null: false
    t.boolean "has_unopened_messages", default: false
    t.datetime "last_opened_at", default: "2017-01-01 05:00:00"
    t.string "role", default: "member"
    t.boolean "show_global_badge_notification", default: true
    t.string "status", default: "active"
    t.datetime "updated_at", null: false
    t.bigint "user_id", null: false
    t.index ["chat_channel_id"], name: "index_chat_channel_memberships_on_chat_channel_id"
    t.index ["user_id", "chat_channel_id"], name: "index_chat_channel_memberships_on_user_id_and_chat_channel_id"
    t.index ["user_id"], name: "index_chat_channel_memberships_on_user_id"
  end

  create_table "chat_channels", force: :cascade do |t|
    t.string "channel_name"
    t.string "channel_type", null: false
    t.datetime "created_at", null: false
    t.string "description"
    t.datetime "last_message_at", default: "2017-01-01 05:00:00"
    t.string "slug"
    t.string "status", default: "active"
    t.datetime "updated_at", null: false
  end

  create_table "classified_listings", force: :cascade do |t|
    t.text "body_markdown"
    t.datetime "bumped_at"
    t.string "cached_tag_list"
    t.string "category"
    t.boolean "contact_via_connect", default: false
    t.datetime "created_at", null: false
    t.datetime "last_buffered"
    t.bigint "organization_id"
    t.text "processed_html"
    t.boolean "published"
    t.string "slug"
    t.string "title"
    t.datetime "updated_at", null: false
    t.bigint "user_id"
    t.index ["organization_id"], name: "index_classified_listings_on_organization_id"
    t.index ["user_id"], name: "index_classified_listings_on_user_id"
  end

  create_table "collections", id: :serial, force: :cascade do |t|
    t.datetime "created_at", null: false
    t.string "description"
    t.string "main_image"
    t.integer "organization_id"
    t.boolean "published", default: false
    t.string "slug"
    t.string "social_image"
    t.string "title"
    t.datetime "updated_at", null: false
    t.integer "user_id"
    t.index ["organization_id"], name: "index_collections_on_organization_id"
    t.index ["user_id"], name: "index_collections_on_user_id"
  end

  create_table "comments", id: :serial, force: :cascade do |t|
    t.string "ancestry"
    t.text "body_html"
    t.text "body_markdown"
    t.integer "commentable_id"
    t.string "commentable_type"
    t.datetime "created_at", null: false
    t.boolean "deleted", default: false
    t.boolean "edited", default: false
    t.datetime "edited_at"
    t.string "id_code"
    t.integer "markdown_character_count"
    t.integer "positive_reactions_count", default: 0, null: false
    t.text "processed_html"
    t.integer "reactions_count", default: 0, null: false
    t.boolean "receive_notifications", default: true
    t.integer "score", default: 0
    t.integer "spaminess_rating", default: 0
    t.datetime "updated_at", null: false
    t.integer "user_id"
    t.index ["ancestry"], name: "index_comments_on_ancestry"
    t.index ["commentable_id", "commentable_type"], name: "index_comments_on_commentable_id_and_commentable_type"
    t.index ["created_at"], name: "index_comments_on_created_at"
    t.index ["score"], name: "index_comments_on_score"
    t.index ["user_id"], name: "index_comments_on_user_id"
  end

  create_table "credits", force: :cascade do |t|
    t.float "cost", default: 0.0
    t.datetime "created_at", null: false
    t.bigint "organization_id"
    t.boolean "spent", default: false
    t.string "spent_on"
    t.datetime "updated_at", null: false
    t.bigint "user_id"
  end

  create_table "delayed_jobs", id: :serial, force: :cascade do |t|
    t.integer "attempts", default: 0, null: false
    t.datetime "created_at"
    t.datetime "failed_at"
    t.text "handler", null: false
    t.text "last_error"
    t.datetime "locked_at"
    t.string "locked_by"
    t.integer "priority", default: 0, null: false
    t.string "queue"
    t.datetime "run_at"
    t.datetime "updated_at"
    t.index ["priority", "run_at"], name: "delayed_jobs_priority"
  end

  create_table "display_ads", force: :cascade do |t|
    t.boolean "approved", default: false
    t.text "body_markdown"
    t.integer "clicks_count", default: 0
    t.float "cost_per_click", default: 0.0
    t.float "cost_per_impression", default: 0.0
    t.datetime "created_at", null: false
    t.integer "impressions_count", default: 0
    t.integer "organization_id"
    t.string "placement_area"
    t.text "processed_html"
    t.boolean "published", default: false
    t.datetime "updated_at", null: false
  end

  create_table "events", force: :cascade do |t|
    t.string "category"
    t.string "cover_image"
    t.datetime "created_at", null: false
    t.text "description_html"
    t.text "description_markdown"
    t.datetime "ends_at"
    t.string "host_name"
    t.boolean "live_now", default: false
    t.string "location_name"
    t.string "location_url"
    t.string "profile_image"
    t.boolean "published"
    t.string "slug"
    t.datetime "starts_at"
    t.string "title"
    t.datetime "updated_at", null: false
  end

  create_table "feedback_messages", force: :cascade do |t|
    t.integer "affected_id"
    t.string "category"
    t.datetime "created_at"
    t.string "feedback_type"
    t.text "message"
    t.integer "offender_id"
    t.string "reported_url"
    t.integer "reporter_id"
    t.string "status", default: "Open"
    t.datetime "updated_at"
    t.index ["affected_id"], name: "index_feedback_messages_on_affected_id"
    t.index ["offender_id"], name: "index_feedback_messages_on_offender_id"
    t.index ["reporter_id"], name: "index_feedback_messages_on_reporter_id"
  end

  create_table "follows", id: :serial, force: :cascade do |t|
    t.boolean "blocked", default: false, null: false
    t.datetime "created_at"
    t.integer "followable_id", null: false
    t.string "followable_type", null: false
    t.integer "follower_id", null: false
    t.string "follower_type", null: false
    t.float "points", default: 1.0
    t.string "subscription_status", default: "all_articles", null: false
    t.datetime "updated_at"
    t.index ["created_at"], name: "index_follows_on_created_at"
    t.index ["followable_id", "followable_type"], name: "fk_followables"
    t.index ["follower_id", "follower_type"], name: "fk_follows"
  end

  create_table "github_issues", id: :serial, force: :cascade do |t|
    t.string "category"
    t.datetime "created_at", null: false
    t.string "issue_serialized", default: "--- {}\n"
    t.string "processed_html"
    t.datetime "updated_at", null: false
    t.string "url"
  end

  create_table "github_repos", force: :cascade do |t|
    t.string "additional_note"
    t.integer "bytes_size"
    t.datetime "created_at", null: false
    t.string "description"
    t.boolean "featured", default: false
    t.boolean "fork", default: false
    t.integer "github_id_code"
    t.text "info_hash", default: "--- {}\n"
    t.string "language"
    t.string "name"
    t.integer "priority", default: 0
    t.integer "stargazers_count"
    t.datetime "updated_at", null: false
    t.string "url"
    t.integer "user_id"
    t.integer "watchers_count"
  end

  create_table "html_variant_successes", force: :cascade do |t|
    t.integer "article_id"
    t.datetime "created_at", null: false
    t.integer "html_variant_id"
    t.datetime "updated_at", null: false
    t.index ["html_variant_id", "article_id"], name: "index_html_variant_successes_on_html_variant_id_and_article_id"
  end

  create_table "html_variant_trials", force: :cascade do |t|
    t.integer "article_id"
    t.datetime "created_at", null: false
    t.integer "html_variant_id"
    t.datetime "updated_at", null: false
    t.index ["html_variant_id", "article_id"], name: "index_html_variant_trials_on_html_variant_id_and_article_id"
  end

  create_table "html_variants", force: :cascade do |t|
    t.boolean "approved", default: false
    t.datetime "created_at", null: false
    t.string "group"
    t.text "html"
    t.string "name"
    t.boolean "published", default: false
    t.float "success_rate", default: 0.0
    t.string "target_tag"
    t.datetime "updated_at", null: false
    t.integer "user_id"
  end

  create_table "identities", id: :serial, force: :cascade do |t|
    t.text "auth_data_dump"
    t.datetime "created_at", null: false
    t.string "provider"
    t.string "secret"
    t.string "token"
    t.string "uid"
    t.datetime "updated_at", null: false
    t.integer "user_id"
    t.index ["provider", "uid"], name: "index_identities_on_provider_and_uid", unique: true
    t.index ["provider", "user_id"], name: "index_identities_on_provider_and_user_id", unique: true
  end

  create_table "job_opportunities", force: :cascade do |t|
    t.datetime "created_at", null: false
    t.string "experience_level"
    t.string "location_city"
    t.string "location_country_code"
    t.string "location_given"
    t.decimal "location_lat", precision: 10, scale: 6
    t.decimal "location_long", precision: 10, scale: 6
    t.string "location_postal_code"
    t.string "permanency"
    t.string "remoteness"
    t.string "time_commitment"
    t.datetime "updated_at", null: false
  end

  create_table "mentions", id: :serial, force: :cascade do |t|
    t.datetime "created_at", null: false
    t.integer "mentionable_id"
    t.string "mentionable_type"
    t.datetime "updated_at", null: false
    t.integer "user_id"
  end

  create_table "messages", force: :cascade do |t|
    t.bigint "chat_channel_id", null: false
    t.datetime "created_at", null: false
    t.string "message_html", null: false
    t.string "message_markdown", null: false
    t.datetime "updated_at", null: false
    t.bigint "user_id", null: false
    t.index ["chat_channel_id"], name: "index_messages_on_chat_channel_id"
    t.index ["user_id"], name: "index_messages_on_user_id"
  end

  create_table "notes", id: :serial, force: :cascade do |t|
    t.integer "author_id"
    t.text "content"
    t.datetime "created_at", null: false
    t.integer "noteable_id"
    t.string "noteable_type"
    t.string "reason"
    t.datetime "updated_at", null: false
  end

  create_table "notification_subscriptions", force: :cascade do |t|
    t.text "config", default: "all_comments", null: false
    t.datetime "created_at", null: false
    t.bigint "notifiable_id", null: false
    t.string "notifiable_type", null: false
    t.datetime "updated_at", null: false
    t.bigint "user_id", null: false
    t.index ["notifiable_id", "notifiable_type", "config"], name: "index_notification_subscriptions_on_notifiable_and_config"
  end

  create_table "notifications", id: :serial, force: :cascade do |t|
    t.string "action"
    t.datetime "created_at", null: false
    t.jsonb "json_data"
    t.integer "notifiable_id"
    t.string "notifiable_type"
    t.datetime "notified_at"
    t.bigint "organization_id"
    t.boolean "read", default: false
    t.datetime "updated_at", null: false
    t.integer "user_id"
    t.index ["json_data"], name: "index_notifications_on_json_data", using: :gin
    t.index ["notifiable_id"], name: "index_notifications_on_notifiable_id"
    t.index ["notifiable_type"], name: "index_notifications_on_notifiable_type"
    t.index ["organization_id", "notifiable_id", "notifiable_type", "action"], name: "index_notifications_on_org_notifiable_and_action_not_null", unique: true, where: "(action IS NOT NULL)"
    t.index ["organization_id", "notifiable_id", "notifiable_type"], name: "index_notifications_on_org_notifiable_action_is_null", unique: true, where: "(action IS NULL)"
    t.index ["organization_id"], name: "index_notifications_on_organization_id"
    t.index ["user_id", "notifiable_id", "notifiable_type", "action"], name: "index_notifications_on_user_notifiable_and_action_not_null", unique: true, where: "(action IS NOT NULL)"
    t.index ["user_id", "notifiable_id", "notifiable_type"], name: "index_notifications_on_user_notifiable_action_is_null", unique: true, where: "(action IS NULL)"
    t.index ["user_id"], name: "index_notifications_on_user_id"
  end

  create_table "organization_memberships", force: :cascade do |t|
    t.datetime "created_at", null: false
    t.bigint "organization_id", null: false
    t.string "type_of_user", null: false
    t.datetime "updated_at", null: false
    t.bigint "user_id", null: false
    t.string "user_title"
    t.index ["user_id", "organization_id"], name: "index_organization_memberships_on_user_id_and_organization_id", unique: true
  end

  create_table "organizations", id: :serial, force: :cascade do |t|
    t.string "address"
    t.boolean "approved", default: false
    t.integer "articles_count", default: 0, null: false
    t.string "bg_color_hex"
    t.string "city"
    t.string "company_size"
    t.string "country"
    t.datetime "created_at", null: false
    t.integer "credits_count", default: 0, null: false
    t.text "cta_body_markdown"
    t.string "cta_button_text"
    t.string "cta_button_url"
    t.text "cta_processed_html"
    t.string "dark_nav_image"
    t.string "email"
    t.string "github_username"
    t.boolean "is_gold_sponsor", default: false
    t.string "jobs_email"
    t.string "jobs_url"
    t.datetime "last_article_at", default: "2017-01-01 05:00:00"
    t.string "location"
    t.string "name"
    t.string "nav_image"
    t.string "old_old_slug"
    t.string "old_slug"
    t.string "profile_image"
    t.datetime "profile_updated_at", default: "2017-01-01 05:00:00"
    t.text "proof"
    t.string "secret"
    t.string "slug"
    t.integer "spent_credits_count", default: 0, null: false
    t.text "sponsorship_blurb_html"
    t.datetime "sponsorship_expires_at"
    t.integer "sponsorship_featured_number", default: 0
    t.text "sponsorship_instructions", default: ""
    t.datetime "sponsorship_instructions_updated_at"
    t.string "sponsorship_level"
    t.string "sponsorship_status", default: "none"
    t.string "sponsorship_tagline"
    t.string "sponsorship_url"
    t.string "state"
    t.string "story"
    t.text "summary"
    t.string "tag_line"
    t.string "tech_stack"
    t.string "text_color_hex"
    t.string "twitter_username"
    t.integer "unspent_credits_count", default: 0, null: false
    t.datetime "updated_at", null: false
    t.string "url"
    t.string "zip_code"
    t.index ["slug"], name: "index_organizations_on_slug", unique: true
  end

  create_table "page_views", force: :cascade do |t|
    t.bigint "article_id"
    t.integer "counts_for_number_of_views", default: 1
    t.datetime "created_at", null: false
    t.string "domain"
    t.string "path"
    t.string "referrer"
    t.integer "time_tracked_in_seconds", default: 15
    t.datetime "updated_at", null: false
    t.string "user_agent"
    t.bigint "user_id"
    t.index ["article_id"], name: "index_page_views_on_article_id"
    t.index ["created_at"], name: "index_page_views_on_created_at"
    t.index ["domain"], name: "index_page_views_on_domain"
    t.index ["user_id"], name: "index_page_views_on_user_id"
  end

  create_table "pages", force: :cascade do |t|
    t.text "body_html"
    t.text "body_markdown"
    t.datetime "created_at", null: false
    t.string "description"
    t.string "group"
    t.integer "group_order_number"
    t.boolean "is_top_level_path", default: false
    t.text "processed_html"
    t.string "slug"
    t.string "social_image"
    t.string "template"
    t.string "title"
    t.datetime "updated_at", null: false
    t.index ["slug"], name: "index_pages_on_slug", unique: true
  end

  create_table "podcast_episodes", id: :serial, force: :cascade do |t|
    t.text "body"
    t.integer "comments_count", default: 0, null: false
    t.datetime "created_at", null: false
    t.string "deepgram_id_code"
    t.integer "duration_in_seconds"
    t.boolean "featured", default: true
    t.integer "featured_number"
    t.string "guid", null: false
    t.string "image"
    t.string "itunes_url"
    t.string "media_url", null: false
    t.string "order_key"
    t.integer "podcast_id"
    t.text "processed_html"
    t.datetime "published_at"
    t.text "quote"
    t.integer "reactions_count", default: 0, null: false
    t.string "slug", null: false
    t.string "social_image"
    t.string "subtitle"
    t.text "summary"
    t.string "title", null: false
    t.datetime "updated_at", null: false
    t.string "website_url"
    t.index ["guid"], name: "index_podcast_episodes_on_guid", unique: true
    t.index ["media_url"], name: "index_podcast_episodes_on_media_url", unique: true
  end

  create_table "podcasts", id: :serial, force: :cascade do |t|
    t.string "android_url"
    t.datetime "created_at", null: false
    t.text "description"
    t.string "feed_url", null: false
    t.string "image", null: false
    t.string "itunes_url"
    t.string "main_color_hex", null: false
    t.string "overcast_url"
    t.string "pattern_image"
<<<<<<< HEAD
=======
    t.boolean "reachable", default: true
>>>>>>> 04ce7738
    t.string "slug", null: false
    t.string "soundcloud_url"
    t.text "status_notice", default: ""
    t.string "title", null: false
    t.string "twitter_username"
    t.boolean "unique_website_url?", default: true
    t.datetime "updated_at", null: false
    t.string "website_url"
    t.index ["feed_url"], name: "index_podcasts_on_feed_url", unique: true
    t.index ["slug"], name: "index_podcasts_on_slug", unique: true
  end

  create_table "poll_options", force: :cascade do |t|
    t.boolean "counts_in_tabulation"
    t.datetime "created_at", null: false
    t.string "markdown"
    t.bigint "poll_id"
    t.integer "poll_votes_count", default: 0, null: false
    t.string "processed_html"
    t.datetime "updated_at", null: false
  end

  create_table "poll_skips", force: :cascade do |t|
    t.datetime "created_at", null: false
    t.bigint "poll_id"
    t.datetime "updated_at", null: false
    t.bigint "user_id"
    t.index ["poll_id", "user_id"], name: "index_poll_skips_on_poll_and_user", unique: true
  end

  create_table "poll_votes", force: :cascade do |t|
    t.datetime "created_at", null: false
    t.bigint "poll_id", null: false
    t.bigint "poll_option_id", null: false
    t.datetime "updated_at", null: false
    t.bigint "user_id", null: false
    t.index ["poll_option_id", "user_id"], name: "index_poll_votes_on_poll_option_and_user", unique: true
  end

  create_table "polls", force: :cascade do |t|
    t.boolean "allow_multiple_selections", default: false
    t.bigint "article_id"
    t.datetime "created_at", null: false
    t.integer "poll_options_count", default: 0, null: false
    t.integer "poll_skips_count", default: 0, null: false
    t.integer "poll_votes_count", default: 0, null: false
    t.string "prompt_html"
    t.string "prompt_markdown"
    t.datetime "updated_at", null: false
  end

  create_table "profile_pins", force: :cascade do |t|
    t.datetime "created_at", null: false
    t.bigint "pinnable_id"
    t.string "pinnable_type"
    t.bigint "profile_id"
    t.string "profile_type"
    t.datetime "updated_at", null: false
    t.index ["pinnable_id"], name: "index_profile_pins_on_pinnable_id"
    t.index ["profile_id"], name: "index_profile_pins_on_profile_id"
  end

  create_table "push_notification_subscriptions", force: :cascade do |t|
    t.string "auth_key"
    t.datetime "created_at", null: false
    t.string "endpoint"
    t.string "notification_type"
    t.string "p256dh_key"
    t.datetime "updated_at", null: false
    t.bigint "user_id", null: false
    t.index ["user_id"], name: "index_push_notification_subscriptions_on_user_id"
  end

  create_table "rating_votes", force: :cascade do |t|
    t.bigint "article_id"
    t.datetime "created_at", null: false
    t.string "group"
    t.float "rating"
    t.datetime "updated_at", null: false
    t.bigint "user_id"
    t.index ["article_id"], name: "index_rating_votes_on_article_id"
    t.index ["user_id"], name: "index_rating_votes_on_user_id"
  end

  create_table "reactions", id: :serial, force: :cascade do |t|
    t.string "category"
    t.datetime "created_at", null: false
    t.float "points", default: 1.0
    t.integer "reactable_id"
    t.string "reactable_type"
    t.string "status", default: "valid"
    t.datetime "updated_at", null: false
    t.integer "user_id"
    t.index ["category"], name: "index_reactions_on_category"
    t.index ["created_at"], name: "index_reactions_on_created_at"
    t.index ["points"], name: "index_reactions_on_points"
    t.index ["reactable_id"], name: "index_reactions_on_reactable_id"
    t.index ["reactable_type"], name: "index_reactions_on_reactable_type"
    t.index ["user_id"], name: "index_reactions_on_user_id"
  end

  create_table "roles", id: :serial, force: :cascade do |t|
    t.datetime "created_at"
    t.string "name"
    t.integer "resource_id"
    t.string "resource_type"
    t.datetime "updated_at"
    t.index ["name", "resource_type", "resource_id"], name: "index_roles_on_name_and_resource_type_and_resource_id"
    t.index ["name"], name: "index_roles_on_name"
  end

  create_table "sail_settings", force: :cascade do |t|
    t.integer "cast_type", limit: 2, null: false
    t.datetime "created_at", null: false
    t.text "description"
    t.string "name", null: false
    t.datetime "updated_at", null: false
    t.string "value", null: false
    t.index ["name"], name: "index_settings_on_name", unique: true
  end

  create_table "search_keywords", force: :cascade do |t|
    t.datetime "created_at", null: false
    t.datetime "google_checked_at"
    t.integer "google_difficulty"
    t.integer "google_position"
    t.string "google_result_path"
    t.integer "google_volume"
    t.string "keyword"
    t.datetime "updated_at", null: false
    t.index ["google_result_path"], name: "index_search_keywords_on_google_result_path"
  end

  create_table "tag_adjustments", force: :cascade do |t|
    t.string "adjustment_type"
    t.integer "article_id"
    t.datetime "created_at", null: false
    t.string "reason_for_adjustment"
    t.string "status"
    t.integer "tag_id"
    t.string "tag_name"
    t.datetime "updated_at", null: false
    t.integer "user_id"
  end

  create_table "taggings", id: :serial, force: :cascade do |t|
    t.string "context", limit: 128
    t.datetime "created_at"
    t.integer "tag_id"
    t.integer "taggable_id"
    t.string "taggable_type"
    t.integer "tagger_id"
    t.string "tagger_type"
    t.index ["context"], name: "index_taggings_on_context"
    t.index ["tag_id", "taggable_id", "taggable_type", "context", "tagger_id", "tagger_type"], name: "taggings_idx", unique: true
    t.index ["tag_id"], name: "index_taggings_on_tag_id"
    t.index ["taggable_id", "taggable_type", "context"], name: "index_taggings_on_taggable_id_and_taggable_type_and_context"
    t.index ["taggable_id", "taggable_type", "tagger_id", "context"], name: "taggings_idy"
    t.index ["taggable_id"], name: "index_taggings_on_taggable_id"
    t.index ["taggable_type"], name: "index_taggings_on_taggable_type"
    t.index ["tagger_id", "tagger_type"], name: "index_taggings_on_tagger_id_and_tagger_type"
    t.index ["tagger_id"], name: "index_taggings_on_tagger_id"
  end

  create_table "tags", id: :serial, force: :cascade do |t|
    t.string "alias_for"
    t.integer "badge_id"
    t.string "bg_color_hex"
    t.string "buffer_profile_id_code"
    t.string "category", default: "uncategorized", null: false
    t.datetime "created_at"
    t.integer "hotness_score", default: 0
    t.string "keywords_for_search"
    t.string "name"
    t.string "pretty_name"
    t.string "profile_image"
    t.boolean "requires_approval", default: false
    t.text "rules_html"
    t.text "rules_markdown"
    t.string "short_summary"
    t.string "social_image"
    t.integer "sponsor_organization_id"
    t.string "sponsorship_status", default: "none"
    t.string "submission_rules_headsup"
    t.text "submission_template"
    t.boolean "supported", default: false
    t.integer "taggings_count", default: 0
    t.string "text_color_hex"
    t.datetime "updated_at"
    t.text "wiki_body_html"
    t.text "wiki_body_markdown"
    t.index ["name"], name: "index_tags_on_name", unique: true
  end

  create_table "tweets", id: :serial, force: :cascade do |t|
    t.datetime "created_at", null: false
    t.text "extended_entities_serialized", default: "--- {}\n"
    t.integer "favorite_count"
    t.text "full_fetched_object_serialized", default: "--- {}\n"
    t.string "hashtags_serialized", default: "--- []\n"
    t.string "in_reply_to_status_id_code"
    t.string "in_reply_to_user_id_code"
    t.string "in_reply_to_username"
    t.boolean "is_quote_status"
    t.datetime "last_fetched_at"
    t.text "media_serialized", default: "--- []\n"
    t.string "mentioned_usernames_serialized", default: "--- []\n"
    t.string "primary_external_url"
    t.string "profile_image"
    t.string "quoted_tweet_id_code"
    t.integer "retweet_count"
    t.string "source"
    t.string "text"
    t.datetime "tweeted_at"
    t.string "twitter_id_code"
    t.string "twitter_name"
    t.string "twitter_uid"
    t.integer "twitter_user_followers_count"
    t.integer "twitter_user_following_count"
    t.string "twitter_username"
    t.datetime "updated_at", null: false
    t.text "urls_serialized", default: "--- []\n"
    t.integer "user_id"
    t.boolean "user_is_verified"
  end

  create_table "users", id: :serial, force: :cascade do |t|
    t.integer "articles_count", default: 0, null: false
    t.string "available_for"
    t.integer "badge_achievements_count", default: 0, null: false
    t.text "base_cover_letter"
    t.string "behance_url"
    t.string "bg_color_hex"
    t.text "cached_chat_channel_memberships"
    t.boolean "checked_code_of_conduct", default: false
    t.boolean "checked_terms_and_conditions"
    t.integer "comments_count", default: 0, null: false
    t.string "config_font", default: "default"
    t.string "config_theme", default: "default"
    t.datetime "confirmation_sent_at"
    t.string "confirmation_token"
    t.datetime "confirmed_at"
    t.boolean "contact_consent", default: false
    t.datetime "created_at", null: false
    t.integer "credits_count", default: 0, null: false
    t.datetime "current_sign_in_at"
    t.inet "current_sign_in_ip"
    t.string "currently_hacking_on"
    t.string "currently_learning"
    t.string "currently_streaming_on"
    t.boolean "display_sponsors", default: true
    t.string "dribbble_url"
    t.string "editor_version", default: "v1"
    t.string "education"
    t.string "email"
    t.boolean "email_badge_notifications", default: true
    t.boolean "email_comment_notifications", default: true
    t.boolean "email_community_mod_newsletter", default: false
    t.boolean "email_connect_messages", default: true
    t.boolean "email_digest_periodic", default: true, null: false
    t.boolean "email_follower_notifications", default: true
    t.boolean "email_membership_newsletter", default: false
    t.boolean "email_mention_notifications", default: true
    t.boolean "email_newsletter", default: true
    t.boolean "email_public", default: false
    t.boolean "email_tag_mod_newsletter", default: false
    t.boolean "email_unread_notifications", default: true
    t.string "employer_name"
    t.string "employer_url"
    t.string "employment_title"
    t.string "encrypted_password", default: "", null: false
    t.integer "experience_level"
    t.boolean "export_requested", default: false
    t.datetime "exported_at"
    t.string "facebook_url"
    t.boolean "feed_admin_publish_permission", default: true
    t.datetime "feed_fetched_at", default: "2017-01-01 05:00:00"
    t.boolean "feed_mark_canonical", default: false
    t.string "feed_url"
    t.integer "following_orgs_count", default: 0, null: false
    t.integer "following_tags_count", default: 0, null: false
    t.integer "following_users_count", default: 0, null: false
    t.datetime "github_created_at"
    t.datetime "github_repos_updated_at", default: "2017-01-01 05:00:00"
    t.string "github_username"
    t.string "gitlab_url"
    t.string "inbox_guidelines"
    t.string "inbox_type", default: "private"
    t.string "instagram_url"
    t.jsonb "language_settings", default: {}, null: false
    t.datetime "last_article_at", default: "2017-01-01 05:00:00"
    t.datetime "last_comment_at", default: "2017-01-01 05:00:00"
    t.datetime "last_followed_at"
    t.datetime "last_moderation_notification", default: "2017-01-01 05:00:00"
    t.datetime "last_notification_activity"
    t.datetime "last_sign_in_at"
    t.inet "last_sign_in_ip"
    t.string "linkedin_url"
    t.string "location"
    t.boolean "looking_for_work", default: false
    t.boolean "looking_for_work_publicly", default: false
    t.string "mastodon_url"
    t.string "medium_url"
    t.datetime "membership_started_at"
    t.boolean "mobile_comment_notifications", default: true
    t.integer "monthly_dues", default: 0
    t.string "mostly_work_with"
    t.string "name"
    t.string "old_old_username"
    t.string "old_username"
    t.datetime "onboarding_package_form_submmitted_at"
    t.boolean "onboarding_package_fulfilled", default: false
    t.boolean "onboarding_package_requested", default: false
    t.boolean "onboarding_package_requested_again", default: false
    t.boolean "org_admin", default: false
    t.integer "organization_id"
    t.boolean "permit_adjacent_sponsors", default: true
    t.datetime "personal_data_updated_at"
    t.string "profile_image"
    t.datetime "profile_updated_at", default: "2017-01-01 05:00:00"
    t.integer "rating_votes_count", default: 0, null: false
    t.integer "reactions_count", default: 0, null: false
    t.datetime "remember_created_at"
    t.string "remember_token"
    t.float "reputation_modifier", default: 1.0
    t.datetime "reset_password_sent_at"
    t.string "reset_password_token"
    t.text "resume_html"
    t.boolean "saw_onboarding", default: true
    t.integer "score", default: 0
    t.string "secret"
    t.string "shipping_address"
    t.string "shipping_address_line_2"
    t.string "shipping_city"
    t.string "shipping_company"
    t.string "shipping_country"
    t.string "shipping_name"
    t.string "shipping_postal_code"
    t.string "shipping_state"
    t.boolean "shipping_validated", default: false
    t.datetime "shipping_validated_at"
    t.string "shirt_gender"
    t.string "shirt_size"
    t.integer "sign_in_count", default: 0, null: false
    t.string "signup_cta_variant"
    t.string "signup_refer_code"
    t.string "signup_referring_site"
    t.string "specialty"
    t.integer "spent_credits_count", default: 0, null: false
    t.string "stackoverflow_url"
    t.string "stripe_id_code"
    t.text "summary"
    t.text "summary_html"
    t.string "tabs_or_spaces"
    t.string "text_color_hex"
    t.string "text_only_name"
    t.string "top_languages"
    t.string "twitch_url"
    t.string "twitch_username"
    t.datetime "twitter_created_at"
    t.integer "twitter_followers_count"
    t.integer "twitter_following_count"
    t.string "twitter_username"
    t.string "unconfirmed_email"
    t.integer "unspent_credits_count", default: 0, null: false
    t.datetime "updated_at", null: false
    t.string "username"
    t.string "website_url"
    t.datetime "workshop_expiration"
    t.index ["confirmation_token"], name: "index_users_on_confirmation_token", unique: true
    t.index ["email"], name: "index_users_on_email", unique: true
    t.index ["github_username"], name: "index_users_on_github_username", unique: true
    t.index ["language_settings"], name: "index_users_on_language_settings", using: :gin
    t.index ["organization_id"], name: "index_users_on_organization_id"
    t.index ["reset_password_token"], name: "index_users_on_reset_password_token", unique: true
    t.index ["twitter_username"], name: "index_users_on_twitter_username", unique: true
    t.index ["username"], name: "index_users_on_username", unique: true
  end

  create_table "users_roles", id: false, force: :cascade do |t|
    t.integer "role_id"
    t.integer "user_id"
    t.index ["user_id", "role_id"], name: "index_users_roles_on_user_id_and_role_id"
  end

  add_foreign_key "badge_achievements", "badges"
  add_foreign_key "badge_achievements", "users"
  add_foreign_key "chat_channel_memberships", "chat_channels"
  add_foreign_key "chat_channel_memberships", "users"
  add_foreign_key "messages", "chat_channels"
  add_foreign_key "messages", "users"
  add_foreign_key "push_notification_subscriptions", "users"
end<|MERGE_RESOLUTION|>--- conflicted
+++ resolved
@@ -12,11 +12,7 @@
 #
 # It's strongly recommended that you check this file into your version control system.
 
-<<<<<<< HEAD
-ActiveRecord::Schema.define(version: 2019_06_26_221336) do
-=======
 ActiveRecord::Schema.define(version: 2019_06_28_123548) do
->>>>>>> 04ce7738
   # These are extensions that must be enabled in order to support this database
   enable_extension "plpgsql"
 
@@ -676,10 +672,7 @@
     t.string "main_color_hex", null: false
     t.string "overcast_url"
     t.string "pattern_image"
-<<<<<<< HEAD
-=======
     t.boolean "reachable", default: true
->>>>>>> 04ce7738
     t.string "slug", null: false
     t.string "soundcloud_url"
     t.text "status_notice", default: ""
@@ -990,6 +983,7 @@
     t.string "name"
     t.string "old_old_username"
     t.string "old_username"
+    t.string "onboarding_checklist", default: [], array: true
     t.datetime "onboarding_package_form_submmitted_at"
     t.boolean "onboarding_package_fulfilled", default: false
     t.boolean "onboarding_package_requested", default: false
