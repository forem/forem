--- conflicted
+++ resolved
@@ -514,19 +514,13 @@
   end
 
   create_table "notification_subscriptions", force: :cascade do |t|
-<<<<<<< HEAD
-=======
     t.text "config", default: "all_comments", null: false
->>>>>>> f29b67a7
     t.datetime "created_at", null: false
     t.bigint "notifiable_id", null: false
     t.string "notifiable_type", null: false
     t.datetime "updated_at", null: false
     t.bigint "user_id", null: false
-<<<<<<< HEAD
-=======
     t.index ["notifiable_id", "notifiable_type", "config"], name: "index_notification_subscriptions_on_notifiable_and_config"
->>>>>>> f29b67a7
   end
 
   create_table "notifications", id: :serial, force: :cascade do |t|
@@ -899,7 +893,6 @@
     t.text "base_cover_letter"
     t.string "behance_url"
     t.string "bg_color_hex"
-    t.text "cached_chat_channel_memberships"
     t.boolean "checked_code_of_conduct", default: false
     t.integer "comments_count", default: 0, null: false
     t.string "config_font", default: "default"
@@ -1022,7 +1015,6 @@
     t.string "stackoverflow_url"
     t.string "stripe_id_code"
     t.text "summary"
-    t.text "summary_html"
     t.string "tabs_or_spaces"
     t.string "text_color_hex"
     t.string "text_only_name"
