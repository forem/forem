# This file is auto-generated from the current state of the database. Instead
# of editing this file, please use the migrations feature of Active Record to
# incrementally modify your database, and then regenerate this schema definition.
#
# This file is the source Rails uses to define your schema when running `bin/rails
# db:schema:load`. When creating a new database, `bin/rails db:schema:load` tends to
# be faster and is potentially less error prone than running all of your
# migrations from scratch. Old migrations may fail to apply correctly if those
# migrations use external dependencies or application code.
#
# It's strongly recommended that you check this file into your version control system.

ActiveRecord::Schema.define(version: 2021_07_20_042422) do

  # These are extensions that must be enabled in order to support this database
  enable_extension "citext"
  enable_extension "pg_stat_statements"
  enable_extension "pg_trgm"
  enable_extension "pgcrypto"
  enable_extension "plpgsql"
  enable_extension "unaccent"

  create_table "ahoy_events", force: :cascade do |t|
    t.string "name"
    t.jsonb "properties"
    t.datetime "time"
    t.bigint "user_id"
    t.bigint "visit_id"
    t.index ["name", "time"], name: "index_ahoy_events_on_name_and_time"
    t.index ["properties"], name: "index_ahoy_events_on_properties", opclass: :jsonb_path_ops, using: :gin
    t.index ["user_id"], name: "index_ahoy_events_on_user_id"
    t.index ["visit_id"], name: "index_ahoy_events_on_visit_id"
  end

  create_table "ahoy_messages", force: :cascade do |t|
    t.datetime "clicked_at"
    t.text "content"
    t.bigint "feedback_message_id"
    t.string "mailer"
    t.datetime "sent_at"
    t.text "subject"
    t.text "to"
    t.string "token"
    t.bigint "user_id"
    t.string "user_type"
    t.string "utm_campaign"
    t.string "utm_content"
    t.string "utm_medium"
    t.string "utm_source"
    t.string "utm_term"
    t.index ["feedback_message_id"], name: "index_ahoy_messages_on_feedback_message_id"
    t.index ["to"], name: "index_ahoy_messages_on_to"
    t.index ["token"], name: "index_ahoy_messages_on_token"
    t.index ["user_id", "mailer"], name: "index_ahoy_messages_on_user_id_and_mailer"
    t.index ["user_id", "user_type"], name: "index_ahoy_messages_on_user_id_and_user_type"
  end

  create_table "ahoy_visits", force: :cascade do |t|
    t.datetime "started_at"
    t.bigint "user_id"
    t.string "visit_token"
    t.string "visitor_token"
    t.index ["user_id"], name: "index_ahoy_visits_on_user_id"
    t.index ["visit_token"], name: "index_ahoy_visits_on_visit_token", unique: true
  end

  create_table "announcements", force: :cascade do |t|
    t.string "banner_style"
    t.datetime "created_at", precision: 6, null: false
    t.datetime "updated_at", precision: 6, null: false
  end

  create_table "api_secrets", force: :cascade do |t|
    t.datetime "created_at", null: false
    t.string "description", null: false
    t.string "secret"
    t.datetime "updated_at", null: false
    t.bigint "user_id"
    t.index ["secret"], name: "index_api_secrets_on_secret", unique: true
    t.index ["user_id"], name: "index_api_secrets_on_user_id"
  end

  create_table "articles", force: :cascade do |t|
    t.boolean "any_comments_hidden", default: false
    t.boolean "approved", default: false
    t.boolean "archived", default: false
    t.text "body_html"
    t.text "body_markdown"
    t.jsonb "boost_states", default: {}, null: false
    t.text "cached_organization"
    t.string "cached_tag_list"
    t.text "cached_user"
    t.string "cached_user_name"
    t.string "cached_user_username"
    t.string "canonical_url"
    t.bigint "co_author_ids", default: [], array: true
    t.bigint "collection_id"
    t.integer "comment_score", default: 0
    t.string "comment_template"
    t.integer "comments_count", default: 0, null: false
    t.datetime "created_at", null: false
    t.datetime "crossposted_at"
    t.string "description"
    t.datetime "edited_at"
    t.boolean "email_digest_eligible", default: true
    t.float "experience_level_rating", default: 5.0
    t.float "experience_level_rating_distribution", default: 5.0
    t.boolean "featured", default: false
    t.integer "featured_number"
    t.string "feed_source_url"
    t.integer "hotness_score", default: 0
    t.datetime "last_comment_at", default: "2017-01-01 05:00:00"
    t.datetime "last_experience_level_rating_at"
    t.string "main_image"
    t.string "main_image_background_hex_color", default: "#dddddd"
    t.integer "nth_published_by_author", default: 0
    t.integer "organic_page_views_count", default: 0
    t.integer "organic_page_views_past_month_count", default: 0
    t.integer "organic_page_views_past_week_count", default: 0
    t.bigint "organization_id"
    t.datetime "originally_published_at"
    t.integer "page_views_count", default: 0
    t.string "password"
    t.string "path"
    t.integer "positive_reactions_count", default: 0, null: false
    t.integer "previous_positive_reactions_count", default: 0
    t.integer "previous_public_reactions_count", default: 0, null: false
    t.text "processed_html"
    t.integer "public_reactions_count", default: 0, null: false
    t.boolean "published", default: false
    t.datetime "published_at"
    t.boolean "published_from_feed", default: false
    t.integer "rating_votes_count", default: 0, null: false
    t.integer "reactions_count", default: 0, null: false
    t.tsvector "reading_list_document"
    t.integer "reading_time", default: 0
    t.boolean "receive_notifications", default: true
    t.integer "score", default: 0
    t.string "search_optimized_description_replacement"
    t.string "search_optimized_title_preamble"
    t.boolean "show_comments", default: true
    t.text "slug"
    t.string "social_image"
    t.integer "spaminess_rating", default: 0
    t.string "title"
    t.datetime "updated_at", null: false
    t.bigint "user_id"
    t.integer "user_subscriptions_count", default: 0, null: false
    t.string "video"
    t.string "video_closed_caption_track_url"
    t.string "video_code"
    t.float "video_duration_in_seconds", default: 0.0
    t.string "video_source_url"
    t.string "video_state"
    t.string "video_thumbnail_url"
    t.index "user_id, title, digest(body_markdown, 'sha512'::text)", name: "index_articles_on_user_id_and_title_and_digest_body_markdown", unique: true
    t.index ["boost_states"], name: "index_articles_on_boost_states", using: :gin
    t.index ["cached_tag_list"], name: "index_articles_on_cached_tag_list", opclass: :gin_trgm_ops, using: :gin
    t.index ["canonical_url"], name: "index_articles_on_canonical_url", unique: true, where: "(published IS TRUE)"
    t.index ["collection_id"], name: "index_articles_on_collection_id"
    t.index ["comment_score"], name: "index_articles_on_comment_score"
    t.index ["comments_count"], name: "index_articles_on_comments_count"
    t.index ["featured_number"], name: "index_articles_on_featured_number"
    t.index ["feed_source_url"], name: "index_articles_on_feed_source_url", unique: true, where: "(published IS TRUE)"
    t.index ["hotness_score", "comments_count"], name: "index_articles_on_hotness_score_and_comments_count"
    t.index ["hotness_score"], name: "index_articles_on_hotness_score"
    t.index ["path"], name: "index_articles_on_path"
    t.index ["public_reactions_count"], name: "index_articles_on_public_reactions_count", order: :desc
    t.index ["published"], name: "index_articles_on_published"
    t.index ["published_at"], name: "index_articles_on_published_at"
    t.index ["reading_list_document"], name: "index_articles_on_reading_list_document", using: :gin
    t.index ["slug", "user_id"], name: "index_articles_on_slug_and_user_id", unique: true
    t.index ["user_id"], name: "index_articles_on_user_id"
  end

  create_table "audit_logs", force: :cascade do |t|
    t.string "category"
    t.datetime "created_at", null: false
    t.jsonb "data", default: {}, null: false
    t.string "roles", array: true
    t.string "slug"
    t.datetime "updated_at", null: false
    t.bigint "user_id"
    t.index ["data"], name: "index_audit_logs_on_data", using: :gin
    t.index ["user_id"], name: "index_audit_logs_on_user_id"
  end

  create_table "badge_achievements", force: :cascade do |t|
    t.bigint "badge_id", null: false
    t.datetime "created_at", null: false
    t.bigint "rewarder_id"
    t.text "rewarding_context_message"
    t.text "rewarding_context_message_markdown"
    t.datetime "updated_at", null: false
    t.bigint "user_id", null: false
    t.index ["badge_id", "user_id"], name: "index_badge_achievements_on_badge_id_and_user_id", unique: true
    t.index ["user_id", "badge_id"], name: "index_badge_achievements_on_user_id_and_badge_id"
  end

  create_table "badges", force: :cascade do |t|
    t.string "badge_image"
    t.datetime "created_at", null: false
    t.integer "credits_awarded", default: 0, null: false
    t.string "description", null: false
    t.string "slug", null: false
    t.string "title", null: false
    t.datetime "updated_at", null: false
    t.index ["slug"], name: "index_badges_on_slug", unique: true
    t.index ["title"], name: "index_badges_on_title", unique: true
  end

  create_table "banished_users", force: :cascade do |t|
    t.bigint "banished_by_id"
    t.datetime "created_at", null: false
    t.datetime "updated_at", null: false
    t.string "username"
    t.index ["banished_by_id"], name: "index_banished_users_on_banished_by_id"
    t.index ["username"], name: "index_banished_users_on_username", unique: true
  end

  create_table "blazer_audits", force: :cascade do |t|
    t.datetime "created_at"
    t.string "data_source"
    t.bigint "query_id"
    t.text "statement"
    t.bigint "user_id"
    t.index ["query_id"], name: "index_blazer_audits_on_query_id"
    t.index ["user_id"], name: "index_blazer_audits_on_user_id"
  end

  create_table "blazer_checks", force: :cascade do |t|
    t.string "check_type"
    t.datetime "created_at", null: false
    t.bigint "creator_id"
    t.text "emails"
    t.datetime "last_run_at"
    t.text "message"
    t.bigint "query_id"
    t.string "schedule"
    t.text "slack_channels"
    t.string "state"
    t.datetime "updated_at", null: false
    t.index ["creator_id"], name: "index_blazer_checks_on_creator_id"
    t.index ["query_id"], name: "index_blazer_checks_on_query_id"
  end

  create_table "blazer_dashboard_queries", force: :cascade do |t|
    t.datetime "created_at", null: false
    t.bigint "dashboard_id"
    t.integer "position"
    t.bigint "query_id"
    t.datetime "updated_at", null: false
    t.index ["dashboard_id"], name: "index_blazer_dashboard_queries_on_dashboard_id"
    t.index ["query_id"], name: "index_blazer_dashboard_queries_on_query_id"
  end

  create_table "blazer_dashboards", force: :cascade do |t|
    t.datetime "created_at", null: false
    t.bigint "creator_id"
    t.text "name"
    t.datetime "updated_at", null: false
    t.index ["creator_id"], name: "index_blazer_dashboards_on_creator_id"
  end

  create_table "blazer_queries", force: :cascade do |t|
    t.datetime "created_at", null: false
    t.bigint "creator_id"
    t.string "data_source"
    t.text "description"
    t.string "name"
    t.text "statement"
    t.datetime "updated_at", null: false
    t.index ["creator_id"], name: "index_blazer_queries_on_creator_id"
  end

  create_table "broadcasts", force: :cascade do |t|
    t.boolean "active", default: false
    t.datetime "active_status_updated_at"
    t.string "banner_style"
    t.text "body_markdown"
    t.bigint "broadcastable_id"
    t.string "broadcastable_type"
    t.datetime "created_at"
    t.text "processed_html"
    t.string "title"
    t.string "type_of"
    t.datetime "updated_at"
    t.index ["broadcastable_type", "broadcastable_id"], name: "index_broadcasts_on_broadcastable_type_and_broadcastable_id", unique: true
    t.index ["title", "type_of"], name: "index_broadcasts_on_title_and_type_of", unique: true
  end

  create_table "chat_channel_memberships", force: :cascade do |t|
    t.bigint "chat_channel_id", null: false
    t.datetime "created_at", null: false
    t.boolean "has_unopened_messages", default: false
    t.datetime "last_opened_at", default: "2017-01-01 05:00:00"
    t.string "role", default: "member"
    t.boolean "show_global_badge_notification", default: true
    t.string "status", default: "active"
    t.datetime "updated_at", null: false
    t.bigint "user_id", null: false
    t.index ["chat_channel_id", "user_id"], name: "index_chat_channel_memberships_on_chat_channel_id_and_user_id", unique: true
    t.index ["user_id", "chat_channel_id"], name: "index_chat_channel_memberships_on_user_id_and_chat_channel_id"
  end

  create_table "chat_channels", force: :cascade do |t|
    t.string "channel_name"
    t.string "channel_type", null: false
    t.datetime "created_at", null: false
    t.string "description"
    t.boolean "discoverable", default: false
    t.datetime "last_message_at", default: "2017-01-01 05:00:00"
    t.string "slug"
    t.string "status", default: "active"
    t.datetime "updated_at", null: false
    t.index ["slug"], name: "index_chat_channels_on_slug", unique: true
  end

  create_table "classified_listing_categories", force: :cascade do |t|
    t.integer "cost", null: false
    t.datetime "created_at", null: false
    t.string "name", null: false
    t.string "rules", null: false
    t.string "slug", null: false
    t.string "social_preview_color"
    t.string "social_preview_description"
    t.datetime "updated_at", null: false
    t.index ["name"], name: "index_classified_listing_categories_on_name", unique: true
    t.index ["slug"], name: "index_classified_listing_categories_on_slug", unique: true
  end

  create_table "classified_listings", force: :cascade do |t|
    t.text "body_markdown"
    t.datetime "bumped_at"
    t.string "cached_tag_list"
    t.bigint "classified_listing_category_id"
    t.boolean "contact_via_connect", default: false
    t.datetime "created_at", null: false
    t.datetime "expires_at"
    t.string "location"
    t.bigint "organization_id"
    t.datetime "originally_published_at"
    t.text "processed_html"
    t.boolean "published"
    t.string "slug"
    t.string "title"
    t.datetime "updated_at", null: false
    t.bigint "user_id"
    t.index "(((((to_tsvector('simple'::regconfig, COALESCE(body_markdown, ''::text)) || to_tsvector('simple'::regconfig, COALESCE((cached_tag_list)::text, ''::text))) || to_tsvector('simple'::regconfig, COALESCE((location)::text, ''::text))) || to_tsvector('simple'::regconfig, COALESCE((slug)::text, ''::text))) || to_tsvector('simple'::regconfig, COALESCE((title)::text, ''::text))))", name: "index_classified_listings_on_search_fields_as_tsvector", using: :gin
    t.index ["classified_listing_category_id"], name: "index_classified_listings_on_classified_listing_category_id"
    t.index ["organization_id"], name: "index_classified_listings_on_organization_id"
    t.index ["published"], name: "index_classified_listings_on_published"
    t.index ["user_id"], name: "index_classified_listings_on_user_id"
  end

  create_table "collections", force: :cascade do |t|
    t.datetime "created_at", null: false
    t.string "description"
    t.string "main_image"
    t.bigint "organization_id"
    t.boolean "published", default: false
    t.string "slug"
    t.string "social_image"
    t.string "title"
    t.datetime "updated_at", null: false
    t.bigint "user_id"
    t.index ["organization_id"], name: "index_collections_on_organization_id"
    t.index ["slug", "user_id"], name: "index_collections_on_slug_and_user_id", unique: true
    t.index ["user_id"], name: "index_collections_on_user_id"
  end

  create_table "comments", force: :cascade do |t|
    t.string "ancestry"
    t.text "body_html"
    t.text "body_markdown"
    t.bigint "commentable_id"
    t.string "commentable_type"
    t.datetime "created_at", null: false
    t.boolean "deleted", default: false
    t.boolean "edited", default: false
    t.datetime "edited_at"
    t.boolean "hidden_by_commentable_user", default: false
    t.string "id_code"
    t.integer "markdown_character_count"
    t.integer "positive_reactions_count", default: 0, null: false
    t.text "processed_html"
    t.integer "public_reactions_count", default: 0, null: false
    t.integer "reactions_count", default: 0, null: false
    t.boolean "receive_notifications", default: true
    t.integer "score", default: 0
    t.integer "spaminess_rating", default: 0
    t.datetime "updated_at", null: false
    t.bigint "user_id"
    t.index "digest(body_markdown, 'sha512'::text), user_id, ancestry, commentable_id, commentable_type", name: "index_comments_on_body_markdown_user_ancestry_commentable", unique: true
    t.index "to_tsvector('simple'::regconfig, COALESCE(body_markdown, ''::text))", name: "index_comments_on_body_markdown_as_tsvector", using: :gin
    t.index ["ancestry"], name: "index_comments_on_ancestry"
    t.index ["ancestry"], name: "index_comments_on_ancestry_trgm", opclass: :gin_trgm_ops, using: :gin
    t.index ["commentable_id", "commentable_type"], name: "index_comments_on_commentable_id_and_commentable_type"
    t.index ["created_at"], name: "index_comments_on_created_at"
    t.index ["deleted"], name: "index_comments_on_deleted", where: "(deleted = false)"
    t.index ["hidden_by_commentable_user"], name: "index_comments_on_hidden_by_commentable_user", where: "(hidden_by_commentable_user = false)"
    t.index ["score"], name: "index_comments_on_score"
    t.index ["user_id"], name: "index_comments_on_user_id"
  end

  create_table "consumer_apps", force: :cascade do |t|
    t.boolean "active", default: true, null: false
    t.string "app_bundle", null: false
    t.string "auth_key"
    t.datetime "created_at", precision: 6, null: false
    t.string "last_error"
    t.string "platform", null: false
    t.string "team_id"
    t.datetime "updated_at", precision: 6, null: false
    t.index ["app_bundle", "platform"], name: "index_consumer_apps_on_app_bundle_and_platform", unique: true
  end

  create_table "credits", force: :cascade do |t|
    t.float "cost", default: 0.0
    t.datetime "created_at", null: false
    t.bigint "organization_id"
    t.bigint "purchase_id"
    t.string "purchase_type"
    t.boolean "spent", default: false
    t.datetime "spent_at"
    t.datetime "updated_at", null: false
    t.bigint "user_id"
    t.index ["purchase_id", "purchase_type"], name: "index_credits_on_purchase_id_and_purchase_type"
    t.index ["spent"], name: "index_credits_on_spent"
  end

  create_table "data_update_scripts", force: :cascade do |t|
    t.datetime "created_at", null: false
    t.text "error"
    t.string "file_name"
    t.datetime "finished_at"
    t.datetime "run_at"
    t.integer "status", default: 0, null: false
    t.datetime "updated_at", null: false
    t.index ["file_name"], name: "index_data_update_scripts_on_file_name", unique: true
  end

  create_table "devices", force: :cascade do |t|
    t.string "app_bundle"
    t.bigint "consumer_app_id"
    t.datetime "created_at", precision: 6, null: false
    t.string "platform", null: false
    t.string "token", null: false
    t.datetime "updated_at", precision: 6, null: false
    t.bigint "user_id", null: false
    t.index ["consumer_app_id"], name: "index_devices_on_consumer_app_id"
    t.index ["user_id", "token", "platform", "consumer_app_id"], name: "index_devices_on_user_id_and_token_and_platform_and_app", unique: true
  end

  create_table "discussion_locks", force: :cascade do |t|
    t.bigint "article_id", null: false
    t.datetime "created_at", precision: 6, null: false
    t.bigint "locking_user_id", null: false
    t.text "notes"
    t.text "reason"
    t.datetime "updated_at", precision: 6, null: false
    t.index ["article_id"], name: "index_discussion_locks_on_article_id", unique: true
    t.index ["locking_user_id"], name: "index_discussion_locks_on_locking_user_id"
  end

  create_table "display_ad_events", force: :cascade do |t|
    t.string "category"
    t.string "context_type"
    t.datetime "created_at", null: false
    t.bigint "display_ad_id"
    t.datetime "updated_at", null: false
    t.bigint "user_id"
    t.index ["display_ad_id"], name: "index_display_ad_events_on_display_ad_id"
    t.index ["user_id"], name: "index_display_ad_events_on_user_id"
  end

  create_table "display_ads", force: :cascade do |t|
    t.boolean "approved", default: false
    t.text "body_markdown"
    t.integer "clicks_count", default: 0
    t.datetime "created_at", null: false
    t.integer "impressions_count", default: 0
    t.bigint "organization_id"
    t.string "placement_area"
    t.text "processed_html"
    t.boolean "published", default: false
    t.float "success_rate", default: 0.0
    t.datetime "updated_at", null: false
  end

  create_table "email_authorizations", force: :cascade do |t|
    t.string "confirmation_token"
    t.datetime "created_at", null: false
    t.jsonb "json_data", default: {}, null: false
    t.string "type_of", null: false
    t.datetime "updated_at", null: false
    t.bigint "user_id"
    t.datetime "verified_at"
    t.index ["user_id"], name: "index_email_authorizations_on_user_id"
  end

  create_table "events", force: :cascade do |t|
    t.string "category"
    t.string "cover_image"
    t.datetime "created_at", null: false
    t.text "description_html"
    t.text "description_markdown"
    t.datetime "ends_at"
    t.string "host_name"
    t.boolean "live_now", default: false
    t.string "location_name"
    t.string "location_url"
    t.string "profile_image"
    t.boolean "published"
    t.string "slug"
    t.datetime "starts_at"
    t.string "title"
    t.datetime "updated_at", null: false
  end

  create_table "feedback_messages", force: :cascade do |t|
    t.bigint "affected_id"
    t.string "category"
    t.datetime "created_at"
    t.string "feedback_type"
    t.text "message"
    t.bigint "offender_id"
    t.string "reported_url"
    t.bigint "reporter_id"
    t.string "status", default: "Open"
    t.datetime "updated_at"
    t.index ["affected_id"], name: "index_feedback_messages_on_affected_id"
    t.index ["offender_id"], name: "index_feedback_messages_on_offender_id"
    t.index ["reporter_id"], name: "index_feedback_messages_on_reporter_id"
    t.index ["status"], name: "index_feedback_messages_on_status"
  end

  create_table "field_test_events", force: :cascade do |t|
    t.datetime "created_at"
    t.bigint "field_test_membership_id"
    t.string "name"
    t.index ["field_test_membership_id"], name: "index_field_test_events_on_field_test_membership_id"
  end

  create_table "field_test_memberships", force: :cascade do |t|
    t.boolean "converted", default: false
    t.datetime "created_at"
    t.string "experiment"
    t.string "participant_id"
    t.string "participant_type"
    t.string "variant"
    t.index ["experiment", "created_at"], name: "index_field_test_memberships_on_experiment_and_created_at"
    t.index ["participant_type", "participant_id", "experiment"], name: "index_field_test_memberships_on_participant", unique: true
  end

  create_table "flipper_features", force: :cascade do |t|
    t.datetime "created_at", null: false
    t.string "key", null: false
    t.datetime "updated_at", null: false
    t.index ["key"], name: "index_flipper_features_on_key", unique: true
  end

  create_table "flipper_gates", force: :cascade do |t|
    t.datetime "created_at", null: false
    t.string "feature_key", null: false
    t.string "key", null: false
    t.datetime "updated_at", null: false
    t.string "value"
    t.index ["feature_key", "key", "value"], name: "index_flipper_gates_on_feature_key_and_key_and_value", unique: true
  end

  create_table "follows", force: :cascade do |t|
    t.boolean "blocked", default: false, null: false
    t.datetime "created_at"
    t.float "explicit_points", default: 1.0
    t.bigint "followable_id", null: false
    t.string "followable_type", null: false
    t.bigint "follower_id", null: false
    t.string "follower_type", null: false
    t.float "implicit_points", default: 0.0
    t.float "points", default: 1.0
    t.string "subscription_status", default: "all_articles", null: false
    t.datetime "updated_at"
    t.index ["created_at"], name: "index_follows_on_created_at"
    t.index ["followable_id", "followable_type", "follower_id", "follower_type"], name: "index_follows_on_followable_and_follower", unique: true
    t.index ["followable_id", "followable_type"], name: "fk_followables"
    t.index ["follower_id", "follower_type"], name: "fk_follows"
  end

  create_table "github_issues", force: :cascade do |t|
    t.string "category"
    t.datetime "created_at", null: false
    t.string "issue_serialized", default: "--- {}\n"
    t.string "processed_html"
    t.datetime "updated_at", null: false
    t.string "url"
    t.index ["url"], name: "index_github_issues_on_url", unique: true
  end

  create_table "github_repos", force: :cascade do |t|
    t.string "additional_note"
    t.integer "bytes_size"
    t.datetime "created_at", null: false
    t.string "description"
    t.boolean "featured", default: false
    t.boolean "fork", default: false
    t.bigint "github_id_code"
    t.text "info_hash", default: "--- {}\n"
    t.string "language"
    t.string "name"
    t.integer "priority", default: 0
    t.integer "stargazers_count"
    t.datetime "updated_at", null: false
    t.string "url"
    t.bigint "user_id"
    t.integer "watchers_count"
    t.index ["github_id_code"], name: "index_github_repos_on_github_id_code", unique: true
    t.index ["url"], name: "index_github_repos_on_url", unique: true
  end

  create_table "html_variant_successes", force: :cascade do |t|
    t.bigint "article_id"
    t.datetime "created_at", null: false
    t.bigint "html_variant_id"
    t.datetime "updated_at", null: false
    t.index ["html_variant_id", "article_id"], name: "index_html_variant_successes_on_html_variant_id_and_article_id"
  end

  create_table "html_variant_trials", force: :cascade do |t|
    t.bigint "article_id"
    t.datetime "created_at", null: false
    t.bigint "html_variant_id"
    t.datetime "updated_at", null: false
    t.index ["html_variant_id", "article_id"], name: "index_html_variant_trials_on_html_variant_id_and_article_id"
  end

  create_table "html_variants", force: :cascade do |t|
    t.boolean "approved", default: false
    t.datetime "created_at", null: false
    t.string "group"
    t.text "html"
    t.string "name"
    t.boolean "published", default: false
    t.float "success_rate", default: 0.0
    t.string "target_tag"
    t.datetime "updated_at", null: false
    t.bigint "user_id"
    t.index ["name"], name: "index_html_variants_on_name", unique: true
  end

  create_table "identities", force: :cascade do |t|
    t.text "auth_data_dump"
    t.datetime "created_at", null: false
    t.string "provider"
    t.string "secret"
    t.string "token"
    t.string "uid"
    t.datetime "updated_at", null: false
    t.bigint "user_id"
    t.index ["provider", "uid"], name: "index_identities_on_provider_and_uid", unique: true
    t.index ["provider", "user_id"], name: "index_identities_on_provider_and_user_id", unique: true
  end

  create_table "mentions", force: :cascade do |t|
    t.datetime "created_at", null: false
    t.bigint "mentionable_id"
    t.string "mentionable_type"
    t.datetime "updated_at", null: false
    t.bigint "user_id"
    t.index ["user_id", "mentionable_id", "mentionable_type"], name: "index_mentions_on_user_id_and_mentionable_id_mentionable_type", unique: true
  end

  create_table "messages", force: :cascade do |t|
    t.string "chat_action"
    t.bigint "chat_channel_id", null: false
    t.datetime "created_at", null: false
    t.datetime "edited_at"
    t.string "message_html", null: false
    t.string "message_markdown", null: false
    t.datetime "updated_at", null: false
    t.bigint "user_id", null: false
    t.index ["chat_channel_id"], name: "index_messages_on_chat_channel_id"
    t.index ["user_id"], name: "index_messages_on_user_id"
  end

  create_table "navigation_links", force: :cascade do |t|
    t.datetime "created_at", precision: 6, null: false
    t.boolean "display_only_when_signed_in", default: false
    t.string "icon", null: false
    t.string "name", null: false
    t.integer "position"
    t.integer "section", default: 0, null: false
    t.datetime "updated_at", precision: 6, null: false
    t.string "url", null: false
    t.index ["url", "name"], name: "index_navigation_links_on_url_and_name", unique: true
  end

  create_table "notes", force: :cascade do |t|
    t.bigint "author_id"
    t.text "content"
    t.datetime "created_at", null: false
    t.bigint "noteable_id"
    t.string "noteable_type"
    t.string "reason"
    t.datetime "updated_at", null: false
  end

  create_table "notification_subscriptions", force: :cascade do |t|
    t.text "config", default: "all_comments", null: false
    t.datetime "created_at", null: false
    t.bigint "notifiable_id", null: false
    t.string "notifiable_type", null: false
    t.datetime "updated_at", null: false
    t.bigint "user_id", null: false
    t.index ["notifiable_id", "notifiable_type", "config"], name: "index_notification_subscriptions_on_notifiable_and_config"
    t.index ["user_id", "notifiable_type", "notifiable_id"], name: "idx_notification_subs_on_user_id_notifiable_type_notifiable_id", unique: true
  end

  create_table "notifications", force: :cascade do |t|
    t.string "action"
    t.datetime "created_at", null: false
    t.jsonb "json_data"
    t.bigint "notifiable_id"
    t.string "notifiable_type"
    t.datetime "notified_at"
    t.bigint "organization_id"
    t.boolean "read", default: false
    t.datetime "updated_at", null: false
    t.bigint "user_id"
    t.index ["created_at"], name: "index_notifications_on_created_at"
    t.index ["notifiable_id", "notifiable_type", "action"], name: "index_notifications_on_notifiable_id_notifiable_type_and_action"
    t.index ["notifiable_type"], name: "index_notifications_on_notifiable_type"
    t.index ["notified_at"], name: "index_notifications_on_notified_at"
    t.index ["organization_id", "notifiable_id", "notifiable_type", "action"], name: "index_notifications_on_org_notifiable_and_action_not_null", unique: true, where: "(action IS NOT NULL)"
    t.index ["organization_id", "notifiable_id", "notifiable_type"], name: "index_notifications_on_org_notifiable_action_is_null", unique: true, where: "(action IS NULL)"
    t.index ["user_id", "notifiable_id", "notifiable_type", "action"], name: "index_notifications_on_user_notifiable_and_action_not_null", unique: true, where: "(action IS NOT NULL)"
    t.index ["user_id", "notifiable_id", "notifiable_type"], name: "index_notifications_on_user_notifiable_action_is_null", unique: true, where: "(action IS NULL)"
    t.index ["user_id", "organization_id", "notifiable_id", "notifiable_type", "action"], name: "index_notifications_user_id_organization_id_notifiable_action", unique: true
  end

  create_table "oauth_access_grants", force: :cascade do |t|
    t.bigint "application_id", null: false
    t.datetime "created_at", null: false
    t.integer "expires_in", null: false
    t.text "redirect_uri", null: false
    t.bigint "resource_owner_id", null: false
    t.datetime "revoked_at"
    t.string "scopes"
    t.string "token", null: false
    t.index ["application_id"], name: "index_oauth_access_grants_on_application_id"
    t.index ["resource_owner_id"], name: "index_oauth_access_grants_on_resource_owner_id"
    t.index ["token"], name: "index_oauth_access_grants_on_token", unique: true
  end

  create_table "oauth_access_tokens", force: :cascade do |t|
    t.bigint "application_id", null: false
    t.datetime "created_at", null: false
    t.integer "expires_in"
    t.string "previous_refresh_token", default: "", null: false
    t.string "refresh_token"
    t.bigint "resource_owner_id"
    t.datetime "revoked_at"
    t.string "scopes"
    t.string "token", null: false
    t.index ["application_id"], name: "index_oauth_access_tokens_on_application_id"
    t.index ["refresh_token"], name: "index_oauth_access_tokens_on_refresh_token", unique: true
    t.index ["resource_owner_id"], name: "index_oauth_access_tokens_on_resource_owner_id"
    t.index ["token"], name: "index_oauth_access_tokens_on_token", unique: true
  end

  create_table "oauth_applications", force: :cascade do |t|
    t.boolean "confidential", default: true, null: false
    t.datetime "created_at", null: false
    t.string "name", null: false
    t.text "redirect_uri", null: false
    t.string "scopes", default: "", null: false
    t.string "secret", null: false
    t.string "uid", null: false
    t.datetime "updated_at", null: false
    t.index ["uid"], name: "index_oauth_applications_on_uid", unique: true
  end

  create_table "organization_memberships", force: :cascade do |t|
    t.datetime "created_at", null: false
    t.bigint "organization_id", null: false
    t.string "type_of_user", null: false
    t.datetime "updated_at", null: false
    t.bigint "user_id", null: false
    t.string "user_title"
    t.index ["user_id", "organization_id"], name: "index_organization_memberships_on_user_id_and_organization_id", unique: true
  end

  create_table "organizations", force: :cascade do |t|
    t.integer "articles_count", default: 0, null: false
    t.string "bg_color_hex"
    t.string "company_size"
    t.datetime "created_at", null: false
    t.integer "credits_count", default: 0, null: false
    t.text "cta_body_markdown"
    t.string "cta_button_text"
    t.string "cta_button_url"
    t.text "cta_processed_html"
    t.string "dark_nav_image"
    t.string "email"
    t.string "github_username"
    t.datetime "last_article_at", default: "2017-01-01 05:00:00"
    t.datetime "latest_article_updated_at"
    t.string "location"
    t.string "name"
    t.string "nav_image"
    t.string "old_old_slug"
    t.string "old_slug"
    t.string "profile_image"
    t.datetime "profile_updated_at", default: "2017-01-01 05:00:00"
    t.text "proof"
    t.string "secret"
    t.string "slug"
    t.integer "spent_credits_count", default: 0, null: false
    t.string "story"
    t.text "summary"
    t.string "tag_line"
    t.string "tech_stack"
    t.string "text_color_hex"
    t.string "twitter_username"
    t.integer "unspent_credits_count", default: 0, null: false
    t.datetime "updated_at", null: false
    t.string "url"
    t.index ["secret"], name: "index_organizations_on_secret", unique: true
    t.index ["slug"], name: "index_organizations_on_slug", unique: true
  end

  create_table "page_views", force: :cascade do |t|
    t.bigint "article_id"
    t.integer "counts_for_number_of_views", default: 1
    t.datetime "created_at", null: false
    t.string "domain"
    t.string "path"
    t.string "referrer"
    t.integer "time_tracked_in_seconds", default: 15
    t.datetime "updated_at", null: false
    t.string "user_agent"
    t.bigint "user_id"
    t.index ["article_id"], name: "index_page_views_on_article_id"
    t.index ["created_at"], name: "index_page_views_on_created_at"
    t.index ["user_id"], name: "index_page_views_on_user_id"
  end

  create_table "pages", force: :cascade do |t|
    t.text "body_html"
    t.jsonb "body_json"
    t.text "body_markdown"
    t.datetime "created_at", null: false
    t.string "description"
    t.boolean "is_top_level_path", default: false
    t.boolean "landing_page", default: false, null: false
    t.text "processed_html"
    t.string "slug"
    t.string "social_image"
    t.string "template"
    t.string "title"
    t.datetime "updated_at", null: false
    t.index ["slug"], name: "index_pages_on_slug", unique: true
  end

  create_table "podcast_episode_appearances", force: :cascade do |t|
    t.boolean "approved", default: false, null: false
    t.datetime "created_at", precision: 6, null: false
    t.boolean "featured_on_user_profile", default: false, null: false
    t.bigint "podcast_episode_id", null: false
    t.string "role", default: "guest", null: false
    t.datetime "updated_at", precision: 6, null: false
    t.bigint "user_id", null: false
    t.index ["podcast_episode_id", "user_id"], name: "index_pod_episode_appearances_on_podcast_episode_id_and_user_id", unique: true
  end

  create_table "podcast_episodes", force: :cascade do |t|
    t.boolean "any_comments_hidden", default: false
    t.text "body"
    t.integer "comments_count", default: 0, null: false
    t.datetime "created_at", null: false
    t.integer "duration_in_seconds"
    t.string "guid", null: false
    t.boolean "https", default: true
    t.string "image"
    t.string "itunes_url"
    t.string "media_url", null: false
    t.bigint "podcast_id"
    t.text "processed_html"
    t.datetime "published_at"
    t.text "quote"
    t.boolean "reachable", default: true
    t.integer "reactions_count", default: 0, null: false
    t.string "slug", null: false
    t.string "social_image"
    t.string "status_notice"
    t.string "subtitle"
    t.text "summary"
    t.string "title", null: false
    t.datetime "updated_at", null: false
    t.string "website_url"
    t.index "(((to_tsvector('simple'::regconfig, COALESCE(body, ''::text)) || to_tsvector('simple'::regconfig, COALESCE((subtitle)::text, ''::text))) || to_tsvector('simple'::regconfig, COALESCE((title)::text, ''::text))))", name: "index_podcast_episodes_on_search_fields_as_tsvector", using: :gin
    t.index ["guid"], name: "index_podcast_episodes_on_guid", unique: true
    t.index ["media_url"], name: "index_podcast_episodes_on_media_url", unique: true
    t.index ["podcast_id"], name: "index_podcast_episodes_on_podcast_id"
    t.index ["title"], name: "index_podcast_episodes_on_title"
    t.index ["website_url"], name: "index_podcast_episodes_on_website_url"
  end

  create_table "podcast_ownerships", force: :cascade do |t|
    t.datetime "created_at", precision: 6, null: false
    t.bigint "podcast_id", null: false
    t.datetime "updated_at", precision: 6, null: false
    t.bigint "user_id", null: false
    t.index ["podcast_id", "user_id"], name: "index_podcast_ownerships_on_podcast_id_and_user_id", unique: true
  end

  create_table "podcasts", force: :cascade do |t|
    t.string "android_url"
    t.datetime "created_at", null: false
    t.bigint "creator_id"
    t.text "description"
    t.string "feed_url", null: false
    t.string "image", null: false
    t.string "itunes_url"
    t.string "main_color_hex", null: false
    t.string "overcast_url"
    t.string "pattern_image"
    t.boolean "published", default: false
    t.boolean "reachable", default: true
    t.string "slug", null: false
    t.string "soundcloud_url"
    t.text "status_notice", default: ""
    t.string "title", null: false
    t.string "twitter_username"
    t.boolean "unique_website_url?", default: true
    t.datetime "updated_at", null: false
    t.string "website_url"
    t.index ["creator_id"], name: "index_podcasts_on_creator_id"
    t.index ["feed_url"], name: "index_podcasts_on_feed_url", unique: true
    t.index ["published"], name: "index_podcasts_on_published", where: "(published = true)"
    t.index ["reachable"], name: "index_podcasts_on_reachable", where: "(reachable = true)"
    t.index ["slug"], name: "index_podcasts_on_slug", unique: true
  end

  create_table "poll_options", force: :cascade do |t|
    t.datetime "created_at", null: false
    t.string "markdown"
    t.bigint "poll_id"
    t.integer "poll_votes_count", default: 0, null: false
    t.string "processed_html"
    t.datetime "updated_at", null: false
  end

  create_table "poll_skips", force: :cascade do |t|
    t.datetime "created_at", null: false
    t.bigint "poll_id"
    t.datetime "updated_at", null: false
    t.bigint "user_id"
    t.index ["poll_id", "user_id"], name: "index_poll_skips_on_poll_and_user", unique: true
  end

  create_table "poll_votes", force: :cascade do |t|
    t.datetime "created_at", null: false
    t.bigint "poll_id", null: false
    t.bigint "poll_option_id", null: false
    t.datetime "updated_at", null: false
    t.bigint "user_id", null: false
    t.index ["poll_id", "user_id"], name: "index_poll_votes_on_poll_id_and_user_id", unique: true
    t.index ["poll_option_id", "user_id"], name: "index_poll_votes_on_poll_option_and_user", unique: true
  end

  create_table "polls", force: :cascade do |t|
    t.bigint "article_id"
    t.datetime "created_at", null: false
    t.integer "poll_options_count", default: 0, null: false
    t.integer "poll_skips_count", default: 0, null: false
    t.integer "poll_votes_count", default: 0, null: false
    t.string "prompt_html"
    t.string "prompt_markdown"
    t.datetime "updated_at", null: false
  end

  create_table "profile_field_groups", force: :cascade do |t|
    t.datetime "created_at", precision: 6, null: false
    t.string "description"
    t.string "name", null: false
    t.datetime "updated_at", precision: 6, null: false
    t.index ["name"], name: "index_profile_field_groups_on_name", unique: true
  end

  create_table "profile_fields", force: :cascade do |t|
    t.string "attribute_name", null: false
    t.datetime "created_at", precision: 6, null: false
    t.string "description"
    t.integer "display_area", default: 1, null: false
    t.integer "input_type", default: 0, null: false
    t.citext "label", null: false
    t.string "placeholder_text"
    t.bigint "profile_field_group_id"
    t.boolean "show_in_onboarding", default: false, null: false
    t.datetime "updated_at", precision: 6, null: false
    t.index ["label"], name: "index_profile_fields_on_label", unique: true
    t.index ["profile_field_group_id"], name: "index_profile_fields_on_profile_field_group_id"
  end

  create_table "profile_pins", force: :cascade do |t|
    t.datetime "created_at", null: false
    t.bigint "pinnable_id"
    t.string "pinnable_type"
    t.bigint "profile_id"
    t.string "profile_type"
    t.datetime "updated_at", null: false
    t.index ["pinnable_id", "profile_id", "profile_type", "pinnable_type"], name: "idx_pins_on_pinnable_id_profile_id_profile_type_pinnable_type", unique: true
    t.index ["profile_id"], name: "index_profile_pins_on_profile_id"
  end

  create_table "profiles", force: :cascade do |t|
    t.datetime "created_at", precision: 6, null: false
    t.jsonb "data", default: {}, null: false
    t.string "location"
    t.text "summary"
    t.datetime "updated_at", precision: 6, null: false
    t.bigint "user_id", null: false
    t.string "website_url"
    t.index ["user_id"], name: "index_profiles_on_user_id", unique: true
  end

  create_table "rating_votes", force: :cascade do |t|
    t.bigint "article_id"
    t.string "context", default: "explicit"
    t.datetime "created_at", null: false
    t.string "group"
    t.float "rating"
    t.datetime "updated_at", null: false
    t.bigint "user_id"
    t.index ["article_id"], name: "index_rating_votes_on_article_id"
    t.index ["user_id", "article_id", "context"], name: "index_rating_votes_on_user_id_and_article_id_and_context", unique: true
  end

  create_table "reactions", force: :cascade do |t|
    t.string "category"
    t.datetime "created_at", null: false
    t.float "points", default: 1.0
    t.bigint "reactable_id"
    t.string "reactable_type"
    t.string "status", default: "valid"
    t.datetime "updated_at", null: false
    t.bigint "user_id"
    t.index ["category"], name: "index_reactions_on_category"
    t.index ["created_at"], name: "index_reactions_on_created_at"
    t.index ["points"], name: "index_reactions_on_points"
    t.index ["reactable_id", "reactable_type"], name: "index_reactions_on_reactable_id_and_reactable_type"
    t.index ["reactable_type"], name: "index_reactions_on_reactable_type"
    t.index ["status"], name: "index_reactions_on_status"
    t.index ["user_id", "reactable_id", "reactable_type", "category"], name: "index_reactions_on_user_id_reactable_id_reactable_type_category", unique: true
  end

  create_table "response_templates", force: :cascade do |t|
    t.text "content", null: false
    t.string "content_type", null: false
    t.datetime "created_at", null: false
    t.string "title", null: false
    t.string "type_of", null: false
    t.datetime "updated_at", null: false
    t.bigint "user_id"
    t.index ["content", "user_id", "type_of", "content_type"], name: "idx_response_templates_on_content_user_id_type_of_content_type", unique: true
    t.index ["type_of"], name: "index_response_templates_on_type_of"
    t.index ["user_id", "type_of"], name: "index_response_templates_on_user_id_and_type_of"
  end

  create_table "roles", force: :cascade do |t|
    t.datetime "created_at"
    t.string "name"
    t.bigint "resource_id"
    t.string "resource_type"
    t.datetime "updated_at"
    t.index ["name", "resource_type", "resource_id"], name: "index_roles_on_name_and_resource_type_and_resource_id"
    t.index ["name"], name: "index_roles_on_name"
  end

  create_table "settings_authentications", force: :cascade do |t|
    t.datetime "created_at", precision: 6, null: false
    t.datetime "updated_at", precision: 6, null: false
    t.text "value"
    t.string "var", null: false
    t.index ["var"], name: "index_settings_authentications_on_var", unique: true
  end

  create_table "settings_campaigns", force: :cascade do |t|
    t.datetime "created_at", precision: 6, null: false
    t.datetime "updated_at", precision: 6, null: false
    t.text "value"
    t.string "var", null: false
    t.index ["var"], name: "index_settings_campaigns_on_var", unique: true
  end

  create_table "settings_communities", force: :cascade do |t|
    t.datetime "created_at", precision: 6, null: false
    t.datetime "updated_at", precision: 6, null: false
    t.text "value"
    t.string "var", null: false
    t.index ["var"], name: "index_settings_communities_on_var", unique: true
  end

  create_table "settings_rate_limits", force: :cascade do |t|
    t.datetime "created_at", precision: 6, null: false
    t.datetime "updated_at", precision: 6, null: false
    t.text "value"
    t.string "var", null: false
    t.index ["var"], name: "index_settings_rate_limits_on_var", unique: true
  end

  create_table "settings_smtp", force: :cascade do |t|
    t.datetime "created_at", precision: 6, null: false
    t.datetime "updated_at", precision: 6, null: false
    t.text "value"
    t.string "var", null: false
    t.index ["var"], name: "index_settings_smtp_on_var", unique: true
  end

  create_table "settings_user_experiences", force: :cascade do |t|
    t.datetime "created_at", precision: 6, null: false
    t.datetime "updated_at", precision: 6, null: false
    t.text "value"
    t.string "var", null: false
    t.index ["var"], name: "index_settings_user_experiences_on_var", unique: true
  end

  create_table "site_configs", force: :cascade do |t|
    t.datetime "created_at", null: false
    t.datetime "updated_at", null: false
    t.text "value"
    t.string "var", null: false
    t.index ["var"], name: "index_site_configs_on_var", unique: true
  end

  create_table "sponsorships", force: :cascade do |t|
    t.text "blurb_html"
    t.datetime "created_at", null: false
    t.datetime "expires_at"
    t.integer "featured_number", default: 0, null: false
    t.text "instructions"
    t.datetime "instructions_updated_at"
    t.string "level", null: false
    t.bigint "organization_id"
    t.bigint "sponsorable_id"
    t.string "sponsorable_type"
    t.string "status", default: "none", null: false
    t.string "tagline"
    t.datetime "updated_at", null: false
    t.string "url"
    t.bigint "user_id"
    t.index ["level"], name: "index_sponsorships_on_level"
    t.index ["organization_id"], name: "index_sponsorships_on_organization_id"
    t.index ["sponsorable_id", "sponsorable_type"], name: "index_sponsorships_on_sponsorable_id_and_sponsorable_type"
    t.index ["status"], name: "index_sponsorships_on_status"
    t.index ["user_id"], name: "index_sponsorships_on_user_id"
  end

  create_table "tag_adjustments", force: :cascade do |t|
    t.string "adjustment_type"
    t.bigint "article_id"
    t.datetime "created_at", null: false
    t.string "reason_for_adjustment"
    t.string "status"
    t.bigint "tag_id"
    t.string "tag_name"
    t.datetime "updated_at", null: false
    t.bigint "user_id"
    t.index ["tag_name", "article_id"], name: "index_tag_adjustments_on_tag_name_and_article_id", unique: true
  end

  create_table "taggings", force: :cascade do |t|
    t.string "context", limit: 128
    t.datetime "created_at"
    t.bigint "tag_id"
    t.bigint "taggable_id"
    t.string "taggable_type"
    t.bigint "tagger_id"
    t.string "tagger_type"
    t.index ["context"], name: "index_taggings_on_context"
    t.index ["tag_id", "taggable_id", "taggable_type", "context", "tagger_id", "tagger_type"], name: "taggings_idx", unique: true
    t.index ["tag_id"], name: "index_taggings_on_tag_id"
    t.index ["taggable_id", "taggable_type", "context"], name: "index_taggings_on_taggable_id_and_taggable_type_and_context"
    t.index ["taggable_id", "taggable_type", "tagger_id", "context"], name: "taggings_idy"
    t.index ["taggable_id"], name: "index_taggings_on_taggable_id"
    t.index ["taggable_type"], name: "index_taggings_on_taggable_type"
    t.index ["tagger_id", "tagger_type"], name: "index_taggings_on_tagger_id_and_tagger_type"
    t.index ["tagger_id"], name: "index_taggings_on_tagger_id"
  end

  create_table "tags", force: :cascade do |t|
    t.string "alias_for"
    t.bigint "badge_id"
    t.string "bg_color_hex"
    t.string "category", default: "uncategorized", null: false
    t.datetime "created_at"
    t.integer "hotness_score", default: 0
    t.string "keywords_for_search"
    t.bigint "mod_chat_channel_id"
    t.string "name"
    t.string "pretty_name"
    t.string "profile_image"
    t.boolean "requires_approval", default: false
    t.text "rules_html"
    t.text "rules_markdown"
    t.string "short_summary"
    t.string "social_image"
    t.string "social_preview_template", default: "article"
    t.text "submission_template"
    t.boolean "supported", default: false
    t.integer "taggings_count", default: 0
    t.string "text_color_hex"
    t.datetime "updated_at"
    t.text "wiki_body_html"
    t.text "wiki_body_markdown"
    t.index ["name"], name: "index_tags_on_name", unique: true
    t.index ["social_preview_template"], name: "index_tags_on_social_preview_template"
    t.index ["supported"], name: "index_tags_on_supported"
  end

  create_table "tweets", force: :cascade do |t|
    t.datetime "created_at", null: false
    t.text "extended_entities_serialized", default: "--- {}\n"
    t.integer "favorite_count"
    t.text "full_fetched_object_serialized", default: "--- {}\n"
    t.string "hashtags_serialized", default: "--- []\n"
    t.string "in_reply_to_status_id_code"
    t.string "in_reply_to_user_id_code"
    t.string "in_reply_to_username"
    t.boolean "is_quote_status"
    t.datetime "last_fetched_at"
    t.text "media_serialized", default: "--- []\n"
    t.string "mentioned_usernames_serialized", default: "--- []\n"
    t.string "profile_image"
    t.string "quoted_tweet_id_code"
    t.integer "retweet_count"
    t.string "source"
    t.string "text"
    t.datetime "tweeted_at"
    t.string "twitter_id_code"
    t.string "twitter_name"
    t.string "twitter_uid"
    t.integer "twitter_user_followers_count"
    t.integer "twitter_user_following_count"
    t.string "twitter_username"
    t.datetime "updated_at", null: false
    t.text "urls_serialized", default: "--- []\n"
    t.bigint "user_id"
    t.boolean "user_is_verified"
  end

  create_table "user_blocks", force: :cascade do |t|
    t.bigint "blocked_id", null: false
    t.bigint "blocker_id", null: false
    t.string "config", default: "default", null: false
    t.datetime "created_at", null: false
    t.datetime "updated_at", null: false
    t.index ["blocked_id", "blocker_id"], name: "index_user_blocks_on_blocked_id_and_blocker_id", unique: true
  end

  create_table "user_subscriptions", force: :cascade do |t|
    t.bigint "author_id", null: false
    t.datetime "created_at", precision: 6, null: false
    t.string "subscriber_email", null: false
    t.bigint "subscriber_id", null: false
    t.datetime "updated_at", precision: 6, null: false
    t.bigint "user_subscription_sourceable_id"
    t.string "user_subscription_sourceable_type"
    t.index ["author_id"], name: "index_user_subscriptions_on_author_id"
    t.index ["subscriber_email"], name: "index_user_subscriptions_on_subscriber_email"
    t.index ["subscriber_id", "subscriber_email", "user_subscription_sourceable_type", "user_subscription_sourceable_id"], name: "index_subscriber_id_and_email_with_user_subscription_source", unique: true
    t.index ["user_subscription_sourceable_type", "user_subscription_sourceable_id"], name: "index_on_user_subscription_sourcebable_type_and_id"
  end

  create_table "users", force: :cascade do |t|
    t.string "apple_username"
    t.integer "articles_count", default: 0, null: false
    t.integer "badge_achievements_count", default: 0, null: false
    t.bigint "blocked_by_count", default: 0, null: false
    t.bigint "blocking_others_count", default: 0, null: false
    t.boolean "checked_code_of_conduct", default: false
    t.boolean "checked_terms_and_conditions", default: false
    t.integer "comments_count", default: 0, null: false
    t.datetime "confirmation_sent_at"
    t.string "confirmation_token"
    t.datetime "confirmed_at"
    t.datetime "created_at", null: false
    t.integer "credits_count", default: 0, null: false
    t.datetime "current_sign_in_at"
    t.inet "current_sign_in_ip"
<<<<<<< HEAD
    t.boolean "display_announcements", default: true
    t.boolean "display_sponsors", default: true
    t.string "editor_version", default: "v1"
    t.string "email"
    t.boolean "email_badge_notifications", default: true
    t.boolean "email_comment_notifications", default: true
    t.boolean "email_community_mod_newsletter", default: false
    t.boolean "email_connect_messages", default: true
    t.boolean "email_digest_periodic", default: false, null: false
    t.boolean "email_follower_notifications", default: true
    t.boolean "email_membership_newsletter", default: false
    t.boolean "email_mention_notifications", default: true
    t.boolean "email_newsletter", default: false
    t.boolean "email_tag_mod_newsletter", default: false
    t.boolean "email_unread_notifications", default: true
=======
    t.string "currently_hacking_on"
    t.string "currently_learning"
    t.string "dribbble_url"
    t.string "education"
    t.string "email"
    t.boolean "email_public", default: false
    t.string "employer_name"
    t.string "employer_url"
    t.string "employment_title"
>>>>>>> fdaa324f
    t.string "encrypted_password", default: "", null: false
    t.boolean "export_requested", default: false
    t.datetime "exported_at"
    t.string "facebook_username"
    t.integer "failed_attempts", default: 0
    t.datetime "feed_fetched_at", default: "2017-01-01 05:00:00"
    t.integer "following_orgs_count", default: 0, null: false
    t.integer "following_tags_count", default: 0, null: false
    t.integer "following_users_count", default: 0, null: false
    t.datetime "github_repos_updated_at", default: "2017-01-01 05:00:00"
    t.string "github_username"
<<<<<<< HEAD
    t.string "inbox_guidelines"
    t.string "inbox_type", default: "private"
=======
    t.string "gitlab_url"
    t.string "instagram_url"
>>>>>>> fdaa324f
    t.datetime "invitation_accepted_at"
    t.datetime "invitation_created_at"
    t.integer "invitation_limit"
    t.datetime "invitation_sent_at"
    t.string "invitation_token"
    t.integer "invitations_count", default: 0
    t.bigint "invited_by_id"
    t.string "invited_by_type"
    t.datetime "last_article_at", default: "2017-01-01 05:00:00"
    t.datetime "last_comment_at", default: "2017-01-01 05:00:00"
    t.datetime "last_followed_at"
    t.datetime "last_moderation_notification", default: "2017-01-01 05:00:00"
    t.datetime "last_notification_activity"
    t.string "last_onboarding_page"
    t.datetime "last_reacted_at"
    t.datetime "last_sign_in_at"
    t.inet "last_sign_in_ip"
    t.datetime "latest_article_updated_at"
    t.datetime "locked_at"
<<<<<<< HEAD
    t.boolean "mobile_comment_notifications", default: true
    t.boolean "mod_roundrobin_notifications", default: true
=======
    t.string "mastodon_url"
    t.string "medium_url"
>>>>>>> fdaa324f
    t.integer "monthly_dues", default: 0
    t.string "name"
    t.string "old_old_username"
    t.string "old_username"
    t.boolean "onboarding_package_requested", default: false
    t.datetime "organization_info_updated_at"
    t.string "payment_pointer"
    t.string "profile_image"
    t.datetime "profile_updated_at", default: "2017-01-01 05:00:00"
    t.integer "rating_votes_count", default: 0, null: false
    t.integer "reactions_count", default: 0, null: false
    t.boolean "registered", default: true
    t.datetime "registered_at"
    t.datetime "remember_created_at"
    t.string "remember_token"
    t.float "reputation_modifier", default: 1.0
    t.datetime "reset_password_sent_at"
    t.string "reset_password_token"
    t.boolean "saw_onboarding", default: false
    t.integer "score", default: 0
    t.string "secret"
    t.integer "sign_in_count", default: 0, null: false
    t.string "signup_cta_variant"
    t.integer "spent_credits_count", default: 0, null: false
    t.string "stripe_id_code"
    t.integer "subscribed_to_user_subscriptions_count", default: 0, null: false
    t.string "twitter_username"
    t.string "unconfirmed_email"
    t.string "unlock_token"
    t.integer "unspent_credits_count", default: 0, null: false
    t.datetime "updated_at", null: false
    t.string "username"
<<<<<<< HEAD
    t.boolean "welcome_notifications", default: true, null: false
=======
    t.string "website_url"
>>>>>>> fdaa324f
    t.datetime "workshop_expiration"
    t.index "to_tsvector('simple'::regconfig, COALESCE((name)::text, ''::text))", name: "index_users_on_name_as_tsvector", using: :gin
    t.index "to_tsvector('simple'::regconfig, COALESCE((username)::text, ''::text))", name: "index_users_on_username_as_tsvector", using: :gin
    t.index ["apple_username"], name: "index_users_on_apple_username"
    t.index ["confirmation_token"], name: "index_users_on_confirmation_token", unique: true
    t.index ["created_at"], name: "index_users_on_created_at"
    t.index ["email"], name: "index_users_on_email", unique: true
    t.index ["facebook_username"], name: "index_users_on_facebook_username"
    t.index ["feed_fetched_at"], name: "index_users_on_feed_fetched_at"
    t.index ["github_username"], name: "index_users_on_github_username", unique: true
    t.index ["invitation_token"], name: "index_users_on_invitation_token", unique: true
    t.index ["invitations_count"], name: "index_users_on_invitations_count"
    t.index ["invited_by_id"], name: "index_users_on_invited_by_id"
    t.index ["invited_by_type", "invited_by_id"], name: "index_users_on_invited_by_type_and_invited_by_id"
    t.index ["old_old_username"], name: "index_users_on_old_old_username"
    t.index ["old_username"], name: "index_users_on_old_username"
    t.index ["reset_password_token"], name: "index_users_on_reset_password_token", unique: true
    t.index ["twitter_username"], name: "index_users_on_twitter_username", unique: true
    t.index ["username"], name: "index_users_on_username", unique: true
    t.check_constraint "username IS NOT NULL", name: "users_username_not_null"
  end

  create_table "users_gdpr_delete_requests", force: :cascade do |t|
    t.datetime "created_at", precision: 6, null: false
    t.string "email", null: false
    t.datetime "updated_at", precision: 6, null: false
    t.integer "user_id", null: false
    t.string "username"
  end

  create_table "users_notification_settings", force: :cascade do |t|
    t.datetime "created_at", precision: 6, null: false
    t.boolean "email_badge_notifications", default: true, null: false
    t.boolean "email_comment_notifications", default: true, null: false
    t.boolean "email_community_mod_newsletter", default: false, null: false
    t.boolean "email_connect_messages", default: true, null: false
    t.boolean "email_digest_periodic", default: false, null: false
    t.boolean "email_follower_notifications", default: true, null: false
    t.boolean "email_membership_newsletter", default: false, null: false
    t.boolean "email_mention_notifications", default: true, null: false
    t.boolean "email_newsletter", default: false, null: false
    t.boolean "email_tag_mod_newsletter", default: false, null: false
    t.boolean "email_unread_notifications", default: true, null: false
    t.boolean "mobile_comment_notifications", default: true, null: false
    t.boolean "mod_roundrobin_notifications", default: true, null: false
    t.boolean "reaction_notifications", default: true, null: false
    t.datetime "updated_at", precision: 6, null: false
    t.bigint "user_id", null: false
    t.boolean "welcome_notifications", default: true, null: false
    t.index ["user_id"], name: "index_users_notification_settings_on_user_id", unique: true
  end

  create_table "users_roles", id: false, force: :cascade do |t|
    t.bigint "role_id"
    t.bigint "user_id"
    t.index ["user_id", "role_id"], name: "index_users_roles_on_user_id_and_role_id"
  end

  create_table "users_settings", force: :cascade do |t|
    t.string "brand_color1", default: "#000000"
    t.string "brand_color2", default: "#ffffff"
    t.integer "config_font", default: 0, null: false
    t.integer "config_navbar", default: 0, null: false
    t.integer "config_theme", default: 0, null: false
    t.datetime "created_at", precision: 6, null: false
    t.boolean "display_announcements", default: true, null: false
    t.boolean "display_email_on_profile", default: false, null: false
    t.boolean "display_sponsors", default: true, null: false
    t.integer "editor_version", default: 0, null: false
    t.integer "experience_level"
    t.boolean "feed_mark_canonical", default: false, null: false
    t.boolean "feed_referential_link", default: true, null: false
    t.string "feed_url"
    t.string "inbox_guidelines"
    t.integer "inbox_type", default: 0, null: false
    t.boolean "permit_adjacent_sponsors", default: true
    t.datetime "updated_at", precision: 6, null: false
    t.bigint "user_id", null: false
    t.index ["feed_url"], name: "index_users_settings_on_feed_url", where: "((COALESCE(feed_url, ''::character varying))::text <> ''::text)"
    t.index ["user_id"], name: "index_users_settings_on_user_id", unique: true
  end

  create_table "users_suspended_usernames", primary_key: "username_hash", id: :string, force: :cascade do |t|
    t.datetime "created_at", precision: 6, null: false
    t.datetime "updated_at", precision: 6, null: false
  end

  create_table "webhook_endpoints", force: :cascade do |t|
    t.datetime "created_at", null: false
    t.string "events", null: false, array: true
    t.bigint "oauth_application_id"
    t.string "source"
    t.string "target_url", null: false
    t.datetime "updated_at", null: false
    t.bigint "user_id", null: false
    t.index ["events"], name: "index_webhook_endpoints_on_events"
    t.index ["oauth_application_id"], name: "index_webhook_endpoints_on_oauth_application_id"
    t.index ["target_url"], name: "index_webhook_endpoints_on_target_url", unique: true
    t.index ["user_id"], name: "index_webhook_endpoints_on_user_id"
  end

  create_table "welcome_notifications", force: :cascade do |t|
    t.datetime "created_at", precision: 6, null: false
    t.datetime "updated_at", precision: 6, null: false
  end

  add_foreign_key "ahoy_events", "ahoy_visits", column: "visit_id", on_delete: :cascade
  add_foreign_key "ahoy_events", "users", on_delete: :cascade
  add_foreign_key "ahoy_messages", "feedback_messages", on_delete: :nullify
  add_foreign_key "ahoy_messages", "users", on_delete: :cascade
  add_foreign_key "ahoy_visits", "users", on_delete: :cascade
  add_foreign_key "api_secrets", "users", on_delete: :cascade
  add_foreign_key "articles", "collections", on_delete: :nullify
  add_foreign_key "articles", "organizations", on_delete: :nullify
  add_foreign_key "articles", "users", on_delete: :cascade
  add_foreign_key "audit_logs", "users"
  add_foreign_key "badge_achievements", "badges"
  add_foreign_key "badge_achievements", "users"
  add_foreign_key "badge_achievements", "users", column: "rewarder_id", on_delete: :nullify
  add_foreign_key "banished_users", "users", column: "banished_by_id", on_delete: :nullify
  add_foreign_key "chat_channel_memberships", "chat_channels"
  add_foreign_key "chat_channel_memberships", "users"
  add_foreign_key "classified_listings", "classified_listing_categories"
  add_foreign_key "classified_listings", "organizations", on_delete: :cascade
  add_foreign_key "classified_listings", "users", on_delete: :cascade
  add_foreign_key "collections", "organizations", on_delete: :nullify
  add_foreign_key "collections", "users", on_delete: :cascade
  add_foreign_key "comments", "users", on_delete: :cascade
  add_foreign_key "credits", "organizations", on_delete: :restrict
  add_foreign_key "credits", "users", on_delete: :cascade
  add_foreign_key "devices", "consumer_apps"
  add_foreign_key "devices", "users"
  add_foreign_key "discussion_locks", "articles"
  add_foreign_key "discussion_locks", "users", column: "locking_user_id"
  add_foreign_key "display_ad_events", "display_ads", on_delete: :cascade
  add_foreign_key "display_ad_events", "users", on_delete: :cascade
  add_foreign_key "display_ads", "organizations", on_delete: :cascade
  add_foreign_key "email_authorizations", "users", on_delete: :cascade
  add_foreign_key "feedback_messages", "users", column: "affected_id", on_delete: :nullify
  add_foreign_key "feedback_messages", "users", column: "offender_id", on_delete: :nullify
  add_foreign_key "feedback_messages", "users", column: "reporter_id", on_delete: :nullify
  add_foreign_key "github_repos", "users", on_delete: :cascade
  add_foreign_key "html_variant_successes", "articles", on_delete: :nullify
  add_foreign_key "html_variant_successes", "html_variants", on_delete: :cascade
  add_foreign_key "html_variant_trials", "articles", on_delete: :nullify
  add_foreign_key "html_variant_trials", "html_variants", on_delete: :cascade
  add_foreign_key "html_variants", "users", on_delete: :cascade
  add_foreign_key "identities", "users", on_delete: :cascade
  add_foreign_key "mentions", "users", on_delete: :cascade
  add_foreign_key "messages", "chat_channels"
  add_foreign_key "messages", "users"
  add_foreign_key "notes", "users", column: "author_id", on_delete: :nullify
  add_foreign_key "notification_subscriptions", "users", on_delete: :cascade
  add_foreign_key "notifications", "organizations", on_delete: :cascade
  add_foreign_key "notifications", "users", on_delete: :cascade
  add_foreign_key "oauth_access_grants", "oauth_applications", column: "application_id"
  add_foreign_key "oauth_access_grants", "users", column: "resource_owner_id"
  add_foreign_key "oauth_access_tokens", "oauth_applications", column: "application_id"
  add_foreign_key "oauth_access_tokens", "users", column: "resource_owner_id"
  add_foreign_key "organization_memberships", "organizations", on_delete: :cascade
  add_foreign_key "organization_memberships", "users", on_delete: :cascade
  add_foreign_key "page_views", "articles", on_delete: :cascade
  add_foreign_key "page_views", "users", on_delete: :nullify
  add_foreign_key "podcast_episode_appearances", "podcast_episodes"
  add_foreign_key "podcast_episode_appearances", "users"
  add_foreign_key "podcast_episodes", "podcasts", on_delete: :cascade
  add_foreign_key "podcast_ownerships", "podcasts"
  add_foreign_key "podcast_ownerships", "users"
  add_foreign_key "podcasts", "users", column: "creator_id"
  add_foreign_key "poll_options", "polls", on_delete: :cascade
  add_foreign_key "poll_skips", "polls", on_delete: :cascade
  add_foreign_key "poll_skips", "users", on_delete: :cascade
  add_foreign_key "poll_votes", "poll_options", on_delete: :cascade
  add_foreign_key "poll_votes", "polls", on_delete: :cascade
  add_foreign_key "poll_votes", "users", on_delete: :cascade
  add_foreign_key "polls", "articles", on_delete: :cascade
  add_foreign_key "profile_fields", "profile_field_groups"
  add_foreign_key "profiles", "users", on_delete: :cascade
  add_foreign_key "rating_votes", "articles", on_delete: :cascade
  add_foreign_key "rating_votes", "users", on_delete: :nullify
  add_foreign_key "reactions", "users", on_delete: :cascade
  add_foreign_key "response_templates", "users"
  add_foreign_key "sponsorships", "organizations"
  add_foreign_key "sponsorships", "users"
  add_foreign_key "tag_adjustments", "articles", on_delete: :cascade
  add_foreign_key "tag_adjustments", "tags", on_delete: :cascade
  add_foreign_key "tag_adjustments", "users", on_delete: :cascade
  add_foreign_key "taggings", "tags", on_delete: :cascade
  add_foreign_key "tags", "badges", on_delete: :nullify
  add_foreign_key "tags", "chat_channels", column: "mod_chat_channel_id", on_delete: :nullify
  add_foreign_key "tweets", "users", on_delete: :nullify
  add_foreign_key "user_blocks", "users", column: "blocked_id"
  add_foreign_key "user_blocks", "users", column: "blocker_id"
  add_foreign_key "user_subscriptions", "users", column: "author_id"
  add_foreign_key "user_subscriptions", "users", column: "subscriber_id"
  add_foreign_key "users_notification_settings", "users"
  add_foreign_key "users_roles", "roles", on_delete: :cascade
  add_foreign_key "users_roles", "users", on_delete: :cascade
  add_foreign_key "users_settings", "users"
  add_foreign_key "webhook_endpoints", "oauth_applications"
  add_foreign_key "webhook_endpoints", "users"
  create_trigger("update_reading_list_document", :generated => true, :compatibility => 1).
      on("articles").
      name("update_reading_list_document").
      before(:insert, :update).
      for_each(:row).
      declare("l_org_vector tsvector; l_user_vector tsvector") do
    <<-SQL_ACTIONS
NEW.reading_list_document :=
  setweight(to_tsvector('simple'::regconfig, unaccent(coalesce(NEW.title, ''))), 'A') ||
  setweight(to_tsvector('simple'::regconfig, unaccent(coalesce(NEW.cached_tag_list, ''))), 'B') ||
  setweight(to_tsvector('simple'::regconfig, unaccent(coalesce(NEW.body_markdown, ''))), 'C') ||
  setweight(to_tsvector('simple'::regconfig, unaccent(coalesce(NEW.cached_user_name, ''))), 'D') ||
  setweight(to_tsvector('simple'::regconfig, unaccent(coalesce(NEW.cached_user_username, ''))), 'D') ||
  setweight(to_tsvector('simple'::regconfig,
    unaccent(
      coalesce(
        array_to_string(
          -- cached_organization is serialized to the DB as a YAML string, we extract only the name attribute
          regexp_match(NEW.cached_organization, 'name: (.*)$', 'n'),
          ' '
        ),
        ''
      )
    )
  ), 'D');
    SQL_ACTIONS
  end

end<|MERGE_RESOLUTION|>--- conflicted
+++ resolved
@@ -14,7 +14,6 @@
 
   # These are extensions that must be enabled in order to support this database
   enable_extension "citext"
-  enable_extension "pg_stat_statements"
   enable_extension "pg_trgm"
   enable_extension "pgcrypto"
   enable_extension "plpgsql"
@@ -1276,7 +1275,10 @@
   create_table "users", force: :cascade do |t|
     t.string "apple_username"
     t.integer "articles_count", default: 0, null: false
+    t.string "available_for"
     t.integer "badge_achievements_count", default: 0, null: false
+    t.string "behance_url"
+    t.string "bg_color_hex"
     t.bigint "blocked_by_count", default: 0, null: false
     t.bigint "blocking_others_count", default: 0, null: false
     t.boolean "checked_code_of_conduct", default: false
@@ -1289,23 +1291,6 @@
     t.integer "credits_count", default: 0, null: false
     t.datetime "current_sign_in_at"
     t.inet "current_sign_in_ip"
-<<<<<<< HEAD
-    t.boolean "display_announcements", default: true
-    t.boolean "display_sponsors", default: true
-    t.string "editor_version", default: "v1"
-    t.string "email"
-    t.boolean "email_badge_notifications", default: true
-    t.boolean "email_comment_notifications", default: true
-    t.boolean "email_community_mod_newsletter", default: false
-    t.boolean "email_connect_messages", default: true
-    t.boolean "email_digest_periodic", default: false, null: false
-    t.boolean "email_follower_notifications", default: true
-    t.boolean "email_membership_newsletter", default: false
-    t.boolean "email_mention_notifications", default: true
-    t.boolean "email_newsletter", default: false
-    t.boolean "email_tag_mod_newsletter", default: false
-    t.boolean "email_unread_notifications", default: true
-=======
     t.string "currently_hacking_on"
     t.string "currently_learning"
     t.string "dribbble_url"
@@ -1315,10 +1300,10 @@
     t.string "employer_name"
     t.string "employer_url"
     t.string "employment_title"
->>>>>>> fdaa324f
     t.string "encrypted_password", default: "", null: false
     t.boolean "export_requested", default: false
     t.datetime "exported_at"
+    t.string "facebook_url"
     t.string "facebook_username"
     t.integer "failed_attempts", default: 0
     t.datetime "feed_fetched_at", default: "2017-01-01 05:00:00"
@@ -1327,13 +1312,8 @@
     t.integer "following_users_count", default: 0, null: false
     t.datetime "github_repos_updated_at", default: "2017-01-01 05:00:00"
     t.string "github_username"
-<<<<<<< HEAD
-    t.string "inbox_guidelines"
-    t.string "inbox_type", default: "private"
-=======
     t.string "gitlab_url"
     t.string "instagram_url"
->>>>>>> fdaa324f
     t.datetime "invitation_accepted_at"
     t.datetime "invitation_created_at"
     t.integer "invitation_limit"
@@ -1352,15 +1332,13 @@
     t.datetime "last_sign_in_at"
     t.inet "last_sign_in_ip"
     t.datetime "latest_article_updated_at"
+    t.string "linkedin_url"
+    t.string "location"
     t.datetime "locked_at"
-<<<<<<< HEAD
-    t.boolean "mobile_comment_notifications", default: true
-    t.boolean "mod_roundrobin_notifications", default: true
-=======
     t.string "mastodon_url"
     t.string "medium_url"
->>>>>>> fdaa324f
     t.integer "monthly_dues", default: 0
+    t.string "mostly_work_with"
     t.string "name"
     t.string "old_old_username"
     t.string "old_username"
@@ -1384,20 +1362,21 @@
     t.integer "sign_in_count", default: 0, null: false
     t.string "signup_cta_variant"
     t.integer "spent_credits_count", default: 0, null: false
+    t.string "stackoverflow_url"
     t.string "stripe_id_code"
     t.integer "subscribed_to_user_subscriptions_count", default: 0, null: false
+    t.text "summary"
+    t.string "text_color_hex"
+    t.string "twitch_url"
     t.string "twitter_username"
     t.string "unconfirmed_email"
     t.string "unlock_token"
     t.integer "unspent_credits_count", default: 0, null: false
     t.datetime "updated_at", null: false
     t.string "username"
-<<<<<<< HEAD
-    t.boolean "welcome_notifications", default: true, null: false
-=======
     t.string "website_url"
->>>>>>> fdaa324f
     t.datetime "workshop_expiration"
+    t.string "youtube_url"
     t.index "to_tsvector('simple'::regconfig, COALESCE((name)::text, ''::text))", name: "index_users_on_name_as_tsvector", using: :gin
     t.index "to_tsvector('simple'::regconfig, COALESCE((username)::text, ''::text))", name: "index_users_on_username_as_tsvector", using: :gin
     t.index ["apple_username"], name: "index_users_on_apple_username"
@@ -1421,9 +1400,9 @@
 
   create_table "users_gdpr_delete_requests", force: :cascade do |t|
     t.datetime "created_at", precision: 6, null: false
-    t.string "email", null: false
-    t.datetime "updated_at", precision: 6, null: false
-    t.integer "user_id", null: false
+    t.string "email"
+    t.datetime "updated_at", precision: 6, null: false
+    t.integer "user_id"
     t.string "username"
   end
 
