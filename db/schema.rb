# This file is auto-generated from the current state of the database. Instead
# of editing this file, please use the migrations feature of Active Record to
# incrementally modify your database, and then regenerate this schema definition.
#
# This file is the source Rails uses to define your schema when running `rails
# db:schema:load`. When creating a new database, `rails db:schema:load` tends to
# be faster and is potentially less error prone than running all of your
# migrations from scratch. Old migrations may fail to apply correctly if those
# migrations use external dependencies or application code.
#
# It's strongly recommended that you check this file into your version control system.

<<<<<<< HEAD
ActiveRecord::Schema.define(version: 2021_01_21_102114) do
=======
ActiveRecord::Schema.define(version: 2021_01_25_085442) do
>>>>>>> dd0ee3dd

  # These are extensions that must be enabled in order to support this database
  enable_extension "citext"
  enable_extension "pgcrypto"
  enable_extension "plpgsql"

  create_table "ahoy_events", force: :cascade do |t|
    t.string "name"
    t.jsonb "properties"
    t.datetime "time"
    t.bigint "user_id"
    t.bigint "visit_id"
    t.index ["name", "time"], name: "index_ahoy_events_on_name_and_time"
    t.index ["properties"], name: "index_ahoy_events_on_properties", opclass: :jsonb_path_ops, using: :gin
    t.index ["user_id"], name: "index_ahoy_events_on_user_id"
    t.index ["visit_id"], name: "index_ahoy_events_on_visit_id"
  end

  create_table "ahoy_messages", force: :cascade do |t|
    t.datetime "clicked_at"
    t.text "content"
    t.bigint "feedback_message_id"
    t.string "mailer"
    t.datetime "opened_at"
    t.datetime "sent_at"
    t.text "subject"
    t.text "to"
    t.string "token"
    t.bigint "user_id"
    t.string "user_type"
    t.string "utm_campaign"
    t.string "utm_content"
    t.string "utm_medium"
    t.string "utm_source"
    t.string "utm_term"
    t.index ["feedback_message_id"], name: "index_ahoy_messages_on_feedback_message_id"
    t.index ["to"], name: "index_ahoy_messages_on_to"
    t.index ["token"], name: "index_ahoy_messages_on_token"
    t.index ["user_id", "mailer"], name: "index_ahoy_messages_on_user_id_and_mailer"
    t.index ["user_id", "user_type"], name: "index_ahoy_messages_on_user_id_and_user_type"
  end

  create_table "ahoy_visits", force: :cascade do |t|
    t.datetime "started_at"
    t.bigint "user_id"
    t.string "visit_token"
    t.string "visitor_token"
    t.index ["user_id"], name: "index_ahoy_visits_on_user_id"
    t.index ["visit_token"], name: "index_ahoy_visits_on_visit_token", unique: true
  end

  create_table "announcements", force: :cascade do |t|
    t.string "banner_style"
    t.datetime "created_at", precision: 6, null: false
    t.datetime "updated_at", precision: 6, null: false
  end

  create_table "api_secrets", force: :cascade do |t|
    t.datetime "created_at", null: false
    t.string "description", null: false
    t.string "secret"
    t.datetime "updated_at", null: false
    t.bigint "user_id"
    t.index ["secret"], name: "index_api_secrets_on_secret", unique: true
    t.index ["user_id"], name: "index_api_secrets_on_user_id"
  end

  create_table "articles", force: :cascade do |t|
    t.boolean "any_comments_hidden", default: false
    t.boolean "approved", default: false
    t.boolean "archived", default: false
    t.text "body_html"
    t.text "body_markdown"
    t.jsonb "boost_states", default: {}, null: false
    t.text "cached_organization"
    t.string "cached_tag_list"
    t.text "cached_user"
    t.string "cached_user_name"
    t.string "cached_user_username"
    t.string "canonical_url"
    t.bigint "co_author_ids", default: [], array: true
    t.bigint "collection_id"
    t.integer "comment_score", default: 0
    t.string "comment_template"
    t.integer "comments_count", default: 0, null: false
    t.datetime "created_at", null: false
    t.datetime "crossposted_at"
    t.string "description"
    t.datetime "edited_at"
    t.boolean "email_digest_eligible", default: true
    t.float "experience_level_rating", default: 5.0
    t.float "experience_level_rating_distribution", default: 5.0
    t.datetime "facebook_last_buffered"
    t.boolean "featured", default: false
    t.integer "featured_number"
    t.string "feed_source_url"
    t.integer "hotness_score", default: 0
    t.string "language"
    t.datetime "last_buffered"
    t.datetime "last_comment_at", default: "2017-01-01 05:00:00"
    t.datetime "last_experience_level_rating_at"
    t.string "main_image"
    t.string "main_image_background_hex_color", default: "#dddddd"
    t.integer "nth_published_by_author", default: 0
    t.integer "organic_page_views_count", default: 0
    t.integer "organic_page_views_past_month_count", default: 0
    t.integer "organic_page_views_past_week_count", default: 0
    t.bigint "organization_id"
    t.datetime "originally_published_at"
    t.integer "page_views_count", default: 0
    t.string "password"
    t.string "path"
    t.integer "positive_reactions_count", default: 0, null: false
    t.integer "previous_positive_reactions_count", default: 0
    t.integer "previous_public_reactions_count", default: 0, null: false
    t.text "processed_html"
    t.integer "public_reactions_count", default: 0, null: false
    t.boolean "published", default: false
    t.datetime "published_at"
    t.boolean "published_from_feed", default: false
    t.integer "rating_votes_count", default: 0, null: false
    t.integer "reactions_count", default: 0, null: false
    t.integer "reading_time", default: 0
    t.boolean "receive_notifications", default: true
    t.integer "score", default: 0
    t.string "search_optimized_description_replacement"
    t.string "search_optimized_title_preamble"
    t.boolean "show_comments", default: true
    t.text "slug"
    t.string "social_image"
    t.integer "spaminess_rating", default: 0
    t.string "title"
    t.datetime "updated_at", null: false
    t.bigint "user_id"
    t.integer "user_subscriptions_count", default: 0, null: false
    t.string "video"
    t.string "video_closed_caption_track_url"
    t.string "video_code"
    t.float "video_duration_in_seconds", default: 0.0
    t.string "video_source_url"
    t.string "video_state"
    t.string "video_thumbnail_url"
    t.index "user_id, title, digest(body_markdown, 'sha512'::text)", name: "index_articles_on_user_id_and_title_and_digest_body_markdown", unique: true
    t.index ["boost_states"], name: "index_articles_on_boost_states", using: :gin
    t.index ["canonical_url"], name: "index_articles_on_canonical_url", unique: true
    t.index ["comment_score"], name: "index_articles_on_comment_score"
    t.index ["featured_number"], name: "index_articles_on_featured_number"
    t.index ["feed_source_url"], name: "index_articles_on_feed_source_url", unique: true
    t.index ["hotness_score"], name: "index_articles_on_hotness_score"
    t.index ["path"], name: "index_articles_on_path"
    t.index ["public_reactions_count"], name: "index_articles_on_public_reactions_count", order: :desc
    t.index ["published"], name: "index_articles_on_published"
    t.index ["published_at"], name: "index_articles_on_published_at"
    t.index ["slug", "user_id"], name: "index_articles_on_slug_and_user_id", unique: true
    t.index ["user_id"], name: "index_articles_on_user_id"
  end

  create_table "audit_logs", force: :cascade do |t|
    t.string "category"
    t.datetime "created_at", null: false
    t.jsonb "data", default: {}, null: false
    t.string "roles", array: true
    t.string "slug"
    t.datetime "updated_at", null: false
    t.bigint "user_id"
    t.index ["data"], name: "index_audit_logs_on_data", using: :gin
    t.index ["user_id"], name: "index_audit_logs_on_user_id"
  end

  create_table "badge_achievements", force: :cascade do |t|
    t.bigint "badge_id", null: false
    t.datetime "created_at", null: false
    t.bigint "rewarder_id"
    t.text "rewarding_context_message"
    t.text "rewarding_context_message_markdown"
    t.datetime "updated_at", null: false
    t.bigint "user_id", null: false
    t.index ["badge_id", "user_id"], name: "index_badge_achievements_on_badge_id_and_user_id", unique: true
    t.index ["user_id", "badge_id"], name: "index_badge_achievements_on_user_id_and_badge_id"
  end

  create_table "badges", force: :cascade do |t|
    t.string "badge_image"
    t.datetime "created_at", null: false
    t.string "description", null: false
    t.string "slug", null: false
    t.string "title", null: false
    t.datetime "updated_at", null: false
    t.index ["slug"], name: "index_badges_on_slug", unique: true
    t.index ["title"], name: "index_badges_on_title", unique: true
  end

  create_table "banished_users", force: :cascade do |t|
    t.bigint "banished_by_id"
    t.datetime "created_at", null: false
    t.datetime "updated_at", null: false
    t.string "username"
    t.index ["banished_by_id"], name: "index_banished_users_on_banished_by_id"
    t.index ["username"], name: "index_banished_users_on_username", unique: true
  end

  create_table "blazer_audits", force: :cascade do |t|
    t.datetime "created_at"
    t.string "data_source"
    t.bigint "query_id"
    t.text "statement"
    t.bigint "user_id"
    t.index ["query_id"], name: "index_blazer_audits_on_query_id"
    t.index ["user_id"], name: "index_blazer_audits_on_user_id"
  end

  create_table "blazer_checks", force: :cascade do |t|
    t.string "check_type"
    t.datetime "created_at", null: false
    t.bigint "creator_id"
    t.text "emails"
    t.datetime "last_run_at"
    t.text "message"
    t.bigint "query_id"
    t.string "schedule"
    t.text "slack_channels"
    t.string "state"
    t.datetime "updated_at", null: false
    t.index ["creator_id"], name: "index_blazer_checks_on_creator_id"
    t.index ["query_id"], name: "index_blazer_checks_on_query_id"
  end

  create_table "blazer_dashboard_queries", force: :cascade do |t|
    t.datetime "created_at", null: false
    t.bigint "dashboard_id"
    t.integer "position"
    t.bigint "query_id"
    t.datetime "updated_at", null: false
    t.index ["dashboard_id"], name: "index_blazer_dashboard_queries_on_dashboard_id"
    t.index ["query_id"], name: "index_blazer_dashboard_queries_on_query_id"
  end

  create_table "blazer_dashboards", force: :cascade do |t|
    t.datetime "created_at", null: false
    t.bigint "creator_id"
    t.text "name"
    t.datetime "updated_at", null: false
    t.index ["creator_id"], name: "index_blazer_dashboards_on_creator_id"
  end

  create_table "blazer_queries", force: :cascade do |t|
    t.datetime "created_at", null: false
    t.bigint "creator_id"
    t.string "data_source"
    t.text "description"
    t.string "name"
    t.text "statement"
    t.datetime "updated_at", null: false
    t.index ["creator_id"], name: "index_blazer_queries_on_creator_id"
  end

  create_table "broadcasts", force: :cascade do |t|
    t.boolean "active", default: false
    t.datetime "active_status_updated_at"
    t.string "banner_style"
    t.text "body_markdown"
    t.bigint "broadcastable_id"
    t.string "broadcastable_type"
    t.datetime "created_at"
    t.text "processed_html"
    t.string "title"
    t.string "type_of"
    t.datetime "updated_at"
    t.index ["broadcastable_type", "broadcastable_id"], name: "index_broadcasts_on_broadcastable_type_and_broadcastable_id", unique: true
    t.index ["title", "type_of"], name: "index_broadcasts_on_title_and_type_of", unique: true
  end

  create_table "buffer_updates", force: :cascade do |t|
    t.bigint "approver_user_id"
    t.bigint "article_id", null: false
    t.text "body_text"
    t.string "buffer_id_code"
    t.string "buffer_profile_id_code"
    t.text "buffer_response", default: "--- {}\n"
    t.bigint "composer_user_id"
    t.datetime "created_at", null: false
    t.string "social_service_name"
    t.string "status", default: "pending"
    t.bigint "tag_id"
    t.datetime "updated_at", null: false
  end

  create_table "chat_channel_memberships", force: :cascade do |t|
    t.bigint "chat_channel_id", null: false
    t.datetime "created_at", null: false
    t.boolean "has_unopened_messages", default: false
    t.datetime "last_opened_at", default: "2017-01-01 05:00:00"
    t.string "role", default: "member"
    t.boolean "show_global_badge_notification", default: true
    t.string "status", default: "active"
    t.datetime "updated_at", null: false
    t.bigint "user_id", null: false
    t.index ["chat_channel_id", "user_id"], name: "index_chat_channel_memberships_on_chat_channel_id_and_user_id", unique: true
    t.index ["user_id", "chat_channel_id"], name: "index_chat_channel_memberships_on_user_id_and_chat_channel_id"
  end

  create_table "chat_channels", force: :cascade do |t|
    t.string "channel_name"
    t.string "channel_type", null: false
    t.datetime "created_at", null: false
    t.string "description"
    t.boolean "discoverable", default: false
    t.datetime "last_message_at", default: "2017-01-01 05:00:00"
    t.string "slug"
    t.string "status", default: "active"
    t.datetime "updated_at", null: false
    t.index ["slug"], name: "index_chat_channels_on_slug", unique: true
  end

  create_table "classified_listing_categories", force: :cascade do |t|
    t.integer "cost", null: false
    t.datetime "created_at", null: false
    t.string "name", null: false
    t.string "rules", null: false
    t.string "slug", null: false
    t.string "social_preview_color"
    t.string "social_preview_description"
    t.datetime "updated_at", null: false
    t.index ["name"], name: "index_classified_listing_categories_on_name", unique: true
    t.index ["slug"], name: "index_classified_listing_categories_on_slug", unique: true
  end

  create_table "classified_listings", force: :cascade do |t|
    t.text "body_markdown"
    t.datetime "bumped_at"
    t.string "cached_tag_list"
    t.bigint "classified_listing_category_id"
    t.boolean "contact_via_connect", default: false
    t.datetime "created_at", null: false
    t.datetime "expires_at"
    t.datetime "last_buffered"
    t.string "location"
    t.bigint "organization_id"
    t.datetime "originally_published_at"
    t.text "processed_html"
    t.boolean "published"
    t.string "slug"
    t.string "title"
    t.datetime "updated_at", null: false
    t.bigint "user_id"
    t.index ["classified_listing_category_id"], name: "index_classified_listings_on_classified_listing_category_id"
    t.index ["organization_id"], name: "index_classified_listings_on_organization_id"
    t.index ["user_id"], name: "index_classified_listings_on_user_id"
  end

  create_table "collections", force: :cascade do |t|
    t.datetime "created_at", null: false
    t.string "description"
    t.string "main_image"
    t.bigint "organization_id"
    t.boolean "published", default: false
    t.string "slug"
    t.string "social_image"
    t.string "title"
    t.datetime "updated_at", null: false
    t.bigint "user_id"
    t.index ["organization_id"], name: "index_collections_on_organization_id"
    t.index ["slug", "user_id"], name: "index_collections_on_slug_and_user_id", unique: true
    t.index ["user_id"], name: "index_collections_on_user_id"
  end

  create_table "comments", force: :cascade do |t|
    t.string "ancestry"
    t.text "body_html"
    t.text "body_markdown"
    t.bigint "commentable_id"
    t.string "commentable_type"
    t.datetime "created_at", null: false
    t.boolean "deleted", default: false
    t.boolean "edited", default: false
    t.datetime "edited_at"
    t.boolean "hidden_by_commentable_user", default: false
    t.string "id_code"
    t.integer "markdown_character_count"
    t.integer "positive_reactions_count", default: 0, null: false
    t.text "processed_html"
    t.integer "public_reactions_count", default: 0, null: false
    t.integer "reactions_count", default: 0, null: false
    t.boolean "receive_notifications", default: true
    t.integer "score", default: 0
    t.integer "spaminess_rating", default: 0
    t.datetime "updated_at", null: false
    t.bigint "user_id"
    t.index "digest(body_markdown, 'sha512'::text), user_id, ancestry, commentable_id, commentable_type", name: "index_comments_on_body_markdown_user_ancestry_commentable", unique: true
    t.index ["ancestry"], name: "index_comments_on_ancestry"
    t.index ["commentable_id", "commentable_type"], name: "index_comments_on_commentable_id_and_commentable_type"
    t.index ["created_at"], name: "index_comments_on_created_at"
    t.index ["score"], name: "index_comments_on_score"
    t.index ["user_id"], name: "index_comments_on_user_id"
  end

  create_table "credits", force: :cascade do |t|
    t.float "cost", default: 0.0
    t.datetime "created_at", null: false
    t.bigint "organization_id"
    t.bigint "purchase_id"
    t.string "purchase_type"
    t.boolean "spent", default: false
    t.datetime "spent_at"
    t.datetime "updated_at", null: false
    t.bigint "user_id"
    t.index ["purchase_id", "purchase_type"], name: "index_credits_on_purchase_id_and_purchase_type"
    t.index ["spent"], name: "index_credits_on_spent"
  end

  create_table "custom_profile_fields", force: :cascade do |t|
    t.string "attribute_name", null: false
    t.datetime "created_at", precision: 6, null: false
    t.string "description"
    t.citext "label", null: false
    t.bigint "profile_id", null: false
    t.datetime "updated_at", precision: 6, null: false
    t.index ["label", "profile_id"], name: "index_custom_profile_fields_on_label_and_profile_id", unique: true
    t.index ["profile_id"], name: "index_custom_profile_fields_on_profile_id"
  end

  create_table "data_update_scripts", force: :cascade do |t|
    t.datetime "created_at", null: false
    t.text "error"
    t.string "file_name"
    t.datetime "finished_at"
    t.datetime "run_at"
    t.integer "status", default: 0, null: false
    t.datetime "updated_at", null: false
    t.index ["file_name"], name: "index_data_update_scripts_on_file_name", unique: true
  end

  create_table "display_ad_events", force: :cascade do |t|
    t.string "category"
    t.string "context_type"
    t.datetime "created_at", null: false
    t.bigint "display_ad_id"
    t.datetime "updated_at", null: false
    t.bigint "user_id"
    t.index ["display_ad_id"], name: "index_display_ad_events_on_display_ad_id"
    t.index ["user_id"], name: "index_display_ad_events_on_user_id"
  end

  create_table "display_ads", force: :cascade do |t|
    t.boolean "approved", default: false
    t.text "body_markdown"
    t.integer "clicks_count", default: 0
    t.datetime "created_at", null: false
    t.integer "impressions_count", default: 0
    t.bigint "organization_id"
    t.string "placement_area"
    t.text "processed_html"
    t.boolean "published", default: false
    t.float "success_rate", default: 0.0
    t.datetime "updated_at", null: false
  end

  create_table "email_authorizations", force: :cascade do |t|
    t.string "confirmation_token"
    t.datetime "created_at", null: false
    t.jsonb "json_data", default: {}, null: false
    t.string "type_of", null: false
    t.datetime "updated_at", null: false
    t.bigint "user_id"
    t.datetime "verified_at"
    t.index ["user_id"], name: "index_email_authorizations_on_user_id"
  end

  create_table "events", force: :cascade do |t|
    t.string "category"
    t.string "cover_image"
    t.datetime "created_at", null: false
    t.text "description_html"
    t.text "description_markdown"
    t.datetime "ends_at"
    t.string "host_name"
    t.boolean "live_now", default: false
    t.string "location_name"
    t.string "location_url"
    t.string "profile_image"
    t.boolean "published"
    t.string "slug"
    t.datetime "starts_at"
    t.string "title"
    t.datetime "updated_at", null: false
  end

  create_table "feedback_messages", force: :cascade do |t|
    t.bigint "affected_id"
    t.string "category"
    t.datetime "created_at"
    t.string "feedback_type"
    t.text "message"
    t.bigint "offender_id"
    t.string "reported_url"
    t.bigint "reporter_id"
    t.string "status", default: "Open"
    t.datetime "updated_at"
    t.index ["affected_id"], name: "index_feedback_messages_on_affected_id"
    t.index ["offender_id"], name: "index_feedback_messages_on_offender_id"
    t.index ["reporter_id"], name: "index_feedback_messages_on_reporter_id"
    t.index ["status"], name: "index_feedback_messages_on_status"
  end

  create_table "field_test_events", force: :cascade do |t|
    t.datetime "created_at"
    t.bigint "field_test_membership_id"
    t.string "name"
    t.index ["field_test_membership_id"], name: "index_field_test_events_on_field_test_membership_id"
  end

  create_table "field_test_memberships", force: :cascade do |t|
    t.boolean "converted", default: false
    t.datetime "created_at"
    t.string "experiment"
    t.string "participant_id"
    t.string "participant_type"
    t.string "variant"
    t.index ["experiment", "created_at"], name: "index_field_test_memberships_on_experiment_and_created_at"
    t.index ["participant_type", "participant_id", "experiment"], name: "index_field_test_memberships_on_participant", unique: true
  end

  create_table "flipper_features", force: :cascade do |t|
    t.datetime "created_at", null: false
    t.string "key", null: false
    t.datetime "updated_at", null: false
    t.index ["key"], name: "index_flipper_features_on_key", unique: true
  end

  create_table "flipper_gates", force: :cascade do |t|
    t.datetime "created_at", null: false
    t.string "feature_key", null: false
    t.string "key", null: false
    t.datetime "updated_at", null: false
    t.string "value"
    t.index ["feature_key", "key", "value"], name: "index_flipper_gates_on_feature_key_and_key_and_value", unique: true
  end

  create_table "follows", force: :cascade do |t|
    t.boolean "blocked", default: false, null: false
    t.datetime "created_at"
    t.float "explicit_points", default: 1.0
    t.bigint "followable_id", null: false
    t.string "followable_type", null: false
    t.bigint "follower_id", null: false
    t.string "follower_type", null: false
    t.float "implicit_points", default: 0.0
    t.float "points", default: 1.0
    t.string "subscription_status", default: "all_articles", null: false
    t.datetime "updated_at"
    t.index ["created_at"], name: "index_follows_on_created_at"
    t.index ["followable_id", "followable_type", "follower_id", "follower_type"], name: "index_follows_on_followable_and_follower", unique: true
    t.index ["followable_id", "followable_type"], name: "fk_followables"
    t.index ["follower_id", "follower_type"], name: "fk_follows"
  end

  create_table "github_issues", force: :cascade do |t|
    t.string "category"
    t.datetime "created_at", null: false
    t.string "issue_serialized", default: "--- {}\n"
    t.string "processed_html"
    t.datetime "updated_at", null: false
    t.string "url"
    t.index ["url"], name: "index_github_issues_on_url", unique: true
  end

  create_table "github_repos", force: :cascade do |t|
    t.string "additional_note"
    t.integer "bytes_size"
    t.datetime "created_at", null: false
    t.string "description"
    t.boolean "featured", default: false
    t.boolean "fork", default: false
    t.bigint "github_id_code"
    t.text "info_hash", default: "--- {}\n"
    t.string "language"
    t.string "name"
    t.integer "priority", default: 0
    t.integer "stargazers_count"
    t.datetime "updated_at", null: false
    t.string "url"
    t.bigint "user_id"
    t.integer "watchers_count"
    t.index ["github_id_code"], name: "index_github_repos_on_github_id_code", unique: true
    t.index ["url"], name: "index_github_repos_on_url", unique: true
  end

  create_table "html_variant_successes", force: :cascade do |t|
    t.bigint "article_id"
    t.datetime "created_at", null: false
    t.bigint "html_variant_id"
    t.datetime "updated_at", null: false
    t.index ["html_variant_id", "article_id"], name: "index_html_variant_successes_on_html_variant_id_and_article_id"
  end

  create_table "html_variant_trials", force: :cascade do |t|
    t.bigint "article_id"
    t.datetime "created_at", null: false
    t.bigint "html_variant_id"
    t.datetime "updated_at", null: false
    t.index ["html_variant_id", "article_id"], name: "index_html_variant_trials_on_html_variant_id_and_article_id"
  end

  create_table "html_variants", force: :cascade do |t|
    t.boolean "approved", default: false
    t.datetime "created_at", null: false
    t.string "group"
    t.text "html"
    t.string "name"
    t.boolean "published", default: false
    t.float "success_rate", default: 0.0
    t.string "target_tag"
    t.datetime "updated_at", null: false
    t.bigint "user_id"
    t.index ["name"], name: "index_html_variants_on_name", unique: true
  end

  create_table "identities", force: :cascade do |t|
    t.text "auth_data_dump"
    t.datetime "created_at", null: false
    t.string "provider"
    t.string "secret"
    t.string "token"
    t.string "uid"
    t.datetime "updated_at", null: false
    t.bigint "user_id"
    t.index ["provider", "uid"], name: "index_identities_on_provider_and_uid", unique: true
    t.index ["provider", "user_id"], name: "index_identities_on_provider_and_user_id", unique: true
  end

  create_table "mentions", force: :cascade do |t|
    t.datetime "created_at", null: false
    t.bigint "mentionable_id"
    t.string "mentionable_type"
    t.datetime "updated_at", null: false
    t.bigint "user_id"
    t.index ["user_id", "mentionable_id", "mentionable_type"], name: "index_mentions_on_user_id_and_mentionable_id_mentionable_type", unique: true
  end

  create_table "messages", force: :cascade do |t|
    t.string "chat_action"
    t.bigint "chat_channel_id", null: false
    t.datetime "created_at", null: false
    t.datetime "edited_at"
    t.string "message_html", null: false
    t.string "message_markdown", null: false
    t.datetime "updated_at", null: false
    t.bigint "user_id", null: false
    t.index ["chat_channel_id"], name: "index_messages_on_chat_channel_id"
    t.index ["user_id"], name: "index_messages_on_user_id"
  end

  create_table "navigation_links", force: :cascade do |t|
    t.datetime "created_at", precision: 6, null: false
    t.boolean "display_only_when_signed_in", default: false
    t.string "icon", null: false
    t.string "name", null: false
    t.integer "position"
    t.datetime "updated_at", precision: 6, null: false
    t.string "url", null: false
    t.index ["url", "name"], name: "index_navigation_links_on_url_and_name", unique: true
  end

  create_table "notes", force: :cascade do |t|
    t.bigint "author_id"
    t.text "content"
    t.datetime "created_at", null: false
    t.bigint "noteable_id"
    t.string "noteable_type"
    t.string "reason"
    t.datetime "updated_at", null: false
  end

  create_table "notification_subscriptions", force: :cascade do |t|
    t.text "config", default: "all_comments", null: false
    t.datetime "created_at", null: false
    t.bigint "notifiable_id", null: false
    t.string "notifiable_type", null: false
    t.datetime "updated_at", null: false
    t.bigint "user_id", null: false
    t.index ["notifiable_id", "notifiable_type", "config"], name: "index_notification_subscriptions_on_notifiable_and_config"
    t.index ["user_id", "notifiable_type", "notifiable_id"], name: "idx_notification_subs_on_user_id_notifiable_type_notifiable_id", unique: true
  end

  create_table "notifications", force: :cascade do |t|
    t.string "action"
    t.datetime "created_at", null: false
    t.jsonb "json_data"
    t.bigint "notifiable_id"
    t.string "notifiable_type"
    t.datetime "notified_at"
    t.bigint "organization_id"
    t.boolean "read", default: false
    t.datetime "updated_at", null: false
    t.bigint "user_id"
    t.index ["created_at"], name: "index_notifications_on_created_at"
    t.index ["notifiable_id", "notifiable_type", "action"], name: "index_notifications_on_notifiable_id_notifiable_type_and_action"
    t.index ["notifiable_type"], name: "index_notifications_on_notifiable_type"
    t.index ["notified_at"], name: "index_notifications_on_notified_at"
    t.index ["organization_id", "notifiable_id", "notifiable_type", "action"], name: "index_notifications_on_org_notifiable_and_action_not_null", unique: true, where: "(action IS NOT NULL)"
    t.index ["organization_id", "notifiable_id", "notifiable_type"], name: "index_notifications_on_org_notifiable_action_is_null", unique: true, where: "(action IS NULL)"
    t.index ["user_id", "notifiable_id", "notifiable_type", "action"], name: "index_notifications_on_user_notifiable_and_action_not_null", unique: true, where: "(action IS NOT NULL)"
    t.index ["user_id", "notifiable_id", "notifiable_type"], name: "index_notifications_on_user_notifiable_action_is_null", unique: true, where: "(action IS NULL)"
    t.index ["user_id", "organization_id", "notifiable_id", "notifiable_type", "action"], name: "index_notifications_user_id_organization_id_notifiable_action", unique: true
  end

  create_table "oauth_access_grants", force: :cascade do |t|
    t.bigint "application_id", null: false
    t.datetime "created_at", null: false
    t.integer "expires_in", null: false
    t.text "redirect_uri", null: false
    t.bigint "resource_owner_id", null: false
    t.datetime "revoked_at"
    t.string "scopes"
    t.string "token", null: false
    t.index ["application_id"], name: "index_oauth_access_grants_on_application_id"
    t.index ["resource_owner_id"], name: "index_oauth_access_grants_on_resource_owner_id"
    t.index ["token"], name: "index_oauth_access_grants_on_token", unique: true
  end

  create_table "oauth_access_tokens", force: :cascade do |t|
    t.bigint "application_id", null: false
    t.datetime "created_at", null: false
    t.integer "expires_in"
    t.string "previous_refresh_token", default: "", null: false
    t.string "refresh_token"
    t.bigint "resource_owner_id"
    t.datetime "revoked_at"
    t.string "scopes"
    t.string "token", null: false
    t.index ["application_id"], name: "index_oauth_access_tokens_on_application_id"
    t.index ["refresh_token"], name: "index_oauth_access_tokens_on_refresh_token", unique: true
    t.index ["resource_owner_id"], name: "index_oauth_access_tokens_on_resource_owner_id"
    t.index ["token"], name: "index_oauth_access_tokens_on_token", unique: true
  end

  create_table "oauth_applications", force: :cascade do |t|
    t.boolean "confidential", default: true, null: false
    t.datetime "created_at", null: false
    t.string "name", null: false
    t.text "redirect_uri", null: false
    t.string "scopes", default: "", null: false
    t.string "secret", null: false
    t.string "uid", null: false
    t.datetime "updated_at", null: false
    t.index ["uid"], name: "index_oauth_applications_on_uid", unique: true
  end

  create_table "organization_memberships", force: :cascade do |t|
    t.datetime "created_at", null: false
    t.bigint "organization_id", null: false
    t.string "type_of_user", null: false
    t.datetime "updated_at", null: false
    t.bigint "user_id", null: false
    t.string "user_title"
    t.index ["user_id", "organization_id"], name: "index_organization_memberships_on_user_id_and_organization_id", unique: true
  end

  create_table "organizations", force: :cascade do |t|
    t.integer "articles_count", default: 0, null: false
    t.string "bg_color_hex"
    t.string "company_size"
    t.datetime "created_at", null: false
    t.integer "credits_count", default: 0, null: false
    t.text "cta_body_markdown"
    t.string "cta_button_text"
    t.string "cta_button_url"
    t.text "cta_processed_html"
    t.string "dark_nav_image"
    t.string "email"
    t.string "github_username"
    t.datetime "last_article_at", default: "2017-01-01 05:00:00"
    t.string "location"
    t.string "name"
    t.string "nav_image"
    t.string "old_old_slug"
    t.string "old_slug"
    t.string "profile_image"
    t.datetime "profile_updated_at", default: "2017-01-01 05:00:00"
    t.text "proof"
    t.string "secret"
    t.string "slug"
    t.integer "spent_credits_count", default: 0, null: false
    t.string "story"
    t.text "summary"
    t.string "tag_line"
    t.string "tech_stack"
    t.string "text_color_hex"
    t.string "twitter_username"
    t.integer "unspent_credits_count", default: 0, null: false
    t.datetime "updated_at", null: false
    t.string "url"
    t.datetime "latest_article_updated_at"
    t.index ["secret"], name: "index_organizations_on_secret", unique: true
    t.index ["slug"], name: "index_organizations_on_slug", unique: true
  end

  create_table "page_views", force: :cascade do |t|
    t.bigint "article_id"
    t.integer "counts_for_number_of_views", default: 1
    t.datetime "created_at", null: false
    t.string "domain"
    t.string "path"
    t.string "referrer"
    t.integer "time_tracked_in_seconds", default: 15
    t.datetime "updated_at", null: false
    t.string "user_agent"
    t.bigint "user_id"
    t.index ["article_id"], name: "index_page_views_on_article_id"
    t.index ["created_at"], name: "index_page_views_on_created_at"
    t.index ["user_id"], name: "index_page_views_on_user_id"
  end

  create_table "pages", force: :cascade do |t|
    t.text "body_html"
    t.jsonb "body_json"
    t.text "body_markdown"
    t.datetime "created_at", null: false
    t.string "description"
    t.boolean "is_top_level_path", default: false
    t.text "processed_html"
    t.string "slug"
    t.string "social_image"
    t.string "template"
    t.string "title"
    t.datetime "updated_at", null: false
    t.index ["slug"], name: "index_pages_on_slug", unique: true
  end

  create_table "podcast_episode_appearances", force: :cascade do |t|
    t.boolean "approved", default: false, null: false
    t.datetime "created_at", precision: 6, null: false
    t.boolean "featured_on_user_profile", default: false, null: false
    t.bigint "podcast_episode_id", null: false
    t.string "role", default: "guest", null: false
    t.datetime "updated_at", precision: 6, null: false
    t.bigint "user_id", null: false
    t.index ["podcast_episode_id", "user_id"], name: "index_pod_episode_appearances_on_podcast_episode_id_and_user_id", unique: true
  end

  create_table "podcast_episodes", force: :cascade do |t|
    t.boolean "any_comments_hidden", default: false
    t.text "body"
    t.integer "comments_count", default: 0, null: false
    t.datetime "created_at", null: false
    t.integer "duration_in_seconds"
    t.string "guid", null: false
    t.boolean "https", default: true
    t.string "image"
    t.string "itunes_url"
    t.string "media_url", null: false
    t.bigint "podcast_id"
    t.text "processed_html"
    t.datetime "published_at"
    t.text "quote"
    t.boolean "reachable", default: true
    t.integer "reactions_count", default: 0, null: false
    t.string "slug", null: false
    t.string "social_image"
    t.string "status_notice"
    t.string "subtitle"
    t.text "summary"
    t.string "title", null: false
    t.datetime "updated_at", null: false
    t.string "website_url"
    t.index ["guid"], name: "index_podcast_episodes_on_guid", unique: true
    t.index ["media_url"], name: "index_podcast_episodes_on_media_url", unique: true
    t.index ["podcast_id"], name: "index_podcast_episodes_on_podcast_id"
    t.index ["title"], name: "index_podcast_episodes_on_title"
    t.index ["website_url"], name: "index_podcast_episodes_on_website_url"
  end

  create_table "podcast_ownerships", force: :cascade do |t|
    t.datetime "created_at", precision: 6, null: false
    t.bigint "podcast_id", null: false
    t.datetime "updated_at", precision: 6, null: false
    t.bigint "user_id", null: false
    t.index ["podcast_id", "user_id"], name: "index_podcast_ownerships_on_podcast_id_and_user_id", unique: true
  end

  create_table "podcasts", force: :cascade do |t|
    t.string "android_url"
    t.datetime "created_at", null: false
    t.bigint "creator_id"
    t.text "description"
    t.string "feed_url", null: false
    t.string "image", null: false
    t.string "itunes_url"
    t.string "main_color_hex", null: false
    t.string "overcast_url"
    t.string "pattern_image"
    t.boolean "published", default: false
    t.boolean "reachable", default: true
    t.string "slug", null: false
    t.string "soundcloud_url"
    t.text "status_notice", default: ""
    t.string "title", null: false
    t.string "twitter_username"
    t.boolean "unique_website_url?", default: true
    t.datetime "updated_at", null: false
    t.string "website_url"
    t.index ["creator_id"], name: "index_podcasts_on_creator_id"
    t.index ["feed_url"], name: "index_podcasts_on_feed_url", unique: true
    t.index ["slug"], name: "index_podcasts_on_slug", unique: true
  end

  create_table "poll_options", force: :cascade do |t|
    t.datetime "created_at", null: false
    t.string "markdown"
    t.bigint "poll_id"
    t.integer "poll_votes_count", default: 0, null: false
    t.string "processed_html"
    t.datetime "updated_at", null: false
  end

  create_table "poll_skips", force: :cascade do |t|
    t.datetime "created_at", null: false
    t.bigint "poll_id"
    t.datetime "updated_at", null: false
    t.bigint "user_id"
    t.index ["poll_id", "user_id"], name: "index_poll_skips_on_poll_and_user", unique: true
  end

  create_table "poll_votes", force: :cascade do |t|
    t.datetime "created_at", null: false
    t.bigint "poll_id", null: false
    t.bigint "poll_option_id", null: false
    t.datetime "updated_at", null: false
    t.bigint "user_id", null: false
    t.index ["poll_id", "user_id"], name: "index_poll_votes_on_poll_id_and_user_id", unique: true
    t.index ["poll_option_id", "user_id"], name: "index_poll_votes_on_poll_option_and_user", unique: true
  end

  create_table "polls", force: :cascade do |t|
    t.bigint "article_id"
    t.datetime "created_at", null: false
    t.integer "poll_options_count", default: 0, null: false
    t.integer "poll_skips_count", default: 0, null: false
    t.integer "poll_votes_count", default: 0, null: false
    t.string "prompt_html"
    t.string "prompt_markdown"
    t.datetime "updated_at", null: false
  end

  create_table "profile_field_groups", force: :cascade do |t|
    t.datetime "created_at", precision: 6, null: false
    t.string "description"
    t.string "name", null: false
    t.datetime "updated_at", precision: 6, null: false
    t.index ["name"], name: "index_profile_field_groups_on_name", unique: true
  end

  create_table "profile_fields", force: :cascade do |t|
    t.string "attribute_name", null: false
    t.datetime "created_at", precision: 6, null: false
    t.string "description"
    t.integer "display_area", default: 1, null: false
    t.integer "input_type", default: 0, null: false
    t.citext "label", null: false
    t.string "placeholder_text"
    t.bigint "profile_field_group_id"
    t.boolean "show_in_onboarding", default: false, null: false
    t.datetime "updated_at", precision: 6, null: false
    t.index ["label"], name: "index_profile_fields_on_label", unique: true
    t.index ["profile_field_group_id"], name: "index_profile_fields_on_profile_field_group_id"
  end

  create_table "profile_pins", force: :cascade do |t|
    t.datetime "created_at", null: false
    t.bigint "pinnable_id"
    t.string "pinnable_type"
    t.bigint "profile_id"
    t.string "profile_type"
    t.datetime "updated_at", null: false
    t.index ["pinnable_id", "profile_id", "profile_type", "pinnable_type"], name: "idx_pins_on_pinnable_id_profile_id_profile_type_pinnable_type", unique: true
    t.index ["profile_id"], name: "index_profile_pins_on_profile_id"
  end

  create_table "profiles", force: :cascade do |t|
    t.datetime "created_at", precision: 6, null: false
    t.jsonb "data", default: {}, null: false
    t.datetime "updated_at", precision: 6, null: false
    t.bigint "user_id", null: false
    t.index ["user_id"], name: "index_profiles_on_user_id", unique: true
  end

  create_table "rating_votes", force: :cascade do |t|
    t.bigint "article_id"
    t.string "context", default: "explicit"
    t.datetime "created_at", null: false
    t.string "group"
    t.float "rating"
    t.datetime "updated_at", null: false
    t.bigint "user_id"
    t.index ["article_id"], name: "index_rating_votes_on_article_id"
    t.index ["user_id", "article_id", "context"], name: "index_rating_votes_on_user_id_and_article_id_and_context", unique: true
  end

  create_table "reactions", force: :cascade do |t|
    t.string "category"
    t.datetime "created_at", null: false
    t.float "points", default: 1.0
    t.bigint "reactable_id"
    t.string "reactable_type"
    t.string "status", default: "valid"
    t.datetime "updated_at", null: false
    t.bigint "user_id"
    t.index ["category"], name: "index_reactions_on_category"
    t.index ["created_at"], name: "index_reactions_on_created_at"
    t.index ["points"], name: "index_reactions_on_points"
    t.index ["reactable_id", "reactable_type"], name: "index_reactions_on_reactable_id_and_reactable_type"
    t.index ["reactable_type"], name: "index_reactions_on_reactable_type"
    t.index ["user_id", "reactable_id", "reactable_type", "category"], name: "index_reactions_on_user_id_reactable_id_reactable_type_category", unique: true
  end

  create_table "response_templates", force: :cascade do |t|
    t.text "content", null: false
    t.string "content_type", null: false
    t.datetime "created_at", null: false
    t.string "title", null: false
    t.string "type_of", null: false
    t.datetime "updated_at", null: false
    t.bigint "user_id"
    t.index ["content", "user_id", "type_of", "content_type"], name: "idx_response_templates_on_content_user_id_type_of_content_type", unique: true
    t.index ["type_of"], name: "index_response_templates_on_type_of"
    t.index ["user_id", "type_of"], name: "index_response_templates_on_user_id_and_type_of"
  end

  create_table "roles", force: :cascade do |t|
    t.datetime "created_at"
    t.string "name"
    t.bigint "resource_id"
    t.string "resource_type"
    t.datetime "updated_at"
    t.index ["name", "resource_type", "resource_id"], name: "index_roles_on_name_and_resource_type_and_resource_id"
    t.index ["name"], name: "index_roles_on_name"
  end

  create_table "site_configs", force: :cascade do |t|
    t.datetime "created_at", null: false
    t.datetime "updated_at", null: false
    t.text "value"
    t.string "var", null: false
    t.index ["var"], name: "index_site_configs_on_var", unique: true
  end

  create_table "sponsorships", force: :cascade do |t|
    t.text "blurb_html"
    t.datetime "created_at", null: false
    t.datetime "expires_at"
    t.integer "featured_number", default: 0, null: false
    t.text "instructions"
    t.datetime "instructions_updated_at"
    t.string "level", null: false
    t.bigint "organization_id"
    t.bigint "sponsorable_id"
    t.string "sponsorable_type"
    t.string "status", default: "none", null: false
    t.string "tagline"
    t.datetime "updated_at", null: false
    t.string "url"
    t.bigint "user_id"
    t.index ["level"], name: "index_sponsorships_on_level"
    t.index ["organization_id"], name: "index_sponsorships_on_organization_id"
    t.index ["sponsorable_id", "sponsorable_type"], name: "index_sponsorships_on_sponsorable_id_and_sponsorable_type"
    t.index ["status"], name: "index_sponsorships_on_status"
    t.index ["user_id"], name: "index_sponsorships_on_user_id"
  end

  create_table "tag_adjustments", force: :cascade do |t|
    t.string "adjustment_type"
    t.bigint "article_id"
    t.datetime "created_at", null: false
    t.string "reason_for_adjustment"
    t.string "status"
    t.bigint "tag_id"
    t.string "tag_name"
    t.datetime "updated_at", null: false
    t.bigint "user_id"
    t.index ["tag_name", "article_id"], name: "index_tag_adjustments_on_tag_name_and_article_id", unique: true
  end

  create_table "taggings", force: :cascade do |t|
    t.string "context", limit: 128
    t.datetime "created_at"
    t.bigint "tag_id"
    t.bigint "taggable_id"
    t.string "taggable_type"
    t.bigint "tagger_id"
    t.string "tagger_type"
    t.index ["context"], name: "index_taggings_on_context"
    t.index ["tag_id", "taggable_id", "taggable_type", "context", "tagger_id", "tagger_type"], name: "taggings_idx", unique: true
    t.index ["tag_id"], name: "index_taggings_on_tag_id"
    t.index ["taggable_id", "taggable_type", "context"], name: "index_taggings_on_taggable_id_and_taggable_type_and_context"
    t.index ["taggable_id", "taggable_type", "tagger_id", "context"], name: "taggings_idy"
    t.index ["taggable_id"], name: "index_taggings_on_taggable_id"
    t.index ["taggable_type"], name: "index_taggings_on_taggable_type"
    t.index ["tagger_id", "tagger_type"], name: "index_taggings_on_tagger_id_and_tagger_type"
    t.index ["tagger_id"], name: "index_taggings_on_tagger_id"
  end

  create_table "tags", force: :cascade do |t|
    t.string "alias_for"
    t.bigint "badge_id"
    t.string "bg_color_hex"
    t.string "buffer_profile_id_code"
    t.string "category", default: "uncategorized", null: false
    t.datetime "created_at"
    t.integer "hotness_score", default: 0
    t.string "keywords_for_search"
    t.bigint "mod_chat_channel_id"
    t.string "name"
    t.string "pretty_name"
    t.string "profile_image"
    t.boolean "requires_approval", default: false
    t.text "rules_html"
    t.text "rules_markdown"
    t.string "short_summary"
    t.string "social_image"
    t.string "social_preview_template", default: "article"
    t.text "submission_template"
    t.boolean "supported", default: false
    t.integer "taggings_count", default: 0
    t.string "text_color_hex"
    t.datetime "updated_at"
    t.text "wiki_body_html"
    t.text "wiki_body_markdown"
    t.index ["name"], name: "index_tags_on_name", unique: true
    t.index ["social_preview_template"], name: "index_tags_on_social_preview_template"
  end

  create_table "tweets", force: :cascade do |t|
    t.datetime "created_at", null: false
    t.text "extended_entities_serialized", default: "--- {}\n"
    t.integer "favorite_count"
    t.text "full_fetched_object_serialized", default: "--- {}\n"
    t.string "hashtags_serialized", default: "--- []\n"
    t.string "in_reply_to_status_id_code"
    t.string "in_reply_to_user_id_code"
    t.string "in_reply_to_username"
    t.boolean "is_quote_status"
    t.datetime "last_fetched_at"
    t.text "media_serialized", default: "--- []\n"
    t.string "mentioned_usernames_serialized", default: "--- []\n"
    t.string "profile_image"
    t.string "quoted_tweet_id_code"
    t.integer "retweet_count"
    t.string "source"
    t.string "text"
    t.datetime "tweeted_at"
    t.string "twitter_id_code"
    t.string "twitter_name"
    t.string "twitter_uid"
    t.integer "twitter_user_followers_count"
    t.integer "twitter_user_following_count"
    t.string "twitter_username"
    t.datetime "updated_at", null: false
    t.text "urls_serialized", default: "--- []\n"
    t.bigint "user_id"
    t.boolean "user_is_verified"
  end

  create_table "user_blocks", force: :cascade do |t|
    t.bigint "blocked_id", null: false
    t.bigint "blocker_id", null: false
    t.string "config", default: "default", null: false
    t.datetime "created_at", null: false
    t.datetime "updated_at", null: false
    t.index ["blocked_id", "blocker_id"], name: "index_user_blocks_on_blocked_id_and_blocker_id", unique: true
  end

  create_table "user_subscriptions", force: :cascade do |t|
    t.bigint "author_id", null: false
    t.datetime "created_at", precision: 6, null: false
    t.string "subscriber_email", null: false
    t.bigint "subscriber_id", null: false
    t.datetime "updated_at", precision: 6, null: false
    t.bigint "user_subscription_sourceable_id"
    t.string "user_subscription_sourceable_type"
    t.index ["author_id"], name: "index_user_subscriptions_on_author_id"
    t.index ["subscriber_email"], name: "index_user_subscriptions_on_subscriber_email"
    t.index ["subscriber_id", "subscriber_email", "user_subscription_sourceable_type", "user_subscription_sourceable_id"], name: "index_subscriber_id_and_email_with_user_subscription_source", unique: true
    t.index ["user_subscription_sourceable_type", "user_subscription_sourceable_id"], name: "index_on_user_subscription_sourcebable_type_and_id"
  end

  create_table "users", force: :cascade do |t|
    t.datetime "apple_created_at"
    t.string "apple_username"
    t.integer "articles_count", default: 0, null: false
    t.string "available_for"
    t.integer "badge_achievements_count", default: 0, null: false
    t.string "behance_url"
    t.string "bg_color_hex"
    t.bigint "blocked_by_count", default: 0, null: false
    t.bigint "blocking_others_count", default: 0, null: false
    t.boolean "checked_code_of_conduct", default: false
    t.boolean "checked_terms_and_conditions", default: false
    t.integer "comments_count", default: 0, null: false
    t.string "config_font", default: "default"
    t.string "config_navbar", default: "default", null: false
    t.string "config_theme", default: "default"
    t.datetime "confirmation_sent_at"
    t.string "confirmation_token"
    t.datetime "confirmed_at"
    t.datetime "created_at", null: false
    t.integer "credits_count", default: 0, null: false
    t.datetime "current_sign_in_at"
    t.inet "current_sign_in_ip"
    t.string "currently_hacking_on"
    t.string "currently_learning"
    t.boolean "display_announcements", default: true
    t.boolean "display_sponsors", default: true
    t.string "dribbble_url"
    t.string "editor_version", default: "v1"
    t.string "education"
    t.string "email"
    t.boolean "email_badge_notifications", default: true
    t.boolean "email_comment_notifications", default: true
    t.boolean "email_community_mod_newsletter", default: false
    t.boolean "email_connect_messages", default: true
    t.boolean "email_digest_periodic", default: false, null: false
    t.boolean "email_follower_notifications", default: true
    t.boolean "email_membership_newsletter", default: false
    t.boolean "email_mention_notifications", default: true
    t.boolean "email_newsletter", default: false
    t.boolean "email_public", default: false
    t.boolean "email_tag_mod_newsletter", default: false
    t.boolean "email_unread_notifications", default: true
    t.string "employer_name"
    t.string "employer_url"
    t.string "employment_title"
    t.string "encrypted_password", default: "", null: false
    t.integer "experience_level"
    t.boolean "export_requested", default: false
    t.datetime "exported_at"
    t.datetime "facebook_created_at"
    t.string "facebook_url"
    t.string "facebook_username"
    t.integer "failed_attempts", default: 0
    t.boolean "feed_admin_publish_permission", default: true
    t.datetime "feed_fetched_at", default: "2017-01-01 05:00:00"
    t.boolean "feed_mark_canonical", default: false
    t.boolean "feed_referential_link", default: true, null: false
    t.string "feed_url"
    t.integer "following_orgs_count", default: 0, null: false
    t.integer "following_tags_count", default: 0, null: false
    t.integer "following_users_count", default: 0, null: false
    t.datetime "github_created_at"
    t.datetime "github_repos_updated_at", default: "2017-01-01 05:00:00"
    t.string "github_username"
    t.string "gitlab_url"
    t.string "inbox_guidelines"
    t.string "inbox_type", default: "private"
    t.string "instagram_url"
    t.datetime "invitation_accepted_at"
    t.datetime "invitation_created_at"
    t.integer "invitation_limit"
    t.datetime "invitation_sent_at"
    t.string "invitation_token"
    t.integer "invitations_count", default: 0
    t.bigint "invited_by_id"
    t.string "invited_by_type"
    t.jsonb "language_settings", default: {}, null: false
    t.datetime "last_article_at", default: "2017-01-01 05:00:00"
    t.datetime "last_comment_at", default: "2017-01-01 05:00:00"
    t.datetime "last_followed_at"
    t.datetime "last_moderation_notification", default: "2017-01-01 05:00:00"
    t.datetime "last_notification_activity"
    t.string "last_onboarding_page"
    t.datetime "last_reacted_at"
    t.datetime "last_sign_in_at"
    t.inet "last_sign_in_ip"
    t.string "linkedin_url"
    t.string "location"
    t.datetime "locked_at"
    t.string "mastodon_url"
    t.string "medium_url"
    t.boolean "mobile_comment_notifications", default: true
    t.boolean "mod_roundrobin_notifications", default: true
    t.integer "monthly_dues", default: 0
    t.string "mostly_work_with"
    t.string "name"
    t.string "old_old_username"
    t.string "old_username"
    t.boolean "onboarding_package_requested", default: false
    t.datetime "organization_info_updated_at"
    t.string "payment_pointer"
    t.boolean "permit_adjacent_sponsors", default: true
    t.string "profile_image"
    t.datetime "profile_updated_at", default: "2017-01-01 05:00:00"
    t.integer "rating_votes_count", default: 0, null: false
    t.boolean "reaction_notifications", default: true
    t.integer "reactions_count", default: 0, null: false
    t.boolean "registered", default: true
    t.datetime "registered_at"
    t.datetime "remember_created_at"
    t.string "remember_token"
    t.float "reputation_modifier", default: 1.0
    t.datetime "reset_password_sent_at"
    t.string "reset_password_token"
    t.boolean "saw_onboarding", default: true
    t.integer "score", default: 0
    t.string "secret"
    t.integer "sign_in_count", default: 0, null: false
    t.string "signup_cta_variant"
    t.integer "spent_credits_count", default: 0, null: false
    t.string "stackoverflow_url"
    t.string "stripe_id_code"
    t.integer "subscribed_to_user_subscriptions_count", default: 0, null: false
    t.text "summary"
    t.string "text_color_hex"
    t.string "twitch_url"
    t.datetime "twitter_created_at"
    t.integer "twitter_followers_count"
    t.integer "twitter_following_count"
    t.string "twitter_username"
    t.string "unconfirmed_email"
    t.string "unlock_token"
    t.integer "unspent_credits_count", default: 0, null: false
    t.datetime "updated_at", null: false
    t.string "username"
    t.string "website_url"
    t.boolean "welcome_notifications", default: true, null: false
    t.datetime "workshop_expiration"
    t.string "youtube_url"
    t.datetime "latest_article_updated_at"
    t.index ["apple_username"], name: "index_users_on_apple_username"
    t.index ["confirmation_token"], name: "index_users_on_confirmation_token", unique: true
    t.index ["created_at"], name: "index_users_on_created_at"
    t.index ["email"], name: "index_users_on_email", unique: true
    t.index ["facebook_username"], name: "index_users_on_facebook_username"
    t.index ["feed_fetched_at"], name: "index_users_on_feed_fetched_at"
    t.index ["feed_url"], name: "index_users_on_feed_url", where: "((COALESCE(feed_url, ''::character varying))::text <> ''::text)"
    t.index ["github_username"], name: "index_users_on_github_username", unique: true
    t.index ["invitation_token"], name: "index_users_on_invitation_token", unique: true
    t.index ["invitations_count"], name: "index_users_on_invitations_count"
    t.index ["invited_by_id"], name: "index_users_on_invited_by_id"
    t.index ["invited_by_type", "invited_by_id"], name: "index_users_on_invited_by_type_and_invited_by_id"
    t.index ["language_settings"], name: "index_users_on_language_settings", using: :gin
    t.index ["old_old_username"], name: "index_users_on_old_old_username"
    t.index ["reset_password_token"], name: "index_users_on_reset_password_token", unique: true
    t.index ["twitter_username"], name: "index_users_on_twitter_username", unique: true
    t.index ["username"], name: "index_users_on_username", unique: true
  end

  create_table "users_gdpr_delete_requests", force: :cascade do |t|
    t.datetime "created_at", precision: 6, null: false
    t.string "email"
    t.datetime "updated_at", precision: 6, null: false
    t.integer "user_id"
    t.string "username"
  end

  create_table "users_roles", id: false, force: :cascade do |t|
    t.bigint "role_id"
    t.bigint "user_id"
    t.index ["user_id", "role_id"], name: "index_users_roles_on_user_id_and_role_id"
  end

  create_table "webhook_endpoints", force: :cascade do |t|
    t.datetime "created_at", null: false
    t.string "events", null: false, array: true
    t.bigint "oauth_application_id"
    t.string "source"
    t.string "target_url", null: false
    t.datetime "updated_at", null: false
    t.bigint "user_id", null: false
    t.index ["events"], name: "index_webhook_endpoints_on_events"
    t.index ["oauth_application_id"], name: "index_webhook_endpoints_on_oauth_application_id"
    t.index ["target_url"], name: "index_webhook_endpoints_on_target_url", unique: true
    t.index ["user_id"], name: "index_webhook_endpoints_on_user_id"
  end

  create_table "welcome_notifications", force: :cascade do |t|
    t.datetime "created_at", precision: 6, null: false
    t.datetime "updated_at", precision: 6, null: false
  end

  add_foreign_key "ahoy_events", "ahoy_visits", column: "visit_id", on_delete: :cascade
  add_foreign_key "ahoy_events", "users", on_delete: :cascade
  add_foreign_key "ahoy_messages", "feedback_messages", on_delete: :nullify
  add_foreign_key "ahoy_messages", "users", on_delete: :cascade
  add_foreign_key "ahoy_visits", "users", on_delete: :cascade
  add_foreign_key "api_secrets", "users", on_delete: :cascade
  add_foreign_key "articles", "collections", on_delete: :nullify
  add_foreign_key "articles", "organizations", on_delete: :nullify
  add_foreign_key "articles", "users", on_delete: :cascade
  add_foreign_key "audit_logs", "users"
  add_foreign_key "badge_achievements", "badges"
  add_foreign_key "badge_achievements", "users"
  add_foreign_key "badge_achievements", "users", column: "rewarder_id", on_delete: :nullify
  add_foreign_key "banished_users", "users", column: "banished_by_id", on_delete: :nullify
  add_foreign_key "buffer_updates", "articles", on_delete: :cascade
  add_foreign_key "buffer_updates", "tags", on_delete: :nullify
  add_foreign_key "buffer_updates", "users", column: "approver_user_id", on_delete: :nullify
  add_foreign_key "buffer_updates", "users", column: "composer_user_id", on_delete: :nullify
  add_foreign_key "chat_channel_memberships", "chat_channels"
  add_foreign_key "chat_channel_memberships", "users"
  add_foreign_key "classified_listings", "classified_listing_categories"
  add_foreign_key "classified_listings", "organizations", on_delete: :cascade
  add_foreign_key "classified_listings", "users", on_delete: :cascade
  add_foreign_key "collections", "organizations", on_delete: :nullify
  add_foreign_key "collections", "users", on_delete: :cascade
  add_foreign_key "comments", "users", on_delete: :cascade
  add_foreign_key "credits", "organizations", on_delete: :restrict
  add_foreign_key "credits", "users", on_delete: :cascade
  add_foreign_key "custom_profile_fields", "profiles", on_delete: :cascade
  add_foreign_key "display_ad_events", "display_ads", on_delete: :cascade
  add_foreign_key "display_ad_events", "users", on_delete: :cascade
  add_foreign_key "display_ads", "organizations", on_delete: :cascade
  add_foreign_key "email_authorizations", "users", on_delete: :cascade
  add_foreign_key "feedback_messages", "users", column: "affected_id", on_delete: :nullify
  add_foreign_key "feedback_messages", "users", column: "offender_id", on_delete: :nullify
  add_foreign_key "feedback_messages", "users", column: "reporter_id", on_delete: :nullify
  add_foreign_key "github_repos", "users", on_delete: :cascade
  add_foreign_key "html_variant_successes", "articles", on_delete: :nullify
  add_foreign_key "html_variant_successes", "html_variants", on_delete: :cascade
  add_foreign_key "html_variant_trials", "articles", on_delete: :nullify
  add_foreign_key "html_variant_trials", "html_variants", on_delete: :cascade
  add_foreign_key "html_variants", "users", on_delete: :cascade
  add_foreign_key "identities", "users", on_delete: :cascade
  add_foreign_key "mentions", "users", on_delete: :cascade
  add_foreign_key "messages", "chat_channels"
  add_foreign_key "messages", "users"
  add_foreign_key "notes", "users", column: "author_id", on_delete: :nullify
  add_foreign_key "notification_subscriptions", "users", on_delete: :cascade
  add_foreign_key "notifications", "organizations", on_delete: :cascade
  add_foreign_key "notifications", "users", on_delete: :cascade
  add_foreign_key "oauth_access_grants", "oauth_applications", column: "application_id"
  add_foreign_key "oauth_access_grants", "users", column: "resource_owner_id"
  add_foreign_key "oauth_access_tokens", "oauth_applications", column: "application_id"
  add_foreign_key "oauth_access_tokens", "users", column: "resource_owner_id"
  add_foreign_key "organization_memberships", "organizations", on_delete: :cascade
  add_foreign_key "organization_memberships", "users", on_delete: :cascade
  add_foreign_key "page_views", "articles", on_delete: :cascade
  add_foreign_key "page_views", "users", on_delete: :nullify
  add_foreign_key "podcast_episode_appearances", "podcast_episodes"
  add_foreign_key "podcast_episode_appearances", "users"
  add_foreign_key "podcast_episodes", "podcasts", on_delete: :cascade
  add_foreign_key "podcast_ownerships", "podcasts"
  add_foreign_key "podcast_ownerships", "users"
  add_foreign_key "podcasts", "users", column: "creator_id"
  add_foreign_key "poll_options", "polls", on_delete: :cascade
  add_foreign_key "poll_skips", "polls", on_delete: :cascade
  add_foreign_key "poll_skips", "users", on_delete: :cascade
  add_foreign_key "poll_votes", "poll_options", on_delete: :cascade
  add_foreign_key "poll_votes", "polls", on_delete: :cascade
  add_foreign_key "poll_votes", "users", on_delete: :cascade
  add_foreign_key "polls", "articles", on_delete: :cascade
  add_foreign_key "profile_fields", "profile_field_groups"
  add_foreign_key "profiles", "users", on_delete: :cascade
  add_foreign_key "rating_votes", "articles", on_delete: :cascade
  add_foreign_key "rating_votes", "users", on_delete: :nullify
  add_foreign_key "reactions", "users", on_delete: :cascade
  add_foreign_key "response_templates", "users"
  add_foreign_key "sponsorships", "organizations"
  add_foreign_key "sponsorships", "users"
  add_foreign_key "tag_adjustments", "articles", on_delete: :cascade
  add_foreign_key "tag_adjustments", "tags", on_delete: :cascade
  add_foreign_key "tag_adjustments", "users", on_delete: :cascade
  add_foreign_key "taggings", "tags", on_delete: :cascade
  add_foreign_key "tags", "badges", on_delete: :nullify
  add_foreign_key "tags", "chat_channels", column: "mod_chat_channel_id", on_delete: :nullify
  add_foreign_key "tweets", "users", on_delete: :nullify
  add_foreign_key "user_blocks", "users", column: "blocked_id"
  add_foreign_key "user_blocks", "users", column: "blocker_id"
  add_foreign_key "user_subscriptions", "users", column: "author_id"
  add_foreign_key "user_subscriptions", "users", column: "subscriber_id"
  add_foreign_key "users_roles", "roles", on_delete: :cascade
  add_foreign_key "users_roles", "users", on_delete: :cascade
  add_foreign_key "webhook_endpoints", "oauth_applications"
  add_foreign_key "webhook_endpoints", "users"
end<|MERGE_RESOLUTION|>--- conflicted
+++ resolved
@@ -10,11 +10,7 @@
 #
 # It's strongly recommended that you check this file into your version control system.
 
-<<<<<<< HEAD
-ActiveRecord::Schema.define(version: 2021_01_21_102114) do
-=======
 ActiveRecord::Schema.define(version: 2021_01_25_085442) do
->>>>>>> dd0ee3dd
 
   # These are extensions that must be enabled in order to support this database
   enable_extension "citext"
