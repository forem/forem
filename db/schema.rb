# This file is auto-generated from the current state of the database. Instead
# of editing this file, please use the migrations feature of Active Record to
# incrementally modify your database, and then regenerate this schema definition.
#
# This file is the source Rails uses to define your schema when running `bin/rails
# db:schema:load`. When creating a new database, `bin/rails db:schema:load` tends to
# be faster and is potentially less error prone than running all of your
# migrations from scratch. Old migrations may fail to apply correctly if those
# migrations use external dependencies or application code.
#
# It's strongly recommended that you check this file into your version control system.

<<<<<<< HEAD
ActiveRecord::Schema.define(version: 2021_07_09_180819) do
=======
ActiveRecord::Schema.define(version: 2021_08_30_062627) do
>>>>>>> 57561b18

  # These are extensions that must be enabled in order to support this database
  enable_extension "citext"
  enable_extension "pg_stat_statements"
  enable_extension "pg_trgm"
  enable_extension "pgcrypto"
  enable_extension "plpgsql"
  enable_extension "unaccent"

  create_table "ahoy_events", force: :cascade do |t|
    t.string "name"
    t.jsonb "properties"
    t.datetime "time"
    t.bigint "user_id"
    t.bigint "visit_id"
    t.index ["name", "time"], name: "index_ahoy_events_on_name_and_time"
    t.index ["properties"], name: "index_ahoy_events_on_properties", opclass: :jsonb_path_ops, using: :gin
    t.index ["user_id"], name: "index_ahoy_events_on_user_id"
    t.index ["visit_id"], name: "index_ahoy_events_on_visit_id"
  end

  create_table "ahoy_messages", force: :cascade do |t|
    t.datetime "clicked_at"
    t.text "content"
    t.bigint "feedback_message_id"
    t.string "mailer"
    t.datetime "sent_at"
    t.text "subject"
    t.text "to"
    t.string "token"
    t.bigint "user_id"
    t.string "user_type"
    t.string "utm_campaign"
    t.string "utm_content"
    t.string "utm_medium"
    t.string "utm_source"
    t.string "utm_term"
    t.index ["feedback_message_id"], name: "index_ahoy_messages_on_feedback_message_id"
    t.index ["to"], name: "index_ahoy_messages_on_to"
    t.index ["token"], name: "index_ahoy_messages_on_token"
    t.index ["user_id", "mailer"], name: "index_ahoy_messages_on_user_id_and_mailer"
    t.index ["user_id", "user_type"], name: "index_ahoy_messages_on_user_id_and_user_type"
  end

  create_table "ahoy_visits", force: :cascade do |t|
    t.datetime "started_at"
    t.bigint "user_id"
    t.string "visit_token"
    t.string "visitor_token"
    t.index ["user_id"], name: "index_ahoy_visits_on_user_id"
    t.index ["visit_token"], name: "index_ahoy_visits_on_visit_token", unique: true
  end

  create_table "announcements", force: :cascade do |t|
    t.string "banner_style"
    t.datetime "created_at", precision: 6, null: false
    t.datetime "updated_at", precision: 6, null: false
  end

  create_table "api_secrets", force: :cascade do |t|
    t.datetime "created_at", null: false
    t.string "description", null: false
    t.string "secret"
    t.datetime "updated_at", null: false
    t.bigint "user_id"
    t.index ["secret"], name: "index_api_secrets_on_secret", unique: true
    t.index ["user_id"], name: "index_api_secrets_on_user_id"
  end

  create_table "articles", force: :cascade do |t|
    t.boolean "any_comments_hidden", default: false
    t.boolean "approved", default: false
    t.boolean "archived", default: false
    t.text "body_html"
    t.text "body_markdown"
    t.jsonb "boost_states", default: {}, null: false
    t.text "cached_organization"
    t.string "cached_tag_list"
    t.text "cached_user"
    t.string "cached_user_name"
    t.string "cached_user_username"
    t.string "canonical_url"
    t.bigint "co_author_ids", default: [], array: true
    t.bigint "collection_id"
    t.integer "comment_score", default: 0
    t.string "comment_template"
    t.integer "comments_count", default: 0, null: false
    t.datetime "created_at", null: false
    t.datetime "crossposted_at"
    t.string "description"
    t.datetime "edited_at"
    t.boolean "email_digest_eligible", default: true
    t.float "experience_level_rating", default: 5.0
    t.float "experience_level_rating_distribution", default: 5.0
    t.boolean "featured", default: false
    t.integer "featured_number"
    t.string "feed_source_url"
    t.integer "hotness_score", default: 0
    t.datetime "last_comment_at", default: "2017-01-01 05:00:00"
    t.datetime "last_experience_level_rating_at"
    t.string "main_image"
    t.string "main_image_background_hex_color", default: "#dddddd"
    t.integer "nth_published_by_author", default: 0
    t.integer "organic_page_views_count", default: 0
    t.integer "organic_page_views_past_month_count", default: 0
    t.integer "organic_page_views_past_week_count", default: 0
    t.bigint "organization_id"
    t.datetime "originally_published_at"
    t.integer "page_views_count", default: 0
    t.string "password"
    t.string "path"
    t.integer "positive_reactions_count", default: 0, null: false
    t.integer "previous_positive_reactions_count", default: 0
    t.integer "previous_public_reactions_count", default: 0, null: false
    t.text "processed_html"
    t.integer "public_reactions_count", default: 0, null: false
    t.boolean "published", default: false
    t.datetime "published_at"
    t.boolean "published_from_feed", default: false
    t.integer "rating_votes_count", default: 0, null: false
    t.integer "reactions_count", default: 0, null: false
    t.tsvector "reading_list_document"
    t.integer "reading_time", default: 0
    t.boolean "receive_notifications", default: true
    t.integer "score", default: 0
    t.string "search_optimized_description_replacement"
    t.string "search_optimized_title_preamble"
    t.boolean "show_comments", default: true
    t.text "slug"
    t.string "social_image"
    t.integer "spaminess_rating", default: 0
    t.string "title"
    t.datetime "updated_at", null: false
    t.bigint "user_id"
    t.integer "user_subscriptions_count", default: 0, null: false
    t.string "video"
    t.string "video_closed_caption_track_url"
    t.string "video_code"
    t.float "video_duration_in_seconds", default: 0.0
    t.string "video_source_url"
    t.string "video_state"
    t.string "video_thumbnail_url"
    t.index "user_id, title, digest(body_markdown, 'sha512'::text)", name: "index_articles_on_user_id_and_title_and_digest_body_markdown", unique: true
    t.index ["boost_states"], name: "index_articles_on_boost_states", using: :gin
    t.index ["cached_tag_list"], name: "index_articles_on_cached_tag_list", opclass: :gin_trgm_ops, using: :gin
    t.index ["canonical_url"], name: "index_articles_on_canonical_url", unique: true, where: "(published IS TRUE)"
    t.index ["collection_id"], name: "index_articles_on_collection_id"
    t.index ["comment_score"], name: "index_articles_on_comment_score"
    t.index ["comments_count"], name: "index_articles_on_comments_count"
    t.index ["featured_number"], name: "index_articles_on_featured_number"
    t.index ["feed_source_url"], name: "index_articles_on_feed_source_url", unique: true, where: "(published IS TRUE)"
    t.index ["hotness_score", "comments_count"], name: "index_articles_on_hotness_score_and_comments_count"
    t.index ["hotness_score"], name: "index_articles_on_hotness_score"
    t.index ["path"], name: "index_articles_on_path"
    t.index ["public_reactions_count"], name: "index_articles_on_public_reactions_count", order: :desc
    t.index ["published"], name: "index_articles_on_published"
    t.index ["published_at"], name: "index_articles_on_published_at"
    t.index ["reading_list_document"], name: "index_articles_on_reading_list_document", using: :gin
    t.index ["slug", "user_id"], name: "index_articles_on_slug_and_user_id", unique: true
    t.index ["user_id"], name: "index_articles_on_user_id"
  end

  create_table "audit_logs", force: :cascade do |t|
    t.string "category"
    t.datetime "created_at", null: false
    t.jsonb "data", default: {}, null: false
    t.string "roles", array: true
    t.string "slug"
    t.datetime "updated_at", null: false
    t.bigint "user_id"
    t.index ["data"], name: "index_audit_logs_on_data", using: :gin
    t.index ["user_id"], name: "index_audit_logs_on_user_id"
  end

  create_table "badge_achievements", force: :cascade do |t|
    t.bigint "badge_id", null: false
    t.datetime "created_at", null: false
    t.bigint "rewarder_id"
    t.text "rewarding_context_message"
    t.text "rewarding_context_message_markdown"
    t.datetime "updated_at", null: false
    t.bigint "user_id", null: false
    t.index ["badge_id", "user_id"], name: "index_badge_achievements_on_badge_id_and_user_id", unique: true
    t.index ["user_id", "badge_id"], name: "index_badge_achievements_on_user_id_and_badge_id"
  end

  create_table "badges", force: :cascade do |t|
    t.string "badge_image"
    t.datetime "created_at", null: false
    t.integer "credits_awarded", default: 0, null: false
    t.string "description", null: false
    t.string "slug", null: false
    t.string "title", null: false
    t.datetime "updated_at", null: false
    t.index ["slug"], name: "index_badges_on_slug", unique: true
    t.index ["title"], name: "index_badges_on_title", unique: true
  end

  create_table "banished_users", force: :cascade do |t|
    t.bigint "banished_by_id"
    t.datetime "created_at", null: false
    t.datetime "updated_at", null: false
    t.string "username"
    t.index ["banished_by_id"], name: "index_banished_users_on_banished_by_id"
    t.index ["username"], name: "index_banished_users_on_username", unique: true
  end

  create_table "blazer_audits", force: :cascade do |t|
    t.datetime "created_at"
    t.string "data_source"
    t.bigint "query_id"
    t.text "statement"
    t.bigint "user_id"
    t.index ["query_id"], name: "index_blazer_audits_on_query_id"
    t.index ["user_id"], name: "index_blazer_audits_on_user_id"
  end

  create_table "blazer_checks", force: :cascade do |t|
    t.string "check_type"
    t.datetime "created_at", null: false
    t.bigint "creator_id"
    t.text "emails"
    t.datetime "last_run_at"
    t.text "message"
    t.bigint "query_id"
    t.string "schedule"
    t.text "slack_channels"
    t.string "state"
    t.datetime "updated_at", null: false
    t.index ["creator_id"], name: "index_blazer_checks_on_creator_id"
    t.index ["query_id"], name: "index_blazer_checks_on_query_id"
  end

  create_table "blazer_dashboard_queries", force: :cascade do |t|
    t.datetime "created_at", null: false
    t.bigint "dashboard_id"
    t.integer "position"
    t.bigint "query_id"
    t.datetime "updated_at", null: false
    t.index ["dashboard_id"], name: "index_blazer_dashboard_queries_on_dashboard_id"
    t.index ["query_id"], name: "index_blazer_dashboard_queries_on_query_id"
  end

  create_table "blazer_dashboards", force: :cascade do |t|
    t.datetime "created_at", null: false
    t.bigint "creator_id"
    t.text "name"
    t.datetime "updated_at", null: false
    t.index ["creator_id"], name: "index_blazer_dashboards_on_creator_id"
  end

  create_table "blazer_queries", force: :cascade do |t|
    t.datetime "created_at", null: false
    t.bigint "creator_id"
    t.string "data_source"
    t.text "description"
    t.string "name"
    t.text "statement"
    t.datetime "updated_at", null: false
    t.index ["creator_id"], name: "index_blazer_queries_on_creator_id"
  end

  create_table "broadcasts", force: :cascade do |t|
    t.boolean "active", default: false
    t.datetime "active_status_updated_at"
    t.string "banner_style"
    t.text "body_markdown"
    t.bigint "broadcastable_id"
    t.string "broadcastable_type"
    t.datetime "created_at"
    t.text "processed_html"
    t.string "title"
    t.string "type_of"
    t.datetime "updated_at"
    t.index ["broadcastable_type", "broadcastable_id"], name: "index_broadcasts_on_broadcastable_type_and_broadcastable_id", unique: true
    t.index ["title", "type_of"], name: "index_broadcasts_on_title_and_type_of", unique: true
  end

  create_table "chat_channel_memberships", force: :cascade do |t|
    t.bigint "chat_channel_id", null: false
    t.datetime "created_at", null: false
    t.boolean "has_unopened_messages", default: false
    t.datetime "last_opened_at", default: "2017-01-01 05:00:00"
    t.string "role", default: "member"
    t.boolean "show_global_badge_notification", default: true
    t.string "status", default: "active"
    t.datetime "updated_at", null: false
    t.bigint "user_id", null: false
    t.index ["chat_channel_id", "user_id"], name: "index_chat_channel_memberships_on_chat_channel_id_and_user_id", unique: true
    t.index ["user_id", "chat_channel_id"], name: "index_chat_channel_memberships_on_user_id_and_chat_channel_id"
  end

  create_table "chat_channels", force: :cascade do |t|
    t.string "channel_name"
    t.string "channel_type", null: false
    t.datetime "created_at", null: false
    t.string "description"
    t.boolean "discoverable", default: false
    t.datetime "last_message_at", default: "2017-01-01 05:00:00"
    t.string "slug"
    t.string "status", default: "active"
    t.datetime "updated_at", null: false
    t.index ["slug"], name: "index_chat_channels_on_slug", unique: true
  end

  create_table "classified_listing_categories", force: :cascade do |t|
    t.integer "cost", null: false
    t.datetime "created_at", null: false
    t.string "name", null: false
    t.string "rules", null: false
    t.string "slug", null: false
    t.string "social_preview_color"
    t.string "social_preview_description"
    t.datetime "updated_at", null: false
    t.index ["name"], name: "index_classified_listing_categories_on_name", unique: true
    t.index ["slug"], name: "index_classified_listing_categories_on_slug", unique: true
  end

  create_table "classified_listings", force: :cascade do |t|
    t.text "body_markdown"
    t.datetime "bumped_at"
    t.string "cached_tag_list"
    t.bigint "classified_listing_category_id"
    t.boolean "contact_via_connect", default: false
    t.datetime "created_at", null: false
    t.datetime "expires_at"
    t.string "location"
    t.bigint "organization_id"
    t.datetime "originally_published_at"
    t.text "processed_html"
    t.boolean "published"
    t.string "slug"
    t.string "title"
    t.datetime "updated_at", null: false
    t.bigint "user_id"
    t.index "(((((to_tsvector('simple'::regconfig, COALESCE(body_markdown, ''::text)) || to_tsvector('simple'::regconfig, COALESCE((cached_tag_list)::text, ''::text))) || to_tsvector('simple'::regconfig, COALESCE((location)::text, ''::text))) || to_tsvector('simple'::regconfig, COALESCE((slug)::text, ''::text))) || to_tsvector('simple'::regconfig, COALESCE((title)::text, ''::text))))", name: "index_classified_listings_on_search_fields_as_tsvector", using: :gin
    t.index ["classified_listing_category_id"], name: "index_classified_listings_on_classified_listing_category_id"
    t.index ["organization_id"], name: "index_classified_listings_on_organization_id"
    t.index ["published"], name: "index_classified_listings_on_published"
    t.index ["user_id"], name: "index_classified_listings_on_user_id"
  end

  create_table "collections", force: :cascade do |t|
    t.datetime "created_at", null: false
    t.string "description"
    t.string "main_image"
    t.bigint "organization_id"
    t.boolean "published", default: false
    t.string "slug"
    t.string "social_image"
    t.string "title"
    t.datetime "updated_at", null: false
    t.bigint "user_id"
    t.index ["organization_id"], name: "index_collections_on_organization_id"
    t.index ["slug", "user_id"], name: "index_collections_on_slug_and_user_id", unique: true
    t.index ["user_id"], name: "index_collections_on_user_id"
  end

  create_table "comments", force: :cascade do |t|
    t.string "ancestry"
    t.text "body_html"
    t.text "body_markdown"
    t.bigint "commentable_id"
    t.string "commentable_type"
    t.datetime "created_at", null: false
    t.boolean "deleted", default: false
    t.boolean "edited", default: false
    t.datetime "edited_at"
    t.boolean "hidden_by_commentable_user", default: false
    t.string "id_code"
    t.integer "markdown_character_count"
    t.integer "positive_reactions_count", default: 0, null: false
    t.text "processed_html"
    t.integer "public_reactions_count", default: 0, null: false
    t.integer "reactions_count", default: 0, null: false
    t.boolean "receive_notifications", default: true
    t.integer "score", default: 0
    t.integer "spaminess_rating", default: 0
    t.datetime "updated_at", null: false
    t.bigint "user_id"
    t.index "digest(body_markdown, 'sha512'::text), user_id, ancestry, commentable_id, commentable_type", name: "index_comments_on_body_markdown_user_ancestry_commentable", unique: true
    t.index "to_tsvector('simple'::regconfig, COALESCE(body_markdown, ''::text))", name: "index_comments_on_body_markdown_as_tsvector", using: :gin
    t.index ["ancestry"], name: "index_comments_on_ancestry"
    t.index ["ancestry"], name: "index_comments_on_ancestry_trgm", opclass: :gin_trgm_ops, using: :gin
    t.index ["commentable_id", "commentable_type"], name: "index_comments_on_commentable_id_and_commentable_type"
    t.index ["created_at"], name: "index_comments_on_created_at"
    t.index ["deleted"], name: "index_comments_on_deleted", where: "(deleted = false)"
    t.index ["hidden_by_commentable_user"], name: "index_comments_on_hidden_by_commentable_user", where: "(hidden_by_commentable_user = false)"
    t.index ["score"], name: "index_comments_on_score"
    t.index ["user_id"], name: "index_comments_on_user_id"
  end

  create_table "consumer_apps", force: :cascade do |t|
    t.boolean "active", default: true, null: false
    t.string "app_bundle", null: false
    t.string "auth_key"
    t.datetime "created_at", precision: 6, null: false
    t.string "last_error"
    t.string "platform", null: false
    t.string "team_id"
    t.datetime "updated_at", precision: 6, null: false
    t.index ["app_bundle", "platform"], name: "index_consumer_apps_on_app_bundle_and_platform", unique: true
  end

  create_table "credits", force: :cascade do |t|
    t.float "cost", default: 0.0
    t.datetime "created_at", null: false
    t.bigint "organization_id"
    t.bigint "purchase_id"
    t.string "purchase_type"
    t.boolean "spent", default: false
    t.datetime "spent_at"
    t.datetime "updated_at", null: false
    t.bigint "user_id"
    t.index ["purchase_id", "purchase_type"], name: "index_credits_on_purchase_id_and_purchase_type"
    t.index ["spent"], name: "index_credits_on_spent"
  end

  create_table "data_update_scripts", force: :cascade do |t|
    t.datetime "created_at", null: false
    t.text "error"
    t.string "file_name"
    t.datetime "finished_at"
    t.datetime "run_at"
    t.integer "status", default: 0, null: false
    t.datetime "updated_at", null: false
    t.index ["file_name"], name: "index_data_update_scripts_on_file_name", unique: true
  end

  create_table "devices", force: :cascade do |t|
    t.bigint "consumer_app_id"
    t.datetime "created_at", precision: 6, null: false
    t.string "platform", null: false
    t.string "token", null: false
    t.datetime "updated_at", precision: 6, null: false
    t.bigint "user_id", null: false
    t.index ["consumer_app_id"], name: "index_devices_on_consumer_app_id"
    t.index ["user_id", "token", "platform", "consumer_app_id"], name: "index_devices_on_user_id_and_token_and_platform_and_app", unique: true
  end

  create_table "discussion_locks", force: :cascade do |t|
    t.bigint "article_id", null: false
    t.datetime "created_at", precision: 6, null: false
    t.bigint "locking_user_id", null: false
    t.text "notes"
    t.text "reason"
    t.datetime "updated_at", precision: 6, null: false
    t.index ["article_id"], name: "index_discussion_locks_on_article_id", unique: true
    t.index ["locking_user_id"], name: "index_discussion_locks_on_locking_user_id"
  end

  create_table "display_ad_events", force: :cascade do |t|
    t.string "category"
    t.string "context_type"
    t.datetime "created_at", null: false
    t.bigint "display_ad_id"
    t.datetime "updated_at", null: false
    t.bigint "user_id"
    t.index ["display_ad_id"], name: "index_display_ad_events_on_display_ad_id"
    t.index ["user_id"], name: "index_display_ad_events_on_user_id"
  end

  create_table "display_ads", force: :cascade do |t|
    t.boolean "approved", default: false
    t.text "body_markdown"
    t.integer "clicks_count", default: 0
    t.datetime "created_at", null: false
    t.integer "impressions_count", default: 0
    t.bigint "organization_id"
    t.string "placement_area"
    t.text "processed_html"
    t.boolean "published", default: false
    t.float "success_rate", default: 0.0
    t.datetime "updated_at", null: false
  end

  create_table "email_authorizations", force: :cascade do |t|
    t.string "confirmation_token"
    t.datetime "created_at", null: false
    t.jsonb "json_data", default: {}, null: false
    t.string "type_of", null: false
    t.datetime "updated_at", null: false
    t.bigint "user_id"
    t.datetime "verified_at"
    t.index ["user_id"], name: "index_email_authorizations_on_user_id"
  end

  create_table "events", force: :cascade do |t|
    t.string "category"
    t.string "cover_image"
    t.datetime "created_at", null: false
    t.text "description_html"
    t.text "description_markdown"
    t.datetime "ends_at"
    t.string "host_name"
    t.boolean "live_now", default: false
    t.string "location_name"
    t.string "location_url"
    t.string "profile_image"
    t.boolean "published"
    t.string "slug"
    t.datetime "starts_at"
    t.string "title"
    t.datetime "updated_at", null: false
  end

  create_table "feedback_messages", force: :cascade do |t|
    t.bigint "affected_id"
    t.string "category"
    t.datetime "created_at"
    t.string "feedback_type"
    t.text "message"
    t.bigint "offender_id"
    t.string "reported_url"
    t.bigint "reporter_id"
    t.string "status", default: "Open"
    t.datetime "updated_at"
    t.index ["affected_id"], name: "index_feedback_messages_on_affected_id"
    t.index ["offender_id"], name: "index_feedback_messages_on_offender_id"
    t.index ["reporter_id"], name: "index_feedback_messages_on_reporter_id"
    t.index ["status"], name: "index_feedback_messages_on_status"
  end

  create_table "field_test_events", force: :cascade do |t|
    t.datetime "created_at"
    t.bigint "field_test_membership_id"
    t.string "name"
    t.index ["field_test_membership_id"], name: "index_field_test_events_on_field_test_membership_id"
  end

  create_table "field_test_memberships", force: :cascade do |t|
    t.boolean "converted", default: false
    t.datetime "created_at"
    t.string "experiment"
    t.string "participant_id"
    t.string "participant_type"
    t.string "variant"
    t.index ["experiment", "created_at"], name: "index_field_test_memberships_on_experiment_and_created_at"
    t.index ["participant_type", "participant_id", "experiment"], name: "index_field_test_memberships_on_participant", unique: true
  end

  create_table "flipper_features", force: :cascade do |t|
    t.datetime "created_at", null: false
    t.string "key", null: false
    t.datetime "updated_at", null: false
    t.index ["key"], name: "index_flipper_features_on_key", unique: true
  end

  create_table "flipper_gates", force: :cascade do |t|
    t.datetime "created_at", null: false
    t.string "feature_key", null: false
    t.string "key", null: false
    t.datetime "updated_at", null: false
    t.string "value"
    t.index ["feature_key", "key", "value"], name: "index_flipper_gates_on_feature_key_and_key_and_value", unique: true
  end

  create_table "follows", force: :cascade do |t|
    t.boolean "blocked", default: false, null: false
    t.datetime "created_at"
    t.float "explicit_points", default: 1.0
    t.bigint "followable_id", null: false
    t.string "followable_type", null: false
    t.bigint "follower_id", null: false
    t.string "follower_type", null: false
    t.float "implicit_points", default: 0.0
    t.float "points", default: 1.0
    t.string "subscription_status", default: "all_articles", null: false
    t.datetime "updated_at"
    t.index ["created_at"], name: "index_follows_on_created_at"
    t.index ["followable_id", "followable_type", "follower_id", "follower_type"], name: "index_follows_on_followable_and_follower", unique: true
    t.index ["followable_id", "followable_type"], name: "fk_followables"
    t.index ["follower_id", "follower_type"], name: "fk_follows"
  end

  create_table "github_issues", force: :cascade do |t|
    t.string "category"
    t.datetime "created_at", null: false
    t.string "issue_serialized", default: "--- {}\n"
    t.string "processed_html"
    t.datetime "updated_at", null: false
    t.string "url"
    t.index ["url"], name: "index_github_issues_on_url", unique: true
  end

  create_table "github_repos", force: :cascade do |t|
    t.string "additional_note"
    t.integer "bytes_size"
    t.datetime "created_at", null: false
    t.string "description"
    t.boolean "featured", default: false
    t.boolean "fork", default: false
    t.bigint "github_id_code"
    t.text "info_hash", default: "--- {}\n"
    t.string "language"
    t.string "name"
    t.integer "priority", default: 0
    t.integer "stargazers_count"
    t.datetime "updated_at", null: false
    t.string "url"
    t.bigint "user_id"
    t.integer "watchers_count"
    t.index ["github_id_code"], name: "index_github_repos_on_github_id_code", unique: true
    t.index ["url"], name: "index_github_repos_on_url", unique: true
  end

  create_table "html_variant_successes", force: :cascade do |t|
    t.bigint "article_id"
    t.datetime "created_at", null: false
    t.bigint "html_variant_id"
    t.datetime "updated_at", null: false
    t.index ["html_variant_id", "article_id"], name: "index_html_variant_successes_on_html_variant_id_and_article_id"
  end

  create_table "html_variant_trials", force: :cascade do |t|
    t.bigint "article_id"
    t.datetime "created_at", null: false
    t.bigint "html_variant_id"
    t.datetime "updated_at", null: false
    t.index ["html_variant_id", "article_id"], name: "index_html_variant_trials_on_html_variant_id_and_article_id"
  end

  create_table "html_variants", force: :cascade do |t|
    t.boolean "approved", default: false
    t.datetime "created_at", null: false
    t.string "group"
    t.text "html"
    t.string "name"
    t.boolean "published", default: false
    t.float "success_rate", default: 0.0
    t.string "target_tag"
    t.datetime "updated_at", null: false
    t.bigint "user_id"
    t.index ["name"], name: "index_html_variants_on_name", unique: true
  end

  create_table "identities", force: :cascade do |t|
    t.text "auth_data_dump"
    t.datetime "created_at", null: false
    t.string "provider"
    t.string "secret"
    t.string "token"
    t.string "uid"
    t.datetime "updated_at", null: false
    t.bigint "user_id"
    t.index ["provider", "uid"], name: "index_identities_on_provider_and_uid", unique: true
    t.index ["provider", "user_id"], name: "index_identities_on_provider_and_user_id", unique: true
  end

  create_table "mentions", force: :cascade do |t|
    t.datetime "created_at", null: false
    t.bigint "mentionable_id"
    t.string "mentionable_type"
    t.datetime "updated_at", null: false
    t.bigint "user_id"
    t.index ["user_id", "mentionable_id", "mentionable_type"], name: "index_mentions_on_user_id_and_mentionable_id_mentionable_type", unique: true
  end

  create_table "messages", force: :cascade do |t|
    t.string "chat_action"
    t.bigint "chat_channel_id", null: false
    t.datetime "created_at", null: false
    t.datetime "edited_at"
    t.string "message_html", null: false
    t.string "message_markdown", null: false
    t.datetime "updated_at", null: false
    t.bigint "user_id", null: false
    t.index ["chat_channel_id"], name: "index_messages_on_chat_channel_id"
    t.index ["user_id"], name: "index_messages_on_user_id"
  end

  create_table "navigation_links", force: :cascade do |t|
    t.datetime "created_at", precision: 6, null: false
    t.boolean "display_only_when_signed_in", default: false
    t.string "icon", null: false
    t.string "name", null: false
    t.integer "position"
    t.integer "section", default: 0, null: false
    t.datetime "updated_at", precision: 6, null: false
    t.string "url", null: false
    t.index ["url", "name"], name: "index_navigation_links_on_url_and_name", unique: true
  end

  create_table "notes", force: :cascade do |t|
    t.bigint "author_id"
    t.text "content"
    t.datetime "created_at", null: false
    t.bigint "noteable_id"
    t.string "noteable_type"
    t.string "reason"
    t.datetime "updated_at", null: false
  end

  create_table "notification_subscriptions", force: :cascade do |t|
    t.text "config", default: "all_comments", null: false
    t.datetime "created_at", null: false
    t.bigint "notifiable_id", null: false
    t.string "notifiable_type", null: false
    t.datetime "updated_at", null: false
    t.bigint "user_id", null: false
    t.index ["notifiable_id", "notifiable_type", "config"], name: "index_notification_subscriptions_on_notifiable_and_config"
    t.index ["user_id", "notifiable_type", "notifiable_id"], name: "idx_notification_subs_on_user_id_notifiable_type_notifiable_id", unique: true
  end

  create_table "notifications", force: :cascade do |t|
    t.string "action"
    t.datetime "created_at", null: false
    t.jsonb "json_data"
    t.bigint "notifiable_id"
    t.string "notifiable_type"
    t.datetime "notified_at"
    t.bigint "organization_id"
    t.boolean "read", default: false
    t.datetime "updated_at", null: false
    t.bigint "user_id"
    t.index ["created_at"], name: "index_notifications_on_created_at"
    t.index ["notifiable_id", "notifiable_type", "action"], name: "index_notifications_on_notifiable_id_notifiable_type_and_action"
    t.index ["notifiable_type"], name: "index_notifications_on_notifiable_type"
    t.index ["notified_at"], name: "index_notifications_on_notified_at"
    t.index ["organization_id", "notifiable_id", "notifiable_type", "action"], name: "index_notifications_on_org_notifiable_and_action_not_null", unique: true, where: "(action IS NOT NULL)"
    t.index ["organization_id", "notifiable_id", "notifiable_type"], name: "index_notifications_on_org_notifiable_action_is_null", unique: true, where: "(action IS NULL)"
    t.index ["user_id", "notifiable_id", "notifiable_type", "action"], name: "index_notifications_on_user_notifiable_and_action_not_null", unique: true, where: "(action IS NOT NULL)"
    t.index ["user_id", "notifiable_id", "notifiable_type"], name: "index_notifications_on_user_notifiable_action_is_null", unique: true, where: "(action IS NULL)"
    t.index ["user_id", "organization_id", "notifiable_id", "notifiable_type", "action"], name: "index_notifications_user_id_organization_id_notifiable_action", unique: true
  end

  create_table "oauth_access_grants", force: :cascade do |t|
    t.bigint "application_id", null: false
    t.datetime "created_at", null: false
    t.integer "expires_in", null: false
    t.text "redirect_uri", null: false
    t.bigint "resource_owner_id", null: false
    t.datetime "revoked_at"
    t.string "scopes"
    t.string "token", null: false
    t.index ["application_id"], name: "index_oauth_access_grants_on_application_id"
    t.index ["resource_owner_id"], name: "index_oauth_access_grants_on_resource_owner_id"
    t.index ["token"], name: "index_oauth_access_grants_on_token", unique: true
  end

  create_table "oauth_access_tokens", force: :cascade do |t|
    t.bigint "application_id", null: false
    t.datetime "created_at", null: false
    t.integer "expires_in"
    t.string "previous_refresh_token", default: "", null: false
    t.string "refresh_token"
    t.bigint "resource_owner_id"
    t.datetime "revoked_at"
    t.string "scopes"
    t.string "token", null: false
    t.index ["application_id"], name: "index_oauth_access_tokens_on_application_id"
    t.index ["refresh_token"], name: "index_oauth_access_tokens_on_refresh_token", unique: true
    t.index ["resource_owner_id"], name: "index_oauth_access_tokens_on_resource_owner_id"
    t.index ["token"], name: "index_oauth_access_tokens_on_token", unique: true
  end

  create_table "oauth_applications", force: :cascade do |t|
    t.boolean "confidential", default: true, null: false
    t.datetime "created_at", null: false
    t.string "name", null: false
    t.text "redirect_uri", null: false
    t.string "scopes", default: "", null: false
    t.string "secret", null: false
    t.string "uid", null: false
    t.datetime "updated_at", null: false
    t.index ["uid"], name: "index_oauth_applications_on_uid", unique: true
  end

  create_table "organization_memberships", force: :cascade do |t|
    t.datetime "created_at", null: false
    t.bigint "organization_id", null: false
    t.string "type_of_user", null: false
    t.datetime "updated_at", null: false
    t.bigint "user_id", null: false
    t.index ["user_id", "organization_id"], name: "index_organization_memberships_on_user_id_and_organization_id", unique: true
  end

  create_table "organizations", force: :cascade do |t|
    t.integer "articles_count", default: 0, null: false
    t.string "bg_color_hex"
    t.string "company_size"
    t.datetime "created_at", null: false
    t.integer "credits_count", default: 0, null: false
    t.text "cta_body_markdown"
    t.string "cta_button_text"
    t.string "cta_button_url"
    t.text "cta_processed_html"
    t.string "dark_nav_image"
    t.string "email"
    t.string "github_username"
    t.datetime "last_article_at", default: "2017-01-01 05:00:00"
    t.datetime "latest_article_updated_at"
    t.string "location"
    t.string "name"
    t.string "nav_image"
    t.string "old_old_slug"
    t.string "old_slug"
    t.string "profile_image"
    t.datetime "profile_updated_at", default: "2017-01-01 05:00:00"
    t.text "proof"
    t.string "secret"
    t.string "slug"
    t.integer "spent_credits_count", default: 0, null: false
    t.string "story"
    t.text "summary"
    t.string "tag_line"
    t.string "tech_stack"
    t.string "text_color_hex"
    t.string "twitter_username"
    t.integer "unspent_credits_count", default: 0, null: false
    t.datetime "updated_at", null: false
    t.string "url"
    t.index ["secret"], name: "index_organizations_on_secret", unique: true
    t.index ["slug"], name: "index_organizations_on_slug", unique: true
  end

  create_table "page_views", force: :cascade do |t|
    t.bigint "article_id"
    t.integer "counts_for_number_of_views", default: 1
    t.datetime "created_at", null: false
    t.string "domain"
    t.string "path"
    t.string "referrer"
    t.integer "time_tracked_in_seconds", default: 15
    t.datetime "updated_at", null: false
    t.string "user_agent"
    t.bigint "user_id"
    t.index ["article_id"], name: "index_page_views_on_article_id"
    t.index ["created_at"], name: "index_page_views_on_created_at"
    t.index ["user_id"], name: "index_page_views_on_user_id"
  end

  create_table "pages", force: :cascade do |t|
    t.text "body_html"
    t.jsonb "body_json"
    t.text "body_markdown"
    t.datetime "created_at", null: false
    t.string "description"
    t.boolean "is_top_level_path", default: false
    t.boolean "landing_page", default: false, null: false
    t.text "processed_html"
    t.string "slug"
    t.string "social_image"
    t.string "template"
    t.string "title"
    t.datetime "updated_at", null: false
    t.index ["slug"], name: "index_pages_on_slug", unique: true
  end

  create_table "podcast_episode_appearances", force: :cascade do |t|
    t.boolean "approved", default: false, null: false
    t.datetime "created_at", precision: 6, null: false
    t.boolean "featured_on_user_profile", default: false, null: false
    t.bigint "podcast_episode_id", null: false
    t.string "role", default: "guest", null: false
    t.datetime "updated_at", precision: 6, null: false
    t.bigint "user_id", null: false
    t.index ["podcast_episode_id", "user_id"], name: "index_pod_episode_appearances_on_podcast_episode_id_and_user_id", unique: true
  end

  create_table "podcast_episodes", force: :cascade do |t|
    t.boolean "any_comments_hidden", default: false
    t.text "body"
    t.integer "comments_count", default: 0, null: false
    t.datetime "created_at", null: false
    t.string "guid", null: false
    t.boolean "https", default: true
    t.string "image"
    t.string "itunes_url"
    t.string "media_url", null: false
    t.bigint "podcast_id"
    t.text "processed_html"
    t.datetime "published_at"
    t.text "quote"
    t.boolean "reachable", default: true
    t.integer "reactions_count", default: 0, null: false
    t.string "slug", null: false
    t.string "social_image"
    t.string "status_notice"
    t.string "subtitle"
    t.text "summary"
    t.string "title", null: false
    t.datetime "updated_at", null: false
    t.string "website_url"
    t.index "(((to_tsvector('simple'::regconfig, COALESCE(body, ''::text)) || to_tsvector('simple'::regconfig, COALESCE((subtitle)::text, ''::text))) || to_tsvector('simple'::regconfig, COALESCE((title)::text, ''::text))))", name: "index_podcast_episodes_on_search_fields_as_tsvector", using: :gin
    t.index ["guid"], name: "index_podcast_episodes_on_guid", unique: true
    t.index ["media_url"], name: "index_podcast_episodes_on_media_url", unique: true
    t.index ["podcast_id"], name: "index_podcast_episodes_on_podcast_id"
    t.index ["title"], name: "index_podcast_episodes_on_title"
    t.index ["website_url"], name: "index_podcast_episodes_on_website_url"
  end

  create_table "podcast_ownerships", force: :cascade do |t|
    t.datetime "created_at", precision: 6, null: false
    t.bigint "podcast_id", null: false
    t.datetime "updated_at", precision: 6, null: false
    t.bigint "user_id", null: false
    t.index ["podcast_id", "user_id"], name: "index_podcast_ownerships_on_podcast_id_and_user_id", unique: true
  end

  create_table "podcasts", force: :cascade do |t|
    t.string "android_url"
    t.datetime "created_at", null: false
    t.bigint "creator_id"
    t.text "description"
    t.string "feed_url", null: false
    t.string "image", null: false
    t.string "itunes_url"
    t.string "main_color_hex", null: false
    t.string "overcast_url"
    t.string "pattern_image"
    t.boolean "published", default: false
    t.boolean "reachable", default: true
    t.string "slug", null: false
    t.string "soundcloud_url"
    t.text "status_notice", default: ""
    t.string "title", null: false
    t.string "twitter_username"
    t.boolean "unique_website_url?", default: true
    t.datetime "updated_at", null: false
    t.string "website_url"
    t.index ["creator_id"], name: "index_podcasts_on_creator_id"
    t.index ["feed_url"], name: "index_podcasts_on_feed_url", unique: true
    t.index ["published"], name: "index_podcasts_on_published", where: "(published = true)"
    t.index ["reachable"], name: "index_podcasts_on_reachable", where: "(reachable = true)"
    t.index ["slug"], name: "index_podcasts_on_slug", unique: true
  end

  create_table "poll_options", force: :cascade do |t|
    t.datetime "created_at", null: false
    t.string "markdown"
    t.bigint "poll_id"
    t.integer "poll_votes_count", default: 0, null: false
    t.string "processed_html"
    t.datetime "updated_at", null: false
  end

  create_table "poll_skips", force: :cascade do |t|
    t.datetime "created_at", null: false
    t.bigint "poll_id"
    t.datetime "updated_at", null: false
    t.bigint "user_id"
    t.index ["poll_id", "user_id"], name: "index_poll_skips_on_poll_and_user", unique: true
  end

  create_table "poll_votes", force: :cascade do |t|
    t.datetime "created_at", null: false
    t.bigint "poll_id", null: false
    t.bigint "poll_option_id", null: false
    t.datetime "updated_at", null: false
    t.bigint "user_id", null: false
    t.index ["poll_id", "user_id"], name: "index_poll_votes_on_poll_id_and_user_id", unique: true
    t.index ["poll_option_id", "user_id"], name: "index_poll_votes_on_poll_option_and_user", unique: true
  end

  create_table "polls", force: :cascade do |t|
    t.bigint "article_id"
    t.datetime "created_at", null: false
    t.integer "poll_options_count", default: 0, null: false
    t.integer "poll_skips_count", default: 0, null: false
    t.integer "poll_votes_count", default: 0, null: false
    t.string "prompt_html"
    t.string "prompt_markdown"
    t.datetime "updated_at", null: false
  end

  create_table "profile_field_groups", force: :cascade do |t|
    t.datetime "created_at", precision: 6, null: false
    t.string "description"
    t.string "name", null: false
    t.datetime "updated_at", precision: 6, null: false
    t.index ["name"], name: "index_profile_field_groups_on_name", unique: true
  end

  create_table "profile_fields", force: :cascade do |t|
    t.string "attribute_name", null: false
    t.datetime "created_at", precision: 6, null: false
    t.string "description"
    t.integer "display_area", default: 1, null: false
    t.integer "input_type", default: 0, null: false
    t.citext "label", null: false
    t.string "placeholder_text"
    t.bigint "profile_field_group_id"
    t.boolean "show_in_onboarding", default: false, null: false
    t.datetime "updated_at", precision: 6, null: false
    t.index ["label"], name: "index_profile_fields_on_label", unique: true
    t.index ["profile_field_group_id"], name: "index_profile_fields_on_profile_field_group_id"
  end

  create_table "profile_pins", force: :cascade do |t|
    t.datetime "created_at", null: false
    t.bigint "pinnable_id"
    t.string "pinnable_type"
    t.bigint "profile_id"
    t.string "profile_type"
    t.datetime "updated_at", null: false
    t.index ["pinnable_id", "profile_id", "profile_type", "pinnable_type"], name: "idx_pins_on_pinnable_id_profile_id_profile_type_pinnable_type", unique: true
    t.index ["profile_id"], name: "index_profile_pins_on_profile_id"
  end

  create_table "profiles", force: :cascade do |t|
    t.datetime "created_at", precision: 6, null: false
    t.jsonb "data", default: {}, null: false
    t.string "location"
    t.text "summary"
    t.datetime "updated_at", precision: 6, null: false
    t.bigint "user_id", null: false
    t.string "website_url"
    t.index ["user_id"], name: "index_profiles_on_user_id", unique: true
  end

  create_table "rating_votes", force: :cascade do |t|
    t.bigint "article_id"
    t.string "context", default: "explicit"
    t.datetime "created_at", null: false
    t.string "group"
    t.float "rating"
    t.datetime "updated_at", null: false
    t.bigint "user_id"
    t.index ["article_id"], name: "index_rating_votes_on_article_id"
    t.index ["user_id", "article_id", "context"], name: "index_rating_votes_on_user_id_and_article_id_and_context", unique: true
  end

  create_table "reactions", force: :cascade do |t|
    t.string "category"
    t.datetime "created_at", null: false
    t.float "points", default: 1.0
    t.bigint "reactable_id"
    t.string "reactable_type"
    t.string "status", default: "valid"
    t.datetime "updated_at", null: false
    t.bigint "user_id"
    t.index ["category"], name: "index_reactions_on_category"
    t.index ["created_at"], name: "index_reactions_on_created_at"
    t.index ["points"], name: "index_reactions_on_points"
    t.index ["reactable_id", "reactable_type"], name: "index_reactions_on_reactable_id_and_reactable_type"
    t.index ["reactable_type"], name: "index_reactions_on_reactable_type"
    t.index ["status"], name: "index_reactions_on_status"
    t.index ["user_id", "reactable_id", "reactable_type", "category"], name: "index_reactions_on_user_id_reactable_id_reactable_type_category", unique: true
  end

  create_table "response_templates", force: :cascade do |t|
    t.text "content", null: false
    t.string "content_type", null: false
    t.datetime "created_at", null: false
    t.string "title", null: false
    t.string "type_of", null: false
    t.datetime "updated_at", null: false
    t.bigint "user_id"
    t.index ["content", "user_id", "type_of", "content_type"], name: "idx_response_templates_on_content_user_id_type_of_content_type", unique: true
    t.index ["type_of"], name: "index_response_templates_on_type_of"
    t.index ["user_id", "type_of"], name: "index_response_templates_on_user_id_and_type_of"
  end

  create_table "roles", force: :cascade do |t|
    t.datetime "created_at"
    t.string "name"
    t.bigint "resource_id"
    t.string "resource_type"
    t.datetime "updated_at"
    t.index ["name", "resource_type", "resource_id"], name: "index_roles_on_name_and_resource_type_and_resource_id"
    t.index ["name"], name: "index_roles_on_name"
  end

  create_table "settings_authentications", force: :cascade do |t|
    t.datetime "created_at", precision: 6, null: false
    t.datetime "updated_at", precision: 6, null: false
    t.text "value"
    t.string "var", null: false
    t.index ["var"], name: "index_settings_authentications_on_var", unique: true
  end

  create_table "settings_campaigns", force: :cascade do |t|
    t.datetime "created_at", precision: 6, null: false
    t.datetime "updated_at", precision: 6, null: false
    t.text "value"
    t.string "var", null: false
    t.index ["var"], name: "index_settings_campaigns_on_var", unique: true
  end

  create_table "settings_communities", force: :cascade do |t|
    t.datetime "created_at", precision: 6, null: false
    t.datetime "updated_at", precision: 6, null: false
    t.text "value"
    t.string "var", null: false
    t.index ["var"], name: "index_settings_communities_on_var", unique: true
  end

  create_table "settings_rate_limits", force: :cascade do |t|
    t.datetime "created_at", precision: 6, null: false
    t.datetime "updated_at", precision: 6, null: false
    t.text "value"
    t.string "var", null: false
    t.index ["var"], name: "index_settings_rate_limits_on_var", unique: true
  end

  create_table "settings_smtp", force: :cascade do |t|
    t.datetime "created_at", precision: 6, null: false
    t.datetime "updated_at", precision: 6, null: false
    t.text "value"
    t.string "var", null: false
    t.index ["var"], name: "index_settings_smtp_on_var", unique: true
  end

  create_table "settings_user_experiences", force: :cascade do |t|
    t.datetime "created_at", precision: 6, null: false
    t.datetime "updated_at", precision: 6, null: false
    t.text "value"
    t.string "var", null: false
    t.index ["var"], name: "index_settings_user_experiences_on_var", unique: true
  end

  create_table "site_configs", force: :cascade do |t|
    t.datetime "created_at", null: false
    t.datetime "updated_at", null: false
    t.text "value"
    t.string "var", null: false
    t.index ["var"], name: "index_site_configs_on_var", unique: true
  end

  create_table "sponsorships", force: :cascade do |t|
    t.text "blurb_html"
    t.datetime "created_at", null: false
    t.datetime "expires_at"
    t.integer "featured_number", default: 0, null: false
    t.text "instructions"
    t.datetime "instructions_updated_at"
    t.string "level", null: false
    t.bigint "organization_id"
    t.bigint "sponsorable_id"
    t.string "sponsorable_type"
    t.string "status", default: "none", null: false
    t.string "tagline"
    t.datetime "updated_at", null: false
    t.string "url"
    t.bigint "user_id"
    t.index ["level"], name: "index_sponsorships_on_level"
    t.index ["organization_id"], name: "index_sponsorships_on_organization_id"
    t.index ["sponsorable_id", "sponsorable_type"], name: "index_sponsorships_on_sponsorable_id_and_sponsorable_type"
    t.index ["status"], name: "index_sponsorships_on_status"
    t.index ["user_id"], name: "index_sponsorships_on_user_id"
  end

  create_table "tag_adjustments", force: :cascade do |t|
    t.string "adjustment_type"
    t.bigint "article_id"
    t.datetime "created_at", null: false
    t.string "reason_for_adjustment"
    t.string "status"
    t.bigint "tag_id"
    t.string "tag_name"
    t.datetime "updated_at", null: false
    t.bigint "user_id"
    t.index ["tag_name", "article_id"], name: "index_tag_adjustments_on_tag_name_and_article_id", unique: true
  end

  create_table "taggings", force: :cascade do |t|
    t.string "context", limit: 128
    t.datetime "created_at"
    t.bigint "tag_id"
    t.bigint "taggable_id"
    t.string "taggable_type"
    t.bigint "tagger_id"
    t.string "tagger_type"
    t.index ["context"], name: "index_taggings_on_context"
    t.index ["tag_id", "taggable_id", "taggable_type", "context", "tagger_id", "tagger_type"], name: "taggings_idx", unique: true
    t.index ["tag_id"], name: "index_taggings_on_tag_id"
    t.index ["taggable_id", "taggable_type", "context"], name: "index_taggings_on_taggable_id_and_taggable_type_and_context"
    t.index ["taggable_id", "taggable_type", "tagger_id", "context"], name: "taggings_idy"
    t.index ["taggable_id"], name: "index_taggings_on_taggable_id"
    t.index ["taggable_type"], name: "index_taggings_on_taggable_type"
    t.index ["tagger_id", "tagger_type"], name: "index_taggings_on_tagger_id_and_tagger_type"
    t.index ["tagger_id"], name: "index_taggings_on_tagger_id"
  end

  create_table "tags", force: :cascade do |t|
    t.string "alias_for"
    t.bigint "badge_id"
    t.string "bg_color_hex"
    t.string "category", default: "uncategorized", null: false
    t.datetime "created_at"
    t.integer "hotness_score", default: 0
    t.string "keywords_for_search"
    t.bigint "mod_chat_channel_id"
    t.string "name"
    t.string "pretty_name"
    t.string "profile_image"
    t.boolean "requires_approval", default: false
    t.text "rules_html"
    t.text "rules_markdown"
    t.string "short_summary"
    t.string "social_image"
    t.string "social_preview_template", default: "article"
    t.text "submission_template"
    t.boolean "supported", default: false
    t.integer "taggings_count", default: 0
    t.string "text_color_hex"
    t.datetime "updated_at"
    t.text "wiki_body_html"
    t.text "wiki_body_markdown"
    t.index ["name"], name: "index_tags_on_name", unique: true
    t.index ["social_preview_template"], name: "index_tags_on_social_preview_template"
    t.index ["supported"], name: "index_tags_on_supported"
  end

  create_table "tweets", force: :cascade do |t|
    t.datetime "created_at", null: false
    t.text "extended_entities_serialized", default: "--- {}\n"
    t.integer "favorite_count"
    t.text "full_fetched_object_serialized", default: "--- {}\n"
    t.string "hashtags_serialized", default: "--- []\n"
    t.string "in_reply_to_status_id_code"
    t.string "in_reply_to_user_id_code"
    t.string "in_reply_to_username"
    t.boolean "is_quote_status"
    t.datetime "last_fetched_at"
    t.text "media_serialized", default: "--- []\n"
    t.string "mentioned_usernames_serialized", default: "--- []\n"
    t.string "profile_image"
    t.string "quoted_tweet_id_code"
    t.integer "retweet_count"
    t.string "source"
    t.string "text"
    t.datetime "tweeted_at"
    t.string "twitter_id_code"
    t.string "twitter_name"
    t.string "twitter_uid"
    t.integer "twitter_user_followers_count"
    t.integer "twitter_user_following_count"
    t.string "twitter_username"
    t.datetime "updated_at", null: false
    t.text "urls_serialized", default: "--- []\n"
    t.bigint "user_id"
    t.boolean "user_is_verified"
  end

  create_table "user_blocks", force: :cascade do |t|
    t.bigint "blocked_id", null: false
    t.bigint "blocker_id", null: false
    t.string "config", default: "default", null: false
    t.datetime "created_at", null: false
    t.datetime "updated_at", null: false
    t.index ["blocked_id", "blocker_id"], name: "index_user_blocks_on_blocked_id_and_blocker_id", unique: true
  end

  create_table "user_subscriptions", force: :cascade do |t|
    t.bigint "author_id", null: false
    t.datetime "created_at", precision: 6, null: false
    t.string "subscriber_email", null: false
    t.bigint "subscriber_id", null: false
    t.datetime "updated_at", precision: 6, null: false
    t.bigint "user_subscription_sourceable_id"
    t.string "user_subscription_sourceable_type"
    t.index ["author_id"], name: "index_user_subscriptions_on_author_id"
    t.index ["subscriber_email"], name: "index_user_subscriptions_on_subscriber_email"
    t.index ["subscriber_id", "subscriber_email", "user_subscription_sourceable_type", "user_subscription_sourceable_id"], name: "index_subscriber_id_and_email_with_user_subscription_source", unique: true
    t.index ["user_subscription_sourceable_type", "user_subscription_sourceable_id"], name: "index_on_user_subscription_sourcebable_type_and_id"
  end

  create_table "users", force: :cascade do |t|
    t.string "apple_username"
    t.integer "articles_count", default: 0, null: false
    t.integer "badge_achievements_count", default: 0, null: false
    t.bigint "blocked_by_count", default: 0, null: false
    t.bigint "blocking_others_count", default: 0, null: false
    t.boolean "checked_code_of_conduct", default: false
    t.boolean "checked_terms_and_conditions", default: false
    t.integer "comments_count", default: 0, null: false
    t.datetime "confirmation_sent_at"
    t.string "confirmation_token"
    t.datetime "confirmed_at"
    t.datetime "created_at", null: false
    t.integer "credits_count", default: 0, null: false
    t.datetime "current_sign_in_at"
    t.inet "current_sign_in_ip"
    t.string "email"
    t.string "encrypted_password", default: "", null: false
    t.boolean "export_requested", default: false
    t.datetime "exported_at"
    t.string "facebook_username"
    t.integer "failed_attempts", default: 0
    t.datetime "feed_fetched_at", default: "2017-01-01 05:00:00"
    t.integer "following_orgs_count", default: 0, null: false
    t.integer "following_tags_count", default: 0, null: false
    t.integer "following_users_count", default: 0, null: false
<<<<<<< HEAD
    t.string "forem_created_at"
    t.string "forem_username"
    t.datetime "github_created_at"
=======
>>>>>>> 57561b18
    t.datetime "github_repos_updated_at", default: "2017-01-01 05:00:00"
    t.string "github_username"
    t.datetime "invitation_accepted_at"
    t.datetime "invitation_created_at"
    t.integer "invitation_limit"
    t.datetime "invitation_sent_at"
    t.string "invitation_token"
    t.integer "invitations_count", default: 0
    t.bigint "invited_by_id"
    t.string "invited_by_type"
    t.datetime "last_article_at", default: "2017-01-01 05:00:00"
    t.datetime "last_comment_at", default: "2017-01-01 05:00:00"
    t.datetime "last_followed_at"
    t.datetime "last_moderation_notification", default: "2017-01-01 05:00:00"
    t.datetime "last_notification_activity"
    t.string "last_onboarding_page"
    t.datetime "last_reacted_at"
    t.datetime "last_sign_in_at"
    t.inet "last_sign_in_ip"
    t.datetime "latest_article_updated_at"
    t.datetime "locked_at"
    t.integer "monthly_dues", default: 0
    t.string "name"
    t.string "old_old_username"
    t.string "old_username"
    t.boolean "onboarding_package_requested", default: false
    t.datetime "organization_info_updated_at"
    t.string "payment_pointer"
    t.string "profile_image"
    t.datetime "profile_updated_at", default: "2017-01-01 05:00:00"
    t.integer "rating_votes_count", default: 0, null: false
    t.integer "reactions_count", default: 0, null: false
    t.boolean "registered", default: true
    t.datetime "registered_at"
    t.datetime "remember_created_at"
    t.string "remember_token"
    t.float "reputation_modifier", default: 1.0
    t.datetime "reset_password_sent_at"
    t.string "reset_password_token"
    t.boolean "saw_onboarding", default: false
    t.integer "score", default: 0
    t.string "secret"
    t.integer "sign_in_count", default: 0, null: false
    t.string "signup_cta_variant"
    t.integer "spent_credits_count", default: 0, null: false
    t.string "stripe_id_code"
    t.integer "subscribed_to_user_subscriptions_count", default: 0, null: false
    t.string "twitter_username"
    t.string "unconfirmed_email"
    t.string "unlock_token"
    t.integer "unspent_credits_count", default: 0, null: false
    t.datetime "updated_at", null: false
    t.string "username"
    t.datetime "workshop_expiration"
    t.index "to_tsvector('simple'::regconfig, COALESCE((name)::text, ''::text))", name: "index_users_on_name_as_tsvector", using: :gin
    t.index "to_tsvector('simple'::regconfig, COALESCE((username)::text, ''::text))", name: "index_users_on_username_as_tsvector", using: :gin
    t.index ["apple_username"], name: "index_users_on_apple_username"
    t.index ["confirmation_token"], name: "index_users_on_confirmation_token", unique: true
    t.index ["created_at"], name: "index_users_on_created_at"
    t.index ["email"], name: "index_users_on_email", unique: true
    t.index ["facebook_username"], name: "index_users_on_facebook_username"
    t.index ["feed_fetched_at"], name: "index_users_on_feed_fetched_at"
    t.index ["github_username"], name: "index_users_on_github_username", unique: true
    t.index ["invitation_token"], name: "index_users_on_invitation_token", unique: true
    t.index ["invitations_count"], name: "index_users_on_invitations_count"
    t.index ["invited_by_id"], name: "index_users_on_invited_by_id"
    t.index ["invited_by_type", "invited_by_id"], name: "index_users_on_invited_by_type_and_invited_by_id"
    t.index ["old_old_username"], name: "index_users_on_old_old_username"
    t.index ["old_username"], name: "index_users_on_old_username"
    t.index ["reset_password_token"], name: "index_users_on_reset_password_token", unique: true
    t.index ["twitter_username"], name: "index_users_on_twitter_username", unique: true
    t.index ["username"], name: "index_users_on_username", unique: true
    t.check_constraint "username IS NOT NULL", name: "users_username_not_null"
  end

  create_table "users_gdpr_delete_requests", force: :cascade do |t|
    t.datetime "created_at", precision: 6, null: false
    t.string "email", null: false
    t.datetime "updated_at", precision: 6, null: false
    t.integer "user_id", null: false
    t.string "username"
  end

  create_table "users_notification_settings", force: :cascade do |t|
    t.datetime "created_at", precision: 6, null: false
    t.boolean "email_badge_notifications", default: true, null: false
    t.boolean "email_comment_notifications", default: true, null: false
    t.boolean "email_community_mod_newsletter", default: false, null: false
    t.boolean "email_connect_messages", default: true, null: false
    t.boolean "email_digest_periodic", default: false, null: false
    t.boolean "email_follower_notifications", default: true, null: false
    t.boolean "email_membership_newsletter", default: false, null: false
    t.boolean "email_mention_notifications", default: true, null: false
    t.boolean "email_newsletter", default: false, null: false
    t.boolean "email_tag_mod_newsletter", default: false, null: false
    t.boolean "email_unread_notifications", default: true, null: false
    t.boolean "mobile_comment_notifications", default: true, null: false
    t.boolean "mod_roundrobin_notifications", default: true, null: false
    t.boolean "reaction_notifications", default: true, null: false
    t.datetime "updated_at", precision: 6, null: false
    t.bigint "user_id", null: false
    t.boolean "welcome_notifications", default: true, null: false
    t.index ["user_id"], name: "index_users_notification_settings_on_user_id", unique: true
  end

  create_table "users_roles", id: false, force: :cascade do |t|
    t.bigint "role_id"
    t.bigint "user_id"
    t.index ["user_id", "role_id"], name: "index_users_roles_on_user_id_and_role_id"
  end

  create_table "users_settings", force: :cascade do |t|
    t.string "brand_color1", default: "#000000"
    t.string "brand_color2", default: "#ffffff"
    t.integer "config_font", default: 0, null: false
    t.integer "config_navbar", default: 0, null: false
    t.integer "config_theme", default: 0, null: false
    t.datetime "created_at", precision: 6, null: false
    t.boolean "display_announcements", default: true, null: false
    t.boolean "display_email_on_profile", default: false, null: false
    t.boolean "display_sponsors", default: true, null: false
    t.integer "editor_version", default: 0, null: false
    t.integer "experience_level"
    t.boolean "feed_mark_canonical", default: false, null: false
    t.boolean "feed_referential_link", default: true, null: false
    t.string "feed_url"
    t.string "inbox_guidelines"
    t.integer "inbox_type", default: 0, null: false
    t.boolean "permit_adjacent_sponsors", default: true
    t.datetime "updated_at", precision: 6, null: false
    t.bigint "user_id", null: false
    t.index ["feed_url"], name: "index_users_settings_on_feed_url", where: "((COALESCE(feed_url, ''::character varying))::text <> ''::text)"
    t.index ["user_id"], name: "index_users_settings_on_user_id", unique: true
  end

  create_table "users_suspended_usernames", primary_key: "username_hash", id: :string, force: :cascade do |t|
    t.datetime "created_at", precision: 6, null: false
    t.datetime "updated_at", precision: 6, null: false
  end

  create_table "webhook_endpoints", force: :cascade do |t|
    t.datetime "created_at", null: false
    t.string "events", null: false, array: true
    t.bigint "oauth_application_id"
    t.string "source"
    t.string "target_url", null: false
    t.datetime "updated_at", null: false
    t.bigint "user_id", null: false
    t.index ["events"], name: "index_webhook_endpoints_on_events"
    t.index ["oauth_application_id"], name: "index_webhook_endpoints_on_oauth_application_id"
    t.index ["target_url"], name: "index_webhook_endpoints_on_target_url", unique: true
    t.index ["user_id"], name: "index_webhook_endpoints_on_user_id"
  end

  create_table "welcome_notifications", force: :cascade do |t|
    t.datetime "created_at", precision: 6, null: false
    t.datetime "updated_at", precision: 6, null: false
  end

  add_foreign_key "ahoy_events", "ahoy_visits", column: "visit_id", on_delete: :cascade
  add_foreign_key "ahoy_events", "users", on_delete: :cascade
  add_foreign_key "ahoy_messages", "feedback_messages", on_delete: :nullify
  add_foreign_key "ahoy_messages", "users", on_delete: :cascade
  add_foreign_key "ahoy_visits", "users", on_delete: :cascade
  add_foreign_key "api_secrets", "users", on_delete: :cascade
  add_foreign_key "articles", "collections", on_delete: :nullify
  add_foreign_key "articles", "organizations", on_delete: :nullify
  add_foreign_key "articles", "users", on_delete: :cascade
  add_foreign_key "audit_logs", "users"
  add_foreign_key "badge_achievements", "badges"
  add_foreign_key "badge_achievements", "users"
  add_foreign_key "badge_achievements", "users", column: "rewarder_id", on_delete: :nullify
  add_foreign_key "banished_users", "users", column: "banished_by_id", on_delete: :nullify
  add_foreign_key "chat_channel_memberships", "chat_channels"
  add_foreign_key "chat_channel_memberships", "users"
  add_foreign_key "classified_listings", "classified_listing_categories"
  add_foreign_key "classified_listings", "organizations", on_delete: :cascade
  add_foreign_key "classified_listings", "users", on_delete: :cascade
  add_foreign_key "collections", "organizations", on_delete: :nullify
  add_foreign_key "collections", "users", on_delete: :cascade
  add_foreign_key "comments", "users", on_delete: :cascade
  add_foreign_key "credits", "organizations", on_delete: :restrict
  add_foreign_key "credits", "users", on_delete: :cascade
  add_foreign_key "devices", "consumer_apps"
  add_foreign_key "devices", "users"
  add_foreign_key "discussion_locks", "articles"
  add_foreign_key "discussion_locks", "users", column: "locking_user_id"
  add_foreign_key "display_ad_events", "display_ads", on_delete: :cascade
  add_foreign_key "display_ad_events", "users", on_delete: :cascade
  add_foreign_key "display_ads", "organizations", on_delete: :cascade
  add_foreign_key "email_authorizations", "users", on_delete: :cascade
  add_foreign_key "feedback_messages", "users", column: "affected_id", on_delete: :nullify
  add_foreign_key "feedback_messages", "users", column: "offender_id", on_delete: :nullify
  add_foreign_key "feedback_messages", "users", column: "reporter_id", on_delete: :nullify
  add_foreign_key "github_repos", "users", on_delete: :cascade
  add_foreign_key "html_variant_successes", "articles", on_delete: :nullify
  add_foreign_key "html_variant_successes", "html_variants", on_delete: :cascade
  add_foreign_key "html_variant_trials", "articles", on_delete: :nullify
  add_foreign_key "html_variant_trials", "html_variants", on_delete: :cascade
  add_foreign_key "html_variants", "users", on_delete: :cascade
  add_foreign_key "identities", "users", on_delete: :cascade
  add_foreign_key "mentions", "users", on_delete: :cascade
  add_foreign_key "messages", "chat_channels"
  add_foreign_key "messages", "users"
  add_foreign_key "notes", "users", column: "author_id", on_delete: :nullify
  add_foreign_key "notification_subscriptions", "users", on_delete: :cascade
  add_foreign_key "notifications", "organizations", on_delete: :cascade
  add_foreign_key "notifications", "users", on_delete: :cascade
  add_foreign_key "oauth_access_grants", "oauth_applications", column: "application_id"
  add_foreign_key "oauth_access_grants", "users", column: "resource_owner_id"
  add_foreign_key "oauth_access_tokens", "oauth_applications", column: "application_id"
  add_foreign_key "oauth_access_tokens", "users", column: "resource_owner_id"
  add_foreign_key "organization_memberships", "organizations", on_delete: :cascade
  add_foreign_key "organization_memberships", "users", on_delete: :cascade
  add_foreign_key "page_views", "articles", on_delete: :cascade
  add_foreign_key "page_views", "users", on_delete: :nullify
  add_foreign_key "podcast_episode_appearances", "podcast_episodes"
  add_foreign_key "podcast_episode_appearances", "users"
  add_foreign_key "podcast_episodes", "podcasts", on_delete: :cascade
  add_foreign_key "podcast_ownerships", "podcasts"
  add_foreign_key "podcast_ownerships", "users"
  add_foreign_key "podcasts", "users", column: "creator_id"
  add_foreign_key "poll_options", "polls", on_delete: :cascade
  add_foreign_key "poll_skips", "polls", on_delete: :cascade
  add_foreign_key "poll_skips", "users", on_delete: :cascade
  add_foreign_key "poll_votes", "poll_options", on_delete: :cascade
  add_foreign_key "poll_votes", "polls", on_delete: :cascade
  add_foreign_key "poll_votes", "users", on_delete: :cascade
  add_foreign_key "polls", "articles", on_delete: :cascade
  add_foreign_key "profile_fields", "profile_field_groups"
  add_foreign_key "profiles", "users", on_delete: :cascade
  add_foreign_key "rating_votes", "articles", on_delete: :cascade
  add_foreign_key "rating_votes", "users", on_delete: :nullify
  add_foreign_key "reactions", "users", on_delete: :cascade
  add_foreign_key "response_templates", "users"
  add_foreign_key "sponsorships", "organizations"
  add_foreign_key "sponsorships", "users"
  add_foreign_key "tag_adjustments", "articles", on_delete: :cascade
  add_foreign_key "tag_adjustments", "tags", on_delete: :cascade
  add_foreign_key "tag_adjustments", "users", on_delete: :cascade
  add_foreign_key "taggings", "tags", on_delete: :cascade
  add_foreign_key "tags", "badges", on_delete: :nullify
  add_foreign_key "tags", "chat_channels", column: "mod_chat_channel_id", on_delete: :nullify
  add_foreign_key "tweets", "users", on_delete: :nullify
  add_foreign_key "user_blocks", "users", column: "blocked_id"
  add_foreign_key "user_blocks", "users", column: "blocker_id"
  add_foreign_key "user_subscriptions", "users", column: "author_id"
  add_foreign_key "user_subscriptions", "users", column: "subscriber_id"
  add_foreign_key "users_notification_settings", "users"
  add_foreign_key "users_roles", "roles", on_delete: :cascade
  add_foreign_key "users_roles", "users", on_delete: :cascade
  add_foreign_key "users_settings", "users"
  add_foreign_key "webhook_endpoints", "oauth_applications"
  add_foreign_key "webhook_endpoints", "users"
  create_trigger("update_reading_list_document", :generated => true, :compatibility => 1).
      on("articles").
      name("update_reading_list_document").
      before(:insert, :update).
      for_each(:row).
      declare("l_org_vector tsvector; l_user_vector tsvector") do
    <<-SQL_ACTIONS
NEW.reading_list_document :=
  setweight(to_tsvector('simple'::regconfig, unaccent(coalesce(NEW.title, ''))), 'A') ||
  setweight(to_tsvector('simple'::regconfig, unaccent(coalesce(NEW.cached_tag_list, ''))), 'B') ||
  setweight(to_tsvector('simple'::regconfig, unaccent(coalesce(NEW.body_markdown, ''))), 'C') ||
  setweight(to_tsvector('simple'::regconfig, unaccent(coalesce(NEW.cached_user_name, ''))), 'D') ||
  setweight(to_tsvector('simple'::regconfig, unaccent(coalesce(NEW.cached_user_username, ''))), 'D') ||
  setweight(to_tsvector('simple'::regconfig,
    unaccent(
      coalesce(
        array_to_string(
          -- cached_organization is serialized to the DB as a YAML string, we extract only the name attribute
          regexp_match(NEW.cached_organization, 'name: (.*)$', 'n'),
          ' '
        ),
        ''
      )
    )
  ), 'D');
    SQL_ACTIONS
  end

end<|MERGE_RESOLUTION|>--- conflicted
+++ resolved
@@ -10,11 +10,7 @@
 #
 # It's strongly recommended that you check this file into your version control system.
 
-<<<<<<< HEAD
-ActiveRecord::Schema.define(version: 2021_07_09_180819) do
-=======
 ActiveRecord::Schema.define(version: 2021_08_30_062627) do
->>>>>>> 57561b18
 
   # These are extensions that must be enabled in order to support this database
   enable_extension "citext"
@@ -1300,12 +1296,9 @@
     t.integer "following_orgs_count", default: 0, null: false
     t.integer "following_tags_count", default: 0, null: false
     t.integer "following_users_count", default: 0, null: false
-<<<<<<< HEAD
     t.string "forem_created_at"
     t.string "forem_username"
     t.datetime "github_created_at"
-=======
->>>>>>> 57561b18
     t.datetime "github_repos_updated_at", default: "2017-01-01 05:00:00"
     t.string "github_username"
     t.datetime "invitation_accepted_at"
