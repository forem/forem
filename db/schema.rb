--- conflicted
+++ resolved
@@ -12,12 +12,8 @@
 #
 # It's strongly recommended that you check this file into your version control system.
 
-<<<<<<< HEAD
-ActiveRecord::Schema.define(version: 2020_05_11_224704) do
-=======
 ActiveRecord::Schema.define(version: 2020_05_15_085746) do
 
->>>>>>> 8f81d8ce
   # These are extensions that must be enabled in order to support this database
   enable_extension "plpgsql"
 
