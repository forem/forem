# This file is auto-generated from the current state of the database. Instead
# of editing this file, please use the migrations feature of Active Record to
# incrementally modify your database, and then regenerate this schema definition.
#
# This file is the source Rails uses to define your schema when running `rails
# db:schema:load`. When creating a new database, `rails db:schema:load` tends to
# be faster and is potentially less error prone than running all of your
# migrations from scratch. Old migrations may fail to apply correctly if those
# migrations use external dependencies or application code.
#
# It's strongly recommended that you check this file into your version control system.

<<<<<<< HEAD
ActiveRecord::Schema.define(version: 2020_08_04_035648) do
=======
ActiveRecord::Schema.define(version: 2020_08_05_050048) do
>>>>>>> c2d23cfc

  # These are extensions that must be enabled in order to support this database
  enable_extension "citext"
  enable_extension "pgcrypto"
  enable_extension "plpgsql"

  create_table "ahoy_events", force: :cascade do |t|
    t.string "name"
    t.jsonb "properties"
    t.datetime "time"
    t.bigint "user_id"
    t.bigint "visit_id"
    t.index ["name", "time"], name: "index_ahoy_events_on_name_and_time"
    t.index ["properties"], name: "index_ahoy_events_on_properties", opclass: :jsonb_path_ops, using: :gin
    t.index ["user_id"], name: "index_ahoy_events_on_user_id"
    t.index ["visit_id"], name: "index_ahoy_events_on_visit_id"
  end

  create_table "ahoy_messages", id: :serial, force: :cascade do |t|
    t.datetime "clicked_at"
    t.text "content"
    t.integer "feedback_message_id"
    t.string "mailer"
    t.datetime "opened_at"
    t.datetime "sent_at"
    t.text "subject"
    t.text "to"
    t.string "token"
    t.integer "user_id"
    t.string "user_type"
    t.string "utm_campaign"
    t.string "utm_content"
    t.string "utm_medium"
    t.string "utm_source"
    t.string "utm_term"
    t.index ["to"], name: "index_ahoy_messages_on_to"
    t.index ["token"], name: "index_ahoy_messages_on_token"
    t.index ["user_id", "user_type"], name: "index_ahoy_messages_on_user_id_and_user_type"
  end

  create_table "ahoy_visits", force: :cascade do |t|
    t.datetime "started_at"
    t.bigint "user_id"
    t.string "visit_token"
    t.string "visitor_token"
    t.index ["user_id"], name: "index_ahoy_visits_on_user_id"
    t.index ["visit_token"], name: "index_ahoy_visits_on_visit_token", unique: true
  end

  create_table "announcements", force: :cascade do |t|
    t.string "banner_style"
    t.datetime "created_at", precision: 6, null: false
    t.datetime "updated_at", precision: 6, null: false
  end

  create_table "api_secrets", force: :cascade do |t|
    t.datetime "created_at", null: false
    t.string "description", null: false
    t.string "secret"
    t.datetime "updated_at", null: false
    t.integer "user_id"
    t.index ["secret"], name: "index_api_secrets_on_secret", unique: true
    t.index ["user_id"], name: "index_api_secrets_on_user_id"
  end

  create_table "articles", id: :serial, force: :cascade do |t|
    t.boolean "any_comments_hidden", default: false
    t.boolean "approved", default: false
    t.boolean "archived", default: false
    t.text "body_html"
    t.text "body_markdown"
    t.jsonb "boost_states", default: {}, null: false
    t.text "cached_organization"
    t.string "cached_tag_list"
    t.text "cached_user"
    t.string "cached_user_name"
    t.string "cached_user_username"
    t.string "canonical_url"
    t.integer "collection_id"
    t.integer "comment_score", default: 0
    t.string "comment_template"
    t.integer "comments_count", default: 0, null: false
    t.datetime "created_at", null: false
    t.datetime "crossposted_at"
    t.string "description"
    t.datetime "edited_at"
    t.boolean "email_digest_eligible", default: true
    t.float "experience_level_rating", default: 5.0
    t.float "experience_level_rating_distribution", default: 5.0
    t.datetime "facebook_last_buffered"
    t.boolean "featured", default: false
    t.integer "featured_number"
    t.string "feed_source_url"
    t.integer "hotness_score", default: 0
    t.string "language"
    t.datetime "last_buffered"
    t.datetime "last_comment_at", default: "2017-01-01 05:00:00"
    t.datetime "last_experience_level_rating_at"
    t.string "main_image"
    t.string "main_image_background_hex_color", default: "#dddddd"
    t.integer "nth_published_by_author", default: 0
    t.integer "organic_page_views_count", default: 0
    t.integer "organic_page_views_past_month_count", default: 0
    t.integer "organic_page_views_past_week_count", default: 0
    t.integer "organization_id"
    t.datetime "originally_published_at"
    t.integer "page_views_count", default: 0
    t.string "password"
    t.string "path"
    t.integer "positive_reactions_count", default: 0, null: false
    t.integer "previous_positive_reactions_count", default: 0
    t.integer "previous_public_reactions_count", default: 0, null: false
    t.text "processed_html"
    t.integer "public_reactions_count", default: 0, null: false
    t.boolean "published", default: false
    t.datetime "published_at"
    t.boolean "published_from_feed", default: false
    t.integer "rating_votes_count", default: 0, null: false
    t.integer "reactions_count", default: 0, null: false
    t.integer "reading_time", default: 0
    t.boolean "receive_notifications", default: true
    t.integer "score", default: 0
    t.string "search_optimized_description_replacement"
    t.string "search_optimized_title_preamble"
    t.integer "second_user_id"
    t.boolean "show_comments", default: true
    t.text "slug"
    t.string "social_image"
    t.integer "spaminess_rating", default: 0
    t.integer "third_user_id"
    t.string "title"
    t.datetime "updated_at", null: false
    t.integer "user_id"
    t.integer "user_subscriptions_count", default: 0, null: false
    t.string "video"
    t.string "video_closed_caption_track_url"
    t.string "video_code"
    t.float "video_duration_in_seconds", default: 0.0
    t.string "video_source_url"
    t.string "video_state"
    t.string "video_thumbnail_url"
    t.index ["boost_states"], name: "index_articles_on_boost_states", using: :gin
    t.index ["comment_score"], name: "index_articles_on_comment_score"
    t.index ["featured_number"], name: "index_articles_on_featured_number"
    t.index ["feed_source_url"], name: "index_articles_on_feed_source_url"
    t.index ["hotness_score"], name: "index_articles_on_hotness_score"
    t.index ["path"], name: "index_articles_on_path"
    t.index ["public_reactions_count"], name: "index_articles_on_public_reactions_count", order: :desc
    t.index ["published"], name: "index_articles_on_published"
    t.index ["published_at"], name: "index_articles_on_published_at"
    t.index ["slug"], name: "index_articles_on_slug"
    t.index ["user_id"], name: "index_articles_on_user_id"
  end

  create_table "audit_logs", force: :cascade do |t|
    t.string "category"
    t.datetime "created_at", null: false
    t.jsonb "data", default: {}, null: false
    t.string "roles", array: true
    t.string "slug"
    t.datetime "updated_at", null: false
    t.bigint "user_id"
    t.index ["data"], name: "index_audit_logs_on_data", using: :gin
    t.index ["user_id"], name: "index_audit_logs_on_user_id"
  end

  create_table "backup_data", force: :cascade do |t|
    t.datetime "created_at", null: false
    t.bigint "instance_id", null: false
    t.string "instance_type", null: false
    t.bigint "instance_user_id"
    t.jsonb "json_data", null: false
    t.datetime "updated_at", null: false
  end

  create_table "badge_achievements", force: :cascade do |t|
    t.bigint "badge_id", null: false
    t.datetime "created_at", null: false
    t.integer "rewarder_id"
    t.text "rewarding_context_message"
    t.text "rewarding_context_message_markdown"
    t.datetime "updated_at", null: false
    t.bigint "user_id", null: false
    t.index ["badge_id", "user_id"], name: "index_badge_achievements_on_badge_id_and_user_id", unique: true
    t.index ["badge_id"], name: "index_badge_achievements_on_badge_id"
    t.index ["user_id", "badge_id"], name: "index_badge_achievements_on_user_id_and_badge_id"
    t.index ["user_id"], name: "index_badge_achievements_on_user_id"
  end

  create_table "badges", force: :cascade do |t|
    t.string "badge_image"
    t.datetime "created_at", null: false
    t.string "description", null: false
    t.string "slug", null: false
    t.string "title", null: false
    t.datetime "updated_at", null: false
    t.index ["slug"], name: "index_badges_on_slug", unique: true
    t.index ["title"], name: "index_badges_on_title", unique: true
  end

  create_table "banished_users", force: :cascade do |t|
    t.bigint "banished_by_id"
    t.datetime "created_at", null: false
    t.datetime "updated_at", null: false
    t.string "username"
    t.index ["banished_by_id"], name: "index_banished_users_on_banished_by_id"
    t.index ["username"], name: "index_banished_users_on_username", unique: true
  end

  create_table "blazer_audits", force: :cascade do |t|
    t.datetime "created_at"
    t.string "data_source"
    t.bigint "query_id"
    t.text "statement"
    t.bigint "user_id"
    t.index ["query_id"], name: "index_blazer_audits_on_query_id"
    t.index ["user_id"], name: "index_blazer_audits_on_user_id"
  end

  create_table "blazer_checks", force: :cascade do |t|
    t.string "check_type"
    t.datetime "created_at", null: false
    t.bigint "creator_id"
    t.text "emails"
    t.datetime "last_run_at"
    t.text "message"
    t.bigint "query_id"
    t.string "schedule"
    t.text "slack_channels"
    t.string "state"
    t.datetime "updated_at", null: false
    t.index ["creator_id"], name: "index_blazer_checks_on_creator_id"
    t.index ["query_id"], name: "index_blazer_checks_on_query_id"
  end

  create_table "blazer_dashboard_queries", force: :cascade do |t|
    t.datetime "created_at", null: false
    t.bigint "dashboard_id"
    t.integer "position"
    t.bigint "query_id"
    t.datetime "updated_at", null: false
    t.index ["dashboard_id"], name: "index_blazer_dashboard_queries_on_dashboard_id"
    t.index ["query_id"], name: "index_blazer_dashboard_queries_on_query_id"
  end

  create_table "blazer_dashboards", force: :cascade do |t|
    t.datetime "created_at", null: false
    t.bigint "creator_id"
    t.text "name"
    t.datetime "updated_at", null: false
    t.index ["creator_id"], name: "index_blazer_dashboards_on_creator_id"
  end

  create_table "blazer_queries", force: :cascade do |t|
    t.datetime "created_at", null: false
    t.bigint "creator_id"
    t.string "data_source"
    t.text "description"
    t.string "name"
    t.text "statement"
    t.datetime "updated_at", null: false
    t.index ["creator_id"], name: "index_blazer_queries_on_creator_id"
  end

  create_table "broadcasts", force: :cascade do |t|
    t.boolean "active", default: false
    t.datetime "active_status_updated_at"
    t.string "banner_style"
    t.text "body_markdown"
    t.integer "broadcastable_id"
    t.string "broadcastable_type"
    t.datetime "created_at"
    t.text "processed_html"
    t.string "title"
    t.string "type_of"
    t.datetime "updated_at"
    t.index ["broadcastable_type", "broadcastable_id"], name: "index_broadcasts_on_broadcastable_type_and_broadcastable_id", unique: true
    t.index ["title", "type_of"], name: "index_broadcasts_on_title_and_type_of", unique: true
  end

  create_table "buffer_updates", force: :cascade do |t|
    t.bigint "approver_user_id"
    t.bigint "article_id", null: false
    t.text "body_text"
    t.string "buffer_id_code"
    t.string "buffer_profile_id_code"
    t.text "buffer_response", default: "--- {}\n"
    t.bigint "composer_user_id"
    t.datetime "created_at", null: false
    t.string "social_service_name"
    t.string "status", default: "pending"
    t.bigint "tag_id"
    t.datetime "updated_at", null: false
  end

  create_table "chat_channel_memberships", force: :cascade do |t|
    t.bigint "chat_channel_id", null: false
    t.datetime "created_at", null: false
    t.boolean "has_unopened_messages", default: false
    t.datetime "last_opened_at", default: "2017-01-01 05:00:00"
    t.string "role", default: "member"
    t.boolean "show_global_badge_notification", default: true
    t.string "status", default: "active"
    t.datetime "updated_at", null: false
    t.bigint "user_id", null: false
    t.index ["chat_channel_id", "user_id"], name: "index_chat_channel_memberships_on_chat_channel_id_and_user_id", unique: true
    t.index ["chat_channel_id"], name: "index_chat_channel_memberships_on_chat_channel_id"
    t.index ["user_id", "chat_channel_id"], name: "index_chat_channel_memberships_on_user_id_and_chat_channel_id"
    t.index ["user_id"], name: "index_chat_channel_memberships_on_user_id"
  end

  create_table "chat_channels", force: :cascade do |t|
    t.string "channel_name"
    t.string "channel_type", null: false
    t.datetime "created_at", null: false
    t.string "description"
    t.boolean "discoverable", default: false
    t.datetime "last_message_at", default: "2017-01-01 05:00:00"
    t.string "slug"
    t.string "status", default: "active"
    t.datetime "updated_at", null: false
    t.index ["slug"], name: "index_chat_channels_on_slug", unique: true
  end

  create_table "classified_listing_categories", force: :cascade do |t|
    t.integer "cost", null: false
    t.datetime "created_at", null: false
    t.string "name", null: false
    t.string "rules", null: false
    t.string "slug", null: false
    t.string "social_preview_color"
    t.string "social_preview_description"
    t.datetime "updated_at", null: false
    t.index ["name"], name: "index_classified_listing_categories_on_name", unique: true
    t.index ["slug"], name: "index_classified_listing_categories_on_slug", unique: true
  end

  create_table "classified_listings", force: :cascade do |t|
    t.text "body_markdown"
    t.datetime "bumped_at"
    t.string "cached_tag_list"
    t.bigint "classified_listing_category_id"
    t.boolean "contact_via_connect", default: false
    t.datetime "created_at", null: false
    t.datetime "expires_at"
    t.datetime "last_buffered"
    t.string "location"
    t.bigint "organization_id"
    t.text "processed_html"
    t.boolean "published"
    t.string "slug"
    t.string "title"
    t.datetime "updated_at", null: false
    t.bigint "user_id"
    t.index ["classified_listing_category_id"], name: "index_classified_listings_on_classified_listing_category_id"
    t.index ["organization_id"], name: "index_classified_listings_on_organization_id"
    t.index ["user_id"], name: "index_classified_listings_on_user_id"
  end

  create_table "collections", force: :cascade do |t|
    t.datetime "created_at", null: false
    t.string "description"
    t.string "main_image"
    t.bigint "organization_id"
    t.boolean "published", default: false
    t.string "slug"
    t.string "social_image"
    t.string "title"
    t.datetime "updated_at", null: false
    t.bigint "user_id"
    t.index ["organization_id"], name: "index_collections_on_organization_id"
    t.index ["slug", "user_id"], name: "index_collections_on_slug_and_user_id", unique: true
    t.index ["user_id"], name: "index_collections_on_user_id"
  end

  create_table "comments", force: :cascade do |t|
    t.string "ancestry"
    t.text "body_html"
    t.text "body_markdown"
    t.bigint "commentable_id"
    t.string "commentable_type"
    t.datetime "created_at", null: false
    t.boolean "deleted", default: false
    t.boolean "edited", default: false
    t.datetime "edited_at"
    t.boolean "hidden_by_commentable_user", default: false
    t.string "id_code"
    t.integer "markdown_character_count"
    t.integer "positive_reactions_count", default: 0, null: false
    t.text "processed_html"
    t.integer "public_reactions_count", default: 0, null: false
    t.integer "reactions_count", default: 0, null: false
    t.boolean "receive_notifications", default: true
    t.integer "score", default: 0
    t.integer "spaminess_rating", default: 0
    t.datetime "updated_at", null: false
    t.bigint "user_id"
    t.index "digest(body_markdown, 'sha512'::text), user_id, ancestry, commentable_id, commentable_type", name: "index_comments_on_body_markdown_user_ancestry_commentable", unique: true
    t.index ["ancestry"], name: "index_comments_on_ancestry"
    t.index ["commentable_id", "commentable_type"], name: "index_comments_on_commentable_id_and_commentable_type"
    t.index ["created_at"], name: "index_comments_on_created_at"
    t.index ["score"], name: "index_comments_on_score"
    t.index ["user_id"], name: "index_comments_on_user_id"
  end

  create_table "credits", force: :cascade do |t|
    t.float "cost", default: 0.0
    t.datetime "created_at", null: false
    t.bigint "organization_id"
    t.bigint "purchase_id"
    t.string "purchase_type"
    t.boolean "spent", default: false
    t.datetime "spent_at"
    t.datetime "updated_at", null: false
    t.bigint "user_id"
    t.index ["purchase_id", "purchase_type"], name: "index_credits_on_purchase_id_and_purchase_type"
    t.index ["spent"], name: "index_credits_on_spent"
  end

  create_table "data_update_scripts", force: :cascade do |t|
    t.datetime "created_at", null: false
    t.string "file_name"
    t.datetime "finished_at"
    t.datetime "run_at"
    t.integer "status", default: 0, null: false
    t.datetime "updated_at", null: false
    t.index ["file_name"], name: "index_data_update_scripts_on_file_name", unique: true
  end

  create_table "display_ad_events", force: :cascade do |t|
    t.string "category"
    t.string "context_type"
    t.datetime "created_at", null: false
    t.bigint "display_ad_id"
    t.datetime "updated_at", null: false
    t.bigint "user_id"
    t.index ["display_ad_id"], name: "index_display_ad_events_on_display_ad_id"
    t.index ["user_id"], name: "index_display_ad_events_on_user_id"
  end

  create_table "display_ads", force: :cascade do |t|
    t.boolean "approved", default: false
    t.text "body_markdown"
    t.integer "clicks_count", default: 0
    t.datetime "created_at", null: false
    t.integer "impressions_count", default: 0
    t.integer "organization_id"
    t.string "placement_area"
    t.text "processed_html"
    t.boolean "published", default: false
    t.float "success_rate", default: 0.0
    t.datetime "updated_at", null: false
  end

  create_table "email_authorizations", force: :cascade do |t|
    t.string "confirmation_token"
    t.datetime "created_at", null: false
    t.jsonb "json_data", default: {}, null: false
    t.string "type_of", null: false
    t.datetime "updated_at", null: false
    t.bigint "user_id"
    t.datetime "verified_at"
    t.index ["user_id"], name: "index_email_authorizations_on_user_id"
  end

  create_table "events", force: :cascade do |t|
    t.string "category"
    t.string "cover_image"
    t.datetime "created_at", null: false
    t.text "description_html"
    t.text "description_markdown"
    t.datetime "ends_at"
    t.string "host_name"
    t.boolean "live_now", default: false
    t.string "location_name"
    t.string "location_url"
    t.string "profile_image"
    t.boolean "published"
    t.string "slug"
    t.datetime "starts_at"
    t.string "title"
    t.datetime "updated_at", null: false
  end

  create_table "feedback_messages", force: :cascade do |t|
    t.integer "affected_id"
    t.string "category"
    t.datetime "created_at"
    t.string "feedback_type"
    t.text "message"
    t.integer "offender_id"
    t.string "reported_url"
    t.integer "reporter_id"
    t.string "status", default: "Open"
    t.datetime "updated_at"
    t.index ["affected_id"], name: "index_feedback_messages_on_affected_id"
    t.index ["offender_id"], name: "index_feedback_messages_on_offender_id"
    t.index ["reporter_id"], name: "index_feedback_messages_on_reporter_id"
  end

  create_table "field_test_events", force: :cascade do |t|
    t.datetime "created_at"
    t.bigint "field_test_membership_id"
    t.string "name"
    t.index ["field_test_membership_id"], name: "index_field_test_events_on_field_test_membership_id"
  end

  create_table "field_test_memberships", force: :cascade do |t|
    t.boolean "converted", default: false
    t.datetime "created_at"
    t.string "experiment"
    t.string "participant_id"
    t.string "participant_type"
    t.string "variant"
    t.index ["experiment", "created_at"], name: "index_field_test_memberships_on_experiment_and_created_at"
    t.index ["participant_type", "participant_id", "experiment"], name: "index_field_test_memberships_on_participant", unique: true
  end

  create_table "flipper_features", force: :cascade do |t|
    t.datetime "created_at", null: false
    t.string "key", null: false
    t.datetime "updated_at", null: false
    t.index ["key"], name: "index_flipper_features_on_key", unique: true
  end

  create_table "flipper_gates", force: :cascade do |t|
    t.datetime "created_at", null: false
    t.string "feature_key", null: false
    t.string "key", null: false
    t.datetime "updated_at", null: false
    t.string "value"
    t.index ["feature_key", "key", "value"], name: "index_flipper_gates_on_feature_key_and_key_and_value", unique: true
  end

  create_table "follows", id: :serial, force: :cascade do |t|
    t.boolean "blocked", default: false, null: false
    t.datetime "created_at"
    t.integer "followable_id", null: false
    t.string "followable_type", null: false
    t.integer "follower_id", null: false
    t.string "follower_type", null: false
    t.float "points", default: 1.0
    t.string "subscription_status", default: "all_articles", null: false
    t.datetime "updated_at"
    t.index ["created_at"], name: "index_follows_on_created_at"
    t.index ["followable_id", "followable_type", "follower_id", "follower_type"], name: "index_follows_on_followable_and_follower", unique: true
    t.index ["followable_id", "followable_type"], name: "fk_followables"
    t.index ["follower_id", "follower_type"], name: "fk_follows"
  end

  create_table "github_issues", force: :cascade do |t|
    t.string "category"
    t.datetime "created_at", null: false
    t.string "issue_serialized", default: "--- {}\n"
    t.string "processed_html"
    t.datetime "updated_at", null: false
    t.string "url"
    t.index ["url"], name: "index_github_issues_on_url", unique: true
  end

  create_table "github_repos", force: :cascade do |t|
    t.string "additional_note"
    t.integer "bytes_size"
    t.datetime "created_at", null: false
    t.string "description"
    t.boolean "featured", default: false
    t.boolean "fork", default: false
    t.bigint "github_id_code"
    t.text "info_hash", default: "--- {}\n"
    t.string "language"
    t.string "name"
    t.integer "priority", default: 0
    t.integer "stargazers_count"
    t.datetime "updated_at", null: false
    t.string "url"
    t.bigint "user_id"
    t.integer "watchers_count"
    t.index ["github_id_code"], name: "index_github_repos_on_github_id_code", unique: true
    t.index ["url"], name: "index_github_repos_on_url", unique: true
  end

  create_table "html_variant_successes", force: :cascade do |t|
    t.integer "article_id"
    t.datetime "created_at", null: false
    t.integer "html_variant_id"
    t.datetime "updated_at", null: false
    t.index ["html_variant_id", "article_id"], name: "index_html_variant_successes_on_html_variant_id_and_article_id"
  end

  create_table "html_variant_trials", force: :cascade do |t|
    t.integer "article_id"
    t.datetime "created_at", null: false
    t.integer "html_variant_id"
    t.datetime "updated_at", null: false
    t.index ["html_variant_id", "article_id"], name: "index_html_variant_trials_on_html_variant_id_and_article_id"
  end

  create_table "html_variants", force: :cascade do |t|
    t.boolean "approved", default: false
    t.datetime "created_at", null: false
    t.string "group"
    t.text "html"
    t.string "name"
    t.boolean "published", default: false
    t.float "success_rate", default: 0.0
    t.string "target_tag"
    t.datetime "updated_at", null: false
    t.bigint "user_id"
    t.index ["name"], name: "index_html_variants_on_name", unique: true
  end

  create_table "identities", id: :serial, force: :cascade do |t|
    t.text "auth_data_dump"
    t.datetime "created_at", null: false
    t.string "provider"
    t.string "secret"
    t.string "token"
    t.string "uid"
    t.datetime "updated_at", null: false
    t.integer "user_id"
    t.index ["provider", "uid"], name: "index_identities_on_provider_and_uid", unique: true
    t.index ["provider", "user_id"], name: "index_identities_on_provider_and_user_id", unique: true
  end

  create_table "mentions", force: :cascade do |t|
    t.datetime "created_at", null: false
    t.bigint "mentionable_id"
    t.string "mentionable_type"
    t.datetime "updated_at", null: false
    t.bigint "user_id"
    t.index ["user_id", "mentionable_id", "mentionable_type"], name: "index_mentions_on_user_id_and_mentionable_id_mentionable_type", unique: true
  end

  create_table "messages", force: :cascade do |t|
    t.string "chat_action"
    t.bigint "chat_channel_id", null: false
    t.datetime "created_at", null: false
    t.datetime "edited_at"
    t.string "message_html", null: false
    t.string "message_markdown", null: false
    t.datetime "updated_at", null: false
    t.bigint "user_id", null: false
    t.index ["chat_channel_id"], name: "index_messages_on_chat_channel_id"
    t.index ["user_id"], name: "index_messages_on_user_id"
  end

  create_table "notes", force: :cascade do |t|
    t.bigint "author_id"
    t.text "content"
    t.datetime "created_at", null: false
    t.bigint "noteable_id"
    t.string "noteable_type"
    t.string "reason"
    t.datetime "updated_at", null: false
  end

  create_table "notification_subscriptions", force: :cascade do |t|
    t.text "config", default: "all_comments", null: false
    t.datetime "created_at", null: false
    t.bigint "notifiable_id", null: false
    t.string "notifiable_type", null: false
    t.datetime "updated_at", null: false
    t.bigint "user_id", null: false
    t.index ["notifiable_id", "notifiable_type", "config"], name: "index_notification_subscriptions_on_notifiable_and_config"
    t.index ["user_id", "notifiable_type", "notifiable_id"], name: "idx_notification_subs_on_user_id_notifiable_type_notifiable_id", unique: true
  end

  create_table "notifications", id: :serial, force: :cascade do |t|
    t.string "action"
    t.datetime "created_at", null: false
    t.jsonb "json_data"
    t.integer "notifiable_id"
    t.string "notifiable_type"
    t.datetime "notified_at"
    t.bigint "organization_id"
    t.boolean "read", default: false
    t.datetime "updated_at", null: false
    t.integer "user_id"
    t.index ["created_at"], name: "index_notifications_on_created_at"
    t.index ["json_data"], name: "index_notifications_on_json_data", using: :gin
    t.index ["notifiable_id", "notifiable_type", "action"], name: "index_notifications_on_notifiable_id_notifiable_type_and_action"
    t.index ["notifiable_type"], name: "index_notifications_on_notifiable_type"
    t.index ["notified_at"], name: "index_notifications_on_notified_at"
    t.index ["organization_id", "notifiable_id", "notifiable_type", "action"], name: "index_notifications_on_org_notifiable_and_action_not_null", unique: true, where: "(action IS NOT NULL)"
    t.index ["organization_id", "notifiable_id", "notifiable_type"], name: "index_notifications_on_org_notifiable_action_is_null", unique: true, where: "(action IS NULL)"
    t.index ["organization_id"], name: "index_notifications_on_organization_id"
    t.index ["user_id", "notifiable_id", "notifiable_type", "action"], name: "index_notifications_on_user_notifiable_and_action_not_null", unique: true, where: "(action IS NOT NULL)"
    t.index ["user_id", "notifiable_id", "notifiable_type"], name: "index_notifications_on_user_notifiable_action_is_null", unique: true, where: "(action IS NULL)"
    t.index ["user_id", "organization_id", "notifiable_id", "notifiable_type", "action"], name: "index_notifications_user_id_organization_id_notifiable_action", unique: true
    t.index ["user_id"], name: "index_notifications_on_user_id"
  end

  create_table "oauth_access_grants", force: :cascade do |t|
    t.bigint "application_id", null: false
    t.datetime "created_at", null: false
    t.integer "expires_in", null: false
    t.text "redirect_uri", null: false
    t.bigint "resource_owner_id", null: false
    t.datetime "revoked_at"
    t.string "scopes"
    t.string "token", null: false
    t.index ["application_id"], name: "index_oauth_access_grants_on_application_id"
    t.index ["resource_owner_id"], name: "index_oauth_access_grants_on_resource_owner_id"
    t.index ["token"], name: "index_oauth_access_grants_on_token", unique: true
  end

  create_table "oauth_access_tokens", force: :cascade do |t|
    t.bigint "application_id", null: false
    t.datetime "created_at", null: false
    t.integer "expires_in"
    t.string "previous_refresh_token", default: "", null: false
    t.string "refresh_token"
    t.bigint "resource_owner_id"
    t.datetime "revoked_at"
    t.string "scopes"
    t.string "token", null: false
    t.index ["application_id"], name: "index_oauth_access_tokens_on_application_id"
    t.index ["refresh_token"], name: "index_oauth_access_tokens_on_refresh_token", unique: true
    t.index ["resource_owner_id"], name: "index_oauth_access_tokens_on_resource_owner_id"
    t.index ["token"], name: "index_oauth_access_tokens_on_token", unique: true
  end

  create_table "oauth_applications", force: :cascade do |t|
    t.boolean "confidential", default: true, null: false
    t.datetime "created_at", null: false
    t.string "name", null: false
    t.text "redirect_uri", null: false
    t.string "scopes", default: "", null: false
    t.string "secret", null: false
    t.string "uid", null: false
    t.datetime "updated_at", null: false
    t.index ["uid"], name: "index_oauth_applications_on_uid", unique: true
  end

  create_table "organization_memberships", force: :cascade do |t|
    t.datetime "created_at", null: false
    t.bigint "organization_id", null: false
    t.string "type_of_user", null: false
    t.datetime "updated_at", null: false
    t.bigint "user_id", null: false
    t.string "user_title"
    t.index ["user_id", "organization_id"], name: "index_organization_memberships_on_user_id_and_organization_id", unique: true
  end

  create_table "organizations", force: :cascade do |t|
    t.integer "articles_count", default: 0, null: false
    t.string "bg_color_hex"
    t.string "company_size"
    t.datetime "created_at", null: false
    t.integer "credits_count", default: 0, null: false
    t.text "cta_body_markdown"
    t.string "cta_button_text"
    t.string "cta_button_url"
    t.text "cta_processed_html"
    t.string "dark_nav_image"
    t.string "email"
    t.string "github_username"
    t.datetime "last_article_at", default: "2017-01-01 05:00:00"
    t.string "location"
    t.string "name"
    t.string "nav_image"
    t.string "old_old_slug"
    t.string "old_slug"
    t.string "profile_image"
    t.datetime "profile_updated_at", default: "2017-01-01 05:00:00"
    t.text "proof"
    t.string "secret"
    t.string "slug"
    t.integer "spent_credits_count", default: 0, null: false
    t.string "story"
    t.text "summary"
    t.string "tag_line"
    t.string "tech_stack"
    t.string "text_color_hex"
    t.string "twitter_username"
    t.integer "unspent_credits_count", default: 0, null: false
    t.datetime "updated_at", null: false
    t.string "url"
    t.index ["secret"], name: "index_organizations_on_secret", unique: true
    t.index ["slug"], name: "index_organizations_on_slug", unique: true
  end

  create_table "page_views", force: :cascade do |t|
    t.bigint "article_id"
    t.integer "counts_for_number_of_views", default: 1
    t.datetime "created_at", null: false
    t.string "domain"
    t.string "path"
    t.string "referrer"
    t.integer "time_tracked_in_seconds", default: 15
    t.datetime "updated_at", null: false
    t.string "user_agent"
    t.bigint "user_id"
    t.index ["article_id"], name: "index_page_views_on_article_id"
    t.index ["created_at"], name: "index_page_views_on_created_at"
    t.index ["user_id"], name: "index_page_views_on_user_id"
  end

  create_table "pages", force: :cascade do |t|
    t.text "body_html"
    t.jsonb "body_json"
    t.text "body_markdown"
    t.datetime "created_at", null: false
    t.string "description"
    t.boolean "is_top_level_path", default: false
    t.text "processed_html"
    t.string "slug"
    t.string "social_image"
    t.string "template"
    t.string "title"
    t.datetime "updated_at", null: false
    t.index ["slug"], name: "index_pages_on_slug", unique: true
  end

  create_table "podcast_episodes", force: :cascade do |t|
    t.boolean "any_comments_hidden", default: false
    t.text "body"
    t.integer "comments_count", default: 0, null: false
    t.datetime "created_at", null: false
    t.integer "duration_in_seconds"
    t.string "guid", null: false
    t.boolean "https", default: true
    t.string "image"
    t.string "itunes_url"
    t.string "media_url", null: false
    t.bigint "podcast_id"
    t.text "processed_html"
    t.datetime "published_at"
    t.text "quote"
    t.boolean "reachable", default: true
    t.integer "reactions_count", default: 0, null: false
    t.string "slug", null: false
    t.string "social_image"
    t.string "status_notice"
    t.string "subtitle"
    t.text "summary"
    t.string "title", null: false
    t.datetime "updated_at", null: false
    t.string "website_url"
    t.index ["guid"], name: "index_podcast_episodes_on_guid", unique: true
    t.index ["media_url"], name: "index_podcast_episodes_on_media_url", unique: true
    t.index ["podcast_id"], name: "index_podcast_episodes_on_podcast_id"
    t.index ["title"], name: "index_podcast_episodes_on_title"
    t.index ["website_url"], name: "index_podcast_episodes_on_website_url"
  end

  create_table "podcasts", force: :cascade do |t|
    t.string "android_url"
    t.datetime "created_at", null: false
    t.bigint "creator_id"
    t.text "description"
    t.string "feed_url", null: false
    t.string "image", null: false
    t.string "itunes_url"
    t.string "main_color_hex", null: false
    t.string "overcast_url"
    t.string "pattern_image"
    t.boolean "published", default: false
    t.boolean "reachable", default: true
    t.string "slug", null: false
    t.string "soundcloud_url"
    t.text "status_notice", default: ""
    t.string "title", null: false
    t.string "twitter_username"
    t.boolean "unique_website_url?", default: true
    t.datetime "updated_at", null: false
    t.string "website_url"
    t.index ["creator_id"], name: "index_podcasts_on_creator_id"
    t.index ["feed_url"], name: "index_podcasts_on_feed_url", unique: true
    t.index ["slug"], name: "index_podcasts_on_slug", unique: true
  end

  create_table "poll_options", force: :cascade do |t|
    t.datetime "created_at", null: false
    t.string "markdown"
    t.bigint "poll_id"
    t.integer "poll_votes_count", default: 0, null: false
    t.string "processed_html"
    t.datetime "updated_at", null: false
  end

  create_table "poll_skips", force: :cascade do |t|
    t.datetime "created_at", null: false
    t.bigint "poll_id"
    t.datetime "updated_at", null: false
    t.bigint "user_id"
    t.index ["poll_id", "user_id"], name: "index_poll_skips_on_poll_and_user", unique: true
  end

  create_table "poll_votes", force: :cascade do |t|
    t.datetime "created_at", null: false
    t.bigint "poll_id", null: false
    t.bigint "poll_option_id", null: false
    t.datetime "updated_at", null: false
    t.bigint "user_id", null: false
    t.index ["poll_id", "user_id"], name: "index_poll_votes_on_poll_id_and_user_id", unique: true
    t.index ["poll_option_id", "user_id"], name: "index_poll_votes_on_poll_option_and_user", unique: true
  end

  create_table "polls", force: :cascade do |t|
    t.bigint "article_id"
    t.datetime "created_at", null: false
    t.integer "poll_options_count", default: 0, null: false
    t.integer "poll_skips_count", default: 0, null: false
    t.integer "poll_votes_count", default: 0, null: false
    t.string "prompt_html"
    t.string "prompt_markdown"
    t.datetime "updated_at", null: false
  end

  create_table "profile_fields", force: :cascade do |t|
    t.boolean "active", default: true, null: false
    t.datetime "created_at", precision: 6, null: false
    t.string "description"
<<<<<<< HEAD
=======
    t.string "group"
>>>>>>> c2d23cfc
    t.integer "input_type", default: 0, null: false
    t.citext "label", null: false
    t.string "placeholder_text"
    t.datetime "updated_at", precision: 6, null: false
    t.index ["label"], name: "index_profile_fields_on_label", unique: true
  end

  create_table "profile_pins", force: :cascade do |t|
    t.datetime "created_at", null: false
    t.bigint "pinnable_id"
    t.string "pinnable_type"
    t.bigint "profile_id"
    t.string "profile_type"
    t.datetime "updated_at", null: false
    t.index ["pinnable_id", "profile_id", "profile_type", "pinnable_type"], name: "idx_pins_on_pinnable_id_profile_id_profile_type_pinnable_type", unique: true
    t.index ["pinnable_id"], name: "index_profile_pins_on_pinnable_id"
    t.index ["profile_id"], name: "index_profile_pins_on_profile_id"
  end

  create_table "rating_votes", force: :cascade do |t|
    t.bigint "article_id"
    t.string "context", default: "explicit"
    t.datetime "created_at", null: false
    t.string "group"
    t.float "rating"
    t.datetime "updated_at", null: false
    t.bigint "user_id"
    t.index ["article_id"], name: "index_rating_votes_on_article_id"
    t.index ["user_id", "article_id", "context"], name: "index_rating_votes_on_user_id_and_article_id_and_context", unique: true
    t.index ["user_id"], name: "index_rating_votes_on_user_id"
  end

  create_table "reactions", id: :serial, force: :cascade do |t|
    t.string "category"
    t.datetime "created_at", null: false
    t.float "points", default: 1.0
    t.integer "reactable_id"
    t.string "reactable_type"
    t.string "status", default: "valid"
    t.datetime "updated_at", null: false
    t.integer "user_id"
    t.index ["category"], name: "index_reactions_on_category"
    t.index ["created_at"], name: "index_reactions_on_created_at"
    t.index ["points"], name: "index_reactions_on_points"
    t.index ["reactable_id", "reactable_type"], name: "index_reactions_on_reactable_id_and_reactable_type"
    t.index ["reactable_id"], name: "index_reactions_on_reactable_id"
    t.index ["reactable_type"], name: "index_reactions_on_reactable_type"
    t.index ["user_id", "reactable_id", "reactable_type", "category"], name: "index_reactions_on_user_id_reactable_id_reactable_type_category", unique: true
    t.index ["user_id"], name: "index_reactions_on_user_id"
  end

  create_table "response_templates", force: :cascade do |t|
    t.text "content", null: false
    t.string "content_type", null: false
    t.datetime "created_at", null: false
    t.string "title", null: false
    t.string "type_of", null: false
    t.datetime "updated_at", null: false
    t.bigint "user_id"
    t.index ["content", "user_id", "type_of", "content_type"], name: "idx_response_templates_on_content_user_id_type_of_content_type", unique: true
    t.index ["type_of"], name: "index_response_templates_on_type_of"
    t.index ["user_id", "type_of"], name: "index_response_templates_on_user_id_and_type_of"
    t.index ["user_id"], name: "index_response_templates_on_user_id"
  end

  create_table "roles", force: :cascade do |t|
    t.datetime "created_at"
    t.string "name"
    t.bigint "resource_id"
    t.string "resource_type"
    t.datetime "updated_at"
    t.index ["name", "resource_type", "resource_id"], name: "index_roles_on_name_and_resource_type_and_resource_id"
    t.index ["name"], name: "index_roles_on_name"
  end

  create_table "site_configs", force: :cascade do |t|
    t.datetime "created_at", null: false
    t.datetime "updated_at", null: false
    t.text "value"
    t.string "var", null: false
    t.index ["var"], name: "index_site_configs_on_var", unique: true
  end

  create_table "sponsorships", force: :cascade do |t|
    t.text "blurb_html"
    t.datetime "created_at", null: false
    t.datetime "expires_at"
    t.integer "featured_number", default: 0, null: false
    t.text "instructions"
    t.datetime "instructions_updated_at"
    t.string "level", null: false
    t.bigint "organization_id"
    t.bigint "sponsorable_id"
    t.string "sponsorable_type"
    t.string "status", default: "none", null: false
    t.string "tagline"
    t.datetime "updated_at", null: false
    t.string "url"
    t.bigint "user_id"
    t.index ["level"], name: "index_sponsorships_on_level"
    t.index ["organization_id"], name: "index_sponsorships_on_organization_id"
    t.index ["sponsorable_id", "sponsorable_type"], name: "index_sponsorships_on_sponsorable_id_and_sponsorable_type"
    t.index ["status"], name: "index_sponsorships_on_status"
    t.index ["user_id"], name: "index_sponsorships_on_user_id"
  end

  create_table "tag_adjustments", force: :cascade do |t|
    t.string "adjustment_type"
    t.bigint "article_id"
    t.datetime "created_at", null: false
    t.string "reason_for_adjustment"
    t.string "status"
    t.bigint "tag_id"
    t.string "tag_name"
    t.datetime "updated_at", null: false
    t.bigint "user_id"
    t.index ["tag_name", "article_id"], name: "index_tag_adjustments_on_tag_name_and_article_id", unique: true
  end

  create_table "taggings", force: :cascade do |t|
    t.string "context", limit: 128
    t.datetime "created_at"
    t.bigint "tag_id"
    t.bigint "taggable_id"
    t.string "taggable_type"
    t.bigint "tagger_id"
    t.string "tagger_type"
    t.index ["context"], name: "index_taggings_on_context"
    t.index ["tag_id", "taggable_id", "taggable_type", "context", "tagger_id", "tagger_type"], name: "taggings_idx", unique: true
    t.index ["tag_id"], name: "index_taggings_on_tag_id"
    t.index ["taggable_id", "taggable_type", "context"], name: "index_taggings_on_taggable_id_and_taggable_type_and_context"
    t.index ["taggable_id", "taggable_type", "tagger_id", "context"], name: "taggings_idy"
    t.index ["taggable_id"], name: "index_taggings_on_taggable_id"
    t.index ["taggable_type"], name: "index_taggings_on_taggable_type"
    t.index ["tagger_id", "tagger_type"], name: "index_taggings_on_tagger_id_and_tagger_type"
    t.index ["tagger_id"], name: "index_taggings_on_tagger_id"
  end

  create_table "tags", force: :cascade do |t|
    t.string "alias_for"
    t.bigint "badge_id"
    t.string "bg_color_hex"
    t.string "buffer_profile_id_code"
    t.string "category", default: "uncategorized", null: false
    t.datetime "created_at"
    t.integer "hotness_score", default: 0
    t.string "keywords_for_search"
    t.bigint "mod_chat_channel_id"
    t.string "name"
    t.string "pretty_name"
    t.string "profile_image"
    t.boolean "requires_approval", default: false
    t.text "rules_html"
    t.text "rules_markdown"
    t.string "short_summary"
    t.string "social_image"
    t.string "social_preview_template", default: "article"
    t.text "submission_template"
    t.boolean "supported", default: false
    t.integer "taggings_count", default: 0
    t.string "text_color_hex"
    t.datetime "updated_at"
    t.text "wiki_body_html"
    t.text "wiki_body_markdown"
    t.index ["name"], name: "index_tags_on_name", unique: true
    t.index ["social_preview_template"], name: "index_tags_on_social_preview_template"
  end

  create_table "tweets", force: :cascade do |t|
    t.datetime "created_at", null: false
    t.text "extended_entities_serialized", default: "--- {}\n"
    t.integer "favorite_count"
    t.text "full_fetched_object_serialized", default: "--- {}\n"
    t.string "hashtags_serialized", default: "--- []\n"
    t.string "in_reply_to_status_id_code"
    t.string "in_reply_to_user_id_code"
    t.string "in_reply_to_username"
    t.boolean "is_quote_status"
    t.datetime "last_fetched_at"
    t.text "media_serialized", default: "--- []\n"
    t.string "mentioned_usernames_serialized", default: "--- []\n"
    t.string "profile_image"
    t.string "quoted_tweet_id_code"
    t.integer "retweet_count"
    t.string "source"
    t.string "text"
    t.datetime "tweeted_at"
    t.string "twitter_id_code"
    t.string "twitter_name"
    t.string "twitter_uid"
    t.integer "twitter_user_followers_count"
    t.integer "twitter_user_following_count"
    t.string "twitter_username"
    t.datetime "updated_at", null: false
    t.text "urls_serialized", default: "--- []\n"
    t.bigint "user_id"
    t.boolean "user_is_verified"
  end

  create_table "user_blocks", force: :cascade do |t|
    t.bigint "blocked_id", null: false
    t.bigint "blocker_id", null: false
    t.string "config", default: "default", null: false
    t.datetime "created_at", null: false
    t.datetime "updated_at", null: false
    t.index ["blocked_id", "blocker_id"], name: "index_user_blocks_on_blocked_id_and_blocker_id", unique: true
  end

  create_table "user_subscriptions", force: :cascade do |t|
    t.bigint "author_id", null: false
    t.datetime "created_at", precision: 6, null: false
    t.string "subscriber_email", null: false
    t.bigint "subscriber_id", null: false
    t.datetime "updated_at", precision: 6, null: false
    t.bigint "user_subscription_sourceable_id", null: false
    t.string "user_subscription_sourceable_type", null: false
    t.index ["author_id"], name: "index_user_subscriptions_on_author_id"
    t.index ["subscriber_email"], name: "index_user_subscriptions_on_subscriber_email"
    t.index ["subscriber_id", "subscriber_email", "user_subscription_sourceable_type", "user_subscription_sourceable_id"], name: "index_subscriber_id_and_email_with_user_subscription_source", unique: true
    t.index ["subscriber_id"], name: "index_user_subscriptions_on_subscriber_id"
    t.index ["user_subscription_sourceable_type", "user_subscription_sourceable_id"], name: "index_on_user_subscription_sourcebable_type_and_id"
  end

  create_table "users", id: :serial, force: :cascade do |t|
    t.integer "articles_count", default: 0, null: false
    t.string "available_for"
    t.integer "badge_achievements_count", default: 0, null: false
    t.string "behance_url"
    t.string "bg_color_hex"
    t.bigint "blocked_by_count", default: 0, null: false
    t.bigint "blocking_others_count", default: 0, null: false
    t.boolean "checked_code_of_conduct", default: false
    t.boolean "checked_terms_and_conditions", default: false
    t.integer "comments_count", default: 0, null: false
    t.string "config_font", default: "default"
    t.string "config_navbar", default: "default", null: false
    t.string "config_theme", default: "default"
    t.datetime "confirmation_sent_at"
    t.string "confirmation_token"
    t.datetime "confirmed_at"
    t.boolean "contact_consent", default: false
    t.datetime "created_at", null: false
    t.integer "credits_count", default: 0, null: false
    t.datetime "current_sign_in_at"
    t.inet "current_sign_in_ip"
    t.string "currently_hacking_on"
    t.string "currently_learning"
    t.string "currently_streaming_on"
    t.boolean "display_announcements", default: true
    t.boolean "display_sponsors", default: true
    t.string "dribbble_url"
    t.string "editor_version", default: "v1"
    t.string "education"
    t.string "email"
    t.boolean "email_badge_notifications", default: true
    t.boolean "email_comment_notifications", default: true
    t.boolean "email_community_mod_newsletter", default: false
    t.boolean "email_connect_messages", default: true
    t.boolean "email_digest_periodic", default: true, null: false
    t.boolean "email_follower_notifications", default: true
    t.boolean "email_membership_newsletter", default: false
    t.boolean "email_mention_notifications", default: true
    t.boolean "email_newsletter", default: true
    t.boolean "email_public", default: false
    t.boolean "email_tag_mod_newsletter", default: false
    t.boolean "email_unread_notifications", default: true
    t.string "employer_name"
    t.string "employer_url"
    t.string "employment_title"
    t.string "encrypted_password", default: "", null: false
    t.integer "experience_level"
    t.boolean "export_requested", default: false
    t.datetime "exported_at"
    t.string "facebook_url"
    t.integer "failed_attempts", default: 0
    t.boolean "feed_admin_publish_permission", default: true
    t.datetime "feed_fetched_at", default: "2017-01-01 05:00:00"
    t.boolean "feed_mark_canonical", default: false
    t.boolean "feed_referential_link", default: true, null: false
    t.string "feed_url"
    t.integer "following_orgs_count", default: 0, null: false
    t.integer "following_tags_count", default: 0, null: false
    t.integer "following_users_count", default: 0, null: false
    t.datetime "github_created_at"
    t.datetime "github_repos_updated_at", default: "2017-01-01 05:00:00"
    t.string "github_username"
    t.string "gitlab_url"
    t.string "inbox_guidelines"
    t.string "inbox_type", default: "private"
    t.string "instagram_url"
    t.datetime "invitation_accepted_at"
    t.datetime "invitation_created_at"
    t.integer "invitation_limit"
    t.datetime "invitation_sent_at"
    t.string "invitation_token"
    t.integer "invitations_count", default: 0
    t.bigint "invited_by_id"
    t.string "invited_by_type"
    t.jsonb "language_settings", default: {}, null: false
    t.datetime "last_article_at", default: "2017-01-01 05:00:00"
    t.datetime "last_comment_at", default: "2017-01-01 05:00:00"
    t.datetime "last_followed_at"
    t.datetime "last_moderation_notification", default: "2017-01-01 05:00:00"
    t.datetime "last_notification_activity"
    t.string "last_onboarding_page"
    t.datetime "last_sign_in_at"
    t.inet "last_sign_in_ip"
    t.string "linkedin_url"
    t.string "location"
    t.datetime "locked_at"
    t.boolean "looking_for_work", default: false
    t.boolean "looking_for_work_publicly", default: false
    t.string "mastodon_url"
    t.string "medium_url"
    t.boolean "mobile_comment_notifications", default: true
    t.boolean "mod_roundrobin_notifications", default: true
    t.integer "monthly_dues", default: 0
    t.string "mostly_work_with"
    t.string "name"
    t.string "old_old_username"
    t.string "old_username"
    t.boolean "onboarding_package_requested", default: false
    t.datetime "organization_info_updated_at"
    t.string "payment_pointer"
    t.boolean "permit_adjacent_sponsors", default: true
    t.string "profile_image"
    t.datetime "profile_updated_at", default: "2017-01-01 05:00:00"
    t.integer "rating_votes_count", default: 0, null: false
    t.integer "reactions_count", default: 0, null: false
    t.boolean "registered", default: true
    t.datetime "registered_at"
    t.datetime "remember_created_at"
    t.string "remember_token"
    t.float "reputation_modifier", default: 1.0
    t.datetime "reset_password_sent_at"
    t.string "reset_password_token"
    t.boolean "saw_onboarding", default: true
    t.integer "score", default: 0
    t.string "secret"
    t.integer "sign_in_count", default: 0, null: false
    t.string "signup_cta_variant"
    t.integer "spent_credits_count", default: 0, null: false
    t.string "stackoverflow_url"
    t.string "stripe_id_code"
    t.integer "subscribed_to_user_subscriptions_count", default: 0, null: false
    t.text "summary"
    t.string "text_color_hex"
    t.string "twitch_url"
    t.string "twitch_username"
    t.datetime "twitter_created_at"
    t.integer "twitter_followers_count"
    t.integer "twitter_following_count"
    t.string "twitter_username"
    t.string "unconfirmed_email"
    t.string "unlock_token"
    t.integer "unspent_credits_count", default: 0, null: false
    t.datetime "updated_at", null: false
    t.string "username"
    t.string "website_url"
    t.boolean "welcome_notifications", default: true, null: false
    t.datetime "workshop_expiration"
    t.string "youtube_url"
    t.index ["confirmation_token"], name: "index_users_on_confirmation_token", unique: true
    t.index ["created_at"], name: "index_users_on_created_at"
    t.index ["email"], name: "index_users_on_email", unique: true
    t.index ["github_username"], name: "index_users_on_github_username", unique: true
    t.index ["invitation_token"], name: "index_users_on_invitation_token", unique: true
    t.index ["invitations_count"], name: "index_users_on_invitations_count"
    t.index ["invited_by_id"], name: "index_users_on_invited_by_id"
    t.index ["invited_by_type", "invited_by_id"], name: "index_users_on_invited_by_type_and_invited_by_id"
    t.index ["language_settings"], name: "index_users_on_language_settings", using: :gin
    t.index ["old_old_username"], name: "index_users_on_old_old_username"
    t.index ["reset_password_token"], name: "index_users_on_reset_password_token", unique: true
    t.index ["twitter_username"], name: "index_users_on_twitter_username", unique: true
    t.index ["username"], name: "index_users_on_username", unique: true
  end

  create_table "users_roles", id: false, force: :cascade do |t|
    t.bigint "role_id"
    t.integer "user_id"
    t.index ["user_id", "role_id"], name: "index_users_roles_on_user_id_and_role_id"
  end

  create_table "webhook_endpoints", force: :cascade do |t|
    t.datetime "created_at", null: false
    t.string "events", null: false, array: true
    t.bigint "oauth_application_id"
    t.string "source"
    t.string "target_url", null: false
    t.datetime "updated_at", null: false
    t.bigint "user_id", null: false
    t.index ["events"], name: "index_webhook_endpoints_on_events"
    t.index ["oauth_application_id"], name: "index_webhook_endpoints_on_oauth_application_id"
    t.index ["target_url"], name: "index_webhook_endpoints_on_target_url", unique: true
    t.index ["user_id"], name: "index_webhook_endpoints_on_user_id"
  end

  create_table "welcome_notifications", force: :cascade do |t|
    t.datetime "created_at", precision: 6, null: false
    t.datetime "updated_at", precision: 6, null: false
  end

  add_foreign_key "api_secrets", "users", on_delete: :cascade
  add_foreign_key "audit_logs", "users"
  add_foreign_key "badge_achievements", "badges"
  add_foreign_key "badge_achievements", "users"
  add_foreign_key "chat_channel_memberships", "chat_channels"
  add_foreign_key "chat_channel_memberships", "users"
  add_foreign_key "classified_listings", "classified_listing_categories"
  add_foreign_key "classified_listings", "users", on_delete: :cascade
  add_foreign_key "email_authorizations", "users", on_delete: :cascade
  add_foreign_key "identities", "users", on_delete: :cascade
  add_foreign_key "messages", "chat_channels"
  add_foreign_key "messages", "users"
  add_foreign_key "notification_subscriptions", "users", on_delete: :cascade
  add_foreign_key "oauth_access_grants", "oauth_applications", column: "application_id"
  add_foreign_key "oauth_access_grants", "users", column: "resource_owner_id"
  add_foreign_key "oauth_access_tokens", "oauth_applications", column: "application_id"
  add_foreign_key "oauth_access_tokens", "users", column: "resource_owner_id"
  add_foreign_key "page_views", "articles", on_delete: :cascade
  add_foreign_key "podcasts", "users", column: "creator_id"
  add_foreign_key "response_templates", "users"
  add_foreign_key "sponsorships", "organizations"
  add_foreign_key "sponsorships", "users"
  add_foreign_key "tag_adjustments", "articles", on_delete: :cascade
  add_foreign_key "tag_adjustments", "tags", on_delete: :cascade
  add_foreign_key "tag_adjustments", "users", on_delete: :cascade
  add_foreign_key "user_blocks", "users", column: "blocked_id"
  add_foreign_key "user_blocks", "users", column: "blocker_id"
  add_foreign_key "user_subscriptions", "users", column: "author_id"
  add_foreign_key "user_subscriptions", "users", column: "subscriber_id"
  add_foreign_key "users_roles", "users", on_delete: :cascade
  add_foreign_key "webhook_endpoints", "oauth_applications"
  add_foreign_key "webhook_endpoints", "users"
end<|MERGE_RESOLUTION|>--- conflicted
+++ resolved
@@ -10,11 +10,7 @@
 #
 # It's strongly recommended that you check this file into your version control system.
 
-<<<<<<< HEAD
-ActiveRecord::Schema.define(version: 2020_08_04_035648) do
-=======
 ActiveRecord::Schema.define(version: 2020_08_05_050048) do
->>>>>>> c2d23cfc
 
   # These are extensions that must be enabled in order to support this database
   enable_extension "citext"
@@ -929,10 +925,7 @@
     t.boolean "active", default: true, null: false
     t.datetime "created_at", precision: 6, null: false
     t.string "description"
-<<<<<<< HEAD
-=======
     t.string "group"
->>>>>>> c2d23cfc
     t.integer "input_type", default: 0, null: false
     t.citext "label", null: false
     t.string "placeholder_text"
