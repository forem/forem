--- conflicted
+++ resolved
@@ -10,12 +10,7 @@
 #
 # It's strongly recommended that you check this file into your version control system.
 
-<<<<<<< HEAD
-ActiveRecord::Schema.define(version: 2020_01_17_135902) do
-=======
 ActiveRecord::Schema.define(version: 2020_01_20_053525) do
-
->>>>>>> ba139f58
   # These are extensions that must be enabled in order to support this database
   enable_extension "plpgsql"
 
