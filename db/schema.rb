# frozen_string_literal: true

# This file is auto-generated from the current state of the database. Instead
# of editing this file, please use the migrations feature of Active Record to
# incrementally modify your database, and then regenerate this schema definition.
#
# Note that this schema.rb definition is the authoritative source for your
# database schema. If you need to create the application database on another
# system, you should be using db:schema:load, not running all the migrations
# from scratch. The latter is a flawed and unsustainable approach (the more migrations
# you'll amass, the slower it'll run and the greater likelihood for issues).
#
# It's strongly recommended that you check this file into your version control system.

<<<<<<< HEAD
ActiveRecord::Schema.define(version: 2019_06_11_195955) do
=======
ActiveRecord::Schema.define(version: 2019_06_12_095959) do
>>>>>>> 2c05bbc0
  # These are extensions that must be enabled in order to support this database
  enable_extension "plpgsql"

  create_table "ahoy_messages", id: :serial, force: :cascade do |t|
    t.datetime "clicked_at"
    t.text "content"
    t.integer "feedback_message_id"
    t.string "mailer"
    t.datetime "opened_at"
    t.datetime "sent_at"
    t.text "subject"
    t.text "to"
    t.string "token"
    t.integer "user_id"
    t.string "user_type"
    t.string "utm_campaign"
    t.string "utm_content"
    t.string "utm_medium"
    t.string "utm_source"
    t.string "utm_term"
    t.index ["token"], name: "index_ahoy_messages_on_token"
    t.index ["user_id", "user_type"], name: "index_ahoy_messages_on_user_id_and_user_type"
  end

  create_table "api_secrets", force: :cascade do |t|
    t.datetime "created_at", null: false
    t.string "description", null: false
    t.string "secret"
    t.datetime "updated_at", null: false
    t.integer "user_id"
    t.index ["secret"], name: "index_api_secrets_on_secret", unique: true
    t.index ["user_id"], name: "index_api_secrets_on_user_id"
  end

  create_table "articles", id: :serial, force: :cascade do |t|
    t.string "abuse_removal_reason"
    t.boolean "allow_big_edits", default: true
    t.boolean "allow_small_edits", default: true
    t.float "amount_due", default: 0.0
    t.float "amount_paid", default: 0.0
    t.boolean "approved", default: false
    t.boolean "archived", default: false
    t.boolean "automatically_renew", default: false
    t.text "body_html"
    t.text "body_markdown"
    t.jsonb "boost_states", default: {}, null: false
    t.text "cached_organization"
    t.string "cached_tag_list"
    t.text "cached_user"
    t.string "cached_user_name"
    t.string "cached_user_username"
    t.string "canonical_url"
    t.integer "collection_id"
    t.integer "collection_position"
    t.string "comment_template"
    t.integer "comments_count", default: 0, null: false
    t.datetime "created_at", null: false
    t.datetime "crossposted_at"
    t.string "description"
    t.datetime "edited_at"
    t.boolean "email_digest_eligible", default: true
    t.float "experience_level_rating", default: 5.0
    t.float "experience_level_rating_distribution", default: 5.0
    t.datetime "facebook_last_buffered"
    t.boolean "featured", default: false
    t.float "featured_clickthrough_rate", default: 0.0
    t.integer "featured_impressions", default: 0
    t.integer "featured_number"
    t.string "feed_source_url"
    t.integer "hotness_score", default: 0
    t.string "ids_for_suggested_articles", default: "[]"
    t.integer "job_opportunity_id"
    t.string "language"
    t.datetime "last_buffered"
    t.datetime "last_comment_at", default: "2017-01-01 05:00:00"
    t.datetime "last_experience_level_rating_at"
    t.datetime "last_invoiced_at"
    t.decimal "lat", precision: 10, scale: 6
    t.boolean "live_now", default: false
    t.decimal "long", precision: 10, scale: 6
    t.string "main_image"
    t.string "main_image_background_hex_color", default: "#dddddd"
    t.string "main_tag_name_for_social"
    t.string "name_within_collection"
    t.integer "organic_page_views_count", default: 0
    t.integer "organic_page_views_past_month_count", default: 0
    t.integer "organic_page_views_past_week_count", default: 0
    t.integer "organization_id"
    t.datetime "originally_published_at"
    t.integer "page_views_count", default: 0
    t.boolean "paid", default: false
    t.string "password"
    t.string "path"
    t.integer "positive_reactions_count", default: 0, null: false
    t.integer "previous_positive_reactions_count", default: 0
    t.text "processed_html"
    t.boolean "published", default: false
    t.datetime "published_at"
    t.boolean "published_from_feed", default: false
    t.integer "rating_votes_count", default: 0, null: false
    t.integer "reactions_count", default: 0, null: false
    t.integer "reading_time", default: 0
    t.boolean "receive_notifications", default: true
    t.boolean "removed_for_abuse", default: false
    t.integer "score", default: 0
    t.integer "second_user_id"
    t.boolean "show_comments", default: true
    t.text "slug"
    t.string "social_image"
    t.integer "spaminess_rating", default: 0
    t.integer "third_user_id"
    t.string "title"
    t.datetime "updated_at", null: false
    t.integer "user_id"
    t.string "video"
    t.string "video_closed_caption_track_url"
    t.string "video_code"
    t.float "video_duration_in_seconds", default: 0.0
    t.string "video_source_url"
    t.string "video_state"
    t.string "video_thumbnail_url"
    t.index ["boost_states"], name: "index_articles_on_boost_states", using: :gin
    t.index ["featured_number"], name: "index_articles_on_featured_number"
    t.index ["hotness_score"], name: "index_articles_on_hotness_score"
    t.index ["path"], name: "index_articles_on_path"
    t.index ["published"], name: "index_articles_on_published"
    t.index ["published_at"], name: "index_articles_on_published_at"
    t.index ["slug"], name: "index_articles_on_slug"
    t.index ["user_id"], name: "index_articles_on_user_id"
  end

  create_table "badge_achievements", force: :cascade do |t|
    t.bigint "badge_id", null: false
    t.datetime "created_at", null: false
    t.integer "rewarder_id"
    t.text "rewarding_context_message"
    t.text "rewarding_context_message_markdown"
    t.datetime "updated_at", null: false
    t.bigint "user_id", null: false
    t.index ["badge_id"], name: "index_badge_achievements_on_badge_id"
    t.index ["user_id", "badge_id"], name: "index_badge_achievements_on_user_id_and_badge_id"
    t.index ["user_id"], name: "index_badge_achievements_on_user_id"
  end

  create_table "badges", force: :cascade do |t|
    t.string "badge_image"
    t.datetime "created_at", null: false
    t.string "description", null: false
    t.string "slug", null: false
    t.string "title", null: false
    t.datetime "updated_at", null: false
    t.index ["title"], name: "index_badges_on_title", unique: true
  end

  create_table "blocks", id: :serial, force: :cascade do |t|
    t.text "body_html"
    t.text "body_markdown"
    t.datetime "created_at", null: false
    t.boolean "featured"
    t.integer "featured_number"
    t.integer "index_position"
    t.text "input_css"
    t.text "input_html"
    t.text "input_javascript"
    t.text "processed_css"
    t.text "processed_html"
    t.text "processed_javascript"
    t.text "published_css"
    t.text "published_html"
    t.text "published_javascript"
    t.string "title"
    t.datetime "updated_at", null: false
    t.integer "user_id"
  end

  create_table "broadcasts", id: :serial, force: :cascade do |t|
    t.text "body_markdown"
    t.text "processed_html"
    t.boolean "sent", default: false
    t.string "title"
    t.string "type_of"
  end

  create_table "buffer_updates", force: :cascade do |t|
    t.integer "approver_user_id"
    t.integer "article_id", null: false
    t.text "body_text"
    t.string "buffer_id_code"
    t.string "buffer_profile_id_code"
    t.text "buffer_response", default: "--- {}\n"
    t.integer "composer_user_id"
    t.datetime "created_at", null: false
    t.string "social_service_name"
    t.string "status", default: "pending"
    t.integer "tag_id"
    t.datetime "updated_at", null: false
  end

  create_table "chat_channel_memberships", force: :cascade do |t|
    t.bigint "chat_channel_id", null: false
    t.datetime "created_at", null: false
    t.boolean "has_unopened_messages", default: false
    t.datetime "last_opened_at", default: "2017-01-01 05:00:00"
    t.string "role", default: "member"
    t.boolean "show_global_badge_notification", default: true
    t.string "status", default: "active"
    t.datetime "updated_at", null: false
    t.bigint "user_id", null: false
    t.index ["chat_channel_id"], name: "index_chat_channel_memberships_on_chat_channel_id"
    t.index ["user_id", "chat_channel_id"], name: "index_chat_channel_memberships_on_user_id_and_chat_channel_id"
    t.index ["user_id"], name: "index_chat_channel_memberships_on_user_id"
  end

  create_table "chat_channels", force: :cascade do |t|
    t.string "channel_name"
    t.string "channel_type", null: false
    t.datetime "created_at", null: false
    t.string "description"
    t.datetime "last_message_at", default: "2017-01-01 05:00:00"
    t.string "slug"
    t.string "status", default: "active"
    t.datetime "updated_at", null: false
  end

  create_table "classified_listings", force: :cascade do |t|
    t.text "body_markdown"
    t.datetime "bumped_at"
    t.string "cached_tag_list"
    t.string "category"
    t.boolean "contact_via_connect", default: false
    t.datetime "created_at", null: false
    t.bigint "organization_id"
    t.text "processed_html"
    t.boolean "published"
    t.string "slug"
    t.string "title"
    t.datetime "updated_at", null: false
    t.bigint "user_id"
    t.index ["organization_id"], name: "index_classified_listings_on_organization_id"
    t.index ["user_id"], name: "index_classified_listings_on_user_id"
  end

  create_table "collections", id: :serial, force: :cascade do |t|
    t.datetime "created_at", null: false
    t.string "description"
    t.string "main_image"
    t.integer "organization_id"
    t.boolean "published", default: false
    t.string "slug"
    t.string "social_image"
    t.string "title"
    t.datetime "updated_at", null: false
    t.integer "user_id"
    t.index ["organization_id"], name: "index_collections_on_organization_id"
    t.index ["user_id"], name: "index_collections_on_user_id"
  end

  create_table "comments", id: :serial, force: :cascade do |t|
    t.string "ancestry"
    t.text "body_html"
    t.text "body_markdown"
    t.integer "commentable_id"
    t.string "commentable_type"
    t.datetime "created_at", null: false
    t.boolean "deleted", default: false
    t.boolean "edited", default: false
    t.datetime "edited_at"
    t.string "id_code"
    t.integer "markdown_character_count"
    t.integer "positive_reactions_count", default: 0, null: false
    t.text "processed_html"
    t.integer "reactions_count", default: 0, null: false
    t.boolean "receive_notifications", default: true
    t.integer "score", default: 0
    t.integer "spaminess_rating", default: 0
    t.datetime "updated_at", null: false
    t.integer "user_id"
    t.index ["ancestry"], name: "index_comments_on_ancestry"
    t.index ["commentable_id", "commentable_type"], name: "index_comments_on_commentable_id_and_commentable_type"
    t.index ["created_at"], name: "index_comments_on_created_at"
    t.index ["score"], name: "index_comments_on_score"
    t.index ["user_id"], name: "index_comments_on_user_id"
  end

  create_table "credits", force: :cascade do |t|
    t.float "cost", default: 0.0
    t.datetime "created_at", null: false
    t.bigint "organization_id"
    t.boolean "spent", default: false
    t.string "spent_on"
    t.datetime "updated_at", null: false
    t.bigint "user_id"
  end

  create_table "delayed_jobs", id: :serial, force: :cascade do |t|
    t.integer "attempts", default: 0, null: false
    t.datetime "created_at"
    t.datetime "failed_at"
    t.text "handler", null: false
    t.text "last_error"
    t.datetime "locked_at"
    t.string "locked_by"
    t.integer "priority", default: 0, null: false
    t.string "queue"
    t.datetime "run_at"
    t.datetime "updated_at"
    t.index ["priority", "run_at"], name: "delayed_jobs_priority"
  end

  create_table "display_ads", force: :cascade do |t|
    t.boolean "approved", default: false
    t.text "body_markdown"
    t.integer "clicks_count", default: 0
    t.float "cost_per_click", default: 0.0
    t.float "cost_per_impression", default: 0.0
    t.datetime "created_at", null: false
    t.integer "impressions_count", default: 0
    t.integer "organization_id"
    t.string "placement_area"
    t.text "processed_html"
    t.boolean "published", default: false
    t.datetime "updated_at", null: false
  end

  create_table "events", force: :cascade do |t|
    t.string "category"
    t.string "cover_image"
    t.datetime "created_at", null: false
    t.text "description_html"
    t.text "description_markdown"
    t.datetime "ends_at"
    t.string "host_name"
    t.boolean "live_now", default: false
    t.string "location_name"
    t.string "location_url"
    t.string "profile_image"
    t.boolean "published"
    t.string "slug"
    t.datetime "starts_at"
    t.string "title"
    t.datetime "updated_at", null: false
  end

  create_table "feedback_messages", force: :cascade do |t|
    t.integer "affected_id"
    t.string "category"
    t.datetime "created_at"
    t.string "feedback_type"
    t.text "message"
    t.integer "offender_id"
    t.string "reported_url"
    t.integer "reporter_id"
    t.string "status", default: "Open"
    t.datetime "updated_at"
    t.index ["affected_id"], name: "index_feedback_messages_on_affected_id"
    t.index ["offender_id"], name: "index_feedback_messages_on_offender_id"
    t.index ["reporter_id"], name: "index_feedback_messages_on_reporter_id"
  end

  create_table "follows", id: :serial, force: :cascade do |t|
    t.boolean "blocked", default: false, null: false
    t.datetime "created_at"
    t.integer "followable_id", null: false
    t.string "followable_type", null: false
    t.integer "follower_id", null: false
    t.string "follower_type", null: false
    t.float "points", default: 1.0
    t.datetime "updated_at"
    t.index ["created_at"], name: "index_follows_on_created_at"
    t.index ["followable_id", "followable_type"], name: "fk_followables"
    t.index ["follower_id", "follower_type"], name: "fk_follows"
  end

  create_table "github_issues", id: :serial, force: :cascade do |t|
    t.string "category"
    t.datetime "created_at", null: false
    t.string "issue_serialized", default: "--- {}\n"
    t.string "processed_html"
    t.datetime "updated_at", null: false
    t.string "url"
  end

  create_table "github_repos", force: :cascade do |t|
    t.string "additional_note"
    t.integer "bytes_size"
    t.datetime "created_at", null: false
    t.string "description"
    t.boolean "featured", default: false
    t.boolean "fork", default: false
    t.integer "github_id_code"
    t.text "info_hash", default: "--- {}\n"
    t.string "language"
    t.string "name"
    t.integer "priority", default: 0
    t.integer "stargazers_count"
    t.datetime "updated_at", null: false
    t.string "url"
    t.integer "user_id"
    t.integer "watchers_count"
  end

  create_table "html_variant_successes", force: :cascade do |t|
    t.integer "article_id"
    t.datetime "created_at", null: false
    t.integer "html_variant_id"
    t.datetime "updated_at", null: false
    t.index ["html_variant_id", "article_id"], name: "index_html_variant_successes_on_html_variant_id_and_article_id"
  end

  create_table "html_variant_trials", force: :cascade do |t|
    t.integer "article_id"
    t.datetime "created_at", null: false
    t.integer "html_variant_id"
    t.datetime "updated_at", null: false
    t.index ["html_variant_id", "article_id"], name: "index_html_variant_trials_on_html_variant_id_and_article_id"
  end

  create_table "html_variants", force: :cascade do |t|
    t.boolean "approved", default: false
    t.datetime "created_at", null: false
    t.string "group"
    t.text "html"
    t.string "name"
    t.boolean "published", default: false
    t.float "success_rate", default: 0.0
    t.string "target_tag"
    t.datetime "updated_at", null: false
    t.integer "user_id"
  end

  create_table "identities", id: :serial, force: :cascade do |t|
    t.text "auth_data_dump"
    t.datetime "created_at", null: false
    t.string "provider"
    t.string "secret"
    t.string "token"
    t.string "uid"
    t.datetime "updated_at", null: false
    t.integer "user_id"
    t.index ["provider", "uid"], name: "index_identities_on_provider_and_uid", unique: true
    t.index ["provider", "user_id"], name: "index_identities_on_provider_and_user_id", unique: true
  end

  create_table "job_opportunities", force: :cascade do |t|
    t.datetime "created_at", null: false
    t.string "experience_level"
    t.string "location_city"
    t.string "location_country_code"
    t.string "location_given"
    t.decimal "location_lat", precision: 10, scale: 6
    t.decimal "location_long", precision: 10, scale: 6
    t.string "location_postal_code"
    t.string "permanency"
    t.string "remoteness"
    t.string "time_commitment"
    t.datetime "updated_at", null: false
  end

  create_table "mentions", id: :serial, force: :cascade do |t|
    t.datetime "created_at", null: false
    t.integer "mentionable_id"
    t.string "mentionable_type"
    t.datetime "updated_at", null: false
    t.integer "user_id"
  end

  create_table "mentor_relationships", force: :cascade do |t|
    t.boolean "active", default: true
    t.datetime "created_at", null: false
    t.integer "mentee_id", null: false
    t.integer "mentor_id", null: false
    t.datetime "updated_at", null: false
    t.index ["mentee_id", "mentor_id"], name: "index_mentor_relationships_on_mentee_id_and_mentor_id", unique: true
    t.index ["mentee_id"], name: "index_mentor_relationships_on_mentee_id"
    t.index ["mentor_id"], name: "index_mentor_relationships_on_mentor_id"
  end

  create_table "messages", force: :cascade do |t|
    t.bigint "chat_channel_id", null: false
    t.datetime "created_at", null: false
    t.string "message_html", null: false
    t.string "message_markdown", null: false
    t.datetime "updated_at", null: false
    t.bigint "user_id", null: false
    t.index ["chat_channel_id"], name: "index_messages_on_chat_channel_id"
    t.index ["user_id"], name: "index_messages_on_user_id"
  end

  create_table "notes", id: :serial, force: :cascade do |t|
    t.integer "author_id"
    t.text "content"
    t.datetime "created_at", null: false
    t.integer "noteable_id"
    t.string "noteable_type"
    t.string "reason"
    t.datetime "updated_at", null: false
  end

  create_table "notifications", id: :serial, force: :cascade do |t|
    t.string "action"
    t.datetime "created_at", null: false
    t.jsonb "json_data"
    t.integer "notifiable_id"
    t.string "notifiable_type"
    t.datetime "notified_at"
    t.bigint "organization_id"
    t.boolean "read", default: false
    t.datetime "updated_at", null: false
    t.integer "user_id"
    t.index ["json_data"], name: "index_notifications_on_json_data", using: :gin
    t.index ["notifiable_id"], name: "index_notifications_on_notifiable_id"
    t.index ["notifiable_type"], name: "index_notifications_on_notifiable_type"
    t.index ["organization_id", "notifiable_id", "notifiable_type", "action"], name: "index_notifications_on_org_notifiable_and_action_not_null", unique: true, where: "(action IS NOT NULL)"
    t.index ["organization_id", "notifiable_id", "notifiable_type"], name: "index_notifications_on_org_notifiable_action_is_null", unique: true, where: "(action IS NULL)"
    t.index ["user_id", "notifiable_id", "notifiable_type", "action"], name: "index_notifications_on_user_notifiable_and_action_not_null", unique: true, where: "(action IS NOT NULL)"
    t.index ["user_id", "notifiable_id", "notifiable_type"], name: "index_notifications_on_user_notifiable_action_is_null", unique: true, where: "(action IS NULL)"
    t.index ["user_id"], name: "index_notifications_on_user_id"
  end

  create_table "organization_memberships", force: :cascade do |t|
    t.datetime "created_at", null: false
    t.bigint "organization_id", null: false
    t.string "type_of_user", null: false
    t.datetime "updated_at", null: false
    t.bigint "user_id", null: false
    t.string "user_title"
    t.index ["user_id", "organization_id"], name: "index_organization_memberships_on_user_id_and_organization_id", unique: true
  end

  create_table "organizations", id: :serial, force: :cascade do |t|
    t.string "address"
    t.boolean "approved", default: false
    t.integer "articles_count", default: 0, null: false
    t.string "bg_color_hex"
    t.string "city"
    t.string "company_size"
    t.string "country"
    t.datetime "created_at", null: false
    t.integer "credits_count", default: 0, null: false
    t.text "cta_body_markdown"
    t.string "cta_button_text"
    t.string "cta_button_url"
    t.text "cta_processed_html"
    t.string "dark_nav_image"
    t.string "email"
    t.string "github_username"
    t.boolean "is_gold_sponsor", default: false
    t.string "jobs_email"
    t.string "jobs_url"
    t.datetime "last_article_at", default: "2017-01-01 05:00:00"
    t.string "location"
    t.string "name"
    t.string "nav_image"
    t.string "old_old_slug"
    t.string "old_slug"
    t.string "profile_image"
    t.datetime "profile_updated_at", default: "2017-01-01 05:00:00"
    t.text "proof"
    t.string "secret"
    t.string "slug"
    t.integer "spent_credits_count", default: 0, null: false
    t.text "sponsorship_blurb_html"
    t.integer "sponsorship_featured_number", default: 0
    t.string "sponsorship_tagline"
    t.string "sponsorship_url"
    t.string "state"
    t.string "story"
    t.text "summary"
    t.string "tag_line"
    t.string "tech_stack"
    t.string "text_color_hex"
    t.string "twitter_username"
    t.integer "unspent_credits_count", default: 0, null: false
    t.datetime "updated_at", null: false
    t.string "url"
    t.string "zip_code"
    t.index ["slug"], name: "index_organizations_on_slug", unique: true
  end

  create_table "page_views", force: :cascade do |t|
    t.bigint "article_id"
    t.integer "counts_for_number_of_views", default: 1
    t.datetime "created_at", null: false
    t.string "referrer"
    t.integer "time_tracked_in_seconds", default: 15
    t.datetime "updated_at", null: false
    t.string "user_agent"
    t.bigint "user_id"
    t.index ["article_id"], name: "index_page_views_on_article_id"
    t.index ["created_at"], name: "index_page_views_on_created_at"
    t.index ["user_id"], name: "index_page_views_on_user_id"
  end

  create_table "pages", force: :cascade do |t|
    t.text "body_html"
    t.text "body_markdown"
    t.datetime "created_at", null: false
    t.string "description"
    t.string "group"
    t.integer "group_order_number"
    t.text "processed_html"
    t.string "slug"
    t.string "social_image"
    t.string "template"
    t.string "title"
    t.datetime "updated_at", null: false
  end

  create_table "podcast_episodes", id: :serial, force: :cascade do |t|
    t.text "body"
    t.integer "comments_count", default: 0, null: false
    t.datetime "created_at", null: false
    t.string "deepgram_id_code"
    t.integer "duration_in_seconds"
    t.boolean "featured", default: true
    t.integer "featured_number"
    t.string "guid", null: false
    t.string "image"
    t.string "itunes_url"
    t.string "media_url", null: false
    t.string "order_key"
    t.integer "podcast_id"
    t.text "processed_html"
    t.datetime "published_at"
    t.text "quote"
    t.integer "reactions_count", default: 0, null: false
    t.string "slug", null: false
    t.string "social_image"
    t.string "subtitle"
    t.text "summary"
    t.string "title", null: false
    t.datetime "updated_at", null: false
    t.string "website_url"
    t.index ["guid"], name: "index_podcast_episodes_on_guid", unique: true
    t.index ["media_url"], name: "index_podcast_episodes_on_media_url", unique: true
  end

  create_table "podcasts", id: :serial, force: :cascade do |t|
    t.string "android_url"
    t.datetime "created_at", null: false
    t.text "description"
    t.string "feed_url", null: false
    t.string "image", null: false
    t.string "itunes_url"
    t.string "main_color_hex", null: false
    t.string "overcast_url"
    t.string "pattern_image"
    t.string "slug", null: false
    t.string "soundcloud_url"
    t.text "status_notice", default: ""
    t.string "title", null: false
    t.string "twitter_username"
    t.boolean "unique_website_url?", default: true
    t.datetime "updated_at", null: false
    t.string "website_url"
    t.index ["feed_url"], name: "index_podcasts_on_feed_url", unique: true
    t.index ["slug"], name: "index_podcasts_on_slug", unique: true
  end

  create_table "poll_options", force: :cascade do |t|
    t.boolean "counts_in_tabulation"
    t.datetime "created_at", null: false
    t.string "markdown"
    t.bigint "poll_id"
    t.integer "poll_votes_count", default: 0, null: false
    t.string "processed_html"
    t.datetime "updated_at", null: false
  end

  create_table "poll_skips", force: :cascade do |t|
    t.datetime "created_at", null: false
    t.bigint "poll_id"
    t.datetime "updated_at", null: false
    t.bigint "user_id"
  end

  create_table "poll_votes", force: :cascade do |t|
    t.datetime "created_at", null: false
    t.bigint "poll_option_id"
    t.datetime "updated_at", null: false
    t.bigint "user_id"
  end

  create_table "polls", force: :cascade do |t|
    t.boolean "allow_multiple_selections", default: false
    t.bigint "article_id"
    t.datetime "created_at", null: false
    t.integer "poll_options_count", default: 0, null: false
    t.integer "poll_skips_count", default: 0, null: false
    t.integer "poll_votes_count", default: 0, null: false
    t.string "prompt_html"
    t.string "prompt_markdown"
    t.datetime "updated_at", null: false
  end

  create_table "push_notification_subscriptions", force: :cascade do |t|
    t.string "auth_key"
    t.datetime "created_at", null: false
    t.string "endpoint"
    t.string "notification_type"
    t.string "p256dh_key"
    t.datetime "updated_at", null: false
    t.bigint "user_id", null: false
    t.index ["user_id"], name: "index_push_notification_subscriptions_on_user_id"
  end

  create_table "rating_votes", force: :cascade do |t|
    t.bigint "article_id"
    t.datetime "created_at", null: false
    t.string "group"
    t.float "rating"
    t.datetime "updated_at", null: false
    t.bigint "user_id"
    t.index ["article_id"], name: "index_rating_votes_on_article_id"
    t.index ["user_id"], name: "index_rating_votes_on_user_id"
  end

  create_table "reactions", id: :serial, force: :cascade do |t|
    t.string "category"
    t.datetime "created_at", null: false
    t.float "points", default: 1.0
    t.integer "reactable_id"
    t.string "reactable_type"
    t.string "status", default: "valid"
    t.datetime "updated_at", null: false
    t.integer "user_id"
    t.index ["category"], name: "index_reactions_on_category"
    t.index ["created_at"], name: "index_reactions_on_created_at"
    t.index ["points"], name: "index_reactions_on_points"
    t.index ["reactable_id"], name: "index_reactions_on_reactable_id"
    t.index ["reactable_type"], name: "index_reactions_on_reactable_type"
    t.index ["user_id"], name: "index_reactions_on_user_id"
  end

  create_table "roles", id: :serial, force: :cascade do |t|
    t.datetime "created_at"
    t.string "name"
    t.integer "resource_id"
    t.string "resource_type"
    t.datetime "updated_at"
    t.index ["name", "resource_type", "resource_id"], name: "index_roles_on_name_and_resource_type_and_resource_id"
    t.index ["name"], name: "index_roles_on_name"
  end

  create_table "sail_settings", force: :cascade do |t|
    t.integer "cast_type", limit: 2, null: false
    t.datetime "created_at", null: false
    t.text "description"
    t.string "name", null: false
    t.datetime "updated_at", null: false
    t.string "value", null: false
    t.index ["name"], name: "index_settings_on_name", unique: true
  end

  create_table "search_keywords", force: :cascade do |t|
    t.datetime "created_at", null: false
    t.datetime "google_checked_at"
    t.integer "google_difficulty"
    t.integer "google_position"
    t.string "google_result_path"
    t.integer "google_volume"
    t.string "keyword"
    t.datetime "updated_at", null: false
    t.index ["google_result_path"], name: "index_search_keywords_on_google_result_path"
  end

  create_table "tag_adjustments", force: :cascade do |t|
    t.string "adjustment_type"
    t.integer "article_id"
    t.datetime "created_at", null: false
    t.string "reason_for_adjustment"
    t.string "status"
    t.integer "tag_id"
    t.string "tag_name"
    t.datetime "updated_at", null: false
    t.integer "user_id"
  end

  create_table "taggings", id: :serial, force: :cascade do |t|
    t.string "context", limit: 128
    t.datetime "created_at"
    t.integer "tag_id"
    t.integer "taggable_id"
    t.string "taggable_type"
    t.integer "tagger_id"
    t.string "tagger_type"
    t.index ["context"], name: "index_taggings_on_context"
    t.index ["tag_id", "taggable_id", "taggable_type", "context", "tagger_id", "tagger_type"], name: "taggings_idx", unique: true
    t.index ["tag_id"], name: "index_taggings_on_tag_id"
    t.index ["taggable_id", "taggable_type", "context"], name: "index_taggings_on_taggable_id_and_taggable_type_and_context"
    t.index ["taggable_id", "taggable_type", "tagger_id", "context"], name: "taggings_idy"
    t.index ["taggable_id"], name: "index_taggings_on_taggable_id"
    t.index ["taggable_type"], name: "index_taggings_on_taggable_type"
    t.index ["tagger_id", "tagger_type"], name: "index_taggings_on_tagger_id_and_tagger_type"
    t.index ["tagger_id"], name: "index_taggings_on_tagger_id"
  end

  create_table "tags", id: :serial, force: :cascade do |t|
    t.string "alias_for"
    t.integer "badge_id"
    t.string "bg_color_hex"
    t.string "buffer_profile_id_code"
    t.string "category", default: "uncategorized", null: false
    t.datetime "created_at"
    t.integer "hotness_score", default: 0
    t.string "keywords_for_search"
    t.string "name"
    t.string "pretty_name"
    t.string "profile_image"
    t.boolean "requires_approval", default: false
    t.text "rules_html"
    t.text "rules_markdown"
    t.string "short_summary"
    t.string "social_image"
    t.string "submission_rules_headsup"
    t.text "submission_template"
    t.boolean "supported", default: false
    t.integer "taggings_count", default: 0
    t.string "text_color_hex"
    t.datetime "updated_at"
    t.text "wiki_body_html"
    t.text "wiki_body_markdown"
    t.index ["name"], name: "index_tags_on_name", unique: true
  end

  create_table "tweets", id: :serial, force: :cascade do |t|
    t.datetime "created_at", null: false
    t.text "extended_entities_serialized", default: "--- {}\n"
    t.integer "favorite_count"
    t.text "full_fetched_object_serialized", default: "--- {}\n"
    t.string "hashtags_serialized", default: "--- []\n"
    t.string "in_reply_to_status_id_code"
    t.string "in_reply_to_user_id_code"
    t.string "in_reply_to_username"
    t.boolean "is_quote_status"
    t.datetime "last_fetched_at"
    t.text "media_serialized", default: "--- []\n"
    t.string "mentioned_usernames_serialized", default: "--- []\n"
    t.string "primary_external_url"
    t.string "profile_image"
    t.string "quoted_tweet_id_code"
    t.integer "retweet_count"
    t.string "source"
    t.string "text"
    t.datetime "tweeted_at"
    t.string "twitter_id_code"
    t.string "twitter_name"
    t.string "twitter_uid"
    t.integer "twitter_user_followers_count"
    t.integer "twitter_user_following_count"
    t.string "twitter_username"
    t.datetime "updated_at", null: false
    t.text "urls_serialized", default: "--- []\n"
    t.integer "user_id"
    t.boolean "user_is_verified"
  end

  create_table "users", id: :serial, force: :cascade do |t|
    t.integer "articles_count", default: 0, null: false
    t.string "available_for"
    t.integer "badge_achievements_count", default: 0, null: false
    t.text "base_cover_letter"
    t.string "behance_url"
    t.string "bg_color_hex"
    t.text "cached_chat_channel_memberships"
    t.boolean "checked_code_of_conduct", default: false
    t.integer "comments_count", default: 0, null: false
    t.string "config_font", default: "default"
    t.string "config_theme", default: "default"
    t.datetime "confirmation_sent_at"
    t.string "confirmation_token"
    t.datetime "confirmed_at"
    t.boolean "contact_consent", default: false
    t.datetime "created_at", null: false
    t.integer "credits_count", default: 0, null: false
    t.datetime "current_sign_in_at"
    t.inet "current_sign_in_ip"
    t.string "currently_hacking_on"
    t.string "currently_learning"
    t.string "currently_streaming_on"
    t.boolean "display_sponsors", default: true
    t.string "dribbble_url"
    t.string "editor_version", default: "v1"
    t.string "education"
    t.string "email"
    t.boolean "email_badge_notifications", default: true
    t.boolean "email_comment_notifications", default: true
    t.boolean "email_community_mod_newsletter", default: false
    t.boolean "email_connect_messages", default: true
    t.boolean "email_digest_periodic", default: true, null: false
    t.boolean "email_follower_notifications", default: true
    t.boolean "email_membership_newsletter", default: false
    t.boolean "email_mention_notifications", default: true
    t.boolean "email_newsletter", default: true
    t.boolean "email_public", default: false
    t.boolean "email_tag_mod_newsletter", default: false
    t.boolean "email_unread_notifications", default: true
    t.string "employer_name"
    t.string "employer_url"
    t.string "employment_title"
    t.string "encrypted_password", default: "", null: false
    t.integer "experience_level"
    t.boolean "export_requested", default: false
    t.datetime "exported_at"
    t.string "facebook_url"
    t.boolean "feed_admin_publish_permission", default: true
    t.datetime "feed_fetched_at", default: "2017-01-01 05:00:00"
    t.boolean "feed_mark_canonical", default: false
    t.string "feed_url"
    t.integer "following_orgs_count", default: 0, null: false
    t.integer "following_tags_count", default: 0, null: false
    t.integer "following_users_count", default: 0, null: false
    t.datetime "github_created_at"
    t.datetime "github_repos_updated_at", default: "2017-01-01 05:00:00"
    t.string "github_username"
    t.string "gitlab_url"
    t.string "inbox_guidelines"
    t.string "inbox_type", default: "private"
    t.jsonb "language_settings", default: {}, null: false
    t.datetime "last_article_at", default: "2017-01-01 05:00:00"
    t.datetime "last_comment_at", default: "2017-01-01 05:00:00"
    t.datetime "last_followed_at"
    t.datetime "last_moderation_notification", default: "2017-01-01 05:00:00"
    t.datetime "last_notification_activity"
    t.datetime "last_sign_in_at"
    t.inet "last_sign_in_ip"
    t.string "linkedin_url"
    t.string "location"
    t.boolean "looking_for_work", default: false
    t.boolean "looking_for_work_publicly", default: false
    t.string "mastodon_url"
    t.string "medium_url"
    t.datetime "membership_started_at"
    t.text "mentee_description"
    t.datetime "mentee_form_updated_at"
    t.text "mentor_description"
    t.datetime "mentor_form_updated_at"
    t.boolean "mobile_comment_notifications", default: true
    t.integer "monthly_dues", default: 0
    t.string "mostly_work_with"
    t.string "name"
    t.boolean "offering_mentorship"
    t.string "old_old_username"
    t.string "old_username"
    t.datetime "onboarding_package_form_submmitted_at"
    t.boolean "onboarding_package_fulfilled", default: false
    t.boolean "onboarding_package_requested", default: false
    t.boolean "onboarding_package_requested_again", default: false
    t.boolean "org_admin", default: false
    t.integer "organization_id"
    t.boolean "permit_adjacent_sponsors", default: true
    t.datetime "personal_data_updated_at"
    t.string "profile_image"
    t.datetime "profile_updated_at", default: "2017-01-01 05:00:00"
    t.integer "rating_votes_count", default: 0, null: false
    t.integer "reactions_count", default: 0, null: false
    t.datetime "remember_created_at"
    t.string "remember_token"
    t.float "reputation_modifier", default: 1.0
    t.datetime "reset_password_sent_at"
    t.string "reset_password_token"
    t.text "resume_html"
    t.boolean "saw_onboarding", default: true
    t.integer "score", default: 0
    t.string "secret"
    t.boolean "seeking_mentorship"
    t.string "shipping_address"
    t.string "shipping_address_line_2"
    t.string "shipping_city"
    t.string "shipping_company"
    t.string "shipping_country"
    t.string "shipping_name"
    t.string "shipping_postal_code"
    t.string "shipping_state"
    t.boolean "shipping_validated", default: false
    t.datetime "shipping_validated_at"
    t.string "shirt_gender"
    t.string "shirt_size"
    t.integer "sign_in_count", default: 0, null: false
    t.string "signup_cta_variant"
    t.string "signup_refer_code"
    t.string "signup_referring_site"
    t.string "specialty"
    t.integer "spent_credits_count", default: 0, null: false
    t.string "stackoverflow_url"
    t.string "stripe_id_code"
    t.text "summary"
    t.text "summary_html"
    t.string "tabs_or_spaces"
    t.string "text_color_hex"
    t.string "text_only_name"
    t.string "top_languages"
    t.string "twitch_url"
    t.string "twitch_username"
    t.datetime "twitter_created_at"
    t.integer "twitter_followers_count"
    t.integer "twitter_following_count"
    t.string "twitter_username"
    t.string "unconfirmed_email"
    t.integer "unspent_credits_count", default: 0, null: false
    t.datetime "updated_at", null: false
    t.string "username"
    t.string "website_url"
    t.datetime "workshop_expiration"
    t.index ["confirmation_token"], name: "index_users_on_confirmation_token", unique: true
    t.index ["email"], name: "index_users_on_email", unique: true
    t.index ["github_username"], name: "index_users_on_github_username", unique: true
    t.index ["language_settings"], name: "index_users_on_language_settings", using: :gin
    t.index ["organization_id"], name: "index_users_on_organization_id"
    t.index ["reset_password_token"], name: "index_users_on_reset_password_token", unique: true
    t.index ["twitter_username"], name: "index_users_on_twitter_username", unique: true
    t.index ["username"], name: "index_users_on_username", unique: true
  end

  create_table "users_roles", id: false, force: :cascade do |t|
    t.integer "role_id"
    t.integer "user_id"
    t.index ["user_id", "role_id"], name: "index_users_roles_on_user_id_and_role_id"
  end

  add_foreign_key "badge_achievements", "badges"
  add_foreign_key "badge_achievements", "users"
  add_foreign_key "chat_channel_memberships", "chat_channels"
  add_foreign_key "chat_channel_memberships", "users"
  add_foreign_key "messages", "chat_channels"
  add_foreign_key "messages", "users"
  add_foreign_key "push_notification_subscriptions", "users"
end<|MERGE_RESOLUTION|>--- conflicted
+++ resolved
@@ -12,11 +12,7 @@
 #
 # It's strongly recommended that you check this file into your version control system.
 
-<<<<<<< HEAD
-ActiveRecord::Schema.define(version: 2019_06_11_195955) do
-=======
 ActiveRecord::Schema.define(version: 2019_06_12_095959) do
->>>>>>> 2c05bbc0
   # These are extensions that must be enabled in order to support this database
   enable_extension "plpgsql"
 
@@ -515,6 +511,14 @@
     t.datetime "updated_at", null: false
   end
 
+  create_table "notification_subscriptions", force: :cascade do |t|
+    t.datetime "created_at", null: false
+    t.bigint "notifiable_id", null: false
+    t.string "notifiable_type", null: false
+    t.datetime "updated_at", null: false
+    t.bigint "user_id", null: false
+  end
+
   create_table "notifications", id: :serial, force: :cascade do |t|
     t.string "action"
     t.datetime "created_at", null: false
@@ -691,13 +695,16 @@
     t.bigint "poll_id"
     t.datetime "updated_at", null: false
     t.bigint "user_id"
+    t.index ["poll_id", "user_id"], name: "index_poll_skips_on_poll_and_user", unique: true
   end
 
   create_table "poll_votes", force: :cascade do |t|
     t.datetime "created_at", null: false
-    t.bigint "poll_option_id"
-    t.datetime "updated_at", null: false
-    t.bigint "user_id"
+    t.bigint "poll_id", null: false
+    t.bigint "poll_option_id", null: false
+    t.datetime "updated_at", null: false
+    t.bigint "user_id", null: false
+    t.index ["poll_option_id", "user_id"], name: "index_poll_votes_on_poll_option_and_user", unique: true
   end
 
   create_table "polls", force: :cascade do |t|
