--- conflicted
+++ resolved
@@ -10,11 +10,7 @@
 #
 # It's strongly recommended that you check this file into your version control system.
 
-<<<<<<< HEAD
-ActiveRecord::Schema.define(version: 20190409123750) do
-=======
 ActiveRecord::Schema.define(version: 2019_04_17_171019) do
->>>>>>> 42606d3a
   # These are extensions that must be enabled in order to support this database
   enable_extension "plpgsql"
 
