--- conflicted
+++ resolved
@@ -11,10 +11,6 @@
 # It's strongly recommended that you check this file into your version control system.
 
 ActiveRecord::Schema.define(version: 2020_02_24_153122) do
-<<<<<<< HEAD
-
-=======
->>>>>>> 956334cf
   # These are extensions that must be enabled in order to support this database
   enable_extension "plpgsql"
 
