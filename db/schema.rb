--- conflicted
+++ resolved
@@ -10,11 +10,7 @@
 #
 # It's strongly recommended that you check this file into your version control system.
 
-<<<<<<< HEAD
 ActiveRecord::Schema.define(version: 2020_07_08_054720) do
-=======
-ActiveRecord::Schema.define(version: 2020_07_06_184804) do
->>>>>>> 8f937cec
 
   # These are extensions that must be enabled in order to support this database
   enable_extension "plpgsql"
@@ -647,18 +643,6 @@
     t.integer "user_id"
     t.index ["provider", "uid"], name: "index_identities_on_provider_and_uid", unique: true
     t.index ["provider", "user_id"], name: "index_identities_on_provider_and_user_id", unique: true
-  end
-
-  create_table "invitation_links", force: :cascade do |t|
-    t.bigint "chat_channel_id"
-    t.datetime "created_at", precision: 6, null: false
-    t.datetime "expiry_at"
-    t.string "path"
-    t.string "slug"
-    t.integer "status"
-    t.datetime "updated_at", precision: 6, null: false
-    t.index ["chat_channel_id"], name: "index_invitation_links_on_chat_channel_id"
-    t.index ["slug"], name: "index_invitation_links_on_slug", unique: true
   end
 
   create_table "mentions", id: :serial, force: :cascade do |t|
