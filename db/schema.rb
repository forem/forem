# frozen_string_literal: true

# This file is auto-generated from the current state of the database. Instead
# of editing this file, please use the migrations feature of Active Record to
# incrementally modify your database, and then regenerate this schema definition.
#
# Note that this schema.rb definition is the authoritative source for your
# database schema. If you need to create the application database on another
# system, you should be using db:schema:load, not running all the migrations
# from scratch. The latter is a flawed and unsustainable approach (the more migrations
# you'll amass, the slower it'll run and the greater likelihood for issues).
#
# It's strongly recommended that you check this file into your version control system.

<<<<<<< HEAD
ActiveRecord::Schema.define(version: 2019_05_25_233934) do
=======
ActiveRecord::Schema.define(version: 2019_06_06_202826) do
>>>>>>> b731df44
  # These are extensions that must be enabled in order to support this database
  enable_extension "plpgsql"

  create_table "ahoy_messages", id: :serial, force: :cascade do |t|
    t.datetime "clicked_at"
    t.text "content"
    t.integer "feedback_message_id"
    t.string "mailer"
    t.datetime "opened_at"
    t.datetime "sent_at"
    t.text "subject"
    t.text "to"
    t.string "token"
    t.integer "user_id"
    t.string "user_type"
    t.string "utm_campaign"
    t.string "utm_content"
    t.string "utm_medium"
    t.string "utm_source"
    t.string "utm_term"
    t.index ["token"], name: "index_ahoy_messages_on_token"
    t.index ["user_id", "user_type"], name: "index_ahoy_messages_on_user_id_and_user_type"
  end

  create_table "api_secrets", force: :cascade do |t|
    t.datetime "created_at", null: false
    t.string "description", null: false
    t.string "secret"
    t.datetime "updated_at", null: false
    t.integer "user_id"
    t.index ["secret"], name: "index_api_secrets_on_secret", unique: true
    t.index ["user_id"], name: "index_api_secrets_on_user_id"
  end

  create_table "articles", id: :serial, force: :cascade do |t|
    t.string "abuse_removal_reason"
    t.boolean "allow_big_edits", default: true
    t.boolean "allow_small_edits", default: true
    t.float "amount_due", default: 0.0
    t.float "amount_paid", default: 0.0
    t.boolean "approved", default: false
    t.boolean "archived", default: false
    t.boolean "automatically_renew", default: false
    t.text "body_html"
    t.text "body_markdown"
    t.jsonb "boost_states", default: {}, null: false
    t.text "cached_organization"
    t.string "cached_tag_list"
    t.text "cached_user"
    t.string "cached_user_name"
    t.string "cached_user_username"
    t.string "canonical_url"
    t.integer "collection_id"
    t.integer "collection_position"
    t.string "comment_template"
    t.integer "comments_count", default: 0, null: false
    t.datetime "created_at", null: false
    t.datetime "crossposted_at"
    t.string "description"
    t.datetime "edited_at"
    t.boolean "email_digest_eligible", default: true
    t.float "experience_level_rating", default: 5.0
    t.float "experience_level_rating_distribution", default: 5.0
    t.datetime "facebook_last_buffered"
    t.boolean "featured", default: false
    t.float "featured_clickthrough_rate", default: 0.0
    t.integer "featured_impressions", default: 0
    t.integer "featured_number"
    t.string "feed_source_url"
    t.integer "hotness_score", default: 0
    t.string "ids_for_suggested_articles", default: "[]"
    t.integer "job_opportunity_id"
    t.string "language"
    t.datetime "last_buffered"
    t.datetime "last_comment_at", default: "2017-01-01 05:00:00"
    t.datetime "last_experience_level_rating_at"
    t.datetime "last_invoiced_at"
    t.decimal "lat", precision: 10, scale: 6
    t.boolean "live_now", default: false
    t.decimal "long", precision: 10, scale: 6
    t.string "main_image"
    t.string "main_image_background_hex_color", default: "#dddddd"
    t.string "main_tag_name_for_social"
    t.string "name_within_collection"
    t.integer "organic_page_views_count", default: 0
    t.integer "organic_page_views_past_month_count", default: 0
    t.integer "organic_page_views_past_week_count", default: 0
    t.integer "organization_id"
    t.datetime "originally_published_at"
    t.integer "page_views_count", default: 0
    t.boolean "paid", default: false
    t.string "password"
    t.string "path"
    t.integer "positive_reactions_count", default: 0, null: false
    t.integer "previous_positive_reactions_count", default: 0
    t.text "processed_html"
    t.boolean "published", default: false
    t.datetime "published_at"
    t.boolean "published_from_feed", default: false
    t.integer "rating_votes_count", default: 0, null: false
    t.integer "reactions_count", default: 0, null: false
    t.integer "reading_time", default: 0
    t.boolean "receive_notifications", default: true
    t.boolean "removed_for_abuse", default: false
    t.integer "score", default: 0
    t.integer "second_user_id"
    t.boolean "show_comments", default: true
    t.text "slug"
    t.string "social_image"
    t.integer "spaminess_rating", default: 0
    t.integer "third_user_id"
    t.string "title"
    t.datetime "updated_at", null: false
    t.integer "user_id"
    t.string "video"
    t.string "video_closed_caption_track_url"
    t.string "video_code"
    t.float "video_duration_in_seconds", default: 0.0
    t.string "video_source_url"
    t.string "video_state"
    t.string "video_thumbnail_url"
    t.index ["boost_states"], name: "index_articles_on_boost_states", using: :gin
    t.index ["featured_number"], name: "index_articles_on_featured_number"
    t.index ["hotness_score"], name: "index_articles_on_hotness_score"
    t.index ["path"], name: "index_articles_on_path"
    t.index ["published_at"], name: "index_articles_on_published_at"
    t.index ["slug"], name: "index_articles_on_slug"
    t.index ["user_id"], name: "index_articles_on_user_id"
  end

  create_table "badge_achievements", force: :cascade do |t|
    t.bigint "badge_id", null: false
    t.datetime "created_at", null: false
    t.integer "rewarder_id"
    t.text "rewarding_context_message"
    t.text "rewarding_context_message_markdown"
    t.datetime "updated_at", null: false
    t.bigint "user_id", null: false
    t.index ["badge_id"], name: "index_badge_achievements_on_badge_id"
    t.index ["user_id", "badge_id"], name: "index_badge_achievements_on_user_id_and_badge_id"
    t.index ["user_id"], name: "index_badge_achievements_on_user_id"
  end

  create_table "badges", force: :cascade do |t|
    t.string "badge_image"
    t.datetime "created_at", null: false
    t.string "description", null: false
    t.string "slug", null: false
    t.string "title", null: false
    t.datetime "updated_at", null: false
    t.index ["title"], name: "index_badges_on_title", unique: true
  end

  create_table "blocks", id: :serial, force: :cascade do |t|
    t.text "body_html"
    t.text "body_markdown"
    t.datetime "created_at", null: false
    t.boolean "featured"
    t.integer "featured_number"
    t.integer "index_position"
    t.text "input_css"
    t.text "input_html"
    t.text "input_javascript"
    t.text "processed_css"
    t.text "processed_html"
    t.text "processed_javascript"
    t.text "published_css"
    t.text "published_html"
    t.text "published_javascript"
    t.string "title"
    t.datetime "updated_at", null: false
    t.integer "user_id"
  end

  create_table "broadcasts", id: :serial, force: :cascade do |t|
    t.text "body_markdown"
    t.text "processed_html"
    t.boolean "sent", default: false
    t.string "title"
    t.string "type_of"
  end

  create_table "buffer_updates", force: :cascade do |t|
    t.integer "approver_user_id"
    t.integer "article_id", null: false
    t.text "body_text"
    t.string "buffer_id_code"
    t.string "buffer_profile_id_code"
    t.text "buffer_response", default: "--- {}\n"
    t.integer "composer_user_id"
    t.datetime "created_at", null: false
    t.string "social_service_name"
    t.string "status", default: "pending"
    t.integer "tag_id"
    t.datetime "updated_at", null: false
  end

  create_table "chat_channel_memberships", force: :cascade do |t|
    t.bigint "chat_channel_id", null: false
    t.datetime "created_at", null: false
    t.boolean "has_unopened_messages", default: false
    t.datetime "last_opened_at", default: "2017-01-01 05:00:00"
    t.string "role", default: "member"
    t.boolean "show_global_badge_notification", default: true
    t.string "status", default: "active"
    t.datetime "updated_at", null: false
    t.bigint "user_id", null: false
    t.index ["chat_channel_id"], name: "index_chat_channel_memberships_on_chat_channel_id"
    t.index ["user_id", "chat_channel_id"], name: "index_chat_channel_memberships_on_user_id_and_chat_channel_id"
    t.index ["user_id"], name: "index_chat_channel_memberships_on_user_id"
  end

  create_table "chat_channels", force: :cascade do |t|
    t.string "channel_name"
    t.string "channel_type", null: false
    t.datetime "created_at", null: false
    t.string "description"
    t.datetime "last_message_at", default: "2017-01-01 05:00:00"
    t.string "slug"
    t.string "status", default: "active"
    t.datetime "updated_at", null: false
  end

  create_table "classified_listings", force: :cascade do |t|
    t.text "body_markdown"
    t.datetime "bumped_at"
    t.string "cached_tag_list"
    t.string "category"
    t.boolean "contact_via_connect", default: false
    t.datetime "created_at", null: false
    t.bigint "organization_id"
    t.text "processed_html"
    t.boolean "published"
    t.string "slug"
    t.string "title"
    t.datetime "updated_at", null: false
    t.bigint "user_id"
    t.index ["organization_id"], name: "index_classified_listings_on_organization_id"
    t.index ["user_id"], name: "index_classified_listings_on_user_id"
  end

  create_table "collections", id: :serial, force: :cascade do |t|
    t.datetime "created_at", null: false
    t.string "description"
    t.string "main_image"
    t.integer "organization_id"
    t.boolean "published", default: false
    t.string "slug"
    t.string "social_image"
    t.string "title"
    t.datetime "updated_at", null: false
    t.integer "user_id"
    t.index ["organization_id"], name: "index_collections_on_organization_id"
    t.index ["user_id"], name: "index_collections_on_user_id"
  end

  create_table "comments", id: :serial, force: :cascade do |t|
    t.string "ancestry"
    t.text "body_html"
    t.text "body_markdown"
    t.integer "commentable_id"
    t.string "commentable_type"
    t.datetime "created_at", null: false
    t.boolean "deleted", default: false
    t.boolean "edited", default: false
    t.datetime "edited_at"
    t.string "id_code"
    t.integer "markdown_character_count"
    t.integer "positive_reactions_count", default: 0, null: false
    t.text "processed_html"
    t.integer "reactions_count", default: 0, null: false
    t.boolean "receive_notifications", default: true
    t.integer "score", default: 0
    t.integer "spaminess_rating", default: 0
    t.datetime "updated_at", null: false
    t.integer "user_id"
    t.index ["ancestry"], name: "index_comments_on_ancestry"
    t.index ["commentable_id", "commentable_type"], name: "index_comments_on_commentable_id_and_commentable_type"
    t.index ["user_id"], name: "index_comments_on_user_id"
  end

  create_table "credits", force: :cascade do |t|
    t.float "cost", default: 0.0
    t.datetime "created_at", null: false
    t.bigint "organization_id"
    t.boolean "spent", default: false
    t.string "spent_on"
    t.datetime "updated_at", null: false
    t.bigint "user_id"
  end

  create_table "delayed_jobs", id: :serial, force: :cascade do |t|
    t.integer "attempts", default: 0, null: false
    t.datetime "created_at"
    t.datetime "failed_at"
    t.text "handler", null: false
    t.text "last_error"
    t.datetime "locked_at"
    t.string "locked_by"
    t.integer "priority", default: 0, null: false
    t.string "queue"
    t.datetime "run_at"
    t.datetime "updated_at"
    t.index ["priority", "run_at"], name: "delayed_jobs_priority"
  end

  create_table "display_ads", force: :cascade do |t|
    t.boolean "approved", default: false
    t.text "body_markdown"
    t.integer "clicks_count", default: 0
    t.float "cost_per_click", default: 0.0
    t.float "cost_per_impression", default: 0.0
    t.datetime "created_at", null: false
    t.integer "impressions_count", default: 0
    t.integer "organization_id"
    t.string "placement_area"
    t.text "processed_html"
    t.boolean "published", default: false
    t.datetime "updated_at", null: false
  end

  create_table "events", force: :cascade do |t|
    t.string "category"
    t.string "cover_image"
    t.datetime "created_at", null: false
    t.text "description_html"
    t.text "description_markdown"
    t.datetime "ends_at"
    t.string "host_name"
    t.boolean "live_now", default: false
    t.string "location_name"
    t.string "location_url"
    t.string "profile_image"
    t.boolean "published"
    t.string "slug"
    t.datetime "starts_at"
    t.string "title"
    t.datetime "updated_at", null: false
  end

  create_table "feedback_messages", force: :cascade do |t|
    t.integer "affected_id"
    t.string "category"
    t.datetime "created_at"
    t.string "feedback_type"
    t.text "message"
    t.integer "offender_id"
    t.string "reported_url"
    t.integer "reporter_id"
    t.string "status", default: "Open"
    t.datetime "updated_at"
    t.index ["affected_id"], name: "index_feedback_messages_on_affected_id"
    t.index ["offender_id"], name: "index_feedback_messages_on_offender_id"
    t.index ["reporter_id"], name: "index_feedback_messages_on_reporter_id"
  end

  create_table "follows", id: :serial, force: :cascade do |t|
    t.boolean "blocked", default: false, null: false
    t.datetime "created_at"
    t.integer "followable_id", null: false
    t.string "followable_type", null: false
    t.integer "follower_id", null: false
    t.string "follower_type", null: false
    t.float "points", default: 1.0
    t.datetime "updated_at"
    t.index ["followable_id", "followable_type"], name: "fk_followables"
    t.index ["follower_id", "follower_type"], name: "fk_follows"
  end

  create_table "github_issues", id: :serial, force: :cascade do |t|
    t.string "category"
    t.datetime "created_at", null: false
    t.string "issue_serialized", default: "--- {}\n"
    t.string "processed_html"
    t.datetime "updated_at", null: false
    t.string "url"
  end

  create_table "github_repos", force: :cascade do |t|
    t.string "additional_note"
    t.integer "bytes_size"
    t.datetime "created_at", null: false
    t.string "description"
    t.boolean "featured", default: false
    t.boolean "fork", default: false
    t.integer "github_id_code"
    t.text "info_hash", default: "--- {}\n"
    t.string "language"
    t.string "name"
    t.integer "priority", default: 0
    t.integer "stargazers_count"
    t.datetime "updated_at", null: false
    t.string "url"
    t.integer "user_id"
    t.integer "watchers_count"
  end

  create_table "html_variant_successes", force: :cascade do |t|
    t.integer "article_id"
    t.datetime "created_at", null: false
    t.integer "html_variant_id"
    t.datetime "updated_at", null: false
    t.index ["html_variant_id", "article_id"], name: "index_html_variant_successes_on_html_variant_id_and_article_id"
  end

  create_table "html_variant_trials", force: :cascade do |t|
    t.integer "article_id"
    t.datetime "created_at", null: false
    t.integer "html_variant_id"
    t.datetime "updated_at", null: false
    t.index ["html_variant_id", "article_id"], name: "index_html_variant_trials_on_html_variant_id_and_article_id"
  end

  create_table "html_variants", force: :cascade do |t|
    t.boolean "approved", default: false
    t.datetime "created_at", null: false
    t.string "group"
    t.text "html"
    t.string "name"
    t.boolean "published", default: false
    t.float "success_rate", default: 0.0
    t.string "target_tag"
    t.datetime "updated_at", null: false
    t.integer "user_id"
  end

  create_table "identities", id: :serial, force: :cascade do |t|
    t.text "auth_data_dump"
    t.datetime "created_at", null: false
    t.string "provider"
    t.string "secret"
    t.string "token"
    t.string "uid"
    t.datetime "updated_at", null: false
    t.integer "user_id"
    t.index ["provider", "uid"], name: "index_identities_on_provider_and_uid", unique: true
    t.index ["provider", "user_id"], name: "index_identities_on_provider_and_user_id", unique: true
  end

  create_table "job_opportunities", force: :cascade do |t|
    t.datetime "created_at", null: false
    t.string "experience_level"
    t.string "location_city"
    t.string "location_country_code"
    t.string "location_given"
    t.decimal "location_lat", precision: 10, scale: 6
    t.decimal "location_long", precision: 10, scale: 6
    t.string "location_postal_code"
    t.string "permanency"
    t.string "remoteness"
    t.string "time_commitment"
    t.datetime "updated_at", null: false
  end

  create_table "mentions", id: :serial, force: :cascade do |t|
    t.datetime "created_at", null: false
    t.integer "mentionable_id"
    t.string "mentionable_type"
    t.datetime "updated_at", null: false
    t.integer "user_id"
  end

  create_table "mentor_relationships", force: :cascade do |t|
    t.boolean "active", default: true
    t.datetime "created_at", null: false
    t.integer "mentee_id", null: false
    t.integer "mentor_id", null: false
    t.datetime "updated_at", null: false
    t.index ["mentee_id", "mentor_id"], name: "index_mentor_relationships_on_mentee_id_and_mentor_id", unique: true
    t.index ["mentee_id"], name: "index_mentor_relationships_on_mentee_id"
    t.index ["mentor_id"], name: "index_mentor_relationships_on_mentor_id"
  end

  create_table "messages", force: :cascade do |t|
    t.bigint "chat_channel_id", null: false
    t.datetime "created_at", null: false
    t.string "message_html", null: false
    t.string "message_markdown", null: false
    t.datetime "updated_at", null: false
    t.bigint "user_id", null: false
    t.index ["chat_channel_id"], name: "index_messages_on_chat_channel_id"
    t.index ["user_id"], name: "index_messages_on_user_id"
  end

  create_table "notes", id: :serial, force: :cascade do |t|
    t.integer "author_id"
    t.text "content"
    t.datetime "created_at", null: false
    t.integer "noteable_id"
    t.string "noteable_type"
    t.string "reason"
    t.datetime "updated_at", null: false
  end

  create_table "notifications", id: :serial, force: :cascade do |t|
    t.string "action"
    t.datetime "created_at", null: false
    t.jsonb "json_data"
    t.integer "notifiable_id"
    t.string "notifiable_type"
    t.datetime "notified_at"
    t.bigint "organization_id"
    t.boolean "read", default: false
    t.datetime "updated_at", null: false
    t.integer "user_id"
    t.index ["json_data"], name: "index_notifications_on_json_data", using: :gin
    t.index ["notifiable_id"], name: "index_notifications_on_notifiable_id"
    t.index ["notifiable_type"], name: "index_notifications_on_notifiable_type"
    t.index ["user_id", "organization_id", "notifiable_id", "notifiable_type", "action"], name: "index_notifications_on_user_organization_notifiable_and_action", unique: true
    t.index ["user_id"], name: "index_notifications_on_user_id"
  end

  create_table "organization_memberships", force: :cascade do |t|
    t.datetime "created_at", null: false
    t.bigint "organization_id", null: false
    t.string "type_of_user", null: false
    t.datetime "updated_at", null: false
    t.bigint "user_id", null: false
    t.string "user_title"
    t.index ["user_id", "organization_id"], name: "index_organization_memberships_on_user_id_and_organization_id", unique: true
  end

  create_table "organizations", id: :serial, force: :cascade do |t|
    t.string "address"
    t.boolean "approved", default: false
    t.integer "articles_count", default: 0, null: false
    t.string "bg_color_hex"
    t.string "city"
    t.string "company_size"
    t.string "country"
    t.datetime "created_at", null: false
    t.integer "credits_count", default: 0, null: false
    t.text "cta_body_markdown"
    t.string "cta_button_text"
    t.string "cta_button_url"
    t.text "cta_processed_html"
    t.string "dark_nav_image"
    t.string "email"
    t.string "github_username"
    t.boolean "is_gold_sponsor", default: false
    t.string "jobs_email"
    t.string "jobs_url"
    t.datetime "last_article_at", default: "2017-01-01 05:00:00"
    t.string "location"
    t.string "name"
    t.string "nav_image"
    t.string "old_old_slug"
    t.string "old_slug"
    t.string "profile_image"
    t.datetime "profile_updated_at", default: "2017-01-01 05:00:00"
    t.text "proof"
    t.string "secret"
    t.string "slug"
    t.integer "spent_credits_count", default: 0, null: false
    t.text "sponsorship_blurb_html"
    t.integer "sponsorship_featured_number", default: 0
    t.string "sponsorship_tagline"
    t.string "sponsorship_url"
    t.string "state"
    t.string "story"
    t.text "summary"
    t.string "tag_line"
    t.string "tech_stack"
    t.string "text_color_hex"
    t.string "twitter_username"
    t.integer "unspent_credits_count", default: 0, null: false
    t.datetime "updated_at", null: false
    t.string "url"
    t.string "zip_code"
    t.index ["slug"], name: "index_organizations_on_slug", unique: true
  end

  create_table "page_views", force: :cascade do |t|
    t.bigint "article_id"
    t.integer "counts_for_number_of_views", default: 1
    t.datetime "created_at", null: false
    t.string "referrer"
    t.integer "time_tracked_in_seconds", default: 15
    t.datetime "updated_at", null: false
    t.string "user_agent"
    t.bigint "user_id"
    t.index ["article_id"], name: "index_page_views_on_article_id"
    t.index ["user_id"], name: "index_page_views_on_user_id"
  end

  create_table "pages", force: :cascade do |t|
    t.text "body_html"
    t.text "body_markdown"
    t.datetime "created_at", null: false
    t.string "description"
    t.string "group"
    t.integer "group_order_number"
    t.text "processed_html"
    t.string "slug"
    t.string "social_image"
    t.string "template"
    t.string "title"
    t.datetime "updated_at", null: false
  end

  create_table "podcast_episodes", id: :serial, force: :cascade do |t|
    t.text "body"
    t.integer "comments_count", default: 0, null: false
    t.datetime "created_at", null: false
    t.string "deepgram_id_code"
    t.integer "duration_in_seconds"
    t.boolean "featured", default: true
    t.integer "featured_number"
    t.string "guid"
    t.string "image"
    t.string "itunes_url"
    t.string "media_url"
    t.string "order_key"
    t.integer "podcast_id"
    t.text "processed_html"
    t.datetime "published_at"
    t.text "quote"
    t.integer "reactions_count", default: 0, null: false
    t.string "slug"
    t.string "social_image"
    t.string "subtitle"
    t.text "summary"
    t.string "title"
    t.datetime "updated_at", null: false
    t.string "website_url"
  end

  create_table "podcasts", id: :serial, force: :cascade do |t|
    t.string "android_url"
    t.datetime "created_at", null: false
    t.text "description"
    t.string "feed_url"
    t.string "image"
    t.string "itunes_url"
    t.string "main_color_hex"
    t.string "overcast_url"
    t.string "pattern_image"
    t.string "slug"
    t.string "soundcloud_url"
    t.text "status_notice", default: ""
    t.string "title"
    t.string "twitter_username"
    t.boolean "unique_website_url?", default: true
    t.datetime "updated_at", null: false
    t.string "website_url"
  end

  create_table "poll_options", force: :cascade do |t|
    t.boolean "counts_in_tabulation"
    t.datetime "created_at", null: false
    t.string "markdown"
    t.bigint "poll_id"
    t.string "processed_html"
    t.datetime "updated_at", null: false
  end

  create_table "poll_votes", force: :cascade do |t|
    t.datetime "created_at", null: false
    t.string "markdown"
    t.bigint "poll_option_id"
    t.string "processed_html"
    t.datetime "updated_at", null: false
    t.bigint "user_id"
  end

  create_table "polls", force: :cascade do |t|
    t.boolean "allow_multiple_selections", default: false
    t.bigint "article_id"
    t.datetime "created_at", null: false
    t.string "prompt_html"
    t.string "prompt_markdown"
    t.datetime "updated_at", null: false
  end

  create_table "push_notification_subscriptions", force: :cascade do |t|
    t.string "auth_key"
    t.datetime "created_at", null: false
    t.string "endpoint"
    t.string "notification_type"
    t.string "p256dh_key"
    t.datetime "updated_at", null: false
    t.bigint "user_id", null: false
    t.index ["user_id"], name: "index_push_notification_subscriptions_on_user_id"
  end

  create_table "rating_votes", force: :cascade do |t|
    t.bigint "article_id"
    t.datetime "created_at", null: false
    t.string "group"
    t.float "rating"
    t.datetime "updated_at", null: false
    t.bigint "user_id"
    t.index ["article_id"], name: "index_rating_votes_on_article_id"
    t.index ["user_id"], name: "index_rating_votes_on_user_id"
  end

  create_table "reactions", id: :serial, force: :cascade do |t|
    t.string "category"
    t.datetime "created_at", null: false
    t.float "points", default: 1.0
    t.integer "reactable_id"
    t.string "reactable_type"
    t.string "status", default: "valid"
    t.datetime "updated_at", null: false
    t.integer "user_id"
    t.index ["category"], name: "index_reactions_on_category"
    t.index ["reactable_id"], name: "index_reactions_on_reactable_id"
    t.index ["reactable_type"], name: "index_reactions_on_reactable_type"
    t.index ["user_id"], name: "index_reactions_on_user_id"
  end

  create_table "roles", id: :serial, force: :cascade do |t|
    t.datetime "created_at"
    t.string "name"
    t.integer "resource_id"
    t.string "resource_type"
    t.datetime "updated_at"
    t.index ["name", "resource_type", "resource_id"], name: "index_roles_on_name_and_resource_type_and_resource_id"
    t.index ["name"], name: "index_roles_on_name"
  end

  create_table "sail_settings", force: :cascade do |t|
    t.integer "cast_type", limit: 2, null: false
    t.datetime "created_at", null: false
    t.text "description"
    t.string "name", null: false
    t.datetime "updated_at", null: false
    t.string "value", null: false
    t.index ["name"], name: "index_settings_on_name", unique: true
  end

  create_table "search_keywords", force: :cascade do |t|
    t.datetime "created_at", null: false
    t.datetime "google_checked_at"
    t.integer "google_difficulty"
    t.integer "google_position"
    t.string "google_result_path"
    t.integer "google_volume"
    t.string "keyword"
    t.datetime "updated_at", null: false
    t.index ["google_result_path"], name: "index_search_keywords_on_google_result_path"
  end

  create_table "tag_adjustments", force: :cascade do |t|
    t.string "adjustment_type"
    t.integer "article_id"
    t.datetime "created_at", null: false
    t.string "reason_for_adjustment"
    t.string "status"
    t.integer "tag_id"
    t.string "tag_name"
    t.datetime "updated_at", null: false
    t.integer "user_id"
  end

  create_table "taggings", id: :serial, force: :cascade do |t|
    t.string "context", limit: 128
    t.datetime "created_at"
    t.integer "tag_id"
    t.integer "taggable_id"
    t.string "taggable_type"
    t.integer "tagger_id"
    t.string "tagger_type"
    t.index ["context"], name: "index_taggings_on_context"
    t.index ["tag_id", "taggable_id", "taggable_type", "context", "tagger_id", "tagger_type"], name: "taggings_idx", unique: true
    t.index ["tag_id"], name: "index_taggings_on_tag_id"
    t.index ["taggable_id", "taggable_type", "context"], name: "index_taggings_on_taggable_id_and_taggable_type_and_context"
    t.index ["taggable_id", "taggable_type", "tagger_id", "context"], name: "taggings_idy"
    t.index ["taggable_id"], name: "index_taggings_on_taggable_id"
    t.index ["taggable_type"], name: "index_taggings_on_taggable_type"
    t.index ["tagger_id", "tagger_type"], name: "index_taggings_on_tagger_id_and_tagger_type"
    t.index ["tagger_id"], name: "index_taggings_on_tagger_id"
  end

  create_table "tags", id: :serial, force: :cascade do |t|
    t.string "alias_for"
    t.integer "badge_id"
    t.string "bg_color_hex"
    t.string "buffer_profile_id_code"
    t.string "category", default: "uncategorized", null: false
    t.datetime "created_at"
    t.integer "hotness_score", default: 0
    t.string "keywords_for_search"
    t.string "name"
    t.string "pretty_name"
    t.string "profile_image"
    t.boolean "requires_approval", default: false
    t.text "rules_html"
    t.text "rules_markdown"
    t.string "short_summary"
    t.string "social_image"
    t.string "submission_rules_headsup"
    t.text "submission_template"
    t.boolean "supported", default: false
    t.integer "taggings_count", default: 0
    t.string "text_color_hex"
    t.datetime "updated_at"
    t.text "wiki_body_html"
    t.text "wiki_body_markdown"
    t.index ["name"], name: "index_tags_on_name", unique: true
  end

  create_table "tweets", id: :serial, force: :cascade do |t|
    t.datetime "created_at", null: false
    t.text "extended_entities_serialized", default: "--- {}\n"
    t.integer "favorite_count"
    t.text "full_fetched_object_serialized", default: "--- {}\n"
    t.string "hashtags_serialized", default: "--- []\n"
    t.string "in_reply_to_status_id_code"
    t.string "in_reply_to_user_id_code"
    t.string "in_reply_to_username"
    t.boolean "is_quote_status"
    t.datetime "last_fetched_at"
    t.text "media_serialized", default: "--- []\n"
    t.string "mentioned_usernames_serialized", default: "--- []\n"
    t.string "primary_external_url"
    t.string "profile_image"
    t.string "quoted_tweet_id_code"
    t.integer "retweet_count"
    t.string "source"
    t.string "text"
    t.datetime "tweeted_at"
    t.string "twitter_id_code"
    t.string "twitter_name"
    t.string "twitter_uid"
    t.integer "twitter_user_followers_count"
    t.integer "twitter_user_following_count"
    t.string "twitter_username"
    t.datetime "updated_at", null: false
    t.text "urls_serialized", default: "--- []\n"
    t.integer "user_id"
    t.boolean "user_is_verified"
  end

  create_table "users", id: :serial, force: :cascade do |t|
    t.integer "articles_count", default: 0, null: false
    t.string "available_for"
    t.integer "badge_achievements_count", default: 0, null: false
    t.text "base_cover_letter"
    t.string "behance_url"
    t.string "bg_color_hex"
    t.text "cached_chat_channel_memberships"
    t.boolean "checked_code_of_conduct", default: false
    t.integer "comments_count", default: 0, null: false
    t.string "config_font", default: "default"
    t.string "config_theme", default: "default"
    t.datetime "confirmation_sent_at"
    t.string "confirmation_token"
    t.datetime "confirmed_at"
    t.boolean "contact_consent", default: false
    t.datetime "created_at", null: false
    t.integer "credits_count", default: 0, null: false
    t.datetime "current_sign_in_at"
    t.inet "current_sign_in_ip"
    t.string "currently_hacking_on"
    t.string "currently_learning"
    t.string "currently_streaming_on"
    t.boolean "display_sponsors", default: true
    t.string "dribbble_url"
    t.string "editor_version", default: "v1"
    t.string "education"
    t.string "email"
    t.boolean "email_badge_notifications", default: true
    t.boolean "email_comment_notifications", default: true
    t.boolean "email_community_mod_newsletter", default: false
    t.boolean "email_connect_messages", default: true
    t.boolean "email_digest_periodic", default: true, null: false
    t.boolean "email_follower_notifications", default: true
    t.boolean "email_membership_newsletter", default: false
    t.boolean "email_mention_notifications", default: true
    t.boolean "email_newsletter", default: true
    t.boolean "email_public", default: false
    t.boolean "email_tag_mod_newsletter", default: false
    t.boolean "email_unread_notifications", default: true
    t.string "employer_name"
    t.string "employer_url"
    t.string "employment_title"
    t.string "encrypted_password", default: "", null: false
    t.integer "experience_level"
    t.boolean "export_requested", default: false
    t.datetime "exported_at"
    t.string "facebook_url"
    t.boolean "feed_admin_publish_permission", default: true
    t.datetime "feed_fetched_at", default: "2017-01-01 05:00:00"
    t.boolean "feed_mark_canonical", default: false
    t.string "feed_url"
    t.integer "following_orgs_count", default: 0, null: false
    t.integer "following_tags_count", default: 0, null: false
    t.integer "following_users_count", default: 0, null: false
    t.datetime "github_created_at"
    t.datetime "github_repos_updated_at", default: "2017-01-01 05:00:00"
    t.string "github_username"
    t.string "gitlab_url"
    t.string "inbox_guidelines"
    t.string "inbox_type", default: "private"
    t.jsonb "language_settings", default: {}, null: false
    t.datetime "last_article_at", default: "2017-01-01 05:00:00"
    t.datetime "last_comment_at", default: "2017-01-01 05:00:00"
    t.datetime "last_followed_at"
    t.datetime "last_moderation_notification", default: "2017-01-01 05:00:00"
    t.datetime "last_notification_activity"
    t.datetime "last_sign_in_at"
    t.inet "last_sign_in_ip"
    t.string "linkedin_url"
    t.string "location"
    t.boolean "looking_for_work", default: false
    t.boolean "looking_for_work_publicly", default: false
    t.string "mastodon_url"
    t.string "medium_url"
    t.datetime "membership_started_at"
    t.text "mentee_description"
    t.datetime "mentee_form_updated_at"
    t.text "mentor_description"
    t.datetime "mentor_form_updated_at"
    t.boolean "mobile_comment_notifications", default: true
    t.integer "monthly_dues", default: 0
    t.string "mostly_work_with"
    t.string "name"
    t.boolean "offering_mentorship"
    t.string "old_old_username"
    t.string "old_username"
    t.datetime "onboarding_package_form_submmitted_at"
    t.boolean "onboarding_package_fulfilled", default: false
    t.boolean "onboarding_package_requested", default: false
    t.boolean "onboarding_package_requested_again", default: false
    t.boolean "org_admin", default: false
    t.integer "organization_id"
    t.boolean "permit_adjacent_sponsors", default: true
    t.datetime "personal_data_updated_at"
    t.string "profile_image"
    t.datetime "profile_updated_at", default: "2017-01-01 05:00:00"
    t.integer "rating_votes_count", default: 0, null: false
    t.integer "reactions_count", default: 0, null: false
    t.datetime "remember_created_at"
    t.string "remember_token"
    t.float "reputation_modifier", default: 1.0
    t.datetime "reset_password_sent_at"
    t.string "reset_password_token"
    t.text "resume_html"
    t.boolean "saw_onboarding", default: true
    t.integer "score", default: 0
    t.string "secret"
    t.boolean "seeking_mentorship"
    t.string "shipping_address"
    t.string "shipping_address_line_2"
    t.string "shipping_city"
    t.string "shipping_company"
    t.string "shipping_country"
    t.string "shipping_name"
    t.string "shipping_postal_code"
    t.string "shipping_state"
    t.boolean "shipping_validated", default: false
    t.datetime "shipping_validated_at"
    t.string "shirt_gender"
    t.string "shirt_size"
    t.integer "sign_in_count", default: 0, null: false
    t.string "signup_cta_variant"
    t.string "signup_refer_code"
    t.string "signup_referring_site"
    t.string "specialty"
    t.integer "spent_credits_count", default: 0, null: false
    t.string "stackoverflow_url"
    t.string "stripe_id_code"
    t.text "summary"
    t.text "summary_html"
    t.string "tabs_or_spaces"
    t.string "text_color_hex"
    t.string "text_only_name"
    t.string "top_languages"
    t.string "twitch_url"
    t.string "twitch_username"
    t.datetime "twitter_created_at"
    t.integer "twitter_followers_count"
    t.integer "twitter_following_count"
    t.string "twitter_username"
    t.string "unconfirmed_email"
    t.integer "unspent_credits_count", default: 0, null: false
    t.datetime "updated_at", null: false
    t.string "username"
    t.string "website_url"
    t.datetime "workshop_expiration"
    t.index ["confirmation_token"], name: "index_users_on_confirmation_token", unique: true
    t.index ["email"], name: "index_users_on_email", unique: true
    t.index ["github_username"], name: "index_users_on_github_username", unique: true
    t.index ["language_settings"], name: "index_users_on_language_settings", using: :gin
    t.index ["organization_id"], name: "index_users_on_organization_id"
    t.index ["reset_password_token"], name: "index_users_on_reset_password_token", unique: true
    t.index ["twitter_username"], name: "index_users_on_twitter_username", unique: true
    t.index ["username"], name: "index_users_on_username", unique: true
  end

  create_table "users_roles", id: false, force: :cascade do |t|
    t.integer "role_id"
    t.integer "user_id"
    t.index ["user_id", "role_id"], name: "index_users_roles_on_user_id_and_role_id"
  end

  add_foreign_key "badge_achievements", "badges"
  add_foreign_key "badge_achievements", "users"
  add_foreign_key "chat_channel_memberships", "chat_channels"
  add_foreign_key "chat_channel_memberships", "users"
  add_foreign_key "messages", "chat_channels"
  add_foreign_key "messages", "users"
  add_foreign_key "push_notification_subscriptions", "users"
end<|MERGE_RESOLUTION|>--- conflicted
+++ resolved
@@ -12,11 +12,7 @@
 #
 # It's strongly recommended that you check this file into your version control system.
 
-<<<<<<< HEAD
-ActiveRecord::Schema.define(version: 2019_05_25_233934) do
-=======
 ActiveRecord::Schema.define(version: 2019_06_06_202826) do
->>>>>>> b731df44
   # These are extensions that must be enabled in order to support this database
   enable_extension "plpgsql"
 
