--- conflicted
+++ resolved
@@ -10,11 +10,7 @@
 #
 # It's strongly recommended that you check this file into your version control system.
 
-<<<<<<< HEAD
 ActiveRecord::Schema.define(version: 2020_03_26_110404) do
-=======
-ActiveRecord::Schema.define(version: 2020_03_24_170819) do
->>>>>>> c12cea9b
 
   # These are extensions that must be enabled in order to support this database
   enable_extension "plpgsql"
