--- conflicted
+++ resolved
@@ -10,11 +10,7 @@
 #
 # It's strongly recommended that you check this file into your version control system.
 
-<<<<<<< HEAD
-ActiveRecord::Schema.define(version: 2020_02_05_225813) do
-=======
 ActiveRecord::Schema.define(version: 2020_02_11_192415) do
->>>>>>> 88375311
 
   # These are extensions that must be enabled in order to support this database
   enable_extension "plpgsql"
