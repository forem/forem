--- conflicted
+++ resolved
@@ -12,11 +12,7 @@
 #
 # It's strongly recommended that you check this file into your version control system.
 
-<<<<<<< HEAD
-ActiveRecord::Schema.define(version: 2019_07_17_224405) do
-=======
 ActiveRecord::Schema.define(version: 2019_07_23_094834) do
->>>>>>> 7c1917f5
   # These are extensions that must be enabled in order to support this database
   enable_extension "plpgsql"
 
