# frozen_string_literal: true

# This file is auto-generated from the current state of the database. Instead
# of editing this file, please use the migrations feature of Active Record to
# incrementally modify your database, and then regenerate this schema definition.
#
# Note that this schema.rb definition is the authoritative source for your
# database schema. If you need to create the application database on another
# system, you should be using db:schema:load, not running all the migrations
# from scratch. The latter is a flawed and unsustainable approach (the more migrations
# you'll amass, the slower it'll run and the greater likelihood for issues).
#
# It's strongly recommended that you check this file into your version control system.

<<<<<<< HEAD
ActiveRecord::Schema.define(version: 2020_04_27_233631) do
=======
ActiveRecord::Schema.define(version: 2020_05_01_032629) do

>>>>>>> 5a94cd92
  # These are extensions that must be enabled in order to support this database
  enable_extension "plpgsql"

  create_table "ahoy_messages", id: :serial, force: :cascade do |t|
    t.datetime "clicked_at"
    t.text "content"
    t.integer "feedback_message_id"
    t.string "mailer"
    t.datetime "opened_at"
    t.datetime "sent_at"
    t.text "subject"
    t.text "to"
    t.string "token"
    t.integer "user_id"
    t.string "user_type"
    t.string "utm_campaign"
    t.string "utm_content"
    t.string "utm_medium"
    t.string "utm_source"
    t.string "utm_term"
    t.index ["to"], name: "index_ahoy_messages_on_to"
    t.index ["token"], name: "index_ahoy_messages_on_token"
    t.index ["user_id", "user_type"], name: "index_ahoy_messages_on_user_id_and_user_type"
  end

  create_table "api_secrets", force: :cascade do |t|
    t.datetime "created_at", null: false
    t.string "description", null: false
    t.string "secret"
    t.datetime "updated_at", null: false
    t.integer "user_id"
    t.index ["secret"], name: "index_api_secrets_on_secret", unique: true
    t.index ["user_id"], name: "index_api_secrets_on_user_id"
  end

  create_table "articles", id: :serial, force: :cascade do |t|
    t.boolean "any_comments_hidden", default: false
    t.boolean "approved", default: false
    t.boolean "archived", default: false
    t.text "body_html"
    t.text "body_markdown"
    t.jsonb "boost_states", default: {}, null: false
    t.text "cached_organization"
    t.string "cached_tag_list"
    t.text "cached_user"
    t.string "cached_user_name"
    t.string "cached_user_username"
    t.string "canonical_url"
    t.integer "collection_id"
    t.integer "comment_score", default: 0
    t.string "comment_template"
    t.integer "comments_count", default: 0, null: false
    t.datetime "created_at", null: false
    t.datetime "crossposted_at"
    t.string "description"
    t.datetime "edited_at"
    t.boolean "email_digest_eligible", default: true
    t.float "experience_level_rating", default: 5.0
    t.float "experience_level_rating_distribution", default: 5.0
    t.datetime "facebook_last_buffered"
    t.boolean "featured", default: false
    t.integer "featured_number"
    t.string "feed_source_url"
    t.integer "hotness_score", default: 0
    t.string "language"
    t.datetime "last_buffered"
    t.datetime "last_comment_at", default: "2017-01-01 05:00:00"
    t.datetime "last_experience_level_rating_at"
    t.boolean "live_now", default: false
    t.string "main_image"
    t.string "main_image_background_hex_color", default: "#dddddd"
    t.integer "nth_published_by_author", default: 0
    t.integer "organic_page_views_count", default: 0
    t.integer "organic_page_views_past_month_count", default: 0
    t.integer "organic_page_views_past_week_count", default: 0
    t.integer "organization_id"
    t.datetime "originally_published_at"
    t.integer "page_views_count", default: 0
    t.string "password"
    t.string "path"
    t.integer "positive_reactions_count", default: 0, null: false
    t.integer "previous_positive_reactions_count", default: 0
    t.text "processed_html"
    t.boolean "published", default: false
    t.datetime "published_at"
    t.boolean "published_from_feed", default: false
    t.integer "rating_votes_count", default: 0, null: false
    t.integer "reactions_count", default: 0, null: false
    t.integer "reading_time", default: 0
    t.boolean "receive_notifications", default: true
    t.integer "score", default: 0
    t.integer "second_user_id"
    t.boolean "show_comments", default: true
    t.text "slug"
    t.string "social_image"
    t.integer "spaminess_rating", default: 0
    t.integer "third_user_id"
    t.string "title"
    t.datetime "updated_at", null: false
    t.integer "user_id"
    t.string "video"
    t.string "video_closed_caption_track_url"
    t.string "video_code"
    t.float "video_duration_in_seconds", default: 0.0
    t.string "video_source_url"
    t.string "video_state"
    t.string "video_thumbnail_url"
    t.index ["boost_states"], name: "index_articles_on_boost_states", using: :gin
    t.index ["comment_score"], name: "index_articles_on_comment_score"
    t.index ["featured_number"], name: "index_articles_on_featured_number"
    t.index ["feed_source_url"], name: "index_articles_on_feed_source_url"
    t.index ["hotness_score"], name: "index_articles_on_hotness_score"
    t.index ["path"], name: "index_articles_on_path"
    t.index ["published"], name: "index_articles_on_published"
    t.index ["published_at"], name: "index_articles_on_published_at"
    t.index ["slug"], name: "index_articles_on_slug"
    t.index ["user_id"], name: "index_articles_on_user_id"
  end

  create_table "audit_logs", force: :cascade do |t|
    t.string "category"
    t.datetime "created_at", null: false
    t.jsonb "data", default: {}, null: false
    t.string "roles", array: true
    t.string "slug"
    t.datetime "updated_at", null: false
    t.bigint "user_id"
    t.index ["data"], name: "index_audit_logs_on_data", using: :gin
    t.index ["user_id"], name: "index_audit_logs_on_user_id"
  end

  create_table "backup_data", force: :cascade do |t|
    t.datetime "created_at", null: false
    t.bigint "instance_id", null: false
    t.string "instance_type", null: false
    t.bigint "instance_user_id"
    t.jsonb "json_data", null: false
    t.datetime "updated_at", null: false
  end

  create_table "badge_achievements", force: :cascade do |t|
    t.bigint "badge_id", null: false
    t.datetime "created_at", null: false
    t.integer "rewarder_id"
    t.text "rewarding_context_message"
    t.text "rewarding_context_message_markdown"
    t.datetime "updated_at", null: false
    t.bigint "user_id", null: false
    t.index ["badge_id"], name: "index_badge_achievements_on_badge_id"
    t.index ["user_id", "badge_id"], name: "index_badge_achievements_on_user_id_and_badge_id"
    t.index ["user_id"], name: "index_badge_achievements_on_user_id"
  end

  create_table "badges", force: :cascade do |t|
    t.string "badge_image"
    t.datetime "created_at", null: false
    t.string "description", null: false
    t.string "slug", null: false
    t.string "title", null: false
    t.datetime "updated_at", null: false
    t.index ["slug"], name: "index_badges_on_slug", unique: true
    t.index ["title"], name: "index_badges_on_title", unique: true
  end

  create_table "banished_users", force: :cascade do |t|
    t.bigint "banished_by_id"
    t.datetime "created_at", null: false
    t.datetime "updated_at", null: false
    t.string "username"
    t.index ["banished_by_id"], name: "index_banished_users_on_banished_by_id"
    t.index ["username"], name: "index_banished_users_on_username", unique: true
  end

  create_table "blazer_audits", force: :cascade do |t|
    t.datetime "created_at"
    t.string "data_source"
    t.bigint "query_id"
    t.text "statement"
    t.bigint "user_id"
    t.index ["query_id"], name: "index_blazer_audits_on_query_id"
    t.index ["user_id"], name: "index_blazer_audits_on_user_id"
  end

  create_table "blazer_checks", force: :cascade do |t|
    t.string "check_type"
    t.datetime "created_at", null: false
    t.bigint "creator_id"
    t.text "emails"
    t.datetime "last_run_at"
    t.text "message"
    t.bigint "query_id"
    t.string "schedule"
    t.text "slack_channels"
    t.string "state"
    t.datetime "updated_at", null: false
    t.index ["creator_id"], name: "index_blazer_checks_on_creator_id"
    t.index ["query_id"], name: "index_blazer_checks_on_query_id"
  end

  create_table "blazer_dashboard_queries", force: :cascade do |t|
    t.datetime "created_at", null: false
    t.bigint "dashboard_id"
    t.integer "position"
    t.bigint "query_id"
    t.datetime "updated_at", null: false
    t.index ["dashboard_id"], name: "index_blazer_dashboard_queries_on_dashboard_id"
    t.index ["query_id"], name: "index_blazer_dashboard_queries_on_query_id"
  end

  create_table "blazer_dashboards", force: :cascade do |t|
    t.datetime "created_at", null: false
    t.bigint "creator_id"
    t.text "name"
    t.datetime "updated_at", null: false
    t.index ["creator_id"], name: "index_blazer_dashboards_on_creator_id"
  end

  create_table "blazer_queries", force: :cascade do |t|
    t.datetime "created_at", null: false
    t.bigint "creator_id"
    t.string "data_source"
    t.text "description"
    t.string "name"
    t.text "statement"
    t.datetime "updated_at", null: false
    t.index ["creator_id"], name: "index_blazer_queries_on_creator_id"
  end

  create_table "blocks", id: :serial, force: :cascade do |t|
    t.text "body_html"
    t.text "body_markdown"
    t.datetime "created_at", null: false
    t.boolean "featured"
    t.integer "featured_number"
    t.integer "index_position"
    t.text "input_css"
    t.text "input_html"
    t.text "input_javascript"
    t.text "processed_css"
    t.text "processed_html"
    t.text "processed_javascript"
    t.text "published_css"
    t.text "published_html"
    t.text "published_javascript"
    t.string "title"
    t.datetime "updated_at", null: false
    t.integer "user_id"
  end

  create_table "broadcasts", id: :serial, force: :cascade do |t|
    t.boolean "active", default: false
    t.text "body_markdown"
    t.text "processed_html"
    t.string "title"
    t.string "type_of"
  end

  create_table "buffer_updates", force: :cascade do |t|
    t.integer "approver_user_id"
    t.integer "article_id", null: false
    t.text "body_text"
    t.string "buffer_id_code"
    t.string "buffer_profile_id_code"
    t.text "buffer_response", default: "--- {}\n"
    t.integer "composer_user_id"
    t.datetime "created_at", null: false
    t.string "social_service_name"
    t.string "status", default: "pending"
    t.integer "tag_id"
    t.datetime "updated_at", null: false
  end

  create_table "chat_channel_memberships", force: :cascade do |t|
    t.bigint "chat_channel_id", null: false
    t.datetime "created_at", null: false
    t.boolean "has_unopened_messages", default: false
    t.datetime "last_opened_at", default: "2017-01-01 05:00:00"
    t.string "role", default: "member"
    t.boolean "show_global_badge_notification", default: true
    t.string "status", default: "active"
    t.datetime "updated_at", null: false
    t.bigint "user_id", null: false
    t.index ["chat_channel_id"], name: "index_chat_channel_memberships_on_chat_channel_id"
    t.index ["user_id", "chat_channel_id"], name: "index_chat_channel_memberships_on_user_id_and_chat_channel_id"
    t.index ["user_id"], name: "index_chat_channel_memberships_on_user_id"
  end

  create_table "chat_channels", force: :cascade do |t|
    t.string "channel_name"
    t.string "channel_type", null: false
    t.datetime "created_at", null: false
    t.string "description"
    t.datetime "last_message_at", default: "2017-01-01 05:00:00"
    t.string "slug"
    t.string "status", default: "active"
    t.datetime "updated_at", null: false
  end

  create_table "classified_listing_categories", force: :cascade do |t|
    t.integer "cost", null: false
    t.datetime "created_at", null: false
    t.string "name", null: false
    t.string "rules", null: false
    t.string "slug", null: false
    t.datetime "updated_at", null: false
    t.index ["name"], name: "index_classified_listing_categories_on_name", unique: true
    t.index ["slug"], name: "index_classified_listing_categories_on_slug", unique: true
  end

  create_table "classified_listings", force: :cascade do |t|
    t.text "body_markdown"
    t.datetime "bumped_at"
    t.string "cached_tag_list"
    t.bigint "classified_listing_category_id"
    t.boolean "contact_via_connect", default: false
    t.datetime "created_at", null: false
    t.datetime "expires_at"
    t.datetime "last_buffered"
    t.string "location"
    t.bigint "organization_id"
    t.text "processed_html"
    t.boolean "published"
    t.string "slug"
    t.string "title"
    t.datetime "updated_at", null: false
    t.bigint "user_id"
    t.index ["classified_listing_category_id"], name: "index_classified_listings_on_classified_listing_category_id"
    t.index ["organization_id"], name: "index_classified_listings_on_organization_id"
    t.index ["user_id"], name: "index_classified_listings_on_user_id"
  end

  create_table "collections", id: :serial, force: :cascade do |t|
    t.datetime "created_at", null: false
    t.string "description"
    t.string "main_image"
    t.integer "organization_id"
    t.boolean "published", default: false
    t.string "slug"
    t.string "social_image"
    t.string "title"
    t.datetime "updated_at", null: false
    t.integer "user_id"
    t.index ["organization_id"], name: "index_collections_on_organization_id"
    t.index ["user_id"], name: "index_collections_on_user_id"
  end

  create_table "comments", id: :serial, force: :cascade do |t|
    t.string "ancestry"
    t.text "body_html"
    t.text "body_markdown"
    t.integer "commentable_id"
    t.string "commentable_type"
    t.datetime "created_at", null: false
    t.boolean "deleted", default: false
    t.boolean "edited", default: false
    t.datetime "edited_at"
    t.boolean "hidden_by_commentable_user", default: false
    t.string "id_code"
    t.integer "markdown_character_count"
    t.integer "positive_reactions_count", default: 0, null: false
    t.text "processed_html"
    t.integer "reactions_count", default: 0, null: false
    t.boolean "receive_notifications", default: true
    t.integer "score", default: 0
    t.integer "spaminess_rating", default: 0
    t.datetime "updated_at", null: false
    t.integer "user_id"
    t.index ["ancestry"], name: "index_comments_on_ancestry"
    t.index ["commentable_id", "commentable_type"], name: "index_comments_on_commentable_id_and_commentable_type"
    t.index ["created_at"], name: "index_comments_on_created_at"
    t.index ["score"], name: "index_comments_on_score"
    t.index ["user_id"], name: "index_comments_on_user_id"
  end

  create_table "credits", force: :cascade do |t|
    t.float "cost", default: 0.0
    t.datetime "created_at", null: false
    t.bigint "organization_id"
    t.bigint "purchase_id"
    t.string "purchase_type"
    t.boolean "spent", default: false
    t.datetime "spent_at"
    t.datetime "updated_at", null: false
    t.bigint "user_id"
    t.index ["purchase_id", "purchase_type"], name: "index_credits_on_purchase_id_and_purchase_type"
    t.index ["spent"], name: "index_credits_on_spent"
  end

  create_table "data_update_scripts", force: :cascade do |t|
    t.datetime "created_at", null: false
    t.string "file_name"
    t.datetime "finished_at"
    t.datetime "run_at"
    t.integer "status", default: 0, null: false
    t.datetime "updated_at", null: false
  end

  create_table "display_ad_events", force: :cascade do |t|
    t.string "category"
    t.string "context_type"
    t.datetime "created_at", null: false
    t.integer "display_ad_id"
    t.datetime "updated_at", null: false
    t.integer "user_id"
    t.index ["display_ad_id"], name: "index_display_ad_events_on_display_ad_id"
    t.index ["user_id"], name: "index_display_ad_events_on_user_id"
  end

  create_table "display_ads", force: :cascade do |t|
    t.boolean "approved", default: false
    t.text "body_markdown"
    t.integer "clicks_count", default: 0
    t.datetime "created_at", null: false
    t.integer "impressions_count", default: 0
    t.integer "organization_id"
    t.string "placement_area"
    t.text "processed_html"
    t.boolean "published", default: false
    t.float "success_rate", default: 0.0
    t.datetime "updated_at", null: false
  end

  create_table "email_authorizations", force: :cascade do |t|
    t.string "confirmation_token"
    t.datetime "created_at", null: false
    t.jsonb "json_data", default: {}, null: false
    t.string "type_of", null: false
    t.datetime "updated_at", null: false
    t.bigint "user_id"
    t.datetime "verified_at"
  end

  create_table "events", force: :cascade do |t|
    t.string "category"
    t.string "cover_image"
    t.datetime "created_at", null: false
    t.text "description_html"
    t.text "description_markdown"
    t.datetime "ends_at"
    t.string "host_name"
    t.boolean "live_now", default: false
    t.string "location_name"
    t.string "location_url"
    t.string "profile_image"
    t.boolean "published"
    t.string "slug"
    t.datetime "starts_at"
    t.string "title"
    t.datetime "updated_at", null: false
  end

  create_table "feedback_messages", force: :cascade do |t|
    t.integer "affected_id"
    t.string "category"
    t.datetime "created_at"
    t.string "feedback_type"
    t.text "message"
    t.integer "offender_id"
    t.string "reported_url"
    t.integer "reporter_id"
    t.string "status", default: "Open"
    t.datetime "updated_at"
    t.index ["affected_id"], name: "index_feedback_messages_on_affected_id"
    t.index ["offender_id"], name: "index_feedback_messages_on_offender_id"
    t.index ["reporter_id"], name: "index_feedback_messages_on_reporter_id"
  end

  create_table "field_test_events", force: :cascade do |t|
    t.datetime "created_at"
    t.bigint "field_test_membership_id"
    t.string "name"
    t.index ["field_test_membership_id"], name: "index_field_test_events_on_field_test_membership_id"
  end

  create_table "field_test_memberships", force: :cascade do |t|
    t.boolean "converted", default: false
    t.datetime "created_at"
    t.string "experiment"
    t.string "participant_id"
    t.string "participant_type"
    t.string "variant"
    t.index ["experiment", "created_at"], name: "index_field_test_memberships_on_experiment_and_created_at"
    t.index ["participant_type", "participant_id", "experiment"], name: "index_field_test_memberships_on_participant", unique: true
  end

  create_table "follows", id: :serial, force: :cascade do |t|
    t.boolean "blocked", default: false, null: false
    t.datetime "created_at"
    t.integer "followable_id", null: false
    t.string "followable_type", null: false
    t.integer "follower_id", null: false
    t.string "follower_type", null: false
    t.float "points", default: 1.0
    t.string "subscription_status", default: "all_articles", null: false
    t.datetime "updated_at"
    t.index ["created_at"], name: "index_follows_on_created_at"
    t.index ["followable_id", "followable_type"], name: "fk_followables"
    t.index ["follower_id", "follower_type"], name: "fk_follows"
  end

  create_table "github_issues", id: :serial, force: :cascade do |t|
    t.string "category"
    t.datetime "created_at", null: false
    t.string "issue_serialized", default: "--- {}\n"
    t.string "processed_html"
    t.datetime "updated_at", null: false
    t.string "url"
  end

  create_table "github_repos", force: :cascade do |t|
    t.string "additional_note"
    t.integer "bytes_size"
    t.datetime "created_at", null: false
    t.string "description"
    t.boolean "featured", default: false
    t.boolean "fork", default: false
    t.integer "github_id_code"
    t.text "info_hash", default: "--- {}\n"
    t.string "language"
    t.string "name"
    t.integer "priority", default: 0
    t.integer "stargazers_count"
    t.datetime "updated_at", null: false
    t.string "url"
    t.integer "user_id"
    t.integer "watchers_count"
  end

  create_table "html_variant_successes", force: :cascade do |t|
    t.integer "article_id"
    t.datetime "created_at", null: false
    t.integer "html_variant_id"
    t.datetime "updated_at", null: false
    t.index ["html_variant_id", "article_id"], name: "index_html_variant_successes_on_html_variant_id_and_article_id"
  end

  create_table "html_variant_trials", force: :cascade do |t|
    t.integer "article_id"
    t.datetime "created_at", null: false
    t.integer "html_variant_id"
    t.datetime "updated_at", null: false
    t.index ["html_variant_id", "article_id"], name: "index_html_variant_trials_on_html_variant_id_and_article_id"
  end

  create_table "html_variants", force: :cascade do |t|
    t.boolean "approved", default: false
    t.datetime "created_at", null: false
    t.string "group"
    t.text "html"
    t.string "name"
    t.boolean "published", default: false
    t.float "success_rate", default: 0.0
    t.string "target_tag"
    t.datetime "updated_at", null: false
    t.integer "user_id"
  end

  create_table "identities", id: :serial, force: :cascade do |t|
    t.text "auth_data_dump"
    t.datetime "created_at", null: false
    t.string "provider"
    t.string "secret"
    t.string "token"
    t.string "uid"
    t.datetime "updated_at", null: false
    t.integer "user_id"
    t.index ["provider", "uid"], name: "index_identities_on_provider_and_uid", unique: true
    t.index ["provider", "user_id"], name: "index_identities_on_provider_and_user_id", unique: true
  end

  create_table "mentions", id: :serial, force: :cascade do |t|
    t.datetime "created_at", null: false
    t.integer "mentionable_id"
    t.string "mentionable_type"
    t.datetime "updated_at", null: false
    t.integer "user_id"
  end

  create_table "messages", force: :cascade do |t|
    t.string "chat_action"
    t.bigint "chat_channel_id", null: false
    t.datetime "created_at", null: false
    t.datetime "edited_at"
    t.string "message_html", null: false
    t.string "message_markdown", null: false
    t.datetime "updated_at", null: false
    t.bigint "user_id", null: false
    t.index ["chat_channel_id"], name: "index_messages_on_chat_channel_id"
    t.index ["user_id"], name: "index_messages_on_user_id"
  end

  create_table "notes", id: :serial, force: :cascade do |t|
    t.integer "author_id"
    t.text "content"
    t.datetime "created_at", null: false
    t.integer "noteable_id"
    t.string "noteable_type"
    t.string "reason"
    t.datetime "updated_at", null: false
  end

  create_table "notification_subscriptions", force: :cascade do |t|
    t.text "config", default: "all_comments", null: false
    t.datetime "created_at", null: false
    t.bigint "notifiable_id", null: false
    t.string "notifiable_type", null: false
    t.datetime "updated_at", null: false
    t.bigint "user_id", null: false
    t.index ["notifiable_id", "notifiable_type", "config"], name: "index_notification_subscriptions_on_notifiable_and_config"
  end

  create_table "notifications", id: :serial, force: :cascade do |t|
    t.string "action"
    t.datetime "created_at", null: false
    t.jsonb "json_data"
    t.integer "notifiable_id"
    t.string "notifiable_type"
    t.datetime "notified_at"
    t.bigint "organization_id"
    t.boolean "read", default: false
    t.datetime "updated_at", null: false
    t.integer "user_id"
    t.index ["created_at"], name: "index_notifications_on_created_at"
    t.index ["json_data"], name: "index_notifications_on_json_data", using: :gin
    t.index ["notifiable_id", "notifiable_type", "action"], name: "index_notifications_on_notifiable_id_notifiable_type_and_action"
    t.index ["notifiable_id"], name: "index_notifications_on_notifiable_id"
    t.index ["notifiable_type"], name: "index_notifications_on_notifiable_type"
    t.index ["notified_at"], name: "index_notifications_on_notified_at"
    t.index ["organization_id", "notifiable_id", "notifiable_type", "action"], name: "index_notifications_on_org_notifiable_and_action_not_null", unique: true, where: "(action IS NOT NULL)"
    t.index ["organization_id", "notifiable_id", "notifiable_type"], name: "index_notifications_on_org_notifiable_action_is_null", unique: true, where: "(action IS NULL)"
    t.index ["organization_id"], name: "index_notifications_on_organization_id"
    t.index ["user_id", "notifiable_id", "notifiable_type", "action"], name: "index_notifications_on_user_notifiable_and_action_not_null", unique: true, where: "(action IS NOT NULL)"
    t.index ["user_id", "notifiable_id", "notifiable_type"], name: "index_notifications_on_user_notifiable_action_is_null", unique: true, where: "(action IS NULL)"
    t.index ["user_id"], name: "index_notifications_on_user_id"
  end

  create_table "oauth_access_grants", force: :cascade do |t|
    t.bigint "application_id", null: false
    t.datetime "created_at", null: false
    t.integer "expires_in", null: false
    t.text "redirect_uri", null: false
    t.bigint "resource_owner_id", null: false
    t.datetime "revoked_at"
    t.string "scopes"
    t.string "token", null: false
    t.index ["application_id"], name: "index_oauth_access_grants_on_application_id"
    t.index ["resource_owner_id"], name: "index_oauth_access_grants_on_resource_owner_id"
    t.index ["token"], name: "index_oauth_access_grants_on_token", unique: true
  end

  create_table "oauth_access_tokens", force: :cascade do |t|
    t.bigint "application_id", null: false
    t.datetime "created_at", null: false
    t.integer "expires_in"
    t.string "previous_refresh_token", default: "", null: false
    t.string "refresh_token"
    t.bigint "resource_owner_id"
    t.datetime "revoked_at"
    t.string "scopes"
    t.string "token", null: false
    t.index ["application_id"], name: "index_oauth_access_tokens_on_application_id"
    t.index ["refresh_token"], name: "index_oauth_access_tokens_on_refresh_token", unique: true
    t.index ["resource_owner_id"], name: "index_oauth_access_tokens_on_resource_owner_id"
    t.index ["token"], name: "index_oauth_access_tokens_on_token", unique: true
  end

  create_table "oauth_applications", force: :cascade do |t|
    t.boolean "confidential", default: true, null: false
    t.datetime "created_at", null: false
    t.string "name", null: false
    t.text "redirect_uri", null: false
    t.string "scopes", default: "", null: false
    t.string "secret", null: false
    t.string "uid", null: false
    t.datetime "updated_at", null: false
    t.index ["uid"], name: "index_oauth_applications_on_uid", unique: true
  end

  create_table "organization_memberships", force: :cascade do |t|
    t.datetime "created_at", null: false
    t.bigint "organization_id", null: false
    t.string "type_of_user", null: false
    t.datetime "updated_at", null: false
    t.bigint "user_id", null: false
    t.string "user_title"
    t.index ["user_id", "organization_id"], name: "index_organization_memberships_on_user_id_and_organization_id", unique: true
  end

  create_table "organizations", id: :serial, force: :cascade do |t|
    t.integer "articles_count", default: 0, null: false
    t.string "bg_color_hex"
    t.string "company_size"
    t.datetime "created_at", null: false
    t.integer "credits_count", default: 0, null: false
    t.text "cta_body_markdown"
    t.string "cta_button_text"
    t.string "cta_button_url"
    t.text "cta_processed_html"
    t.string "dark_nav_image"
    t.string "email"
    t.string "github_username"
    t.datetime "last_article_at", default: "2017-01-01 05:00:00"
    t.string "location"
    t.string "name"
    t.string "nav_image"
    t.string "old_old_slug"
    t.string "old_slug"
    t.string "profile_image"
    t.datetime "profile_updated_at", default: "2017-01-01 05:00:00"
    t.text "proof"
    t.string "secret"
    t.string "slug"
    t.integer "spent_credits_count", default: 0, null: false
    t.string "story"
    t.text "summary"
    t.string "tag_line"
    t.string "tech_stack"
    t.string "text_color_hex"
    t.string "twitter_username"
    t.integer "unspent_credits_count", default: 0, null: false
    t.datetime "updated_at", null: false
    t.string "url"
    t.index ["slug"], name: "index_organizations_on_slug", unique: true
  end

  create_table "page_views", force: :cascade do |t|
    t.bigint "article_id"
    t.integer "counts_for_number_of_views", default: 1
    t.datetime "created_at", null: false
    t.string "domain"
    t.string "path"
    t.string "referrer"
    t.integer "time_tracked_in_seconds", default: 15
    t.datetime "updated_at", null: false
    t.string "user_agent"
    t.bigint "user_id"
    t.index ["article_id"], name: "index_page_views_on_article_id"
    t.index ["created_at"], name: "index_page_views_on_created_at"
    t.index ["domain"], name: "index_page_views_on_domain"
    t.index ["user_id"], name: "index_page_views_on_user_id"
  end

  create_table "pages", force: :cascade do |t|
    t.text "body_html"
    t.text "body_markdown"
    t.datetime "created_at", null: false
    t.string "description"
    t.boolean "is_top_level_path", default: false
    t.text "processed_html"
    t.string "slug"
    t.string "social_image"
    t.string "template"
    t.string "title"
    t.datetime "updated_at", null: false
    t.index ["slug"], name: "index_pages_on_slug", unique: true
  end

  create_table "podcast_episodes", id: :serial, force: :cascade do |t|
    t.boolean "any_comments_hidden", default: false
    t.text "body"
    t.integer "comments_count", default: 0, null: false
    t.datetime "created_at", null: false
    t.integer "duration_in_seconds"
    t.string "guid", null: false
    t.boolean "https", default: true
    t.string "image"
    t.string "itunes_url"
    t.string "media_url", null: false
    t.integer "podcast_id"
    t.text "processed_html"
    t.datetime "published_at"
    t.text "quote"
    t.boolean "reachable", default: true
    t.integer "reactions_count", default: 0, null: false
    t.string "slug", null: false
    t.string "social_image"
    t.string "status_notice"
    t.string "subtitle"
    t.text "summary"
    t.string "title", null: false
    t.datetime "updated_at", null: false
    t.string "website_url"
    t.index ["guid"], name: "index_podcast_episodes_on_guid", unique: true
    t.index ["media_url"], name: "index_podcast_episodes_on_media_url", unique: true
    t.index ["podcast_id"], name: "index_podcast_episodes_on_podcast_id"
    t.index ["title"], name: "index_podcast_episodes_on_title"
    t.index ["website_url"], name: "index_podcast_episodes_on_website_url"
  end

  create_table "podcasts", id: :serial, force: :cascade do |t|
    t.string "android_url"
    t.datetime "created_at", null: false
    t.integer "creator_id"
    t.text "description"
    t.string "feed_url", null: false
    t.string "image", null: false
    t.string "itunes_url"
    t.string "main_color_hex", null: false
    t.string "overcast_url"
    t.string "pattern_image"
    t.boolean "published", default: false
    t.boolean "reachable", default: true
    t.string "slug", null: false
    t.string "soundcloud_url"
    t.text "status_notice", default: ""
    t.string "title", null: false
    t.string "twitter_username"
    t.boolean "unique_website_url?", default: true
    t.datetime "updated_at", null: false
    t.string "website_url"
    t.index ["creator_id"], name: "index_podcasts_on_creator_id"
    t.index ["feed_url"], name: "index_podcasts_on_feed_url", unique: true
    t.index ["slug"], name: "index_podcasts_on_slug", unique: true
  end

  create_table "poll_options", force: :cascade do |t|
    t.datetime "created_at", null: false
    t.string "markdown"
    t.bigint "poll_id"
    t.integer "poll_votes_count", default: 0, null: false
    t.string "processed_html"
    t.datetime "updated_at", null: false
  end

  create_table "poll_skips", force: :cascade do |t|
    t.datetime "created_at", null: false
    t.bigint "poll_id"
    t.datetime "updated_at", null: false
    t.bigint "user_id"
    t.index ["poll_id", "user_id"], name: "index_poll_skips_on_poll_and_user", unique: true
  end

  create_table "poll_votes", force: :cascade do |t|
    t.datetime "created_at", null: false
    t.bigint "poll_id", null: false
    t.bigint "poll_option_id", null: false
    t.datetime "updated_at", null: false
    t.bigint "user_id", null: false
    t.index ["poll_option_id", "user_id"], name: "index_poll_votes_on_poll_option_and_user", unique: true
  end

  create_table "polls", force: :cascade do |t|
    t.bigint "article_id"
    t.datetime "created_at", null: false
    t.integer "poll_options_count", default: 0, null: false
    t.integer "poll_skips_count", default: 0, null: false
    t.integer "poll_votes_count", default: 0, null: false
    t.string "prompt_html"
    t.string "prompt_markdown"
    t.datetime "updated_at", null: false
  end

  create_table "pro_memberships", force: :cascade do |t|
    t.boolean "auto_recharge", default: false, null: false
    t.datetime "created_at", null: false
    t.datetime "expiration_notification_at"
    t.integer "expiration_notifications_count", default: 0, null: false
    t.datetime "expires_at", null: false
    t.string "status", default: "active"
    t.datetime "updated_at", null: false
    t.bigint "user_id"
    t.index ["auto_recharge"], name: "index_pro_memberships_on_auto_recharge"
    t.index ["expires_at"], name: "index_pro_memberships_on_expires_at"
    t.index ["status"], name: "index_pro_memberships_on_status"
    t.index ["user_id"], name: "index_pro_memberships_on_user_id"
  end

  create_table "profile_pins", force: :cascade do |t|
    t.datetime "created_at", null: false
    t.bigint "pinnable_id"
    t.string "pinnable_type"
    t.bigint "profile_id"
    t.string "profile_type"
    t.datetime "updated_at", null: false
    t.index ["pinnable_id"], name: "index_profile_pins_on_pinnable_id"
    t.index ["profile_id"], name: "index_profile_pins_on_profile_id"
  end

  create_table "rating_votes", force: :cascade do |t|
    t.bigint "article_id"
    t.string "context", default: "explicit"
    t.datetime "created_at", null: false
    t.string "group"
    t.float "rating"
    t.datetime "updated_at", null: false
    t.bigint "user_id"
    t.index ["article_id"], name: "index_rating_votes_on_article_id"
    t.index ["user_id", "article_id", "context"], name: "index_rating_votes_on_user_id_and_article_id_and_context", unique: true
    t.index ["user_id"], name: "index_rating_votes_on_user_id"
  end

  create_table "reactions", id: :serial, force: :cascade do |t|
    t.string "category"
    t.datetime "created_at", null: false
    t.float "points", default: 1.0
    t.integer "reactable_id"
    t.string "reactable_type"
    t.string "status", default: "valid"
    t.datetime "updated_at", null: false
    t.integer "user_id"
    t.index ["category"], name: "index_reactions_on_category"
    t.index ["created_at"], name: "index_reactions_on_created_at"
    t.index ["points"], name: "index_reactions_on_points"
    t.index ["reactable_id", "reactable_type"], name: "index_reactions_on_reactable_id_and_reactable_type"
    t.index ["reactable_id"], name: "index_reactions_on_reactable_id"
    t.index ["reactable_type"], name: "index_reactions_on_reactable_type"
    t.index ["user_id"], name: "index_reactions_on_user_id"
  end

  create_table "response_templates", force: :cascade do |t|
    t.text "content", null: false
    t.string "content_type", null: false
    t.datetime "created_at", null: false
    t.string "title", null: false
    t.string "type_of", null: false
    t.datetime "updated_at", null: false
    t.bigint "user_id"
    t.index ["type_of"], name: "index_response_templates_on_type_of"
    t.index ["user_id", "type_of"], name: "index_response_templates_on_user_id_and_type_of"
    t.index ["user_id"], name: "index_response_templates_on_user_id"
  end

  create_table "roles", id: :serial, force: :cascade do |t|
    t.datetime "created_at"
    t.string "name"
    t.integer "resource_id"
    t.string "resource_type"
    t.datetime "updated_at"
    t.index ["name", "resource_type", "resource_id"], name: "index_roles_on_name_and_resource_type_and_resource_id"
    t.index ["name"], name: "index_roles_on_name"
  end

  create_table "site_configs", force: :cascade do |t|
    t.datetime "created_at", null: false
    t.datetime "updated_at", null: false
    t.text "value"
    t.string "var", null: false
    t.index ["var"], name: "index_site_configs_on_var", unique: true
  end

  create_table "sponsorships", force: :cascade do |t|
    t.text "blurb_html"
    t.datetime "created_at", null: false
    t.datetime "expires_at"
    t.integer "featured_number", default: 0, null: false
    t.text "instructions"
    t.datetime "instructions_updated_at"
    t.string "level", null: false
    t.bigint "organization_id"
    t.bigint "sponsorable_id"
    t.string "sponsorable_type"
    t.string "status", default: "none", null: false
    t.string "tagline"
    t.datetime "updated_at", null: false
    t.string "url"
    t.bigint "user_id"
    t.index ["level"], name: "index_sponsorships_on_level"
    t.index ["organization_id"], name: "index_sponsorships_on_organization_id"
    t.index ["sponsorable_id", "sponsorable_type"], name: "index_sponsorships_on_sponsorable_id_and_sponsorable_type"
    t.index ["status"], name: "index_sponsorships_on_status"
    t.index ["user_id"], name: "index_sponsorships_on_user_id"
  end

  create_table "tag_adjustments", force: :cascade do |t|
    t.string "adjustment_type"
    t.integer "article_id"
    t.datetime "created_at", null: false
    t.string "reason_for_adjustment"
    t.string "status"
    t.integer "tag_id"
    t.string "tag_name"
    t.datetime "updated_at", null: false
    t.integer "user_id"
  end

  create_table "taggings", id: :serial, force: :cascade do |t|
    t.string "context", limit: 128
    t.datetime "created_at"
    t.integer "tag_id"
    t.integer "taggable_id"
    t.string "taggable_type"
    t.integer "tagger_id"
    t.string "tagger_type"
    t.index ["context"], name: "index_taggings_on_context"
    t.index ["tag_id", "taggable_id", "taggable_type", "context", "tagger_id", "tagger_type"], name: "taggings_idx", unique: true
    t.index ["tag_id"], name: "index_taggings_on_tag_id"
    t.index ["taggable_id", "taggable_type", "context"], name: "index_taggings_on_taggable_id_and_taggable_type_and_context"
    t.index ["taggable_id", "taggable_type", "tagger_id", "context"], name: "taggings_idy"
    t.index ["taggable_id"], name: "index_taggings_on_taggable_id"
    t.index ["taggable_type"], name: "index_taggings_on_taggable_type"
    t.index ["tagger_id", "tagger_type"], name: "index_taggings_on_tagger_id_and_tagger_type"
    t.index ["tagger_id"], name: "index_taggings_on_tagger_id"
  end

  create_table "tags", id: :serial, force: :cascade do |t|
    t.string "alias_for"
    t.integer "badge_id"
    t.string "bg_color_hex"
    t.string "buffer_profile_id_code"
    t.string "category", default: "uncategorized", null: false
    t.datetime "created_at"
    t.integer "hotness_score", default: 0
    t.string "keywords_for_search"
    t.integer "mod_chat_channel_id"
    t.string "name"
    t.string "pretty_name"
    t.string "profile_image"
    t.boolean "requires_approval", default: false
    t.text "rules_html"
    t.text "rules_markdown"
    t.string "short_summary"
    t.string "social_image"
    t.string "social_preview_template", default: "article"
    t.text "submission_template"
    t.boolean "supported", default: false
    t.integer "taggings_count", default: 0
    t.string "text_color_hex"
    t.datetime "updated_at"
    t.text "wiki_body_html"
    t.text "wiki_body_markdown"
    t.index ["name"], name: "index_tags_on_name", unique: true
    t.index ["social_preview_template"], name: "index_tags_on_social_preview_template"
  end

  create_table "tweets", id: :serial, force: :cascade do |t|
    t.datetime "created_at", null: false
    t.text "extended_entities_serialized", default: "--- {}\n"
    t.integer "favorite_count"
    t.text "full_fetched_object_serialized", default: "--- {}\n"
    t.string "hashtags_serialized", default: "--- []\n"
    t.string "in_reply_to_status_id_code"
    t.string "in_reply_to_user_id_code"
    t.string "in_reply_to_username"
    t.boolean "is_quote_status"
    t.datetime "last_fetched_at"
    t.text "media_serialized", default: "--- []\n"
    t.string "mentioned_usernames_serialized", default: "--- []\n"
    t.string "profile_image"
    t.string "quoted_tweet_id_code"
    t.integer "retweet_count"
    t.string "source"
    t.string "text"
    t.datetime "tweeted_at"
    t.string "twitter_id_code"
    t.string "twitter_name"
    t.string "twitter_uid"
    t.integer "twitter_user_followers_count"
    t.integer "twitter_user_following_count"
    t.string "twitter_username"
    t.datetime "updated_at", null: false
    t.text "urls_serialized", default: "--- []\n"
    t.integer "user_id"
    t.boolean "user_is_verified"
  end

  create_table "user_blocks", force: :cascade do |t|
    t.bigint "blocked_id", null: false
    t.bigint "blocker_id", null: false
    t.string "config", default: "default", null: false
    t.datetime "created_at", null: false
    t.datetime "updated_at", null: false
    t.index ["blocked_id", "blocker_id"], name: "index_user_blocks_on_blocked_id_and_blocker_id", unique: true
  end

  create_table "user_counters", force: :cascade do |t|
    t.datetime "created_at", null: false
    t.jsonb "data", default: {}, null: false
    t.datetime "updated_at", null: false
    t.bigint "user_id"
    t.index ["data"], name: "index_user_counters_on_data", using: :gin
    t.index ["user_id"], name: "index_user_counters_on_user_id", unique: true
  end

  create_table "user_optional_fields", force: :cascade do |t|
    t.datetime "created_at", null: false
    t.string "label", null: false
    t.datetime "updated_at", null: false
    t.bigint "user_id", null: false
    t.string "value", null: false
    t.index ["label", "user_id"], name: "index_user_optional_fields_on_label_and_user_id", unique: true
    t.index ["user_id"], name: "index_user_optional_fields_on_user_id"
  end

  create_table "users", id: :serial, force: :cascade do |t|
    t.integer "articles_count", default: 0, null: false
    t.string "available_for"
    t.integer "badge_achievements_count", default: 0, null: false
    t.string "behance_url"
    t.string "bg_color_hex"
    t.bigint "blocked_by_count", default: 0, null: false
    t.bigint "blocking_others_count", default: 0, null: false
    t.boolean "checked_code_of_conduct", default: false
    t.boolean "checked_terms_and_conditions", default: false
    t.integer "comments_count", default: 0, null: false
    t.string "config_font", default: "default"
    t.string "config_navbar", default: "default", null: false
    t.string "config_theme", default: "default"
    t.datetime "confirmation_sent_at"
    t.string "confirmation_token"
    t.datetime "confirmed_at"
    t.boolean "contact_consent", default: false
    t.datetime "created_at", null: false
    t.integer "credits_count", default: 0, null: false
    t.datetime "current_sign_in_at"
    t.inet "current_sign_in_ip"
    t.string "currently_hacking_on"
    t.string "currently_learning"
    t.string "currently_streaming_on"
    t.boolean "display_sponsors", default: true
    t.string "dribbble_url"
    t.string "editor_version", default: "v1"
    t.string "education"
    t.string "email"
    t.boolean "email_badge_notifications", default: true
    t.boolean "email_comment_notifications", default: true
    t.boolean "email_community_mod_newsletter", default: false
    t.boolean "email_connect_messages", default: true
    t.boolean "email_digest_periodic", default: true, null: false
    t.boolean "email_follower_notifications", default: true
    t.boolean "email_membership_newsletter", default: false
    t.boolean "email_mention_notifications", default: true
    t.boolean "email_newsletter", default: true
    t.boolean "email_public", default: false
    t.boolean "email_tag_mod_newsletter", default: false
    t.boolean "email_unread_notifications", default: true
    t.string "employer_name"
    t.string "employer_url"
    t.string "employment_title"
    t.string "encrypted_password", default: "", null: false
    t.integer "experience_level"
    t.boolean "export_requested", default: false
    t.datetime "exported_at"
    t.string "facebook_url"
    t.boolean "feed_admin_publish_permission", default: true
    t.datetime "feed_fetched_at", default: "2017-01-01 05:00:00"
    t.boolean "feed_mark_canonical", default: false
    t.boolean "feed_referential_link", default: true, null: false
    t.string "feed_url"
    t.integer "following_orgs_count", default: 0, null: false
    t.integer "following_tags_count", default: 0, null: false
    t.integer "following_users_count", default: 0, null: false
    t.datetime "github_created_at"
    t.datetime "github_repos_updated_at", default: "2017-01-01 05:00:00"
    t.string "github_username"
    t.string "gitlab_url"
    t.string "inbox_guidelines"
    t.string "inbox_type", default: "private"
    t.string "instagram_url"
    t.jsonb "language_settings", default: {}, null: false
    t.datetime "last_article_at", default: "2017-01-01 05:00:00"
    t.datetime "last_comment_at", default: "2017-01-01 05:00:00"
    t.datetime "last_followed_at"
    t.datetime "last_moderation_notification", default: "2017-01-01 05:00:00"
    t.datetime "last_notification_activity"
    t.string "last_onboarding_page"
    t.datetime "last_sign_in_at"
    t.inet "last_sign_in_ip"
    t.string "linkedin_url"
    t.string "location"
    t.boolean "looking_for_work", default: false
    t.boolean "looking_for_work_publicly", default: false
    t.string "mastodon_url"
    t.string "medium_url"
    t.boolean "mobile_comment_notifications", default: true
    t.boolean "mod_roundrobin_notifications", default: true
    t.integer "monthly_dues", default: 0
    t.string "mostly_work_with"
    t.string "name"
    t.string "old_old_username"
    t.string "old_username"
    t.boolean "onboarding_package_requested", default: false
    t.datetime "organization_info_updated_at"
    t.boolean "permit_adjacent_sponsors", default: true
    t.string "profile_image"
    t.datetime "profile_updated_at", default: "2017-01-01 05:00:00"
    t.integer "rating_votes_count", default: 0, null: false
    t.integer "reactions_count", default: 0, null: false
    t.datetime "remember_created_at"
    t.string "remember_token"
    t.float "reputation_modifier", default: 1.0
    t.datetime "reset_password_sent_at"
    t.string "reset_password_token"
    t.boolean "saw_onboarding", default: true
    t.integer "score", default: 0
    t.string "secret"
    t.integer "sign_in_count", default: 0, null: false
    t.string "signup_cta_variant"
    t.integer "spent_credits_count", default: 0, null: false
    t.string "stackoverflow_url"
    t.string "stripe_id_code"
    t.text "summary"
    t.string "text_color_hex"
    t.string "twitch_url"
    t.string "twitch_username"
    t.datetime "twitter_created_at"
    t.integer "twitter_followers_count"
    t.integer "twitter_following_count"
    t.string "twitter_username"
    t.string "unconfirmed_email"
    t.integer "unspent_credits_count", default: 0, null: false
    t.datetime "updated_at", null: false
    t.string "username"
    t.string "website_url"
    t.boolean "welcome_notifications", default: true, null: false
    t.datetime "workshop_expiration"
    t.string "youtube_url"
    t.index ["confirmation_token"], name: "index_users_on_confirmation_token", unique: true
    t.index ["created_at"], name: "index_users_on_created_at"
    t.index ["email"], name: "index_users_on_email", unique: true
    t.index ["github_username"], name: "index_users_on_github_username", unique: true
    t.index ["language_settings"], name: "index_users_on_language_settings", using: :gin
    t.index ["old_old_username"], name: "index_users_on_old_old_username"
    t.index ["old_username"], name: "index_users_on_old_username"
    t.index ["reset_password_token"], name: "index_users_on_reset_password_token", unique: true
    t.index ["twitter_username"], name: "index_users_on_twitter_username", unique: true
    t.index ["username"], name: "index_users_on_username", unique: true
  end

  create_table "users_roles", id: false, force: :cascade do |t|
    t.integer "role_id"
    t.integer "user_id"
    t.index ["user_id", "role_id"], name: "index_users_roles_on_user_id_and_role_id"
  end

  create_table "webhook_endpoints", force: :cascade do |t|
    t.datetime "created_at", null: false
    t.string "events", null: false, array: true
    t.bigint "oauth_application_id"
    t.string "source"
    t.string "target_url", null: false
    t.datetime "updated_at", null: false
    t.bigint "user_id", null: false
    t.index ["events"], name: "index_webhook_endpoints_on_events"
    t.index ["oauth_application_id"], name: "index_webhook_endpoints_on_oauth_application_id"
    t.index ["user_id"], name: "index_webhook_endpoints_on_user_id"
  end

  add_foreign_key "api_secrets", "users", on_delete: :cascade
  add_foreign_key "audit_logs", "users"
  add_foreign_key "badge_achievements", "badges"
  add_foreign_key "badge_achievements", "users"
  add_foreign_key "chat_channel_memberships", "chat_channels"
  add_foreign_key "chat_channel_memberships", "users"
  add_foreign_key "classified_listings", "classified_listing_categories"
  add_foreign_key "classified_listings", "users", on_delete: :cascade
  add_foreign_key "email_authorizations", "users", on_delete: :cascade
  add_foreign_key "identities", "users", on_delete: :cascade
  add_foreign_key "messages", "chat_channels"
  add_foreign_key "messages", "users"
  add_foreign_key "notification_subscriptions", "users", on_delete: :cascade
  add_foreign_key "oauth_access_grants", "oauth_applications", column: "application_id"
  add_foreign_key "oauth_access_grants", "users", column: "resource_owner_id"
  add_foreign_key "oauth_access_tokens", "oauth_applications", column: "application_id"
  add_foreign_key "oauth_access_tokens", "users", column: "resource_owner_id"
  add_foreign_key "page_views", "articles", on_delete: :cascade
  add_foreign_key "podcasts", "users", column: "creator_id"
  add_foreign_key "response_templates", "users"
  add_foreign_key "sponsorships", "organizations"
  add_foreign_key "sponsorships", "users"
  add_foreign_key "tag_adjustments", "articles", on_delete: :cascade
  add_foreign_key "tag_adjustments", "tags", on_delete: :cascade
  add_foreign_key "tag_adjustments", "users", on_delete: :cascade
  add_foreign_key "user_blocks", "users", column: "blocked_id"
  add_foreign_key "user_blocks", "users", column: "blocker_id"
  add_foreign_key "user_counters", "users", on_delete: :cascade
  add_foreign_key "user_optional_fields", "users"
  add_foreign_key "users_roles", "users", on_delete: :cascade
  add_foreign_key "webhook_endpoints", "oauth_applications"
  add_foreign_key "webhook_endpoints", "users"
end<|MERGE_RESOLUTION|>--- conflicted
+++ resolved
@@ -12,12 +12,8 @@
 #
 # It's strongly recommended that you check this file into your version control system.
 
-<<<<<<< HEAD
-ActiveRecord::Schema.define(version: 2020_04_27_233631) do
-=======
 ActiveRecord::Schema.define(version: 2020_05_01_032629) do
 
->>>>>>> 5a94cd92
   # These are extensions that must be enabled in order to support this database
   enable_extension "plpgsql"
 
