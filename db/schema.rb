# frozen_string_literal: true

# This file is auto-generated from the current state of the database. Instead
# of editing this file, please use the migrations feature of Active Record to
# incrementally modify your database, and then regenerate this schema definition.
#
# Note that this schema.rb definition is the authoritative source for your
# database schema. If you need to create the application database on another
# system, you should be using db:schema:load, not running all the migrations
# from scratch. The latter is a flawed and unsustainable approach (the more migrations
# you'll amass, the slower it'll run and the greater likelihood for issues).
#
# It's strongly recommended that you check this file into your version control system.

<<<<<<< HEAD
ActiveRecord::Schema.define(version: 2019_07_13_225409) do
=======
ActiveRecord::Schema.define(version: 2019_07_23_094834) do
>>>>>>> b837f5b4
  # These are extensions that must be enabled in order to support this database
  enable_extension "plpgsql"

  create_table "ahoy_messages", id: :serial, force: :cascade do |t|
    t.datetime "clicked_at"
    t.text "content"
    t.integer "feedback_message_id"
    t.string "mailer"
    t.datetime "opened_at"
    t.datetime "sent_at"
    t.text "subject"
    t.text "to"
    t.string "token"
    t.integer "user_id"
    t.string "user_type"
    t.string "utm_campaign"
    t.string "utm_content"
    t.string "utm_medium"
    t.string "utm_source"
    t.string "utm_term"
    t.index ["to"], name: "index_ahoy_messages_on_to"
    t.index ["token"], name: "index_ahoy_messages_on_token"
    t.index ["user_id", "user_type"], name: "index_ahoy_messages_on_user_id_and_user_type"
  end

  create_table "api_secrets", force: :cascade do |t|
    t.datetime "created_at", null: false
    t.string "description", null: false
    t.string "secret"
    t.datetime "updated_at", null: false
    t.integer "user_id"
    t.index ["secret"], name: "index_api_secrets_on_secret", unique: true
    t.index ["user_id"], name: "index_api_secrets_on_user_id"
  end

  create_table "articles", id: :serial, force: :cascade do |t|
    t.string "abuse_removal_reason"
    t.boolean "allow_big_edits", default: true
    t.boolean "allow_small_edits", default: true
    t.float "amount_due", default: 0.0
    t.float "amount_paid", default: 0.0
    t.boolean "approved", default: false
    t.boolean "archived", default: false
    t.boolean "automatically_renew", default: false
    t.text "body_html"
    t.text "body_markdown"
    t.jsonb "boost_states", default: {}, null: false
    t.text "cached_organization"
    t.string "cached_tag_list"
    t.text "cached_user"
    t.string "cached_user_name"
    t.string "cached_user_username"
    t.string "canonical_url"
    t.integer "collection_id"
    t.integer "collection_position"
    t.string "comment_template"
    t.integer "comments_count", default: 0, null: false
    t.datetime "created_at", null: false
    t.datetime "crossposted_at"
    t.string "description"
    t.datetime "edited_at"
    t.boolean "email_digest_eligible", default: true
    t.float "experience_level_rating", default: 5.0
    t.float "experience_level_rating_distribution", default: 5.0
    t.datetime "facebook_last_buffered"
    t.boolean "featured", default: false
    t.float "featured_clickthrough_rate", default: 0.0
    t.integer "featured_impressions", default: 0
    t.integer "featured_number"
    t.string "feed_source_url"
    t.integer "hotness_score", default: 0
    t.string "ids_for_suggested_articles", default: "[]"
    t.integer "job_opportunity_id"
    t.string "language"
    t.datetime "last_buffered"
    t.datetime "last_comment_at", default: "2017-01-01 05:00:00"
    t.datetime "last_experience_level_rating_at"
    t.datetime "last_invoiced_at"
    t.decimal "lat", precision: 10, scale: 6
    t.boolean "live_now", default: false
    t.decimal "long", precision: 10, scale: 6
    t.string "main_image"
    t.string "main_image_background_hex_color", default: "#dddddd"
    t.string "main_tag_name_for_social"
    t.string "name_within_collection"
    t.integer "organic_page_views_count", default: 0
    t.integer "organic_page_views_past_month_count", default: 0
    t.integer "organic_page_views_past_week_count", default: 0
    t.integer "organization_id"
    t.datetime "originally_published_at"
    t.integer "page_views_count", default: 0
    t.boolean "paid", default: false
    t.string "password"
    t.string "path"
    t.integer "positive_reactions_count", default: 0, null: false
    t.integer "previous_positive_reactions_count", default: 0
    t.text "processed_html"
    t.boolean "published", default: false
    t.datetime "published_at"
    t.boolean "published_from_feed", default: false
    t.integer "rating_votes_count", default: 0, null: false
    t.integer "reactions_count", default: 0, null: false
    t.integer "reading_time", default: 0
    t.boolean "receive_notifications", default: true
    t.boolean "removed_for_abuse", default: false
    t.integer "score", default: 0
    t.integer "second_user_id"
    t.boolean "show_comments", default: true
    t.text "slug"
    t.string "social_image"
    t.integer "spaminess_rating", default: 0
    t.integer "third_user_id"
    t.string "title"
    t.datetime "updated_at", null: false
    t.integer "user_id"
    t.string "video"
    t.string "video_closed_caption_track_url"
    t.string "video_code"
    t.float "video_duration_in_seconds", default: 0.0
    t.string "video_source_url"
    t.string "video_state"
    t.string "video_thumbnail_url"
    t.index ["boost_states"], name: "index_articles_on_boost_states", using: :gin
    t.index ["featured_number"], name: "index_articles_on_featured_number"
    t.index ["hotness_score"], name: "index_articles_on_hotness_score"
    t.index ["path"], name: "index_articles_on_path"
    t.index ["published"], name: "index_articles_on_published"
    t.index ["published_at"], name: "index_articles_on_published_at"
    t.index ["slug"], name: "index_articles_on_slug"
    t.index ["user_id"], name: "index_articles_on_user_id"
  end

  create_table "backup_data", force: :cascade do |t|
    t.datetime "created_at", null: false
    t.bigint "instance_id", null: false
    t.string "instance_type", null: false
    t.bigint "instance_user_id"
    t.jsonb "json_data", null: false
    t.datetime "updated_at", null: false
  end

  create_table "badge_achievements", force: :cascade do |t|
    t.bigint "badge_id", null: false
    t.datetime "created_at", null: false
    t.integer "rewarder_id"
    t.text "rewarding_context_message"
    t.text "rewarding_context_message_markdown"
    t.datetime "updated_at", null: false
    t.bigint "user_id", null: false
    t.index ["badge_id"], name: "index_badge_achievements_on_badge_id"
    t.index ["user_id", "badge_id"], name: "index_badge_achievements_on_user_id_and_badge_id"
    t.index ["user_id"], name: "index_badge_achievements_on_user_id"
  end

  create_table "badges", force: :cascade do |t|
    t.string "badge_image"
    t.datetime "created_at", null: false
    t.string "description", null: false
    t.string "slug", null: false
    t.string "title", null: false
    t.datetime "updated_at", null: false
    t.index ["title"], name: "index_badges_on_title", unique: true
  end

  create_table "blocks", id: :serial, force: :cascade do |t|
    t.text "body_html"
    t.text "body_markdown"
    t.datetime "created_at", null: false
    t.boolean "featured"
    t.integer "featured_number"
    t.integer "index_position"
    t.text "input_css"
    t.text "input_html"
    t.text "input_javascript"
    t.text "processed_css"
    t.text "processed_html"
    t.text "processed_javascript"
    t.text "published_css"
    t.text "published_html"
    t.text "published_javascript"
    t.string "title"
    t.datetime "updated_at", null: false
    t.integer "user_id"
  end

  create_table "broadcasts", id: :serial, force: :cascade do |t|
    t.text "body_markdown"
    t.text "processed_html"
    t.boolean "sent", default: false
    t.string "title"
    t.string "type_of"
  end

  create_table "buffer_updates", force: :cascade do |t|
    t.integer "approver_user_id"
    t.integer "article_id", null: false
    t.text "body_text"
    t.string "buffer_id_code"
    t.string "buffer_profile_id_code"
    t.text "buffer_response", default: "--- {}\n"
    t.integer "composer_user_id"
    t.datetime "created_at", null: false
    t.string "social_service_name"
    t.string "status", default: "pending"
    t.integer "tag_id"
    t.datetime "updated_at", null: false
  end

  create_table "chat_channel_memberships", force: :cascade do |t|
    t.bigint "chat_channel_id", null: false
    t.datetime "created_at", null: false
    t.boolean "has_unopened_messages", default: false
    t.datetime "last_opened_at", default: "2017-01-01 05:00:00"
    t.string "role", default: "member"
    t.boolean "show_global_badge_notification", default: true
    t.string "status", default: "active"
    t.datetime "updated_at", null: false
    t.bigint "user_id", null: false
    t.index ["chat_channel_id"], name: "index_chat_channel_memberships_on_chat_channel_id"
    t.index ["user_id", "chat_channel_id"], name: "index_chat_channel_memberships_on_user_id_and_chat_channel_id"
    t.index ["user_id"], name: "index_chat_channel_memberships_on_user_id"
  end

  create_table "chat_channels", force: :cascade do |t|
    t.string "channel_name"
    t.string "channel_type", null: false
    t.datetime "created_at", null: false
    t.string "description"
    t.datetime "last_message_at", default: "2017-01-01 05:00:00"
    t.string "slug"
    t.string "status", default: "active"
    t.datetime "updated_at", null: false
  end

  create_table "classified_listings", force: :cascade do |t|
    t.text "body_markdown"
    t.datetime "bumped_at"
    t.string "cached_tag_list"
    t.string "category"
    t.boolean "contact_via_connect", default: false
    t.datetime "created_at", null: false
    t.datetime "last_buffered"
    t.string "location"
    t.bigint "organization_id"
    t.text "processed_html"
    t.boolean "published"
    t.string "slug"
    t.string "title"
    t.datetime "updated_at", null: false
    t.bigint "user_id"
    t.index ["organization_id"], name: "index_classified_listings_on_organization_id"
    t.index ["user_id"], name: "index_classified_listings_on_user_id"
  end

  create_table "collections", id: :serial, force: :cascade do |t|
    t.datetime "created_at", null: false
    t.string "description"
    t.string "main_image"
    t.integer "organization_id"
    t.boolean "published", default: false
    t.string "slug"
    t.string "social_image"
    t.string "title"
    t.datetime "updated_at", null: false
    t.integer "user_id"
    t.index ["organization_id"], name: "index_collections_on_organization_id"
    t.index ["user_id"], name: "index_collections_on_user_id"
  end

  create_table "comments", id: :serial, force: :cascade do |t|
    t.string "ancestry"
    t.text "body_html"
    t.text "body_markdown"
    t.integer "commentable_id"
    t.string "commentable_type"
    t.datetime "created_at", null: false
    t.boolean "deleted", default: false
    t.boolean "edited", default: false
    t.datetime "edited_at"
    t.string "id_code"
    t.integer "markdown_character_count"
    t.integer "positive_reactions_count", default: 0, null: false
    t.text "processed_html"
    t.integer "reactions_count", default: 0, null: false
    t.boolean "receive_notifications", default: true
    t.integer "score", default: 0
    t.integer "spaminess_rating", default: 0
    t.datetime "updated_at", null: false
    t.integer "user_id"
    t.index ["ancestry"], name: "index_comments_on_ancestry"
    t.index ["commentable_id", "commentable_type"], name: "index_comments_on_commentable_id_and_commentable_type"
    t.index ["created_at"], name: "index_comments_on_created_at"
    t.index ["score"], name: "index_comments_on_score"
    t.index ["user_id"], name: "index_comments_on_user_id"
  end

  create_table "credits", force: :cascade do |t|
    t.float "cost", default: 0.0
    t.datetime "created_at", null: false
    t.bigint "organization_id"
    t.bigint "purchase_id"
    t.string "purchase_type"
    t.boolean "spent", default: false
    t.datetime "spent_at"
    t.datetime "updated_at", null: false
    t.bigint "user_id"
    t.index ["purchase_id", "purchase_type"], name: "index_credits_on_purchase_id_and_purchase_type"
    t.index ["spent"], name: "index_credits_on_spent"
  end

  create_table "delayed_jobs", id: :serial, force: :cascade do |t|
    t.integer "attempts", default: 0, null: false
    t.datetime "created_at"
    t.datetime "failed_at"
    t.text "handler", null: false
    t.text "last_error"
    t.datetime "locked_at"
    t.string "locked_by"
    t.integer "priority", default: 0, null: false
    t.string "queue"
    t.datetime "run_at"
    t.datetime "updated_at"
    t.index ["priority", "run_at"], name: "delayed_jobs_priority"
  end

  create_table "display_ad_events", force: :cascade do |t|
    t.string "category"
    t.bigint "context_id"
    t.string "context_type"
    t.integer "counts_for", default: 1
    t.datetime "created_at", null: false
    t.integer "display_ad_id"
    t.datetime "updated_at", null: false
    t.integer "user_id"
    t.index ["display_ad_id"], name: "index_display_ad_events_on_display_ad_id"
    t.index ["user_id"], name: "index_display_ad_events_on_user_id"
  end

  create_table "display_ads", force: :cascade do |t|
    t.boolean "approved", default: false
    t.text "body_markdown"
    t.integer "clicks_count", default: 0
    t.float "cost_per_click", default: 0.0
    t.float "cost_per_impression", default: 0.0
    t.datetime "created_at", null: false
    t.integer "impressions_count", default: 0
    t.integer "organization_id"
    t.string "placement_area"
    t.text "processed_html"
    t.boolean "published", default: false
    t.float "success_rate", default: 0.0
    t.datetime "updated_at", null: false
  end

  create_table "events", force: :cascade do |t|
    t.string "category"
    t.string "cover_image"
    t.datetime "created_at", null: false
    t.text "description_html"
    t.text "description_markdown"
    t.datetime "ends_at"
    t.string "host_name"
    t.boolean "live_now", default: false
    t.string "location_name"
    t.string "location_url"
    t.string "profile_image"
    t.boolean "published"
    t.string "slug"
    t.datetime "starts_at"
    t.string "title"
    t.datetime "updated_at", null: false
  end

  create_table "feedback_messages", force: :cascade do |t|
    t.integer "affected_id"
    t.string "category"
    t.datetime "created_at"
    t.string "feedback_type"
    t.text "message"
    t.integer "offender_id"
    t.string "reported_url"
    t.integer "reporter_id"
    t.string "status", default: "Open"
    t.datetime "updated_at"
    t.index ["affected_id"], name: "index_feedback_messages_on_affected_id"
    t.index ["offender_id"], name: "index_feedback_messages_on_offender_id"
    t.index ["reporter_id"], name: "index_feedback_messages_on_reporter_id"
  end

  create_table "follows", id: :serial, force: :cascade do |t|
    t.boolean "blocked", default: false, null: false
    t.datetime "created_at"
    t.integer "followable_id", null: false
    t.string "followable_type", null: false
    t.integer "follower_id", null: false
    t.string "follower_type", null: false
    t.float "points", default: 1.0
    t.string "subscription_status", default: "all_articles", null: false
    t.datetime "updated_at"
    t.index ["created_at"], name: "index_follows_on_created_at"
    t.index ["followable_id", "followable_type"], name: "fk_followables"
    t.index ["follower_id", "follower_type"], name: "fk_follows"
  end

  create_table "github_issues", id: :serial, force: :cascade do |t|
    t.string "category"
    t.datetime "created_at", null: false
    t.string "issue_serialized", default: "--- {}\n"
    t.string "processed_html"
    t.datetime "updated_at", null: false
    t.string "url"
  end

  create_table "github_repos", force: :cascade do |t|
    t.string "additional_note"
    t.integer "bytes_size"
    t.datetime "created_at", null: false
    t.string "description"
    t.boolean "featured", default: false
    t.boolean "fork", default: false
    t.integer "github_id_code"
    t.text "info_hash", default: "--- {}\n"
    t.string "language"
    t.string "name"
    t.integer "priority", default: 0
    t.integer "stargazers_count"
    t.datetime "updated_at", null: false
    t.string "url"
    t.integer "user_id"
    t.integer "watchers_count"
  end

  create_table "html_variant_successes", force: :cascade do |t|
    t.integer "article_id"
    t.datetime "created_at", null: false
    t.integer "html_variant_id"
    t.datetime "updated_at", null: false
    t.index ["html_variant_id", "article_id"], name: "index_html_variant_successes_on_html_variant_id_and_article_id"
  end

  create_table "html_variant_trials", force: :cascade do |t|
    t.integer "article_id"
    t.datetime "created_at", null: false
    t.integer "html_variant_id"
    t.datetime "updated_at", null: false
    t.index ["html_variant_id", "article_id"], name: "index_html_variant_trials_on_html_variant_id_and_article_id"
  end

  create_table "html_variants", force: :cascade do |t|
    t.boolean "approved", default: false
    t.datetime "created_at", null: false
    t.string "group"
    t.text "html"
    t.string "name"
    t.boolean "published", default: false
    t.float "success_rate", default: 0.0
    t.string "target_tag"
    t.datetime "updated_at", null: false
    t.integer "user_id"
  end

  create_table "identities", id: :serial, force: :cascade do |t|
    t.text "auth_data_dump"
    t.datetime "created_at", null: false
    t.string "provider"
    t.string "secret"
    t.string "token"
    t.string "uid"
    t.datetime "updated_at", null: false
    t.integer "user_id"
    t.index ["provider", "uid"], name: "index_identities_on_provider_and_uid", unique: true
    t.index ["provider", "user_id"], name: "index_identities_on_provider_and_user_id", unique: true
  end

  create_table "job_opportunities", force: :cascade do |t|
    t.datetime "created_at", null: false
    t.string "experience_level"
    t.string "location_city"
    t.string "location_country_code"
    t.string "location_given"
    t.decimal "location_lat", precision: 10, scale: 6
    t.decimal "location_long", precision: 10, scale: 6
    t.string "location_postal_code"
    t.string "permanency"
    t.string "remoteness"
    t.string "time_commitment"
    t.datetime "updated_at", null: false
  end

  create_table "mentions", id: :serial, force: :cascade do |t|
    t.datetime "created_at", null: false
    t.integer "mentionable_id"
    t.string "mentionable_type"
    t.datetime "updated_at", null: false
    t.integer "user_id"
  end

  create_table "messages", force: :cascade do |t|
    t.bigint "chat_channel_id", null: false
    t.datetime "created_at", null: false
    t.string "message_html", null: false
    t.string "message_markdown", null: false
    t.datetime "updated_at", null: false
    t.bigint "user_id", null: false
    t.index ["chat_channel_id"], name: "index_messages_on_chat_channel_id"
    t.index ["user_id"], name: "index_messages_on_user_id"
  end

  create_table "notes", id: :serial, force: :cascade do |t|
    t.integer "author_id"
    t.text "content"
    t.datetime "created_at", null: false
    t.integer "noteable_id"
    t.string "noteable_type"
    t.string "reason"
    t.datetime "updated_at", null: false
  end

  create_table "notification_subscriptions", force: :cascade do |t|
    t.text "config", default: "all_comments", null: false
    t.datetime "created_at", null: false
    t.bigint "notifiable_id", null: false
    t.string "notifiable_type", null: false
    t.datetime "updated_at", null: false
    t.bigint "user_id", null: false
    t.index ["notifiable_id", "notifiable_type", "config"], name: "index_notification_subscriptions_on_notifiable_and_config"
  end

  create_table "notifications", id: :serial, force: :cascade do |t|
    t.string "action"
    t.datetime "created_at", null: false
    t.jsonb "json_data"
    t.integer "notifiable_id"
    t.string "notifiable_type"
    t.datetime "notified_at"
    t.bigint "organization_id"
    t.boolean "read", default: false
    t.datetime "updated_at", null: false
    t.integer "user_id"
    t.index ["json_data"], name: "index_notifications_on_json_data", using: :gin
    t.index ["notifiable_id"], name: "index_notifications_on_notifiable_id"
    t.index ["notifiable_type"], name: "index_notifications_on_notifiable_type"
    t.index ["organization_id", "notifiable_id", "notifiable_type", "action"], name: "index_notifications_on_org_notifiable_and_action_not_null", unique: true, where: "(action IS NOT NULL)"
    t.index ["organization_id", "notifiable_id", "notifiable_type"], name: "index_notifications_on_org_notifiable_action_is_null", unique: true, where: "(action IS NULL)"
    t.index ["organization_id"], name: "index_notifications_on_organization_id"
    t.index ["user_id", "notifiable_id", "notifiable_type", "action"], name: "index_notifications_on_user_notifiable_and_action_not_null", unique: true, where: "(action IS NOT NULL)"
    t.index ["user_id", "notifiable_id", "notifiable_type"], name: "index_notifications_on_user_notifiable_action_is_null", unique: true, where: "(action IS NULL)"
    t.index ["user_id"], name: "index_notifications_on_user_id"
  end

  create_table "organization_memberships", force: :cascade do |t|
    t.datetime "created_at", null: false
    t.bigint "organization_id", null: false
    t.string "type_of_user", null: false
    t.datetime "updated_at", null: false
    t.bigint "user_id", null: false
    t.string "user_title"
    t.index ["user_id", "organization_id"], name: "index_organization_memberships_on_user_id_and_organization_id", unique: true
  end

  create_table "organizations", id: :serial, force: :cascade do |t|
    t.string "address"
    t.boolean "approved", default: false
    t.integer "articles_count", default: 0, null: false
    t.string "bg_color_hex"
    t.string "city"
    t.string "company_size"
    t.string "country"
    t.datetime "created_at", null: false
    t.integer "credits_count", default: 0, null: false
    t.text "cta_body_markdown"
    t.string "cta_button_text"
    t.string "cta_button_url"
    t.text "cta_processed_html"
    t.string "dark_nav_image"
    t.string "email"
    t.string "github_username"
    t.string "jobs_email"
    t.string "jobs_url"
    t.datetime "last_article_at", default: "2017-01-01 05:00:00"
    t.string "location"
    t.string "name"
    t.string "nav_image"
    t.string "old_old_slug"
    t.string "old_slug"
    t.string "profile_image"
    t.datetime "profile_updated_at", default: "2017-01-01 05:00:00"
    t.text "proof"
    t.string "secret"
    t.string "slug"
    t.integer "spent_credits_count", default: 0, null: false
    t.string "state"
    t.string "story"
    t.text "summary"
    t.string "tag_line"
    t.string "tech_stack"
    t.string "text_color_hex"
    t.string "twitter_username"
    t.integer "unspent_credits_count", default: 0, null: false
    t.datetime "updated_at", null: false
    t.string "url"
    t.string "zip_code"
    t.index ["slug"], name: "index_organizations_on_slug", unique: true
  end

  create_table "page_views", force: :cascade do |t|
    t.bigint "article_id"
    t.integer "counts_for_number_of_views", default: 1
    t.datetime "created_at", null: false
    t.string "domain"
    t.string "path"
    t.string "referrer"
    t.integer "time_tracked_in_seconds", default: 15
    t.datetime "updated_at", null: false
    t.string "user_agent"
    t.bigint "user_id"
    t.index ["article_id"], name: "index_page_views_on_article_id"
    t.index ["created_at"], name: "index_page_views_on_created_at"
    t.index ["domain"], name: "index_page_views_on_domain"
    t.index ["user_id"], name: "index_page_views_on_user_id"
  end

  create_table "pages", force: :cascade do |t|
    t.text "body_html"
    t.text "body_markdown"
    t.datetime "created_at", null: false
    t.string "description"
    t.string "group"
    t.integer "group_order_number"
    t.boolean "is_top_level_path", default: false
    t.text "processed_html"
    t.string "slug"
    t.string "social_image"
    t.string "template"
    t.string "title"
    t.datetime "updated_at", null: false
    t.index ["slug"], name: "index_pages_on_slug", unique: true
  end

  create_table "podcast_episodes", id: :serial, force: :cascade do |t|
    t.text "body"
    t.integer "comments_count", default: 0, null: false
    t.datetime "created_at", null: false
    t.string "deepgram_id_code"
    t.integer "duration_in_seconds"
    t.boolean "featured", default: true
    t.integer "featured_number"
    t.string "guid", null: false
    t.boolean "https", default: true
    t.string "image"
    t.string "itunes_url"
    t.string "media_url", null: false
    t.string "order_key"
    t.integer "podcast_id"
    t.text "processed_html"
    t.datetime "published_at"
    t.text "quote"
    t.boolean "reachable", default: true
    t.integer "reactions_count", default: 0, null: false
    t.string "slug", null: false
    t.string "social_image"
    t.string "status_notice"
    t.string "subtitle"
    t.text "summary"
    t.string "title", null: false
    t.datetime "updated_at", null: false
    t.string "website_url"
    t.index ["guid"], name: "index_podcast_episodes_on_guid", unique: true
    t.index ["media_url"], name: "index_podcast_episodes_on_media_url", unique: true
    t.index ["podcast_id"], name: "index_podcast_episodes_on_podcast_id"
  end

  create_table "podcasts", id: :serial, force: :cascade do |t|
    t.string "android_url"
    t.datetime "created_at", null: false
    t.text "description"
    t.string "feed_url", null: false
    t.string "image", null: false
    t.string "itunes_url"
    t.string "main_color_hex", null: false
    t.string "overcast_url"
    t.string "pattern_image"
    t.boolean "reachable", default: true
    t.string "slug", null: false
    t.string "soundcloud_url"
    t.text "status_notice", default: ""
    t.string "title", null: false
    t.string "twitter_username"
    t.boolean "unique_website_url?", default: true
    t.datetime "updated_at", null: false
    t.string "website_url"
    t.index ["feed_url"], name: "index_podcasts_on_feed_url", unique: true
    t.index ["slug"], name: "index_podcasts_on_slug", unique: true
  end

  create_table "poll_options", force: :cascade do |t|
    t.boolean "counts_in_tabulation"
    t.datetime "created_at", null: false
    t.string "markdown"
    t.bigint "poll_id"
    t.integer "poll_votes_count", default: 0, null: false
    t.string "processed_html"
    t.datetime "updated_at", null: false
  end

  create_table "poll_skips", force: :cascade do |t|
    t.datetime "created_at", null: false
    t.bigint "poll_id"
    t.datetime "updated_at", null: false
    t.bigint "user_id"
    t.index ["poll_id", "user_id"], name: "index_poll_skips_on_poll_and_user", unique: true
  end

  create_table "poll_votes", force: :cascade do |t|
    t.datetime "created_at", null: false
    t.bigint "poll_id", null: false
    t.bigint "poll_option_id", null: false
    t.datetime "updated_at", null: false
    t.bigint "user_id", null: false
    t.index ["poll_option_id", "user_id"], name: "index_poll_votes_on_poll_option_and_user", unique: true
  end

  create_table "polls", force: :cascade do |t|
    t.boolean "allow_multiple_selections", default: false
    t.bigint "article_id"
    t.datetime "created_at", null: false
    t.integer "poll_options_count", default: 0, null: false
    t.integer "poll_skips_count", default: 0, null: false
    t.integer "poll_votes_count", default: 0, null: false
    t.string "prompt_html"
    t.string "prompt_markdown"
    t.datetime "updated_at", null: false
  end

  create_table "profile_pins", force: :cascade do |t|
    t.datetime "created_at", null: false
    t.bigint "pinnable_id"
    t.string "pinnable_type"
    t.bigint "profile_id"
    t.string "profile_type"
    t.datetime "updated_at", null: false
    t.index ["pinnable_id"], name: "index_profile_pins_on_pinnable_id"
    t.index ["profile_id"], name: "index_profile_pins_on_profile_id"
  end

  create_table "push_notification_subscriptions", force: :cascade do |t|
    t.string "auth_key"
    t.datetime "created_at", null: false
    t.string "endpoint"
    t.string "notification_type"
    t.string "p256dh_key"
    t.datetime "updated_at", null: false
    t.bigint "user_id", null: false
    t.index ["user_id"], name: "index_push_notification_subscriptions_on_user_id"
  end

  create_table "rating_votes", force: :cascade do |t|
    t.bigint "article_id"
    t.datetime "created_at", null: false
    t.string "group"
    t.float "rating"
    t.datetime "updated_at", null: false
    t.bigint "user_id"
    t.index ["article_id"], name: "index_rating_votes_on_article_id"
    t.index ["user_id"], name: "index_rating_votes_on_user_id"
  end

  create_table "reactions", id: :serial, force: :cascade do |t|
    t.string "category"
    t.datetime "created_at", null: false
    t.float "points", default: 1.0
    t.integer "reactable_id"
    t.string "reactable_type"
    t.string "status", default: "valid"
    t.datetime "updated_at", null: false
    t.integer "user_id"
    t.index ["category"], name: "index_reactions_on_category"
    t.index ["created_at"], name: "index_reactions_on_created_at"
    t.index ["points"], name: "index_reactions_on_points"
    t.index ["reactable_id"], name: "index_reactions_on_reactable_id"
    t.index ["reactable_type"], name: "index_reactions_on_reactable_type"
    t.index ["user_id"], name: "index_reactions_on_user_id"
  end

  create_table "roles", id: :serial, force: :cascade do |t|
    t.datetime "created_at"
    t.string "name"
    t.integer "resource_id"
    t.string "resource_type"
    t.datetime "updated_at"
    t.index ["name", "resource_type", "resource_id"], name: "index_roles_on_name_and_resource_type_and_resource_id"
    t.index ["name"], name: "index_roles_on_name"
  end

  create_table "sail_settings", force: :cascade do |t|
    t.integer "cast_type", limit: 2, null: false
    t.datetime "created_at", null: false
    t.text "description"
    t.string "name", null: false
    t.datetime "updated_at", null: false
    t.string "value", null: false
    t.index ["name"], name: "index_settings_on_name", unique: true
  end

  create_table "search_keywords", force: :cascade do |t|
    t.datetime "created_at", null: false
    t.datetime "google_checked_at"
    t.integer "google_difficulty"
    t.integer "google_position"
    t.string "google_result_path"
    t.integer "google_volume"
    t.string "keyword"
    t.datetime "updated_at", null: false
    t.index ["google_result_path"], name: "index_search_keywords_on_google_result_path"
  end

  create_table "sponsorships", force: :cascade do |t|
    t.text "blurb_html"
    t.datetime "created_at", null: false
    t.datetime "expires_at"
    t.integer "featured_number", default: 0, null: false
    t.text "instructions"
    t.datetime "instructions_updated_at"
    t.string "level", null: false
    t.bigint "organization_id"
    t.bigint "sponsorable_id"
    t.string "sponsorable_type"
    t.string "status", default: "none", null: false
    t.string "tagline"
    t.datetime "updated_at", null: false
    t.string "url"
    t.bigint "user_id"
    t.index ["level"], name: "index_sponsorships_on_level"
    t.index ["organization_id"], name: "index_sponsorships_on_organization_id"
    t.index ["sponsorable_id", "sponsorable_type"], name: "index_sponsorships_on_sponsorable_id_and_sponsorable_type"
    t.index ["status"], name: "index_sponsorships_on_status"
    t.index ["user_id"], name: "index_sponsorships_on_user_id"
  end

  create_table "tag_adjustments", force: :cascade do |t|
    t.string "adjustment_type"
    t.integer "article_id"
    t.datetime "created_at", null: false
    t.string "reason_for_adjustment"
    t.string "status"
    t.integer "tag_id"
    t.string "tag_name"
    t.datetime "updated_at", null: false
    t.integer "user_id"
  end

  create_table "taggings", id: :serial, force: :cascade do |t|
    t.string "context", limit: 128
    t.datetime "created_at"
    t.integer "tag_id"
    t.integer "taggable_id"
    t.string "taggable_type"
    t.integer "tagger_id"
    t.string "tagger_type"
    t.index ["context"], name: "index_taggings_on_context"
    t.index ["tag_id", "taggable_id", "taggable_type", "context", "tagger_id", "tagger_type"], name: "taggings_idx", unique: true
    t.index ["tag_id"], name: "index_taggings_on_tag_id"
    t.index ["taggable_id", "taggable_type", "context"], name: "index_taggings_on_taggable_id_and_taggable_type_and_context"
    t.index ["taggable_id", "taggable_type", "tagger_id", "context"], name: "taggings_idy"
    t.index ["taggable_id"], name: "index_taggings_on_taggable_id"
    t.index ["taggable_type"], name: "index_taggings_on_taggable_type"
    t.index ["tagger_id", "tagger_type"], name: "index_taggings_on_tagger_id_and_tagger_type"
    t.index ["tagger_id"], name: "index_taggings_on_tagger_id"
  end

  create_table "tags", id: :serial, force: :cascade do |t|
    t.string "alias_for"
    t.integer "badge_id"
    t.string "bg_color_hex"
    t.string "buffer_profile_id_code"
    t.string "category", default: "uncategorized", null: false
    t.datetime "created_at"
    t.integer "hotness_score", default: 0
    t.string "keywords_for_search"
    t.string "name"
    t.string "pretty_name"
    t.string "profile_image"
    t.boolean "requires_approval", default: false
    t.text "rules_html"
    t.text "rules_markdown"
    t.string "short_summary"
    t.string "social_image"
    t.string "submission_rules_headsup"
    t.text "submission_template"
    t.boolean "supported", default: false
    t.integer "taggings_count", default: 0
    t.string "text_color_hex"
    t.datetime "updated_at"
    t.text "wiki_body_html"
    t.text "wiki_body_markdown"
    t.index ["name"], name: "index_tags_on_name", unique: true
  end

  create_table "tweets", id: :serial, force: :cascade do |t|
    t.datetime "created_at", null: false
    t.text "extended_entities_serialized", default: "--- {}\n"
    t.integer "favorite_count"
    t.text "full_fetched_object_serialized", default: "--- {}\n"
    t.string "hashtags_serialized", default: "--- []\n"
    t.string "in_reply_to_status_id_code"
    t.string "in_reply_to_user_id_code"
    t.string "in_reply_to_username"
    t.boolean "is_quote_status"
    t.datetime "last_fetched_at"
    t.text "media_serialized", default: "--- []\n"
    t.string "mentioned_usernames_serialized", default: "--- []\n"
    t.string "primary_external_url"
    t.string "profile_image"
    t.string "quoted_tweet_id_code"
    t.integer "retweet_count"
    t.string "source"
    t.string "text"
    t.datetime "tweeted_at"
    t.string "twitter_id_code"
    t.string "twitter_name"
    t.string "twitter_uid"
    t.integer "twitter_user_followers_count"
    t.integer "twitter_user_following_count"
    t.string "twitter_username"
    t.datetime "updated_at", null: false
    t.text "urls_serialized", default: "--- []\n"
    t.integer "user_id"
    t.boolean "user_is_verified"
  end

  create_table "users", id: :serial, force: :cascade do |t|
    t.integer "articles_count", default: 0, null: false
    t.string "available_for"
    t.integer "badge_achievements_count", default: 0, null: false
    t.text "base_cover_letter"
    t.string "behance_url"
    t.string "bg_color_hex"
    t.boolean "checked_code_of_conduct", default: false
    t.boolean "checked_terms_and_conditions", default: false
    t.integer "comments_count", default: 0, null: false
    t.string "config_font", default: "default"
    t.string "config_theme", default: "default"
    t.datetime "confirmation_sent_at"
    t.string "confirmation_token"
    t.datetime "confirmed_at"
    t.boolean "contact_consent", default: false
    t.datetime "created_at", null: false
    t.integer "credits_count", default: 0, null: false
    t.datetime "current_sign_in_at"
    t.inet "current_sign_in_ip"
    t.string "currently_hacking_on"
    t.string "currently_learning"
    t.string "currently_streaming_on"
    t.boolean "display_sponsors", default: true
    t.string "dribbble_url"
    t.string "editor_version", default: "v1"
    t.string "education"
    t.string "email"
    t.boolean "email_badge_notifications", default: true
    t.boolean "email_comment_notifications", default: true
    t.boolean "email_community_mod_newsletter", default: false
    t.boolean "email_connect_messages", default: true
    t.boolean "email_digest_periodic", default: true, null: false
    t.boolean "email_follower_notifications", default: true
    t.boolean "email_membership_newsletter", default: false
    t.boolean "email_mention_notifications", default: true
    t.boolean "email_newsletter", default: true
    t.boolean "email_public", default: false
    t.boolean "email_tag_mod_newsletter", default: false
    t.boolean "email_unread_notifications", default: true
    t.string "employer_name"
    t.string "employer_url"
    t.string "employment_title"
    t.string "encrypted_password", default: "", null: false
    t.integer "experience_level"
    t.boolean "export_requested", default: false
    t.datetime "exported_at"
    t.string "facebook_url"
    t.boolean "feed_admin_publish_permission", default: true
    t.datetime "feed_fetched_at", default: "2017-01-01 05:00:00"
    t.boolean "feed_mark_canonical", default: false
    t.boolean "feed_referential_link", default: true, null: false
    t.string "feed_url"
    t.integer "following_orgs_count", default: 0, null: false
    t.integer "following_tags_count", default: 0, null: false
    t.integer "following_users_count", default: 0, null: false
    t.datetime "github_created_at"
    t.datetime "github_repos_updated_at", default: "2017-01-01 05:00:00"
    t.string "github_username"
    t.string "gitlab_url"
    t.string "inbox_guidelines"
    t.string "inbox_type", default: "private"
    t.string "instagram_url"
    t.jsonb "language_settings", default: {}, null: false
    t.datetime "last_article_at", default: "2017-01-01 05:00:00"
    t.datetime "last_comment_at", default: "2017-01-01 05:00:00"
    t.datetime "last_followed_at"
    t.datetime "last_moderation_notification", default: "2017-01-01 05:00:00"
    t.datetime "last_notification_activity"
    t.string "last_onboarding_page"
    t.datetime "last_sign_in_at"
    t.inet "last_sign_in_ip"
    t.string "linkedin_url"
    t.string "location"
    t.boolean "looking_for_work", default: false
    t.boolean "looking_for_work_publicly", default: false
    t.string "mastodon_url"
    t.string "medium_url"
    t.datetime "membership_started_at"
    t.boolean "mobile_comment_notifications", default: true
    t.integer "monthly_dues", default: 0
    t.string "mostly_work_with"
    t.string "name"
    t.string "old_old_username"
    t.string "old_username"
    t.string "onboarding_checklist", default: [], array: true
    t.datetime "onboarding_package_form_submmitted_at"
    t.boolean "onboarding_package_fulfilled", default: false
    t.boolean "onboarding_package_requested", default: false
    t.boolean "onboarding_package_requested_again", default: false
    t.boolean "org_admin", default: false
    t.integer "organization_id"
    t.boolean "permit_adjacent_sponsors", default: true
    t.datetime "personal_data_updated_at"
    t.string "profile_image"
    t.datetime "profile_updated_at", default: "2017-01-01 05:00:00"
    t.integer "rating_votes_count", default: 0, null: false
    t.integer "reactions_count", default: 0, null: false
    t.datetime "remember_created_at"
    t.string "remember_token"
    t.float "reputation_modifier", default: 1.0
    t.datetime "reset_password_sent_at"
    t.string "reset_password_token"
    t.text "resume_html"
    t.boolean "saw_onboarding", default: true
    t.integer "score", default: 0
    t.string "secret"
    t.string "shipping_address"
    t.string "shipping_address_line_2"
    t.string "shipping_city"
    t.string "shipping_company"
    t.string "shipping_country"
    t.string "shipping_name"
    t.string "shipping_postal_code"
    t.string "shipping_state"
    t.boolean "shipping_validated", default: false
    t.datetime "shipping_validated_at"
    t.string "shirt_gender"
    t.string "shirt_size"
    t.integer "sign_in_count", default: 0, null: false
    t.string "signup_cta_variant"
    t.string "signup_refer_code"
    t.string "signup_referring_site"
    t.string "specialty"
    t.integer "spent_credits_count", default: 0, null: false
    t.string "stackoverflow_url"
    t.string "stripe_id_code"
    t.text "summary"
    t.string "tabs_or_spaces"
    t.string "text_color_hex"
    t.string "text_only_name"
    t.string "top_languages"
    t.string "twitch_url"
    t.string "twitch_username"
    t.datetime "twitter_created_at"
    t.integer "twitter_followers_count"
    t.integer "twitter_following_count"
    t.string "twitter_username"
    t.string "unconfirmed_email"
    t.integer "unspent_credits_count", default: 0, null: false
    t.datetime "updated_at", null: false
    t.string "username"
    t.string "website_url"
    t.datetime "workshop_expiration"
    t.index ["confirmation_token"], name: "index_users_on_confirmation_token", unique: true
    t.index ["email"], name: "index_users_on_email", unique: true
    t.index ["github_username"], name: "index_users_on_github_username", unique: true
    t.index ["language_settings"], name: "index_users_on_language_settings", using: :gin
    t.index ["organization_id"], name: "index_users_on_organization_id"
    t.index ["reset_password_token"], name: "index_users_on_reset_password_token", unique: true
    t.index ["twitter_username"], name: "index_users_on_twitter_username", unique: true
    t.index ["username"], name: "index_users_on_username", unique: true
  end

  create_table "users_roles", id: false, force: :cascade do |t|
    t.integer "role_id"
    t.integer "user_id"
    t.index ["user_id", "role_id"], name: "index_users_roles_on_user_id_and_role_id"
  end

  add_foreign_key "badge_achievements", "badges"
  add_foreign_key "badge_achievements", "users"
  add_foreign_key "chat_channel_memberships", "chat_channels"
  add_foreign_key "chat_channel_memberships", "users"
  add_foreign_key "messages", "chat_channels"
  add_foreign_key "messages", "users"
  add_foreign_key "push_notification_subscriptions", "users"
  add_foreign_key "sponsorships", "organizations"
  add_foreign_key "sponsorships", "users"
end<|MERGE_RESOLUTION|>--- conflicted
+++ resolved
@@ -12,11 +12,7 @@
 #
 # It's strongly recommended that you check this file into your version control system.
 
-<<<<<<< HEAD
-ActiveRecord::Schema.define(version: 2019_07_13_225409) do
-=======
 ActiveRecord::Schema.define(version: 2019_07_23_094834) do
->>>>>>> b837f5b4
   # These are extensions that must be enabled in order to support this database
   enable_extension "plpgsql"
 
