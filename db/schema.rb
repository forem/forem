--- conflicted
+++ resolved
@@ -12,11 +12,7 @@
 #
 # It's strongly recommended that you check this file into your version control system.
 
-<<<<<<< HEAD
-ActiveRecord::Schema.define(version: 2019_11_08_153914) do
-=======
 ActiveRecord::Schema.define(version: 2019_12_03_160028) do
->>>>>>> e62f5ada
   # These are extensions that must be enabled in order to support this database
   enable_extension "plpgsql"
 
