--- conflicted
+++ resolved
@@ -12,11 +12,7 @@
 #
 # It's strongly recommended that you check this file into your version control system.
 
-<<<<<<< HEAD
-ActiveRecord::Schema.define(version: 2019_07_02_194019) do
-=======
 ActiveRecord::Schema.define(version: 2019_07_03_003817) do
->>>>>>> ec569175
   # These are extensions that must be enabled in order to support this database
   enable_extension "plpgsql"
 
