GIT
  remote: https://github.com/forem/acts_as_follower.git
  revision: 06393d3693a1a3d4b390aec4976c8b8f3a81cf01
  branch: master
  specs:
    acts_as_follower (0.2.1)
      activerecord (>= 4.0)

GEM
  remote: https://rubygems.org/
  specs:
    actioncable (7.0.2.4)
      actionpack (= 7.0.2.4)
      activesupport (= 7.0.2.4)
      nio4r (~> 2.0)
      websocket-driver (>= 0.6.1)
    actionmailbox (7.0.2.4)
      actionpack (= 7.0.2.4)
      activejob (= 7.0.2.4)
      activerecord (= 7.0.2.4)
      activestorage (= 7.0.2.4)
      activesupport (= 7.0.2.4)
      mail (>= 2.7.1)
      net-imap
      net-pop
      net-smtp
    actionmailer (7.0.2.4)
      actionpack (= 7.0.2.4)
      actionview (= 7.0.2.4)
      activejob (= 7.0.2.4)
      activesupport (= 7.0.2.4)
      mail (~> 2.5, >= 2.5.4)
      net-imap
      net-pop
      net-smtp
      rails-dom-testing (~> 2.0)
    actionpack (7.0.2.4)
      actionview (= 7.0.2.4)
      activesupport (= 7.0.2.4)
      rack (~> 2.0, >= 2.2.0)
      rack-test (>= 0.6.3)
      rails-dom-testing (~> 2.0)
      rails-html-sanitizer (~> 1.0, >= 1.2.0)
    actiontext (7.0.2.4)
      actionpack (= 7.0.2.4)
      activerecord (= 7.0.2.4)
      activestorage (= 7.0.2.4)
      activesupport (= 7.0.2.4)
      globalid (>= 0.6.0)
      nokogiri (>= 1.8.5)
    actionview (7.0.2.4)
      activesupport (= 7.0.2.4)
      builder (~> 3.1)
      erubi (~> 1.4)
      rails-dom-testing (~> 2.0)
      rails-html-sanitizer (~> 1.1, >= 1.2.0)
    active_record_union (1.3.0)
      activerecord (>= 4.0)
    activejob (7.0.2.4)
      activesupport (= 7.0.2.4)
      globalid (>= 0.3.6)
    activemodel (7.0.2.4)
      activesupport (= 7.0.2.4)
    activerecord (7.0.2.4)
      activemodel (= 7.0.2.4)
      activesupport (= 7.0.2.4)
    activestorage (7.0.2.4)
      actionpack (= 7.0.2.4)
      activejob (= 7.0.2.4)
      activerecord (= 7.0.2.4)
      activesupport (= 7.0.2.4)
      marcel (~> 1.0)
      mini_mime (>= 1.1.0)
    activesupport (7.0.2.4)
      concurrent-ruby (~> 1.0, >= 1.0.2)
      i18n (>= 1.6, < 2)
      minitest (>= 5.1)
      tzinfo (~> 2.0)
    acts-as-taggable-on (9.0.1)
      activerecord (>= 6.0, < 7.1)
    addressable (2.8.0)
      public_suffix (>= 2.0.2, < 5.0)
    ahoy_email (2.1.3)
      actionmailer (>= 5)
      addressable (>= 2.3.2)
      nokogiri
      safely_block (>= 0.1.1)
    ahoy_matey (4.1.0)
      activesupport (>= 5.2)
      device_detector
      safely_block (>= 0.2.1)
    amazing_print (1.4.0)
    ancestry (4.2.0)
      activerecord (>= 5.2.6)
    anyway_config (2.3.0)
      ruby-next-core (>= 0.14.0)
    ast (2.4.2)
    aws-eventstream (1.2.0)
    aws-sigv4 (1.5.0)
      aws-eventstream (~> 1, >= 1.0.2)
    aws_cf_signer (0.1.3)
    backport (1.2.0)
    bcrypt (3.1.16)
    benchmark (0.2.0)
    benchmark-ips (2.9.1)
    better_errors (2.9.1)
      coderay (>= 1.0.0)
      erubi (>= 1.0.0)
      rack (>= 0.9.0)
    better_html (1.0.16)
      actionview (>= 4.0)
      activesupport (>= 4.0)
      ast (~> 2.0)
      erubi (~> 1.4)
      html_tokenizer (~> 0.0.6)
      parser (>= 2.4)
      smart_properties
    bindex (0.8.1)
    blazer (2.6.4)
      activerecord (>= 5)
      chartkick (>= 3.2)
      railties (>= 5)
      safely_block (>= 0.1.1)
    bootsnap (1.12.0)
      msgpack (~> 1.2)
    brakeman (5.2.3)
    browser (5.3.1)
    brpoplpush-redis_script (0.1.2)
      concurrent-ruby (~> 1.0, >= 1.0.5)
      redis (>= 1.0, <= 5.0)
    buftok (0.2.0)
    builder (3.2.4)
    bullet (7.0.2)
      activesupport (>= 3.0.0)
      uniform_notifier (~> 1.11)
    bundler-audit (0.9.1)
      bundler (>= 1.2.0, < 3)
      thor (~> 1.0)
    capybara (3.37.1)
      addressable
      matrix
      mini_mime (>= 0.1.3)
      nokogiri (~> 1.8)
      rack (>= 1.6.0)
      rack-test (>= 0.6.3)
      regexp_parser (>= 1.5, < 3.0)
      xpath (~> 3.2)
    carrierwave (2.2.2)
      activemodel (>= 5.0.0)
      activesupport (>= 5.0.0)
      addressable (~> 2.6)
      image_processing (~> 1.1)
      marcel (~> 1.0.0)
      mini_mime (>= 0.1.3)
      ssrf_filter (~> 1.0)
    carrierwave-bombshelter (0.2.2)
      activesupport (>= 3.2.0)
      carrierwave
      fastimage
    chartkick (4.1.3)
    childprocess (4.1.0)
    cloudinary (1.23.0)
      aws_cf_signer
      rest-client (>= 2.0.0)
    coderay (1.1.3)
    coffee-rails (5.0.0)
      coffee-script (>= 2.2.0)
      railties (>= 5.2.0)
    coffee-script (2.4.1)
      coffee-script-source
      execjs
    coffee-script-source (1.12.2)
    concurrent-ruby (1.1.10)
    connection_pool (2.2.5)
    counter_culture (3.2.1)
      activerecord (>= 4.2)
      activesupport (>= 4.2)
    crack (0.4.5)
      rexml
    crass (1.0.6)
    cypress-rails (0.5.4)
      puma (>= 3.8.0)
      railties (>= 5.2.0)
    dante (0.2.0)
    ddtrace (1.1.0)
      debase-ruby_core_source (<= 0.10.16)
      libddprof (~> 0.6.0.1.0)
      libddwaf (~> 1.3.0.2.0)
      msgpack
    dead_end (1.1.7)
    debase-ruby_core_source (0.10.16)
    debug (1.5.0)
      irb (>= 1.3.6)
      reline (>= 0.2.7)
    derailed_benchmarks (2.1.1)
      benchmark-ips (~> 2)
      dead_end
      get_process_mem (~> 0)
      heapy (~> 0)
      memory_profiler (>= 0, < 2)
      mini_histogram (>= 0.3.0)
      rack (>= 1)
      rack-test
      rake (> 10, < 14)
      ruby-statistics (>= 2.1)
      thor (>= 0.19, < 2)
    device_detector (1.0.7)
    devise (4.8.1)
      bcrypt (~> 3.0)
      orm_adapter (~> 0.1)
      railties (>= 4.1.0)
      responders
      warden (~> 1.2.3)
    devise_invitable (2.0.6)
      actionmailer (>= 5.0)
      devise (>= 4.6)
    diff-lcs (1.5.0)
    digest (3.1.0)
    docile (1.3.5)
    dogstatsd-ruby (4.8.3)
    domain_name (0.5.20190701)
      unf (>= 0.0.5, < 1.0.0)
    dotenv (2.7.6)
    dotenv-rails (2.7.6)
      dotenv (= 2.7.6)
      railties (>= 3.2)
    e2mmap (0.1.0)
    easy_translate (0.5.1)
      thread
      thread_safe
    email_validator (2.2.3)
      activemodel
    emoji_regex (3.2.3)
    equalizer (0.0.11)
    erb_lint (0.0.37)
      activesupport
      better_html (~> 1.0.7)
      html_tokenizer
      parser (>= 2.7.1.4)
      rainbow
      rubocop
      smart_properties
    errbase (0.2.2)
    erubi (1.10.0)
    et-orbi (1.2.7)
      tzinfo
    excon (0.92.3)
    execjs (2.8.1)
    exifr (1.3.9)
    factory_bot (6.2.0)
      activesupport (>= 5.0.0)
    factory_bot_rails (6.2.0)
      factory_bot (~> 6.2.0)
      railties (>= 5.0.0)
    faker (2.21.0)
      i18n (>= 1.8.11, < 2)
    fakeredis (0.8.0)
      redis (~> 4.1)
    faraday (1.10.0)
      faraday-em_http (~> 1.0)
      faraday-em_synchrony (~> 1.0)
      faraday-excon (~> 1.1)
      faraday-httpclient (~> 1.0)
      faraday-multipart (~> 1.0)
      faraday-net_http (~> 1.0)
      faraday-net_http_persistent (~> 1.0)
      faraday-patron (~> 1.0)
      faraday-rack (~> 1.0)
      faraday-retry (~> 1.0)
      ruby2_keywords (>= 0.0.4)
    faraday-cookie_jar (0.0.7)
      faraday (>= 0.8.0)
      http-cookie (~> 1.0.0)
    faraday-em_http (1.0.0)
    faraday-em_synchrony (1.0.0)
    faraday-encoding (0.0.5)
      faraday
    faraday-excon (1.1.0)
    faraday-http-cache (2.2.0)
      faraday (>= 0.8)
    faraday-httpclient (1.0.1)
    faraday-multipart (1.0.4)
      multipart-post (~> 2)
    faraday-net_http (1.0.1)
    faraday-net_http_persistent (1.2.0)
    faraday-patron (1.0.0)
    faraday-rack (1.0.0)
    faraday-retry (1.0.3)
    faraday_middleware (1.2.0)
      faraday (~> 1.0)
    fastimage (2.2.6)
    fastly (3.0.2)
    feedjira (3.2.1)
      loofah (>= 2.3.1)
      sax-machine (>= 1.0)
    ffi (1.15.5)
    ffi-compiler (1.0.1)
      ffi (>= 1.0.0)
      rake
    field_test (0.5.4)
      activerecord (>= 5.2)
      browser (>= 2.0)
      railties (>= 5.2)
      rice (>= 4.0.2)
    flipper (0.25.0)
    flipper-active_record (0.25.0)
      activerecord (>= 4.2, < 8)
      flipper (~> 0.25.0)
    flipper-active_support_cache_store (0.25.0)
      activesupport (>= 4.2, < 8)
      flipper (~> 0.25.0)
    flipper-ui (0.25.0)
      erubi (>= 1.0.0, < 2.0.0)
      flipper (~> 0.25.0)
      rack (>= 1.4, < 3)
      rack-protection (>= 1.5.3, <= 2.2.0)
      sanitize (< 7)
    fog-aws (3.14.0)
      fog-core (~> 2.1)
      fog-json (~> 1.1)
      fog-xml (~> 0.1)
    fog-core (2.3.0)
      builder
      excon (~> 0.71)
      formatador (>= 0.2, < 2.0)
      mime-types
    fog-json (1.2.0)
      fog-core
      multi_json (~> 1.10)
    fog-xml (0.1.4)
      fog-core
      nokogiri (>= 1.5.11, < 2.0.0)
    formatador (1.1.0)
    front_matter_parser (1.0.1)
    fugit (1.5.3)
      et-orbi (~> 1, >= 1.2.7)
      raabro (~> 1.4)
    gemoji (4.0.0.rc3)
    get_process_mem (0.2.7)
      ffi (~> 1.0)
    gibbon (3.4.4)
      faraday (>= 1.0)
      multi_json (>= 1.11.0)
    globalid (1.0.0)
      activesupport (>= 5.0)
    google-protobuf (3.19.4)
    google-protobuf (3.19.4-x86_64-darwin)
    google-protobuf (3.19.4-x86_64-linux)
    guard (2.18.0)
      formatador (>= 0.2.4)
      listen (>= 2.7, < 4.0)
      lumberjack (>= 1.0.12, < 2.0)
      nenv (~> 0.1)
      notiffany (~> 0.0)
      pry (>= 0.13.0)
      shellany (~> 0.0)
      thor (>= 0.18.1)
    guard-compat (1.2.1)
    guard-rspec (4.7.3)
      guard (~> 2.1)
      guard-compat (~> 1.1)
      rspec (>= 2.99.0, < 4.0)
    hairtrigger (0.2.25)
      activerecord (>= 5.0, < 8)
      ruby2ruby (~> 2.4)
      ruby_parser (~> 3.10)
    hashdiff (1.0.1)
    hashie (5.0.0)
    heapy (0.2.0)
      thor
    highline (2.0.3)
    hkdf (0.3.0)
    honeybadger (4.12.1)
    honeycomb-beeline (2.11.0)
      libhoney (>= 1.14.2)
    html_tokenizer (0.0.7)
    html_truncator (0.4.2)
      nokogiri (~> 1.5)
    http-2 (0.11.0)
    http (4.4.1)
      addressable (~> 2.3)
      http-cookie (~> 1.0)
      http-form_data (~> 2.2)
      http-parser (~> 1.2.0)
    http-accept (1.7.0)
    http-cookie (1.0.5)
      domain_name (~> 0.5)
    http-form_data (2.3.0)
    http-parser (1.2.3)
      ffi-compiler (>= 1.0, < 2.0)
    http_parser.rb (0.6.0)
    httparty (0.20.0)
      mime-types (~> 3.0)
      multi_xml (>= 0.5.2)
    httpclient (2.8.3)
    hypershield (0.2.2)
      activerecord (>= 5)
    i18n (1.10.0)
      concurrent-ruby (~> 1.0)
    i18n-js (3.9.2)
      i18n (>= 0.6.6)
    i18n-tasks (1.0.11)
      activesupport (>= 4.0.2)
      ast (>= 2.1.0)
      better_html (~> 1.0)
      erubi
      highline (>= 2.0.0)
      i18n
      parser (>= 2.2.3.0)
      rails-i18n
      rainbow (>= 2.2.2, < 4.0)
      terminal-table (>= 1.5.1)
    image_processing (1.12.2)
      mini_magick (>= 4.9.5, < 5)
      ruby-vips (>= 2.0.17, < 3)
    imgproxy (2.1.0)
      anyway_config (>= 2.0.0)
    inline_svg (1.8.0)
      activesupport (>= 3.0)
      nokogiri (>= 1.6)
    io-console (0.5.11)
    irb (1.4.1)
      reline (>= 0.3.0)
    jaro_winkler (1.5.4)
    jbuilder (2.11.5)
      actionview (>= 5.0.0)
      activesupport (>= 5.0.0)
    jquery-fileupload-rails (0.4.7)
      actionpack (>= 3.1)
      railties (>= 3.1)
      sass (>= 3.2)
    js-routes (2.2.4)
      railties (>= 4)
    json (2.6.2)
    json-schema (2.8.1)
      addressable (>= 2.4)
    jsonapi-serializer (2.2.0)
      activesupport (>= 4.2)
    jwt (2.3.0)
    kaminari (1.2.2)
      activesupport (>= 4.1.0)
      kaminari-actionview (= 1.2.2)
      kaminari-activerecord (= 1.2.2)
      kaminari-core (= 1.2.2)
    kaminari-actionview (1.2.2)
      actionview
      kaminari-core (= 1.2.2)
    kaminari-activerecord (1.2.2)
      activerecord
      kaminari-core (= 1.2.2)
    kaminari-core (1.2.2)
    katex (0.9.0)
      execjs (~> 2.7)
    knapsack_pro (3.2.1)
      rake
    kramdown (2.4.0)
      rexml
    kramdown-parser-gfm (1.1.0)
      kramdown (~> 2.0)
    launchy (2.5.0)
      addressable (~> 2.7)
    libddprof (0.6.0.1.0)
    libddprof (0.6.0.1.0-x86_64-linux)
    libddwaf (1.3.0.2.0)
      ffi (~> 1.0)
    libddwaf (1.3.0.2.0-arm64-darwin)
      ffi (~> 1.0)
    libddwaf (1.3.0.2.0-x86_64-darwin)
      ffi (~> 1.0)
    libddwaf (1.3.0.2.0-x86_64-linux)
      ffi (~> 1.0)
    libhoney (2.2.0)
      addressable (~> 2.0)
      excon
      http (>= 2.0, < 6.0)
    liquid (5.3.0)
    listen (3.7.1)
      rb-fsevent (~> 0.10, >= 0.10.3)
      rb-inotify (~> 0.9, >= 0.9.10)
    loofah (2.18.0)
      crass (~> 1.0.2)
      nokogiri (>= 1.5.9)
    lumberjack (1.2.8)
    mail (2.7.1)
      mini_mime (>= 0.1.1)
    marcel (1.0.2)
    matrix (0.4.2)
    memoizable (0.4.2)
      thread_safe (~> 0.3, >= 0.3.1)
    memory_profiler (1.0.0)
    metainspector (5.12.1)
      addressable (~> 2.7)
      faraday (>= 1.4, < 3.0)
      faraday-cookie_jar (~> 0.0)
      faraday-encoding (~> 0.0)
      faraday-http-cache (~> 2.2)
      faraday_middleware (~> 1.0)
      fastimage (~> 2.2)
      nesty (~> 1.0)
      nokogiri (~> 1.11)
    method_source (1.0.0)
    mime-types (3.4.1)
      mime-types-data (~> 3.2015)
    mime-types-data (3.2022.0105)
    mini_histogram (0.3.1)
    mini_magick (4.11.0)
    mini_mime (1.1.2)
    mini_portile2 (2.8.0)
    minitest (5.16.2)
    modis (4.0.0)
      activemodel (>= 5.2)
      activesupport (>= 5.2)
      connection_pool (>= 2)
      msgpack (>= 0.5)
      redis (>= 3.0)
    msgpack (1.5.2)
    multi_json (1.15.0)
    multi_xml (0.6.0)
    multipart-post (2.2.3)
    nakayoshi_fork (0.0.4)
    naught (1.1.0)
    nenv (0.3.0)
    nesty (1.0.2)
    net-http-persistent (4.0.1)
      connection_pool (~> 2.2)
    net-http2 (0.18.4)
      http-2 (~> 0.11)
    net-imap (0.2.3)
      digest
      net-protocol
      strscan
    net-pop (0.1.1)
      digest
      net-protocol
      timeout
    net-protocol (0.1.3)
      timeout
    net-smtp (0.3.1)
      digest
      net-protocol
      timeout
    netrc (0.11.0)
    nio4r (2.5.8)
    nokogiri (1.13.6)
      mini_portile2 (~> 2.8.0)
      racc (~> 1.4)
    nokogiri (1.13.6-arm64-darwin)
      racc (~> 1.4)
    nokogiri (1.13.6-x86_64-darwin)
      racc (~> 1.4)
    nokogiri (1.13.6-x86_64-linux)
      racc (~> 1.4)
    notiffany (0.1.3)
      nenv (~> 0.1)
      shellany (~> 0.0)
    oauth (0.5.6)
    oauth2 (1.4.9)
      faraday (>= 0.17.3, < 3.0)
      jwt (>= 1.0, < 3.0)
      multi_json (~> 1.3)
      multi_xml (~> 0.5)
      rack (>= 1.2, < 3)
    octokit (4.25.1)
      faraday (>= 1, < 3)
      sawyer (~> 0.9)
    oj (3.13.16)
    omniauth (2.1.0)
      hashie (>= 3.4.6)
      rack (>= 2.2.3)
      rack-protection
    omniauth-apple (1.0.2)
      jwt
      omniauth-oauth2
    omniauth-facebook (9.0.0)
      omniauth-oauth2 (~> 1.2)
    omniauth-github (2.0.0)
      omniauth (~> 2.0)
      omniauth-oauth2 (~> 1.7.1)
    omniauth-google-oauth2 (1.0.1)
      jwt (>= 2.0)
      oauth2 (~> 1.1)
      omniauth (~> 2.0)
      omniauth-oauth2 (~> 1.7.1)
    omniauth-oauth (1.2.0)
      oauth
      omniauth (>= 1.0, < 3)
    omniauth-oauth2 (1.7.2)
      oauth2 (~> 1.4)
      omniauth (>= 1.9, < 3)
    omniauth-rails_csrf_protection (1.0.1)
      actionpack (>= 4.2)
      omniauth (~> 2.0)
    omniauth-twitter (1.4.0)
      omniauth-oauth (~> 1.1)
      rack
    orm_adapter (0.5.0)
    parallel (1.22.1)
    parser (3.1.2.0)
      ast (~> 2.4.1)
    patron (0.13.3)
    pg (1.4.1)
    pg_query (2.1.3)
      google-protobuf (>= 3.19.2)
    pg_search (2.3.6)
      activerecord (>= 5.2)
      activesupport (>= 5.2)
    pghero (2.8.3)
      activerecord (>= 5)
    pry (0.14.1)
      coderay (~> 1.1)
      method_source (~> 1.0)
    pry-rails (0.3.9)
      pry (>= 0.10.4)
    public_suffix (4.0.7)
    puma (5.6.4)
      nio4r (~> 2.0)
    pundit (2.2.0)
      activesupport (>= 3.0.0)
    pundit-matchers (1.7.0)
      rspec-rails (>= 3.0.0)
    raabro (1.4.0)
    racc (1.6.0)
    rack (2.2.4)
    rack-attack (6.6.1)
      rack (>= 1.0, < 3)
    rack-cors (1.1.1)
      rack (>= 2.0.0)
    rack-host-redirect (1.3.0)
      rack
    rack-protection (2.2.0)
      rack
    rack-proxy (0.7.0)
      rack
    rack-test (1.1.0)
      rack (>= 1.0, < 3)
    rack-timeout (0.6.3)
    rails (7.0.2.4)
      actioncable (= 7.0.2.4)
      actionmailbox (= 7.0.2.4)
      actionmailer (= 7.0.2.4)
      actionpack (= 7.0.2.4)
      actiontext (= 7.0.2.4)
      actionview (= 7.0.2.4)
      activejob (= 7.0.2.4)
      activemodel (= 7.0.2.4)
      activerecord (= 7.0.2.4)
      activestorage (= 7.0.2.4)
      activesupport (= 7.0.2.4)
      bundler (>= 1.15.0)
      railties (= 7.0.2.4)
    rails-dom-testing (2.0.3)
      activesupport (>= 4.2.0)
      nokogiri (>= 1.6)
    rails-html-sanitizer (1.4.3)
      loofah (~> 2.3)
    rails-i18n (7.0.3)
      i18n (>= 0.7, < 2)
      railties (>= 6.0.0, < 8)
    railties (7.0.2.4)
      actionpack (= 7.0.2.4)
      activesupport (= 7.0.2.4)
      method_source
      rake (>= 12.2)
      thor (~> 1.0)
      zeitwerk (~> 2.5)
    rainbow (3.1.1)
    rake (13.0.6)
    ransack (3.2.1)
      activerecord (>= 6.1.5)
      activesupport (>= 6.1.5)
      i18n
    rb-fsevent (0.11.0)
    rb-inotify (0.10.1)
      ffi (~> 1.0)
    recaptcha (5.10.0)
      json
    redcarpet (3.5.1)
    redis (4.7.1)
    redis-actionpack (5.3.0)
      actionpack (>= 5, < 8)
      redis-rack (>= 2.1.0, < 3)
      redis-store (>= 1.1.0, < 2)
    redis-rack (2.1.3)
      rack (>= 2.0.8, < 3)
      redis-store (>= 1.2, < 2)
    redis-store (1.9.0)
      redis (>= 4, < 5)
    regexp_parser (2.5.0)
    reline (0.3.1)
      io-console (~> 0.5)
    request_store (1.5.1)
      rack (>= 1.4)
    responders (3.0.1)
      actionpack (>= 5.0)
      railties (>= 5.0)
    rest-client (2.1.0)
      http-accept (>= 1.7.0, < 2.0)
      http-cookie (>= 1.0.2, < 2.0)
      mime-types (>= 1.16, < 4.0)
      netrc (~> 0.8)
    reverse_markdown (2.1.1)
      nokogiri
    rexml (3.2.5)
    rice (4.0.4)
    rolify (6.0.0)
    rouge (3.29.0)
    rpush (7.0.1)
      activesupport (>= 5.2)
      jwt (>= 1.5.6)
      multi_json (~> 1.0)
      net-http-persistent
      net-http2 (~> 0.18, >= 0.18.3)
      railties
      rainbow
      thor (>= 0.18.1, < 2.0)
      webpush (~> 1.0)
    rpush-redis (1.2.0)
      modis (>= 3.0, < 5.0)
    rspec (3.11.0)
      rspec-core (~> 3.11.0)
      rspec-expectations (~> 3.11.0)
      rspec-mocks (~> 3.11.0)
    rspec-core (3.11.0)
      rspec-support (~> 3.11.0)
    rspec-expectations (3.11.0)
      diff-lcs (>= 1.2.0, < 2.0)
      rspec-support (~> 3.11.0)
    rspec-mocks (3.11.1)
      diff-lcs (>= 1.2.0, < 2.0)
      rspec-support (~> 3.11.0)
    rspec-rails (5.1.2)
      actionpack (>= 5.2)
      activesupport (>= 5.2)
      railties (>= 5.2)
      rspec-core (~> 3.10)
      rspec-expectations (~> 3.10)
      rspec-mocks (~> 3.10)
      rspec-support (~> 3.10)
    rspec-retry (0.6.2)
      rspec-core (> 3.3)
    rspec-support (3.11.0)
    rss (0.2.9)
      rexml
<<<<<<< HEAD
    rswag-specs (2.5.1)
      activesupport (>= 3.1, < 7.1)
      json-schema (~> 2.2)
      railties (>= 3.1, < 7.1)
    rubocop (1.31.1)
=======
    rubocop (1.31.2)
>>>>>>> b8abbda7
      json (~> 2.3)
      parallel (~> 1.10)
      parser (>= 3.1.0.0)
      rainbow (>= 2.2.2, < 4.0)
      regexp_parser (>= 1.8, < 3.0)
      rexml (>= 3.2.5, < 4.0)
      rubocop-ast (>= 1.18.0, < 2.0)
      ruby-progressbar (~> 1.7)
      unicode-display_width (>= 1.4.0, < 3.0)
    rubocop-ast (1.18.0)
      parser (>= 3.1.1.0)
    rubocop-performance (1.14.2)
      rubocop (>= 1.7.0, < 2.0)
      rubocop-ast (>= 0.4.0)
    rubocop-rails (2.15.2)
      activesupport (>= 4.2.0)
      rack (>= 1.1)
      rubocop (>= 1.7.0, < 2.0)
    rubocop-rspec (2.12.1)
      rubocop (~> 1.31)
    ruby-next-core (0.15.1)
    ruby-prof (1.4.3)
    ruby-progressbar (1.11.0)
    ruby-statistics (2.1.3)
    ruby-vips (2.1.4)
      ffi (~> 1.12)
    ruby2_keywords (0.0.5)
    ruby2ruby (2.4.4)
      ruby_parser (~> 3.1)
      sexp_processor (~> 4.6)
    ruby_parser (3.18.1)
      sexp_processor (~> 4.16)
    rubyzip (2.3.2)
    s3_direct_upload (0.1.7)
      coffee-rails (>= 3.1)
      jquery-fileupload-rails (~> 0.4.1)
      rails (>= 3.1)
      sass-rails (>= 3.1)
    safely_block (0.3.0)
      errbase (>= 0.1.1)
    sanitize (6.0.0)
      crass (~> 1.0.2)
      nokogiri (>= 1.12.0)
    sass (3.7.4)
      sass-listen (~> 4.0.0)
    sass-listen (4.0.0)
      rb-fsevent (~> 0.9, >= 0.9.4)
      rb-inotify (~> 0.9, >= 0.9.7)
    sass-rails (6.0.0)
      sassc-rails (~> 2.1, >= 2.1.1)
    sassc (2.4.0)
      ffi (~> 1.9)
    sassc-rails (2.1.2)
      railties (>= 4.0.0)
      sassc (>= 2.0)
      sprockets (> 3.0)
      sprockets-rails
      tilt
    sawyer (0.9.2)
      addressable (>= 2.3.5)
      faraday (>= 0.17.3, < 3)
    sax-machine (1.3.2)
    selenium-webdriver (4.0.3)
      childprocess (>= 0.5, < 5.0)
      rexml (~> 3.2, >= 3.2.5)
      rubyzip (>= 1.2.2)
    semantic_range (3.0.0)
    sexp_processor (4.16.0)
    shellany (0.0.1)
    shoulda-matchers (5.1.0)
      activesupport (>= 5.2.0)
    sidekiq (6.5.1)
      connection_pool (>= 2.2.2)
      rack (~> 2.0)
      redis (>= 4.2.0)
    sidekiq-cron (1.6.0)
      fugit (~> 1)
      sidekiq (>= 4.2.1)
    sidekiq-unique-jobs (7.1.25)
      brpoplpush-redis_script (> 0.1.1, <= 2.0.0)
      concurrent-ruby (~> 1.0, >= 1.0.5)
      sidekiq (>= 5.0, < 8.0)
      thor (>= 0.20, < 3.0)
    simple_oauth (0.3.1)
    simplecov (0.21.2)
      docile (~> 1.1)
      simplecov-html (~> 0.11)
      simplecov_json_formatter (~> 0.1)
    simplecov-html (0.12.3)
    simplecov_json_formatter (0.1.2)
    slack-notifier (2.4.0)
    smart_properties (1.17.0)
    solargraph (0.45.0)
      backport (~> 1.2)
      benchmark
      bundler (>= 1.17.2)
      diff-lcs (~> 1.4)
      e2mmap
      jaro_winkler (~> 1.5)
      kramdown (~> 2.3)
      kramdown-parser-gfm (~> 1.1)
      parser (~> 3.0)
      reverse_markdown (>= 1.0.5, < 3)
      rubocop (>= 0.52)
      thor (~> 1.0)
      tilt (~> 2.0)
      yard (~> 0.9, >= 0.9.24)
    solargraph-rails (0.3.1)
      activesupport
      solargraph (>= 0.41.1)
    sprockets (4.0.3)
      concurrent-ruby (~> 1.0)
      rack (> 1, < 3)
    sprockets-rails (3.4.2)
      actionpack (>= 5.2)
      activesupport (>= 5.2)
      sprockets (>= 3.0.0)
    ssrf_filter (1.0.7)
    staccato (0.5.3)
    stackprof (0.2.19)
    sterile (1.0.23)
      nokogiri (>= 1.11.7)
    stripe (5.55.0)
    stripe-ruby-mock (3.1.0.rc3)
      dante (>= 0.2.0)
      multi_json (~> 1.0)
      stripe (> 5, < 6)
    strong_migrations (1.2.0)
      activerecord (>= 5.2)
    strscan (3.0.3)
    terminal-table (3.0.2)
      unicode-display_width (>= 1.1.1, < 3)
    test-prof (1.0.9)
    thor (1.2.1)
    thread (0.2.2)
    thread_safe (0.3.6)
    tilt (2.0.10)
    timecop (0.9.5)
    timeout (0.3.0)
    twitter (7.0.0)
      addressable (~> 2.3)
      buftok (~> 0.2.0)
      equalizer (~> 0.0.11)
      http (~> 4.0)
      http-form_data (~> 2.0)
      http_parser.rb (~> 0.6.0)
      memoizable (~> 0.4.0)
      multipart-post (~> 2.0)
      naught (~> 1.0)
      simple_oauth (~> 0.3.0)
    tzinfo (2.0.4)
      concurrent-ruby (~> 1.0)
    uglifier (4.2.0)
      execjs (>= 0.3.0, < 3)
    unf (0.1.4)
      unf_ext
    unf_ext (0.0.8.2)
    unicode-display_width (2.2.0)
    uniform_notifier (1.16.0)
    validate_url (1.0.15)
      activemodel (>= 3.0.0)
      public_suffix
    vault (0.17.0)
      aws-sigv4
    vcr (6.1.0)
    warden (1.2.9)
      rack (>= 2.0.9)
    wcag_color_contrast (0.1.0)
    web-console (4.2.0)
      actionview (>= 6.0.0)
      activemodel (>= 6.0.0)
      bindex (>= 0.4.0)
      railties (>= 6.0.0)
    webdrivers (5.0.0)
      nokogiri (~> 1.6)
      rubyzip (>= 1.3.0)
      selenium-webdriver (~> 4.0)
    webmock (3.14.0)
      addressable (>= 2.8.0)
      crack (>= 0.3.2)
      hashdiff (>= 0.4.0, < 2.0.0)
    webpacker (5.4.3)
      activesupport (>= 5.2)
      rack-proxy (>= 0.6.1)
      railties (>= 5.2)
      semantic_range (>= 2.3.0)
    webpush (1.1.0)
      hkdf (~> 0.2)
      jwt (~> 2.0)
    webrick (1.7.0)
    websocket-driver (0.7.5)
      websocket-extensions (>= 0.1.0)
    websocket-extensions (0.1.5)
    with_model (2.1.6)
      activerecord (>= 5.2)
    xpath (3.2.0)
      nokogiri (~> 1.8)
    yard (0.9.28)
      webrick (~> 1.7.0)
    yard-activerecord (0.0.16)
      yard (>= 0.8.3)
    yard-activesupport-concern (0.0.1)
      yard (>= 0.8)
    zeitwerk (2.6.0)
    zonebie (0.6.1)

PLATFORMS
  arm64-darwin-20
  ruby
  x86_64-darwin-19
  x86_64-darwin-20
  x86_64-linux

DEPENDENCIES
  active_record_union (~> 1.3)
  acts-as-taggable-on (~> 9.0)
  acts_as_follower!
  addressable (~> 2.8)
  ahoy_email (~> 2.1.3)
  ahoy_matey (~> 4.1)
  amazing_print (~> 1.4)
  ancestry (~> 4.2)
  better_errors (~> 2.9)
  blazer (~> 2.6)
  bootsnap (>= 1.1.0)
  brakeman (~> 5.2)
  bullet (~> 7.0)
  bundler-audit (~> 0.9)
  capybara (~> 3.37.1)
  carrierwave (~> 2.2)
  carrierwave-bombshelter (~> 0.2)
  cloudinary (~> 1.23)
  counter_culture (~> 3.2)
  cypress-rails (~> 0.5)
  ddtrace (~> 1.1.0)
  debug (>= 1.0.0)
  derailed_benchmarks (~> 2.1)
  devise (~> 4.8)
  devise_invitable (~> 2.0.6)
  dogstatsd-ruby (~> 4.8)
  dotenv-rails (~> 2.7.6)
  easy_translate (~> 0.5.1)
  email_validator (~> 2.2)
  emoji_regex (~> 3.2)
  erb_lint (~> 0.0.37)
  exifr (>= 1.3.6)
  factory_bot_rails (~> 6.2)
  faker (~> 2.21)
  fakeredis (~> 0.8.0)
  fastimage (~> 2.2)
  fastly (~> 3.0)
  feedjira (~> 3.2)
  field_test (~> 0.5)
  flipper (~> 0.25.0)
  flipper-active_record (~> 0.25.0)
  flipper-active_support_cache_store (~> 0.25.0)
  flipper-ui (~> 0.25.0)
  fog-aws (~> 3.14)
  front_matter_parser (~> 1.0)
  gemoji (~> 4.0.0.rc3)
  gibbon (~> 3.4)
  guard (~> 2.18)
  guard-rspec (~> 4.7)
  hairtrigger (~> 0.2.25)
  honeybadger (~> 4.12)
  honeycomb-beeline (~> 2.11.0)
  html_truncator (~> 0.4)
  httparty (~> 0.20)
  httpclient (~> 2.8.3)
  hypershield (~> 0.2.2)
  i18n-js (~> 3.9.2)
  i18n-tasks (~> 1.0.11)
  imgproxy (~> 2.1)
  inline_svg (~> 1.8)
  jbuilder (~> 2.11)
  js-routes (~> 2.2)
  jsonapi-serializer (~> 2.2)
  kaminari (~> 1.2)
  katex (~> 0.9.0)
  knapsack_pro (~> 3.2.1)
  launchy (~> 2.5)
  liquid (~> 5.3)
  listen (~> 3.7)
  memory_profiler (~> 1.0)
  metainspector (~> 5.12)
  nakayoshi_fork (~> 0.0.4)
  nokogiri (~> 1.13)
  octokit (~> 4.25)
  oj (~> 3.13)
  omniauth (~> 2.1)
  omniauth-apple (~> 1.0)
  omniauth-facebook (~> 9.0)
  omniauth-github (~> 2.0)
  omniauth-google-oauth2 (~> 1.0)
  omniauth-rails_csrf_protection (~> 1.0)
  omniauth-twitter (~> 1.4)
  parallel (~> 1.22)
  patron (~> 0.13.3)
  pg (~> 1.4)
  pg_query (>= 0.9.0)
  pg_search (~> 2.3.6)
  pghero (~> 2.8)
  pry (~> 0.14)
  pry-rails (~> 0.3)
  puma (~> 5.6.4)
  pundit (~> 2.2)
  pundit-matchers (~> 1.7)
  rack-attack (~> 6.6.1)
  rack-cors (~> 1.1)
  rack-host-redirect (~> 1.3)
  rack-timeout (~> 0.6)
  rails (~> 7.0.2.2)
  ransack (~> 3.2)
  recaptcha (~> 5.10)
  redcarpet (~> 3.5)
  redis (~> 4.7.1)
  redis-actionpack (~> 5.3.0)
  request_store (~> 1.5)
  reverse_markdown (~> 2.1)
  rolify (~> 6.0)
  rouge (~> 3.29)
  rpush (~> 7.0)
  rpush-redis (~> 1.1)
  rspec-rails (~> 5.1)
  rspec-retry (~> 0.6)
  rss (~> 0.2.9)
  rswag-specs (~> 2.5.1)
  rubocop (~> 1.31)
  rubocop-performance (~> 1.14)
  rubocop-rails (~> 2.15)
  rubocop-rspec (~> 2.12)
  ruby-prof (~> 1.4)
  rubyzip (~> 2.3)
  s3_direct_upload (~> 0.1)
  sassc-rails (~> 2.1.2)
  shoulda-matchers (~> 5.1.0)
  sidekiq (~> 6.5.1)
  sidekiq-cron (~> 1.6)
  sidekiq-unique-jobs (~> 7.1.25)
  simplecov (~> 0.21.2)
  slack-notifier (~> 2.4)
  solargraph (~> 0.45)
  solargraph-rails (~> 0.3.1)
  sprockets-rails (~> 3.4)
  staccato (~> 0.5)
  stackprof (~> 0.2)
  sterile (~> 1.0)
  stripe (~> 5.55)
  stripe-ruby-mock (= 3.1.0.rc3)
  strong_migrations (~> 1.2)
  test-prof (~> 1.0)
  timecop (~> 0.9)
  twitter (~> 7.0)
  uglifier (~> 4.2)
  validate_url (~> 1.0)
  vault (~> 0.17)
  vcr (~> 6.1)
  wcag_color_contrast (~> 0.1)
  web-console (~> 4.2)
  webdrivers (~> 5.0)
  webmock (~> 3.14)
  webpacker (~> 5.4.3)
  with_model (~> 2.1.6)
  yard (~> 0.9)
  yard-activerecord (~> 0.0)
  yard-activesupport-concern (~> 0.0)
  zonebie (~> 0.6.1)

RUBY VERSION
   ruby 3.0.2p107

BUNDLED WITH
   2.2.22<|MERGE_RESOLUTION|>--- conflicted
+++ resolved
@@ -741,15 +741,11 @@
     rspec-support (3.11.0)
     rss (0.2.9)
       rexml
-<<<<<<< HEAD
     rswag-specs (2.5.1)
       activesupport (>= 3.1, < 7.1)
       json-schema (~> 2.2)
       railties (>= 3.1, < 7.1)
-    rubocop (1.31.1)
-=======
     rubocop (1.31.2)
->>>>>>> b8abbda7
       json (~> 2.3)
       parallel (~> 1.10)
       parser (>= 3.1.0.0)
