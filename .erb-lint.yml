linters:
  SelfClosingTag:
    enabled: false
  ParserErrors:
    exclude:
      - '**/app/views/pages/_editor_guide_text.html.erb'
  SpaceInHtmlTag:
    exclude:
      - '**/app/views/pages/_editor_guide_text.html.erb'
  AllowedScriptType:
    enabled: true
    allowed_types:
      - 'text/javascript'
      - 'text/x-tmpl'
    allow_blank: true
    disallow_inline_scripts: false
  Rubocop:
    enabled: true
    rubocop_config:
      inherit_from:
        - .rubocop.yml
      Layout/InitialIndentation:
        Enabled: false
      Layout/LineLength:
        Max: 289
      Layout/TrailingEmptyLines:
        Enabled: false
      Lint/UselessAssignment:
        Enabled: false
      Rails/OutputSafety:
        Enabled: false
        Exclude:
<<<<<<< HEAD
          - '**/app/views/articles/_block.html.erb'
          - '**/app/views/feedback_messages/index.html.erb'
          - '**/app/views/liquid_embeds/show.html.erb'
          - '**/app/views/moderations/mod.html.erb'
          - '**/app/views/pages/live.html.erb'
          - '**/app/views/pages/onboarding.html.erb'
          - '**/app/views/partnerships/show.html.erb'
          - '**/app/views/partnerships/index.html.erb'
          - '**/app/views/pro_memberships/show.html.erb'
=======
          - '**/app/views/layouts/_styles.html.erb'
>>>>>>> 689b933a
<|MERGE_RESOLUTION|>--- conflicted
+++ resolved
@@ -30,16 +30,13 @@
       Rails/OutputSafety:
         Enabled: false
         Exclude:
-<<<<<<< HEAD
           - '**/app/views/articles/_block.html.erb'
           - '**/app/views/feedback_messages/index.html.erb'
+          - '**/app/views/layouts/_styles.html.erb'
           - '**/app/views/liquid_embeds/show.html.erb'
           - '**/app/views/moderations/mod.html.erb'
           - '**/app/views/pages/live.html.erb'
           - '**/app/views/pages/onboarding.html.erb'
           - '**/app/views/partnerships/show.html.erb'
           - '**/app/views/partnerships/index.html.erb'
-          - '**/app/views/pro_memberships/show.html.erb'
-=======
-          - '**/app/views/layouts/_styles.html.erb'
->>>>>>> 689b933a
+          - '**/app/views/pro_memberships/show.html.erb'