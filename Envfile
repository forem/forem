--- conflicted
+++ resolved
@@ -32,20 +32,13 @@
 # Production related config that can be ignored
 variable :DEPLOYMENT_SIGNATURE, :String, default: "Optional"
 
-<<<<<<< HEAD
-# Redis
+# Redis caching storage
 variable :REDIS_URL, :String, default: "redis://localhost:6379"
 
-# For Redis session storage
+# Redis sessions storage
+variable :REDIS_SESSIONS_URL, :String, default: "redis://localhost:6379"
 variable :SESSION_KEY, :String, default: "_Dev_Community_Session"
 variable :SESSION_EXPIRY_SECONDS, :Integer, default: 1209600 # two weeks in seconds
-=======
-# Redis caching storage
-variable :REDIS_URL, :String, default: "redis://localhost:6379"
-
-# Redis sessions storage
-variable :REDIS_SESSIONS_URL, :String, default: "redis://localhost:6379"
->>>>>>> 6ff1c3d9
 
 ################################################
 ############## 3rd Party Services ##############
@@ -227,5 +220,4 @@
 
   # Heroku
   variable :HEROKU_APP_URL, :String  # practicaldev.herokuapp.com
-
 end